--- conflicted
+++ resolved
@@ -1,13 +1,10 @@
-<<<<<<< HEAD
-hash: de913aa01a0ab7b8ae571c31087a6a0e9208a30ca2546ef61a05cc5ad534641f
-updated: 2016-12-31T10:16:30.880263822Z
-=======
-hash: 5c3fc16991e7a7d062819a68e6c57e627a44f02cfcd0cef73cda50489b5b925d
-updated: 2017-01-03T17:47:26.945336363-05:00
->>>>>>> f17fb3ab
+hash: 4df34dfbf13900a3ccd0ce0b54aafe1a19adb660b966fec2b15eaa66ba109e73
+updated: 2017-01-09T09:33:24.608900659-05:00
 imports:
 - name: github.com/apache/thrift
   version: 53dd39833a08ce33582e5ff31fa18bb4735d6731
+  repo: git@github.com:apache/thrift.git
+  vcs: git
   subpackages:
   - lib/go/thrift
 - name: github.com/davecgh/go-spew
@@ -18,14 +15,20 @@
   version: 600d898af40aa09a7a93ecb9265d87b0504b6f03
 - name: github.com/golang/mock
   version: bd3c8e81be01eef76d4b503f5e687d2d1354d2d9
+  repo: git@github.com:golang/mock.git
+  vcs: git
   subpackages:
   - gomock
 - name: github.com/golang/protobuf
   version: bf531ff1a004f24ee53329dfd5ce0b41bfdc17df
+  repo: git@github.com:golang/protobuf.git
+  vcs: git
   subpackages:
   - proto
 - name: github.com/m3db/m3cluster
   version: 8ca9f7bc9c3e446aec14fa785cf22f640117d33b
+  repo: git@github.com:m3db/m3cluster.git
+  vcs: git
   subpackages:
   - client
   - kv
@@ -33,11 +36,9 @@
   - services/placement
   - shard
 - name: github.com/m3db/m3x
-<<<<<<< HEAD
-  version: 75a2a1fc0463602f50fb35206ca97157ec8b25b6
-=======
-  version: fcb5878c2ad11ab932afc2d30810da4a23986d0e
->>>>>>> f17fb3ab
+  version: 4793bdfe6fb85eddbb8567229163c33533e34836
+  repo: git@github.com:m3db/m3x.git
+  vcs: git
   subpackages:
   - checked
   - close
@@ -61,8 +62,12 @@
   - difflib
 - name: github.com/spaolacci/murmur3
   version: 0d12bf811670bf6a1a63828dfbd003eded177fce
+  repo: git@github.com:spaolacci/murmur3.git
+  vcs: git
 - name: github.com/stretchr/testify
   version: 6fe211e493929a8aac0469b93f28b1d0688a9a3a
+  repo: git@github.com:stretchr/testify.git
+  vcs: git
   subpackages:
   - assert
   - require
@@ -70,8 +75,12 @@
   version: e682c1008ac17bf26d2e4b5ad6cdd08520ed0b22
 - name: github.com/uber-go/tally
   version: 1f0f7171f312a8cff5f697fe5f4d45dbaec8c3ac
+  repo: git@github.com:uber-go/tally.git
+  vcs: git
 - name: github.com/uber/tchannel-go
   version: 8d570ed87acb2661d390c096215260f3f9e9b931
+  repo: git@github.com:uber/tchannel-go.git
+  vcs: git
   subpackages:
   - relay
   - thrift
@@ -81,12 +90,10 @@
   - typed
 - name: github.com/willf/bitset
   version: 2e6e8094ef4745224150c88c16191c7dceaad16f
+  repo: git@github.com:willf/bitset.git
+  vcs: git
 - name: golang.org/x/net
-<<<<<<< HEAD
-  version: 8fd7f25955530b92e73e9e1932a41b522b22ccd9
-=======
-  version: 69d4b8aa71caaaa75c3dfc11211d1be495abec7c
->>>>>>> f17fb3ab
+  version: da2b4fa28524a3baf148c1b94df4440267063c88
   subpackages:
   - context
 testImports: []