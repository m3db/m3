hash: 124d166053476550bef409f59deaf9cd7964494b50330e128665dbeb067bf244
<<<<<<< HEAD
updated: 2018-05-07T16:05:15.281027-04:00
=======
updated: 2018-05-07T16:01:33.626820249-04:00
>>>>>>> a0fbf852
imports:
- name: github.com/apache/thrift
  version: 53dd39833a08ce33582e5ff31fa18bb4735d6731
  subpackages:
  - lib/go/thrift
- name: github.com/beorn7/perks
  version: 4c0e84591b9aa9e6dcfdf3e020114cd81f89d5f9
  subpackages:
  - quantile
- name: github.com/cespare/xxhash
  version: 48099fad606eafc26e3a569fad19ff510fff4df6
- name: github.com/cockroachdb/cmux
  version: 112f0506e7743d64a6eb8fedbcff13d9979bbf92
- name: github.com/coreos/bbolt
  version: 32c383e75ce054674c53b5a07e55de85332aee14
- name: github.com/coreos/etcd
  version: 694728c496e22dfa5719c78ff23cc982e15bcb2f
  subpackages:
  - alarm
  - auth
  - auth/authpb
  - client
  - clientv3
  - clientv3/concurrency
  - compactor
  - discovery
  - embed
  - error
  - etcdserver
  - etcdserver/api
  - etcdserver/api/etcdhttp
  - etcdserver/api/v2http
  - etcdserver/api/v2http/httptypes
  - etcdserver/api/v3client
  - etcdserver/api/v3election
  - etcdserver/api/v3election/v3electionpb
  - etcdserver/api/v3election/v3electionpb/gw
  - etcdserver/api/v3lock
  - etcdserver/api/v3lock/v3lockpb
  - etcdserver/api/v3lock/v3lockpb/gw
  - etcdserver/api/v3rpc
  - etcdserver/api/v3rpc/rpctypes
  - etcdserver/auth
  - etcdserver/etcdserverpb
  - etcdserver/etcdserverpb/gw
  - etcdserver/membership
  - etcdserver/stats
  - integration
  - lease
  - lease/leasehttp
  - lease/leasepb
  - mvcc
  - mvcc/backend
  - mvcc/mvccpb
  - pkg/adt
  - pkg/contention
  - pkg/cors
  - pkg/cpuutil
  - pkg/crc
  - pkg/debugutil
  - pkg/fileutil
  - pkg/httputil
  - pkg/idutil
  - pkg/ioutil
  - pkg/logutil
  - pkg/monotime
  - pkg/netutil
  - pkg/pathutil
  - pkg/pbutil
  - pkg/runtime
  - pkg/schedule
  - pkg/srv
  - pkg/tlsutil
  - pkg/transport
  - pkg/types
  - pkg/wait
  - proxy/grpcproxy/adapter
  - raft
  - raft/raftpb
  - rafthttp
  - snap
  - snap/snappb
  - store
  - version
  - wal
  - wal/walpb
- name: github.com/coreos/go-semver
  version: 8ab6407b697782a06568d4b7f1db25550ec2e4c6
  subpackages:
  - semver
- name: github.com/coreos/go-systemd
  version: 48702e0da86bd25e76cfef347e2adeb434a0d0a6
  subpackages:
  - daemon
  - journal
  - util
- name: github.com/coreos/pkg
  version: 3ac0863d7acf3bc44daf49afef8919af12f704ef
  subpackages:
  - capnslog
- name: github.com/davecgh/go-spew
  version: adab96458c51a58dc1783b3335dcce5461522e75
  subpackages:
  - spew
- name: github.com/dgrijalva/jwt-go
  version: d2709f9f1f31ebcda9651b03077758c1f3a0018c
- name: github.com/facebookgo/clock
  version: 600d898af40aa09a7a93ecb9265d87b0504b6f03
- name: github.com/ghodss/yaml
  version: 0ca9ea5df5451ffdf184b4428c902747c2c11cd7
- name: github.com/glycerine/go-unsnap-stream
  version: 62a9a9eb44fd8932157b1a8ace2149eff5971af6
- name: github.com/gogo/protobuf
  version: 100ba4e885062801d56799d78530b73b178a78f3
  subpackages:
  - proto
- name: github.com/golang/mock
  version: c34cdb4725f4c3844d095133c6e40e448b86589b
  subpackages:
  - gomock
- name: github.com/golang/protobuf
  version: 5a0f697c9ed9d68fef0116532c6e05cfeae00e55
  subpackages:
  - jsonpb
  - proto
  - protoc-gen-go/descriptor
  - ptypes
  - ptypes/any
  - ptypes/duration
  - ptypes/struct
  - ptypes/timestamp
- name: github.com/golang/snappy
  version: d7b1e156f50d3c4664f683603af70e3e47fa0aa2
- name: github.com/google/btree
  version: 925471ac9e2131377a91e1595defec898166fe49
- name: github.com/grpc-ecosystem/go-grpc-prometheus
  version: 6b7015e65d366bf3f19b2b2a000a831940f0f7e0
- name: github.com/grpc-ecosystem/grpc-gateway
  version: 8cc3a55af3bcf171a1c23a90c4df9cf591706104
  subpackages:
  - runtime
  - runtime/internal
  - utilities
- name: github.com/inconshreveable/mousetrap
  version: 76626ae9c91c4f2a10f34cad8ce83ea42c93bb75
- name: github.com/jonboulle/clockwork
  version: 2eee05ed794112d45db504eb05aa693efd2b8b09
- name: github.com/m3db/bitset
  version: 07973db6b78acb62ac207d0538055e874b49d90d
- name: github.com/m3db/bloom
  version: 47fe1193cdb900de7193d1f3d26ea9b2cbf6fb31
- name: github.com/m3db/m3cluster
  version: 53fc512c11e1ed03db2d65dac4c139a3c2ff2eda
  subpackages:
  - client
  - client/etcd
  - etcd/watchmanager
  - generated/proto/commonpb
  - generated/proto/metadatapb
  - generated/proto/placementpb
  - integration/etcd
  - kv
  - kv/etcd
  - kv/util
  - kv/util/runtime
  - placement
  - placement/algo
  - placement/selector
  - placement/service
  - placement/storage
  - services
  - services/heartbeat/etcd
  - services/leader
  - services/leader/campaign
  - services/leader/election
  - shard
- name: github.com/m3db/m3em
  version: ed532baee45a440f0b08b6893c816634c6978d4d
  subpackages:
  - build
  - checksum
  - cluster
  - generated/proto/heartbeat
  - generated/proto/m3em
  - node
  - node/mocks
  - os/fs
  - x/grpc
- name: github.com/m3db/m3ninx
  version: d0c2c4f2c5ab39db2382a6ea7f479abe568589cf
  subpackages:
  - doc
  - idx
  - index
  - index/segment
  - index/segment/mem
  - index/segment/mem/fieldsgen
  - index/segment/mem/idsgen
  - index/segment/mem/postingsgen
  - index/util
  - postings
  - postings/roaring
  - search
  - search/executor
  - search/query
  - search/searcher
- name: github.com/m3db/m3x
  version: f591af0fb913df0f2e8ecf6995d4aa406c4c13e0
  vcs: git
  subpackages:
  - checked
  - clock
  - close
  - config
  - config/hostid
  - context
  - errors
  - ident
  - instrument
  - log
  - pool
  - process
  - resource
  - retry
  - sync
  - tcp
  - time
  - watch
- name: github.com/m3db/stackadler32
  version: bfebcd73ef6ffe0ee30489227f0330c39064b674
- name: github.com/m3db/stackmurmur3
  version: 744c0229c12ed0e4f8cb9d081a2692b3300bf705
- name: github.com/matttproud/golang_protobuf_extensions
  version: c12348ce28de40eed0136aa2b644d0ee0650e56c
  subpackages:
  - pbutil
- name: github.com/mschoch/smat
  version: 90eadee771aeab36e8bf796039b8c261bebebe4f
- name: github.com/nu7hatch/gouuid
  version: 179d4d0c4d8d407a32af483c2354df1d2c91e6c3
- name: github.com/opentracing/opentracing-go
  version: 855519783f479520497c6b3445611b05fc42f009
  subpackages:
  - ext
- name: github.com/pborman/getopt
  version: ec82d864f599c39673eef89f91b93fa5576567a1
- name: github.com/philhofer/fwd
  version: bb6d471dc95d4fe11e432687f8b70ff496cf3136
- name: github.com/pmezard/go-difflib
  version: d8ed2627bdf02c080bf22230dbb337003b7aba2d
  subpackages:
  - difflib
- name: github.com/prometheus/client_golang
  version: 967789050ba94deca04a5e84cce8ad472ce313c1
  subpackages:
  - prometheus
- name: github.com/prometheus/client_model
  version: fa8ad6fec33561be4280a8f0514318c79d7f6cb6
  subpackages:
  - go
- name: github.com/prometheus/common
  version: 195bde7883f7c39ea62b0d92ab7359b5327065cb
  subpackages:
  - expfmt
  - internal/bitbucket.org/ww/goautoneg
  - model
- name: github.com/prometheus/procfs
  version: 1878d9fbb537119d24b21ca07effd591627cd160
- name: github.com/RoaringBitmap/roaring
  version: 4bbba8874933b985c9160558fddea525dde73e63
- name: github.com/satori/go.uuid
  version: f58768cc1a7a7e77a3bd49e98cdd21419399b6a3
- name: github.com/sergi/go-diff
  version: feef008d51ad2b3778f85d387ccf91735543008d
  subpackages:
  - diffmatchpatch
- name: github.com/spaolacci/murmur3
  version: 9f5d223c60793748f04a9d5b4b4eacddfc1f755d
- name: github.com/spf13/cobra
  version: 7c674d9e72017ed25f6d2b5e497a1368086b6a6f
  subpackages:
  - cobra
- name: github.com/spf13/pflag
  version: 4f9190456aed1c2113ca51ea9b89219747458dc1
- name: github.com/stretchr/testify
  version: 6fe211e493929a8aac0469b93f28b1d0688a9a3a
  subpackages:
  - assert
  - require
- name: github.com/tinylib/msgp
  version: 3b5c87ab5fb00c660bf85b888445d9a01db64db4
  subpackages:
  - msgp
- name: github.com/uber-go/atomic
  version: 1ea20fb1cbb1cc08cbd0d913a96dead89aa18289
- name: github.com/uber-go/tally
  version: 522328b48efad0c6034dba92bf39228694e9d31f
  subpackages:
  - m3
  - m3/customtransports
  - m3/thrift
  - m3/thriftudp
- name: github.com/uber/tchannel-go
  version: 1fcf82ec86967eb43ba0baa9b964f8eb226d242e
  subpackages:
  - internal/argreader
  - relay
  - thrift
  - thrift/gen-go/meta
  - tnet
  - tos
  - trand
  - typed
- name: github.com/ugorji/go
  version: ded73eae5db7e7a0ef6f55aace87a2873c5d2b74
  subpackages:
  - codec
- name: github.com/willf/bitset
  version: 1ea0245d2bc8ce44623f24a1ae162beb06ad8cd6
- name: github.com/xiang90/probing
  version: 07dd2e8dfe18522e9c447ba95f2fe95262f63bb2
- name: go.uber.org/atomic
  version: 1ea20fb1cbb1cc08cbd0d913a96dead89aa18289
- name: go.uber.org/multierr
  version: 3c4937480c32f4c13a875a1829af76c98ca3d40a
- name: go.uber.org/zap
  version: f85c78b1dd998214c5f2138155b320a4a43fbe36
  subpackages:
  - buffer
  - internal/bufferpool
  - internal/color
  - internal/exit
  - zapcore
- name: golang.org/x/crypto
  version: 1351f936d976c60a0a48d728281922cf63eafb8d
  repo: https://github.com/golang/crypto
  vcs: git
  subpackages:
  - bcrypt
  - blowfish
- name: golang.org/x/net
  version: ab5485076ff3407ad2d02db054635913f017b0ed
  repo: https://github.com/golang/net
  vcs: git
  subpackages:
  - bpf
  - context
  - http2
  - http2/hpack
  - idna
  - internal/iana
  - internal/socket
  - internal/timeseries
  - ipv4
  - ipv6
  - lex/httplex
  - trace
- name: golang.org/x/sys
  version: d4feaf1a7e61e1d9e79e6c4e76c6349e9cab0a03
  repo: https://github.com/golang/sys
  vcs: git
  subpackages:
  - unix
- name: golang.org/x/text
  version: 4ee4af566555f5fbe026368b75596286a312663a
  subpackages:
  - secure/bidirule
  - transform
  - unicode/bidi
  - unicode/norm
- name: google.golang.org/appengine
  version: 2e4a801b39fc199db615bfca7d0b9f8cd9580599
  subpackages:
  - datastore
  - internal
  - internal/app_identity
  - internal/base
  - internal/datastore
  - internal/log
  - internal/modules
  - internal/remote_api
- name: google.golang.org/genproto
  version: 09f6ed296fc66555a25fe4ce95173148778dfa85
  subpackages:
  - googleapis/api/annotations
  - googleapis/rpc/status
- name: google.golang.org/grpc
  version: 401e0e00e4bb830a10496d64cd95e068c5bf50de
  subpackages:
  - balancer
  - codes
  - connectivity
  - credentials
  - grpclb/grpc_lb_v1/messages
  - grpclog
  - health/grpc_health_v1
  - internal
  - keepalive
  - metadata
  - naming
  - peer
  - resolver
  - stats
  - status
  - tap
  - transport
- name: gopkg.in/validator.v2
  version: 3e4f037f12a1221a0864cf0dd2e81c452ab22448
- name: gopkg.in/vmihailenco/msgpack.v2
  version: a1382b1ce0c749733b814157c245e02cc1f41076
  subpackages:
  - codes
- name: gopkg.in/yaml.v2
  version: 5420a8b6744d3b0345ab293f6fcba19c978f1183
testImports:
- name: github.com/fortytw2/leaktest
  version: 3677f62bb30dbf3b042c4c211245d072aa9ee075
- name: github.com/google/go-cmp
  version: 5411ab924f9ffa6566244a9e504bc347edacffd3
  subpackages:
  - cmp
  - cmp/internal/diff
  - cmp/internal/function
  - cmp/internal/value
- name: github.com/leanovate/gopter
  version: 9e6101e5a87586b269acf3d0d61f363e4317309f
  subpackages:
  - commands
  - gen
  - prop<|MERGE_RESOLUTION|>--- conflicted
+++ resolved
@@ -1,9 +1,5 @@
 hash: 124d166053476550bef409f59deaf9cd7964494b50330e128665dbeb067bf244
-<<<<<<< HEAD
-updated: 2018-05-07T16:05:15.281027-04:00
-=======
-updated: 2018-05-07T16:01:33.626820249-04:00
->>>>>>> a0fbf852
+updated: 2018-05-07T16:31:01.787723-04:00
 imports:
 - name: github.com/apache/thrift
   version: 53dd39833a08ce33582e5ff31fa18bb4735d6731
@@ -222,6 +218,7 @@
   - context
   - errors
   - ident
+  - ident/testutil
   - instrument
   - log
   - pool
