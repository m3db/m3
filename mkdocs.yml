site_name: M3 Documentation

theme:
  # Provide source
  name: null
  custom_dir: docs/theme

  # 404 page
  static_templates:
    - 404.html

  # Don't include MkDocs' JavaScript
  include_search_page: false
  search_index_only: true

  # Do not use tabs for navigation
  feature:
    tabs: false

  # Default values, taken from mkdocs_theme.yml
  language: en
  palette:
    primary: indigo
    accent: indigo
  font:
    text: Roboto
    code: Roboto Mono
  favicon: assets/images/favicon.png
  logo:
    icon: "\uE80C"

edit_uri: edit/master/docs/

repo_name: m3db/m3
repo_url: https://github.com/m3db/m3

markdown_extensions:
  - pymdownx.arithmatex
  - pymdownx.betterem:
      smart_enable: all
  - pymdownx.caret
  - pymdownx.critic
  - pymdownx.details
  - pymdownx.emoji:
      emoji_generator: !!python/name:pymdownx.emoji.to_svg
  - pymdownx.inlinehilite
  - pymdownx.magiclink
  - pymdownx.mark
  - pymdownx.smartsymbols
  - pymdownx.snippets:
      check_paths: true
  - pymdownx.superfences
  - pymdownx.tasklist:
      custom_checkbox: true
  - pymdownx.tilde

pages:
  - "Introduction": "index.md"
  - "Overview":
    - "Components": "overview/components.md"
    - "Motivation": "overview/motivation.md"
    - "Media":      "overview/media.md"
    - "Roadmap":    "overview/roadmap.md"
  - "M3DB":
    - "Introduction": "m3db/index.md"
    - "Architecture":
      - "Overview": "m3db/architecture/index.md"
      - "Storage Engine": "m3db/architecture/engine.md"
      - "Sharding and Replication": "m3db/architecture/sharding.md"
      - "Consistency Levels": "m3db/architecture/consistencylevels.md"
      - "Storage": "m3db/architecture/storage.md"
      - "Commit Logs": "m3db/architecture/commitlogs.md"
      - "Peer Streaming": "m3db/architecture/peer_streaming.md"
      - "Caching": "m3db/architecture/caching.md"
  - "M3 Coordinator":
    - "Introduction": "m3coordinator/index.md"
    - "API":
      - "Prometheus Remote Write/Read": "m3coordinator/api/remote.md"
  - "M3 Query":
    - "Introduction": "m3query/index.md"
    - "Configuration":
      - "Query Engine": "m3query/config/index.md"
      - "Annotated Config File": "m3query/config/annotated_config.md"
    - "API":
      - "Query": "m3query/api/index.md"
    - "Architecture":
      - "Overview": "m3query/architecture/index.md"
      - "Blocks": "m3query/architecture/blocks.md"
      - "Query Fanout": "m3query/architecture/fanout.md"
      - "Function Processing": "m3query/architecture/functions.md"
  - "How-To's":
    - "M3DB Single Node Deployment": "how_to/single_node.md"
    - "M3DB Cluster Deployment, Manually": "how_to/cluster_hard_way.md"
    - "M3DB on Kubernetes": "how_to/kubernetes.md"
    - "M3Query": "how_to/query.md"
<<<<<<< HEAD
    - "M3Aggregator": "how_to/aggregator.md"
=======
    - "Use M3DB as a general purpose time series database": "how_to/use_as_tsdb.md"
>>>>>>> e4c4f61e
  - "Operational Guides":
    - "Overview": "operational_guide/index.md"
    - "Replication and Deployment in Zones": "operational_guide/replication_and_deployment_in_zones.md"
    - "Monitoring": "operational_guide/monitoring.md"
    - "Upgrading M3": "operational_guide/upgrading_m3.md"
    - "Resource Limits and Preventing Abusive Reads/Writes": "operational_guide/resource_limits.md"
    - "Tuning Availability, Consistency, and Durability": "operational_guide/availability_consistency_durability.md"
    - "Placement/Topology": "operational_guide/placement.md"
    - "Placement/Topology Configuration": "operational_guide/placement_configuration.md"
    - "Namespace Configuration": "operational_guide/namespace_configuration.md"
    - "Bootstrapping & Crash Recovery": "operational_guide/bootstrapping_crash_recovery.md"
    - "Docker & Kernel Configuration": "operational_guide/kernel_configuration.md"
    - "etcd": "operational_guide/etcd.md"
    - "Configuring Mapping & Rollup Rules": "operational_guide/mapping_rollup.md"
    - "Upgrading M3": "operational_guide/upgrading_m3.md"
    - "Repairs": "operational_guide/repairs.md"
    - "Replication Between Clusters": "operational_guide/replication_between_clusters.md"
  - "Integrations":
    - "Prometheus": "integrations/prometheus.md"
    - "Graphite": "integrations/graphite.md"
    - "Grafana": "integrations/grafana.md"
    - "InfluxDB": "integrations/influxdb.md"
  - "Troubleshooting": "troubleshooting/index.md"
  - "FAQs": "faqs/index.md"
  - "Glossary": "glossary/index.md"
  - "Tips For Writing Documentation": "misc/writing_docs.md"<|MERGE_RESOLUTION|>--- conflicted
+++ resolved
@@ -93,11 +93,8 @@
     - "M3DB Cluster Deployment, Manually": "how_to/cluster_hard_way.md"
     - "M3DB on Kubernetes": "how_to/kubernetes.md"
     - "M3Query": "how_to/query.md"
-<<<<<<< HEAD
     - "M3Aggregator": "how_to/aggregator.md"
-=======
     - "Use M3DB as a general purpose time series database": "how_to/use_as_tsdb.md"
->>>>>>> e4c4f61e
   - "Operational Guides":
     - "Overview": "operational_guide/index.md"
     - "Replication and Deployment in Zones": "operational_guide/replication_and_deployment_in_zones.md"
