--- conflicted
+++ resolved
@@ -29,21 +29,13 @@
 	"testing"
 	"time"
 
-<<<<<<< HEAD
-	"github.com/m3db/m3db/generated/proto/schema"
-=======
 	"github.com/m3db/m3db/generated/mocks/mocks"
 	"github.com/m3db/m3db/interfaces/m3db"
->>>>>>> a7604566
 	"github.com/m3db/m3db/persist/fs"
 	"github.com/m3db/m3db/storage"
 	"github.com/m3db/m3x/time"
 
-<<<<<<< HEAD
-	"github.com/golang/protobuf/proto"
-=======
 	"github.com/golang/mock/gomock"
->>>>>>> a7604566
 	"github.com/stretchr/testify/require"
 )
 
@@ -60,66 +52,26 @@
 	return dir
 }
 
-<<<<<<< HEAD
-func createShardDir(t *testing.T, prefix string, shard int) string {
-	shardDirPath := fs.ShardDirPath(prefix, uint32(shard))
-	err := os.MkdirAll(shardDirPath, os.ModeDir|os.FileMode(0755))
-	require.Nil(t, err)
-	return shardDirPath
-=======
-func getShardDirPath(prefix string, shard uint32) string {
-	return path.Join(prefix, strconv.Itoa(int(shard)))
->>>>>>> a7604566
-}
-
 func writeInfoFile(t *testing.T, prefix string, shard uint32, start time.Time, data []byte) {
-	filePath := path.Join(getShardDirPath(prefix, shard), fmt.Sprintf("%d-info.db", xtime.ToNanoseconds(start)))
+	shardDir := fs.ShardDirPath(prefix, shard)
+	filePath := path.Join(shardDir, fmt.Sprintf("fileset-%d-info.db", xtime.ToNanoseconds(start)))
 	writeFile(t, filePath, data)
 }
 
 func writeDataFile(t *testing.T, prefix string, shard uint32, start time.Time, data []byte) {
-	filePath := path.Join(getShardDirPath(prefix, shard), fmt.Sprintf("%d-data.db", xtime.ToNanoseconds(start)))
+	shardDir := fs.ShardDirPath(prefix, shard)
+	filePath := path.Join(shardDir, fmt.Sprintf("fileset-%d-data.db", xtime.ToNanoseconds(start)))
 	writeFile(t, filePath, data)
 }
 
 func writeDigestFile(t *testing.T, prefix string, shard uint32, start time.Time, data []byte) {
-	filePath := path.Join(getShardDirPath(prefix, shard), fmt.Sprintf("%d-digest.db", xtime.ToNanoseconds(start)))
+	shardDir := fs.ShardDirPath(prefix, shard)
+	filePath := path.Join(shardDir, fmt.Sprintf("fileset-%d-digest.db", xtime.ToNanoseconds(start)))
 	writeFile(t, filePath, data)
 }
 
-<<<<<<< HEAD
-func createInfoFileWithCheckpoint(t *testing.T, shardDirPath string, blockStartTime time.Time) *os.File {
-	checkpointPath := path.Join(shardDirPath, fmt.Sprintf("fileset-%d-checkpoint.db", xtime.ToNanoseconds(blockStartTime)))
-	checkpointFile := createFile(t, checkpointPath)
-	checkpointFile.Close()
-
-	infoPath := path.Join(shardDirPath, fmt.Sprintf("fileset-%d-info.db", xtime.ToNanoseconds(blockStartTime)))
-	infoFile := createFile(t, infoPath)
-	return infoFile
-}
-
-func writeGoodInfoFiles(t *testing.T, shardDirPath string, blockStartTimes []time.Time) {
-	for _, blockStartTime := range blockStartTimes {
-		infoFile := createInfoFileWithCheckpoint(t, shardDirPath, blockStartTime)
-		writeInfoFile(t, infoFile, blockStartTime)
-		infoFile.Close()
-	}
-}
-
-func writeInfoFile(t *testing.T, f *os.File, start time.Time) {
-	info := &schema.IndexInfo{
-		Start:     xtime.ToNanoseconds(start),
-		BlockSize: int64(testBlockSize),
-		Entries:   10,
-	}
-	data, err := proto.Marshal(info)
-	require.NoError(t, err)
-
-	_, err = f.Write(data)
-=======
 func writeFile(t *testing.T, filePath string, data []byte) {
 	fd, err := os.OpenFile(filePath, os.O_WRONLY|os.O_CREATE|os.O_TRUNC, testFileMode)
->>>>>>> a7604566
 	require.NoError(t, err)
 	if data != nil {
 		_, err = fd.Write(data)
@@ -128,35 +80,8 @@
 	require.NoError(t, fd.Close())
 }
 
-<<<<<<< HEAD
-func writeFilesForTimeRaw(t *testing.T, shardDirPath string, start time.Time, data []byte) {
-	timeInNano := xtime.ToNanoseconds(start)
-
-	f := createFile(t, path.Join(shardDirPath, fmt.Sprintf("fileset-%d-info.db", timeInNano)))
-	writeInfoFile(t, f, start)
-	f.Close()
-
-	f = createFile(t, path.Join(shardDirPath, fmt.Sprintf("fileset-%d-index.db", timeInNano)))
-	f.Write(data)
-	f.Close()
-
-	f = createFile(t, path.Join(shardDirPath, fmt.Sprintf("fileset-%d-data.db", timeInNano)))
-	f.Close()
-
-	f = createFile(t, path.Join(shardDirPath, fmt.Sprintf("fileset-%d-checkpoint.db", timeInNano)))
-	f.Close()
-}
-
-func writeFilesForTimeUsingWriter(t *testing.T, dir string, start time.Time, id string, data []byte) {
-	w := fs.NewWriter(testBlockSize, dir, nil)
-	err := w.Open(0, start)
-	require.NoError(t, err)
-	require.NoError(t, w.Write(id, data))
-	require.NoError(t, w.Close())
-=======
 func createTimeRanges() xtime.Ranges {
 	return xtime.NewRanges().AddRange(xtime.Range{Start: testStart, End: testStart.Add(11 * time.Hour)})
->>>>>>> a7604566
 }
 
 func writeGoodFiles(t *testing.T, dir string, shard uint32) {
@@ -208,19 +133,10 @@
 	dir := createTempDir(t)
 	defer os.RemoveAll(dir)
 
-<<<<<<< HEAD
-	shardDirPath := createShardDir(t, dir, 0)
-	fpath := path.Join(shardDirPath, "fileset-1000-info.db")
-	f := createFile(t, fpath)
-	f.Close()
-
-	os.Chmod(fpath, os.FileMode(0333))
-=======
 	shard := uint32(0)
 	writeTSDBFiles(t, dir, shard, testStart, "foo", []byte{0x1})
 	// Intentionally corrupt the info file
 	writeInfoFile(t, dir, shard, testStart, []byte{0x1, 0x2})
->>>>>>> a7604566
 
 	fss := newFileSystemSource(dir, storage.NewDatabaseOptions())
 	res := fss.GetAvailability(shard, createTimeRanges())
