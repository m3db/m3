--- conflicted
+++ resolved
@@ -1,11 +1,7 @@
 package: github.com/m3db/m3db
 import:
 - package: github.com/m3db/m3x
-<<<<<<< HEAD
-  version: 1a17ecefdef9e05c711ada6369ec6bc99b169418
-=======
   version: 216f0e4a8870d0df302aef0550a4b0e0db9291cd
->>>>>>> 1b6d8ad6
   vcs: git
   subpackages:
   - checked
@@ -30,11 +26,7 @@
   version: ed532baee45a440f0b08b6893c816634c6978d4d
 
 - package: github.com/m3db/m3ninx
-<<<<<<< HEAD
   version: 7556fa8339674f1d9f559486d1feca18c17d1190
-=======
-  version: fe75ad9256a620f9a24478e6e51b8ed8c65d7a7c
->>>>>>> 1b6d8ad6
 
 - package: github.com/m3db/bitset
   version: 07973db6b78acb62ac207d0538055e874b49d90d
