package: github.com/m3db/m3
import:
- package: github.com/m3db/m3x
<<<<<<< HEAD
  version: 0d74829a38311339911aeb8ff22c84c710832ab7
=======
  version: 31a628e11c478af132b6eab71506fb93c7f9ca39
>>>>>>> 399d904e
  vcs: git
  subpackages:
  - checked
  - close
  - errors
  - instrument
  - log
  - pool
  - retry
  - time
  - watch
  - ident

- package: github.com/m3db/m3cluster
  version: 313c27d715da9c0993bdc640b758d93d1392438a
  subpackages:
  - client
  - services
  - integration/etcd

- package: github.com/m3db/m3em
  version: ed532baee45a440f0b08b6893c816634c6978d4d

- package: github.com/m3db/m3aggregator
  version: 6f59918fe3791a3df0dc146ea492593925809c3e

- package: github.com/m3db/m3ctl
  version: acc762bfdd42ecb192d34e48fa7ca1fd7ee088ac

- package: github.com/m3db/bitset
  version: 07973db6b78acb62ac207d0538055e874b49d90d

- package: github.com/m3db/bloom
  version: 47fe1193cdb900de7193d1f3d26ea9b2cbf6fb31

- package: github.com/m3db/stackmurmur3
  version: 744c0229c12ed0e4f8cb9d081a2692b3300bf705

- package: github.com/m3db/stackadler32
  version: bfebcd73ef6ffe0ee30489227f0330c39064b674

- package: github.com/cespare/xxhash
  version: 48099fad606eafc26e3a569fad19ff510fff4df6

- package: github.com/apache/thrift
  version: 0.9.3-pool-read-binary-2
  subpackages:
  - lib/go/thrift
  repo: https://github.com/m3db/thrift
  vcs: git

- package: github.com/golang/mock
  version: ^1
  subpackages:
  - gomock

- package: github.com/golang/protobuf
  version: ^1.1.0

  subpackages:
  - proto
  - ptypes/timestamp

- package: github.com/gogo/protobuf
  version: 0.4

- package: go.uber.org/zap
  version: f85c78b1dd998214c5f2138155b320a4a43fbe36

- package: github.com/opentracing/opentracing-go
  version: 855519783f479520497c6b3445611b05fc42f009

- package: github.com/spaolacci/murmur3
  version: 9f5d223c60793748f04a9d5b4b4eacddfc1f755d

- package: github.com/uber/tchannel-go
  version: 1fcf82ec86967eb43ba0baa9b964f8eb226d242e
  subpackages:
  - thrift

- package: gopkg.in/vmihailenco/msgpack.v2
  version: a1382b1ce0c749733b814157c245e02cc1f41076

- package: github.com/uber-go/tally
  version: ^3.3.6

- package: golang.org/x/net
  version: ab5485076ff3407ad2d02db054635913f017b0ed
  repo: https://github.com/golang/net
  vcs: git

- package: google.golang.org/appengine/datastore
  version: 2e4a801b39fc199db615bfca7d0b9f8cd9580599

- package: github.com/pborman/getopt
  version: ec82d864f599c39673eef89f91b93fa5576567a1

- package: github.com/spf13/cobra
  version: 7c674d9e72017ed25f6d2b5e497a1368086b6a6f
  subpackages:
  - cobra

- package: github.com/spf13/pflag
  version: 4f9190456aed1c2113ca51ea9b89219747458dc1

- package: github.com/spf13/viper
  version: ^1.0.0

- package: github.com/RoaringBitmap/roaring
  version: ^0.4

- package: github.com/uber-go/atomic
  version: ^1.2.0

- package: github.com/satori/go.uuid
  version: ^1.2.0

- package: github.com/couchbase/vellum
  repo:    https://github.com/m3db/vellum
  version: 28dce9c5a7c652389e0aaf428c393033f0199dc4

- package: github.com/edsrzf/mmap-go # un-used but required for a compile time dep from vellum
  version: 0bce6a6887123b67a60366d2c9fe2dfb74289d2e

- package: github.com/pilosa/pilosa/roaring
  version: ^0.9 # FOLLOWUP: should move to 1.0 once that's released

# NB(prateek): ideally, the following dependencies would be under testImport, but
# Glide doesn't like that. https://github.com/Masterminds/glide/issues/564
- package: github.com/stretchr/testify
  version: 6fe211e493929a8aac0469b93f28b1d0688a9a3a
  subpackages:
  - require

- package: github.com/sergi/go-diff
  version: feef008d51ad2b3778f85d387ccf91735543008d

- package: github.com/golang/snappy
  version: 553a641470496b2327abcac10b36396bd98e45c9

- package: github.com/gorilla/mux
  version: ^1.6.0

- package: github.com/pborman/uuid
  version: ^1.1.0

- package: gopkg.in/alecthomas/kingpin.v2
  version: ^2.2.6

- package: github.com/m3db/m3metrics
  version: b400256bc6da4c10bad5a5f0a11e91bfa095e2e6
  subpackages:
  - policy

- package: github.com/pkg/profile
  version: 5b67d428864e92711fcbd2f8629456121a56d91f

- package: golang.org/x/sync
  subpackages:
  - errgroup

- package: github.com/google/go-cmp
  version: ^0.2
  subpackages:
  - cmp

# START_PROMETHEUS_DEPS
- package: github.com/prometheus/prometheus
  version: 998dfcbac689ae832ea64ca134fcb096f61a7f62

# To avoid prometheus/prometheus dependencies from breaking,
# pin the transitive dependencies
- package: github.com/prometheus/common
  version: 9e0844febd9e2856f839c9cb974fbd676d1755a8

- package: github.com/prometheus/procfs
  version: a1dba9ce8baed984a2495b658c82687f8157b98f

- package: github.com/prometheus/tsdb
  version: 16b2bf1b45ce3e3536c78ebec5116ea09a69786e
# END_PROMETHEUS_DEPS

# START_TALLY_PROMETHEUS_DEPS
- package: github.com/m3db/prometheus_client_model
  version: 8b2299a4bf7d7fc10835527021716d4b4a6e8700

- package: github.com/m3db/prometheus_common
  version: 25aaa3dff79bb48116615ebe1dea6a494b74ce77

- package: github.com/m3db/prometheus_procfs
  version: 1878d9fbb537119d24b21ca07effd591627cd160
# END_PROMETHEUS_DEPS

- package: github.com/coreos/pkg
  version: 4
  subpackages:
  - capnslog

# To avoid conflicting packages not resolving the latest GRPC
- package: google.golang.org/grpc
  version: ~1.7.3
  subpackages:
  - codes

- package: gopkg.in/validator.v2
  version: 3e4f037f12a1221a0864cf0dd2e81c452ab22448

testImport:
- package: github.com/fortytw2/leaktest
  version: 3677f62bb30dbf3b042c4c211245d072aa9ee075

- package: github.com/leanovate/gopter
  version: f778776473e0ef7764e1434dd01a61cc1ec574b4<|MERGE_RESOLUTION|>--- conflicted
+++ resolved
@@ -1,11 +1,7 @@
 package: github.com/m3db/m3
 import:
 - package: github.com/m3db/m3x
-<<<<<<< HEAD
   version: 0d74829a38311339911aeb8ff22c84c710832ab7
-=======
-  version: 31a628e11c478af132b6eab71506fb93c7f9ca39
->>>>>>> 399d904e
   vcs: git
   subpackages:
   - checked
