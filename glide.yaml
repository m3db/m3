--- conflicted
+++ resolved
@@ -3,55 +3,66 @@
 
 - package: github.com/apache/thrift
   version: ~0.9.3
+  repo: git@github.com:apache/thrift.git
+  vcs: git
   subpackages:
   - lib/go/thrift
 
 - package: github.com/golang/mock
   version: bd3c8e81be01eef76d4b503f5e687d2d1354d2d9
+  repo: git@github.com:golang/mock.git
+  vcs: git
   subpackages:
   - gomock
 
 - package: github.com/golang/protobuf
   version: bf531ff1a004f24ee53329dfd5ce0b41bfdc17df
+  repo: git@github.com:golang/protobuf.git
+  vcs: git
   subpackages:
   - proto
 
 - package: github.com/spaolacci/murmur3
   version: 0d12bf811670bf6a1a63828dfbd003eded177fce
+  repo: git@github.com:spaolacci/murmur3.git
+  vcs: git
 
 - package: github.com/stretchr/testify
   version: 6fe211e493929a8aac0469b93f28b1d0688a9a3a
+  repo: git@github.com:stretchr/testify.git
+  vcs: git
   subpackages:
   - require
 
 - package: github.com/uber/tchannel-go
   version: 8d570ed87acb2661d390c096215260f3f9e9b931
+  repo: git@github.com:uber/tchannel-go.git
+  vcs: git
   subpackages:
   - thrift
 
 - package: github.com/willf/bitset
   version: 2e6e8094ef4745224150c88c16191c7dceaad16f
-
-- name: golang.org/x/net
-  version: 8fd7f25955530b92e73e9e1932a41b522b22ccd9
-  subpackages:
-  - context
+  repo: git@github.com:willf/bitset.git
+  vcs: git
 
 - package: github.com/uber-go/tally
   version: 1f0f7171f312a8cff5f697fe5f4d45dbaec8c3ac
+  repo: git@github.com:uber-go/tally.git
+  vcs: git
 
 - package: github.com/m3db/m3cluster
   version: 8ca9f7bc9c3e446aec14fa785cf22f640117d33b
+  repo: git@github.com:m3db/m3cluster.git
+  vcs: git
   subpackages:
   - client
   - services
 
 - package: github.com/m3db/m3x
-<<<<<<< HEAD
-  version: 75a2a1fc0463602f50fb35206ca97157ec8b25b6
-=======
-  version: fcb5878c2ad11ab932afc2d30810da4a23986d0e
->>>>>>> f17fb3ab
+  version: 4793bdfe6fb85eddbb8567229163c33533e34836
+  repo: git@github.com:m3db/m3x.git
+  vcs: git
   subpackages:
   - close
   - errors
