--- conflicted
+++ resolved
@@ -219,19 +219,14 @@
 	// SetRepairEnabled controls whether the repair is enabled.
 	SetRepairEnabled(f bool) testOptions
 
-<<<<<<< HEAD
 	// RepairEnabled returns whether the repair is enabled.
 	RepairEnabled() bool
-=======
-	// RepairerEnabled returns whether the repairer is enabled.
-	RepairerEnabled() bool
 
 	// WriteConsistencyLevel returns the consistency level for writing with the m3db client.
 	WriteConsistencyLevel() topology.ConsistencyLevel
 
 	// SetWriteConsistencyLevel sets the consistency level for writing with the m3db client.
 	SetWriteConsistencyLevel(topology.ConsistencyLevel) testOptions
->>>>>>> fc9b1274
 }
 
 type options struct {
@@ -523,12 +518,8 @@
 	return &opts
 }
 
-<<<<<<< HEAD
 func (o *options) RepairEnabled() bool {
 	return o.repairEnabled
-=======
-func (o *options) RepairerEnabled() bool {
-	return o.repairerEnabled
 }
 
 func (o *options) WriteConsistencyLevel() topology.ConsistencyLevel {
@@ -539,5 +530,4 @@
 	opts := *o
 	opts.writeConsistencyLevel = cLevel
 	return &opts
->>>>>>> fc9b1274
 }