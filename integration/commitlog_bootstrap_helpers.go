--- conflicted
+++ resolved
@@ -75,7 +75,6 @@
 	return lookup
 }
 
-<<<<<<< HEAD
 var letterRunes = []rune("abcdefghijklmnopqrstuvwxyzABCDEFGHIJKLMNOPQRSTUVWXYZ")
 
 func randStringRunes(n int) string {
@@ -104,9 +103,7 @@
 	return generate.BlocksByStart(blockConfig)
 }
 
-=======
 // nolint: deadcode
->>>>>>> ed6111a4
 func writeCommitLogData(
 	t *testing.T,
 	s *testSetup,
@@ -154,25 +151,7 @@
 			require.NoError(t, commitLog.WriteBehind(ctx, cId, point.Datapoint, xtime.Second, nil))
 		}
 
-<<<<<<< HEAD
 		// ensure writes finished
 		require.NoError(t, commitLog.Close())
 	}
-=======
-// nolint: deadcode
-func testSetupMetadatas(
-	t *testing.T,
-	testSetup *testSetup,
-	namespace ts.ID,
-	start time.Time,
-	end time.Time,
-) map[uint32][]block.ReplicaMetadata {
-	// Retrieve written data using the AdminSession APIs
-	// FetchMetadataBlocksFromPeers/FetchBlocksFromPeers
-	adminClient := testSetup.m3dbAdminClient
-	metadatasByShard, err := m3dbClientFetchBlocksMetadata(
-		adminClient, namespace, testSetup.shardSet.AllIDs(), start, end)
-	require.NoError(t, err)
-	return metadatasByShard
->>>>>>> ed6111a4
 }