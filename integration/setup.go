--- conflicted
+++ resolved
@@ -69,23 +69,10 @@
 type nowSetterFn func(t time.Time)
 
 type testSetup struct {
-<<<<<<< HEAD
-	opts           testOptions
-	db             cluster.Database
-	storageOpts    storage.Options
-	nativePooling  bool
-	hostID         string
-	topoInit       topology.Initializer
-	shardSet       sharding.ShardSet
-	getNowFn       clock.NowFn
-	setNowFn       nowSetterFn
-	tchannelClient rpc.TChanNode
-	m3dbClient     client.Client
-	workerPool     xsync.WorkerPool
-=======
 	opts            testOptions
 	db              cluster.Database
 	storageOpts     storage.Options
+	nativePooling   bool
 	hostID          string
 	topoInit        topology.Initializer
 	shardSet        sharding.ShardSet
@@ -95,7 +82,6 @@
 	m3dbClient      client.Client
 	m3dbAdminClient client.AdminClient
 	workerPool      xsync.WorkerPool
->>>>>>> aee5aafd
 
 	// things that need to be cleaned up
 	channel        *tchannel.Channel
@@ -212,26 +198,9 @@
 	storageOpts = storageOpts.SetRepairOptions(storageOpts.RepairOptions().SetAdminClient(adminClient))
 
 	return &testSetup{
-<<<<<<< HEAD
-		opts:           opts,
-		storageOpts:    storageOpts,
-		nativePooling:  nativePooling,
-		hostID:         id,
-		topoInit:       topoInit,
-		shardSet:       shardSet,
-		getNowFn:       getNowFn,
-		setNowFn:       setNowFn,
-		tchannelClient: tc,
-		m3dbClient:     mc,
-		workerPool:     workerPool,
-		channel:        channel,
-		filePathPrefix: filePathPrefix,
-		namespaces:     opts.Namespaces(),
-		doneCh:         make(chan struct{}),
-		closedCh:       make(chan struct{}),
-=======
 		opts:            opts,
 		storageOpts:     storageOpts,
+		nativePooling:   nativePooling,
 		hostID:          id,
 		topoInit:        topoInit,
 		shardSet:        shardSet,
@@ -246,7 +215,6 @@
 		namespaces:      opts.Namespaces(),
 		doneCh:          make(chan struct{}),
 		closedCh:        make(chan struct{}),
->>>>>>> aee5aafd
 	}, nil
 }
 
