--- conflicted
+++ resolved
@@ -89,16 +89,12 @@
 		return nil, err
 	}
 
-<<<<<<< HEAD
 	id := *id
 	if id == "" {
 		id = "testhost"
 	}
 
-	clientOpts, err := server.DefaultClientOptions(id, *tchannelNodeAddr, shardingScheme)
-=======
-	clientOpts, err := server.DefaultClientOptions(*tchannelNodeAddr, shardSet)
->>>>>>> 205f746f
+	clientOpts, err := server.DefaultClientOptions(id, *tchannelNodeAddr, shardSet)
 	if err != nil {
 		return nil, err
 	}
