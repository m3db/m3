--- conflicted
+++ resolved
@@ -1752,12 +1752,8 @@
 	}
 
 	r := newBulkBlocksResult(opts, bopts)
-<<<<<<< HEAD
 	r.addBlockFromPeer(fooID, fooTags, testHost, bl)
 
-=======
-	r.addBlockFromPeer(fooID, testHost, bl)
->>>>>>> 09a27034
 	series := r.result.AllSeries()
 	assert.Equal(t, 1, series.Len())
 
