--- conflicted
+++ resolved
@@ -703,12 +703,9 @@
 	// be returned from this routine as long as one peer succeeds completely
 	metadataCh := make(chan blocksMetadata, 4096)
 	go func() {
-<<<<<<< HEAD
 		blockSize := opts.GetRetentionOptions().GetBlockSize()
-		err := s.streamBlocksMetadataFromPeers(shard, peers, start, end, blockSize, metadataCh)
-=======
-		err := s.streamBlocksMetadataFromPeers(namespace, shard, peers, metadataCh)
->>>>>>> cec50c23
+		err := s.streamBlocksMetadataFromPeers(namespace, shard, peers, start, end, blockSize, metadataCh)
+
 		close(metadataCh)
 		if err != nil {
 			// Bail early
@@ -748,11 +745,7 @@
 		wg.Add(1)
 		go func() {
 			defer wg.Done()
-<<<<<<< HEAD
-			err := s.streamBlocksMetadataFromPeer(shard, peer, start, end, blockSize, ch)
-=======
-			err := s.streamBlocksMetadataFromPeer(namespace, shard, peer, ch)
->>>>>>> cec50c23
+			err := s.streamBlocksMetadataFromPeer(namespace, shard, peer, start, end, blockSize, ch)
 			if err != nil {
 				s.log.Warnf("failed to stream blocks metadata from peer %s for namespace %s shard %d: %v", peer.Host().String(), namespace, shard, err)
 				errLock.Lock()
@@ -843,11 +836,7 @@
 				if b.Size == nil {
 					s.log.WithFields(
 						xlog.NewLogField("id", elem.ID),
-<<<<<<< HEAD
-						xlog.NewLogField("start", start),
-=======
-						xlog.NewLogField("start", blocks[i].start),
->>>>>>> cec50c23
+						xlog.NewLogField("start", blockStart),
 					).Warnf("stream blocks metadata requested block size and not returned")
 					continue
 				}
