// Copyright (c) 2016 Uber Technologies, Inc.
//
// Permission is hereby granted, free of charge, to any person obtaining a copy
// of this software and associated documentation files (the "Software"), to deal
// in the Software without restriction, including without limitation the rights
// to use, copy, modify, merge, publish, distribute, sublicense, and/or sell
// copies of the Software, and to permit persons to whom the Software is
// furnished to do so, subject to the following conditions:
//
// The above copyright notice and this permission notice shall be included in
// all copies or substantial portions of the Software.
//
// THE SOFTWARE IS PROVIDED "AS IS", WITHOUT WARRANTY OF ANY KIND, EXPRESS OR
// IMPLIED, INCLUDING BUT NOT LIMITED TO THE WARRANTIES OF MERCHANTABILITY,
// FITNESS FOR A PARTICULAR PURPOSE AND NONINFRINGEMENT. IN NO EVENT SHALL THE
// AUTHORS OR COPYRIGHT HOLDERS BE LIABLE FOR ANY CLAIM, DAMAGES OR OTHER
// LIABILITY, WHETHER IN AN ACTION OF CONTRACT, TORT OR OTHERWISE, ARISING FROM,
// OUT OF OR IN CONNECTION WITH THE SOFTWARE OR THE USE OR OTHER DEALINGS IN
// THE SOFTWARE.

package client

import (
	"bytes"
	"errors"
	"fmt"
	"io"
	"math"
	"sort"
	"strings"
	"sync"
	"sync/atomic"
	"time"

	"github.com/m3db/m3db/clock"
	"github.com/m3db/m3db/context"
	"github.com/m3db/m3db/digest"
	"github.com/m3db/m3db/encoding"
	"github.com/m3db/m3db/generated/thrift/rpc"
	"github.com/m3db/m3db/network/server/tchannelthrift/convert"
	"github.com/m3db/m3db/storage/block"
	"github.com/m3db/m3db/storage/bootstrap/result"
	"github.com/m3db/m3db/storage/namespace"
	"github.com/m3db/m3db/topology"
	"github.com/m3db/m3db/ts"
	xio "github.com/m3db/m3db/x/io"
	"github.com/m3db/m3x/checked"
	xerrors "github.com/m3db/m3x/errors"
	xlog "github.com/m3db/m3x/log"
	"github.com/m3db/m3x/pool"
	xretry "github.com/m3db/m3x/retry"
	xsync "github.com/m3db/m3x/sync"
	xtime "github.com/m3db/m3x/time"

	"github.com/uber-go/tally"
	"github.com/uber/tchannel-go/thrift"
)

const (
	clusterConnectWaitInterval           = 10 * time.Millisecond
	blocksMetadataInitialCapacity        = 64
	blocksMetadataChannelInitialCapacity = 4096
	gaugeReportInterval                  = 500 * time.Millisecond
	blocksMetadataChBufSize              = 4096
)

type resultTypeEnum string

const (
	resultTypeMetadata  resultTypeEnum = "metadata"
	resultTypeBootstrap                = "bootstrap"
	resultTypeRaw                      = "raw"
)

// FetchBlocksMetadataEndpointVersion represents an endpoint version for the
// fetch blocks metadata endpoint
type FetchBlocksMetadataEndpointVersion int

const (
	// FetchBlocksMetadataEndpointDefault represents to use the default fetch blocks metadata endpoint
	FetchBlocksMetadataEndpointDefault FetchBlocksMetadataEndpointVersion = iota
	// FetchBlocksMetadataEndpointV1 represents v1 of the fetch blocks metadata endpoint
	FetchBlocksMetadataEndpointV1
	// FetchBlocksMetadataEndpointV2 represents v2 of the fetch blocks metadata endpoint
	FetchBlocksMetadataEndpointV2 = FetchBlocksMetadataEndpointDefault
)

var (
	validFetchBlocksMetadataEndpoints = []FetchBlocksMetadataEndpointVersion{
		FetchBlocksMetadataEndpointV1,
		FetchBlocksMetadataEndpointV2,
	}
	errFetchBlocksMetadataEndpointVersionUnspecified = errors.New(
		"fetch blocks metadata endpoint version unspecified")
)

var (
	// ErrClusterConnectTimeout is raised when connecting to the cluster and
	// ensuring at least each partition has an up node with a connection to it
	ErrClusterConnectTimeout = errors.New("timed out establishing min connections to cluster")
	// errSessionStateNotInitial is raised when trying to open a session and
	// its not in the initial clean state
	errSessionStateNotInitial = errors.New("session not in initial state")
	// errSessionStateNotOpen is raised when operations are requested when the
	// session is not in the open state
	errSessionStateNotOpen = errors.New("session not in open state")
	// errSessionBadBlockResultFromPeer is raised when there is a bad block
	// return from a peer when fetching blocks from peers
	errSessionBadBlockResultFromPeer = errors.New("session fetched bad block result from peer")
	// errSessionInvalidConnectClusterConnectConsistencyLevel is raised when
	// the connect consistency level specified is not recognized
	errSessionInvalidConnectClusterConnectConsistencyLevel = errors.New("session has invalid connect consistency level specified")
	// errSessionHasNoHostQueueForHost is raised when host queue requested for a missing host
	errSessionHasNoHostQueueForHost = errors.New("session has no host queue for host")
	// errInvalidFetchBlocksMetadataVersion is raised when an invalid fetch blocks
	// metadata endpoint version is provided
	errInvalidFetchBlocksMetadataVersion = errors.New("invalid fetch blocks metadata endpoint version")
)

type session struct {
	sync.RWMutex

	opts                             Options
	scope                            tally.Scope
	nowFn                            clock.NowFn
	log                              xlog.Logger
	writeLevel                       topology.ConsistencyLevel
	readLevel                        ReadConsistencyLevel
	newHostQueueFn                   newHostQueueFn
	topo                             topology.Topology
	topoMap                          topology.Map
	topoWatch                        topology.MapWatch
	replicas                         int32
	majority                         int32
	queues                           []hostQueue
	queuesByHostID                   map[string]hostQueue
	state                            state
	writeRetrier                     xretry.Retrier
	fetchRetrier                     xretry.Retrier
	streamBlocksRetrier              xretry.Retrier
	contextPool                      context.Pool
	idPool                           ts.IdentifierPool
	writeOpPool                      *writeOpPool
	fetchBatchOpPool                 *fetchBatchOpPool
	fetchBatchOpArrayArrayPool       *fetchBatchOpArrayArrayPool
	iteratorArrayPool                encoding.IteratorArrayPool
	readerSliceOfSlicesIteratorPool  *readerSliceOfSlicesIteratorPool
	multiReaderIteratorPool          encoding.MultiReaderIteratorPool
	seriesIteratorPool               encoding.SeriesIteratorPool
	seriesIteratorsPool              encoding.MutableSeriesIteratorsPool
	writeAttemptPool                 *writeAttemptPool
	writeStatePool                   *writeStatePool
	fetchAttemptPool                 *fetchAttemptPool
	fetchBatchSize                   int
	newPeerBlocksQueueFn             newPeerBlocksQueueFn
	reattemptStreamBlocksFromPeersFn reattemptStreamBlocksFromPeersFn
	origin                           topology.Host
	streamBlocksMaxBlockRetries      int
	streamBlocksWorkers              xsync.WorkerPool
	streamBlocksBatchSize            int
	streamBlocksMetadataBatchTimeout time.Duration
	streamBlocksBatchTimeout         time.Duration
	metrics                          sessionMetrics
}

type shardMetricsKey struct {
	shardID    uint32
	resultType resultTypeEnum
}

type sessionMetrics struct {
	sync.RWMutex
	writeSuccess               tally.Counter
	writeErrors                tally.Counter
	writeNodesRespondingErrors []tally.Counter
	fetchSuccess               tally.Counter
	fetchErrors                tally.Counter
	fetchNodesRespondingErrors []tally.Counter
	topologyUpdatedSuccess     tally.Counter
	topologyUpdatedError       tally.Counter
	streamFromPeersMetrics     map[shardMetricsKey]streamFromPeersMetrics
}

func newSessionMetrics(scope tally.Scope) sessionMetrics {
	return sessionMetrics{
		writeSuccess:           scope.Counter("write.success"),
		writeErrors:            scope.Counter("write.errors"),
		fetchSuccess:           scope.Counter("fetch.success"),
		fetchErrors:            scope.Counter("fetch.errors"),
		topologyUpdatedSuccess: scope.Counter("topology.updated-success"),
		topologyUpdatedError:   scope.Counter("topology.updated-error"),
		streamFromPeersMetrics: make(map[shardMetricsKey]streamFromPeersMetrics),
	}
}

type streamFromPeersMetrics struct {
	fetchBlocksFromPeers       tally.Gauge
	metadataFetches            tally.Gauge
	metadataFetchBatchCall     tally.Counter
	metadataFetchBatchSuccess  tally.Counter
	metadataFetchBatchError    tally.Counter
	metadataFetchBatchBlockErr tally.Counter
	metadataReceived           tally.Counter
	fetchBlockSuccess          tally.Counter
	fetchBlockError            tally.Counter
	fetchBlockFinalError       tally.Counter
	fetchBlockRetriesReqError  tally.Counter
	fetchBlockRetriesRespError tally.Counter
	blocksEnqueueChannel       tally.Gauge
}

type newHostQueueFn func(
	host topology.Host,
	writeBatchRawRequestPool writeBatchRawRequestPool,
	writeBatchRawRequestElementArrayPool writeBatchRawRequestElementArrayPool,
	opts Options,
) hostQueue

func newSession(opts Options) (clientSession, error) {
	topo, err := opts.TopologyInitializer().Init()
	if err != nil {
		return nil, err
	}

	scope := opts.InstrumentOptions().MetricsScope()

	s := &session{
		opts:                 opts,
		scope:                scope,
		nowFn:                opts.ClockOptions().NowFn(),
		log:                  opts.InstrumentOptions().Logger(),
		writeLevel:           opts.WriteConsistencyLevel(),
		readLevel:            opts.ReadConsistencyLevel(),
		newHostQueueFn:       newHostQueue,
		queuesByHostID:       make(map[string]hostQueue),
		topo:                 topo,
		fetchBatchSize:       opts.FetchBatchSize(),
		newPeerBlocksQueueFn: newPeerBlocksQueue,
		writeRetrier:         opts.WriteRetrier(),
		fetchRetrier:         opts.FetchRetrier(),
		contextPool:          opts.ContextPool(),
		idPool:               opts.IdentifierPool(),
		metrics:              newSessionMetrics(scope),
	}
	s.reattemptStreamBlocksFromPeersFn = s.streamBlocksReattemptFromPeers
	writeAttemptPoolOpts := pool.NewObjectPoolOptions().
		SetSize(opts.WriteOpPoolSize()).
		SetInstrumentOptions(opts.InstrumentOptions().SetMetricsScope(
			scope.SubScope("write-attempt-pool"),
		))
	s.writeAttemptPool = newWriteAttemptPool(s, writeAttemptPoolOpts)
	s.writeAttemptPool.Init()
	fetchAttemptPoolOpts := pool.NewObjectPoolOptions().
		SetSize(opts.FetchBatchOpPoolSize()).
		SetInstrumentOptions(opts.InstrumentOptions().SetMetricsScope(
			scope.SubScope("fetch-attempt-pool"),
		))
	s.fetchAttemptPool = newFetchAttemptPool(s, fetchAttemptPoolOpts)
	s.fetchAttemptPool.Init()

	if opts, ok := opts.(AdminOptions); ok {
		s.origin = opts.Origin()
		s.streamBlocksMaxBlockRetries = opts.FetchSeriesBlocksMaxBlockRetries()
		s.streamBlocksWorkers = xsync.NewWorkerPool(opts.FetchSeriesBlocksBatchConcurrency())
		s.streamBlocksWorkers.Init()
		s.streamBlocksBatchSize = opts.FetchSeriesBlocksBatchSize()
		s.streamBlocksMetadataBatchTimeout = opts.FetchSeriesBlocksMetadataBatchTimeout()
		s.streamBlocksBatchTimeout = opts.FetchSeriesBlocksBatchTimeout()
		s.streamBlocksRetrier = opts.StreamBlocksRetrier()
	}

	return s, nil
}

func (s *session) ShardID(id string) (uint32, error) {
	s.RLock()
	if s.state != stateOpen {
		s.RUnlock()
		return 0, errSessionStateNotOpen
	}
	value := s.topoMap.ShardSet().Lookup(ts.StringID(id))
	s.RUnlock()
	return value, nil
}

// newPeerMetadataStreamingProgressMetrics returns a struct with an embedded
// list of fields that can be used to emit metrics about the current state of
// the peer metadata streaming process
func (s *session) newPeerMetadataStreamingProgressMetrics(
	shard uint32,
	resultType resultTypeEnum,
) *streamFromPeersMetrics {
	mKey := shardMetricsKey{shardID: shard, resultType: resultType}
	s.metrics.RLock()
	m, ok := s.metrics.streamFromPeersMetrics[mKey]
	s.metrics.RUnlock()

	if ok {
		return &m
	}

	scope := s.opts.InstrumentOptions().MetricsScope()

	s.metrics.Lock()
	m, ok = s.metrics.streamFromPeersMetrics[mKey]
	if ok {
		s.metrics.Unlock()
		return &m
	}
	scope = scope.SubScope("stream-from-peers").Tagged(map[string]string{
		"shard":      fmt.Sprintf("%d", shard),
		"resultType": string(resultType),
	})
	m = streamFromPeersMetrics{
		fetchBlocksFromPeers:       scope.Gauge("fetch-blocks-inprogress"),
		metadataFetches:            scope.Gauge("fetch-metadata-peers-inprogress"),
		metadataFetchBatchCall:     scope.Counter("fetch-metadata-peers-batch-call"),
		metadataFetchBatchSuccess:  scope.Counter("fetch-metadata-peers-batch-success"),
		metadataFetchBatchError:    scope.Counter("fetch-metadata-peers-batch-error"),
		metadataFetchBatchBlockErr: scope.Counter("fetch-metadata-peers-batch-block-err"),
		metadataReceived:           scope.Counter("fetch-metadata-peers-received"),
		fetchBlockSuccess:          scope.Counter("fetch-block-success"),
		fetchBlockError:            scope.Counter("fetch-block-error"),
		fetchBlockFinalError:       scope.Counter("fetch-block-final-error"),
		fetchBlockRetriesReqError: scope.Tagged(map[string]string{
			"reason": "request-error",
		}).Counter("fetch-block-retries"),
		fetchBlockRetriesRespError: scope.Tagged(map[string]string{
			"reason": "response-error",
		}).Counter("fetch-block-retries"),
		blocksEnqueueChannel: scope.Gauge("fetch-blocks-enqueue-channel-length"),
	}
	s.metrics.streamFromPeersMetrics[mKey] = m
	s.metrics.Unlock()
	return &m
}

func (s *session) incWriteMetrics(consistencyResultErr error, respErrs int32) {
	if idx := s.nodesRespondingErrorsMetricIndex(respErrs); idx >= 0 {
		s.metrics.writeNodesRespondingErrors[idx].Inc(1)
	}
	if consistencyResultErr == nil {
		s.metrics.writeSuccess.Inc(1)
	} else {
		s.metrics.writeErrors.Inc(1)
	}
}

func (s *session) incFetchMetrics(consistencyResultErr error, respErrs int32) {
	if idx := s.nodesRespondingErrorsMetricIndex(respErrs); idx >= 0 {
		s.metrics.fetchNodesRespondingErrors[idx].Inc(1)
	}
	if consistencyResultErr == nil {
		s.metrics.fetchSuccess.Inc(1)
	} else {
		s.metrics.fetchErrors.Inc(1)
	}
}

func (s *session) nodesRespondingErrorsMetricIndex(respErrs int32) int32 {
	idx := respErrs - 1
	replicas := int32(s.Replicas())
	if respErrs > replicas {
		// Cap to the max replicas, we might get more errors
		// when a node is initializing a shard causing replicas + 1
		// nodes to respond to operations
		idx = replicas - 1
	}
	return idx
}

func (s *session) Open() error {
	s.Lock()
	if s.state != stateNotOpen {
		s.Unlock()
		return errSessionStateNotInitial
	}

	watch, err := s.topo.Watch()
	if err != nil {
		s.Unlock()
		return err
	}

	// Wait for the topology to be available
	<-watch.C()

	topoMap := watch.Get()

	queues, replicas, majority, err := s.hostQueues(topoMap, nil)
	if err != nil {
		s.Unlock()
		return err
	}
	s.setTopologyWithLock(topoMap, queues, replicas, majority)
	s.topoWatch = watch

	// NB(r): Alloc pools that can take some time in Open, expectation
	// is already that Open will take some time
	writeOpPoolOpts := pool.NewObjectPoolOptions().
		SetSize(s.opts.WriteOpPoolSize()).
		SetInstrumentOptions(s.opts.InstrumentOptions().SetMetricsScope(
			s.scope.SubScope("write-op-pool"),
		))
	s.writeOpPool = newWriteOpPool(writeOpPoolOpts)
	s.writeOpPool.Init()
	writeStatePoolOpts := pool.NewObjectPoolOptions().
		SetSize(s.opts.WriteOpPoolSize()).
		SetInstrumentOptions(s.opts.InstrumentOptions().SetMetricsScope(
			s.scope.SubScope("write-state-pool"),
		))
	s.writeStatePool = newWriteStatePool(s, writeStatePoolOpts)
	s.writeStatePool.Init()
	fetchBatchOpPoolOpts := pool.NewObjectPoolOptions().
		SetSize(s.opts.FetchBatchOpPoolSize()).
		SetInstrumentOptions(s.opts.InstrumentOptions().SetMetricsScope(
			s.scope.SubScope("fetch-batch-op-pool"),
		))
	s.fetchBatchOpPool = newFetchBatchOpPool(fetchBatchOpPoolOpts, s.fetchBatchSize)
	s.fetchBatchOpPool.Init()

	seriesIteratorPoolOpts := pool.NewObjectPoolOptions().
		SetSize(s.opts.SeriesIteratorPoolSize()).
		SetInstrumentOptions(s.opts.InstrumentOptions().SetMetricsScope(
			s.scope.SubScope("series-iterator-pool"),
		))
	s.seriesIteratorPool = encoding.NewSeriesIteratorPool(seriesIteratorPoolOpts)
	s.seriesIteratorPool.Init()
	s.seriesIteratorsPool = encoding.NewMutableSeriesIteratorsPool(s.opts.SeriesIteratorArrayPoolBuckets())
	s.seriesIteratorsPool.Init()
	s.state = stateOpen
	s.Unlock()

	go func() {
		for range watch.C() {
			s.log.Info("received update for topology")
			topoMap := watch.Get()

			s.RLock()
			existingQueues := s.queues
			s.RUnlock()

			queues, replicas, majority, err := s.hostQueues(topoMap, existingQueues)
			if err != nil {
				s.log.Errorf("could not update topology map: %v", err)
				s.metrics.topologyUpdatedError.Inc(1)
				continue
			}
			s.Lock()
			s.setTopologyWithLock(topoMap, queues, replicas, majority)
			s.Unlock()
			s.metrics.topologyUpdatedSuccess.Inc(1)
		}
	}()

	return nil
}

func (s *session) BorrowConnection(hostID string, fn withConnectionFn) error {
	s.RLock()
	unlocked := false
	queue, ok := s.queuesByHostID[hostID]
	if !ok {
		s.RUnlock()
		return errSessionHasNoHostQueueForHost
	}
	err := queue.BorrowConnection(func(c rpc.TChanNode) {
		// Unlock early on success
		s.RUnlock()
		unlocked = true

		// Execute function with borrowed connection
		fn(c)
	})
	if !unlocked {
		s.RUnlock()
	}
	return err
}

func (s *session) hostQueues(
	topoMap topology.Map,
	existing []hostQueue,
) ([]hostQueue, int, int, error) {
	// NB(r): we leave existing writes in the host queues to finish
	// as they are already enroute to their destination. This is an edge case
	// that might result in leaving nodes counting towards quorum, but fixing it
	// would result in additional chatter.

	start := s.nowFn()

	existingByHostID := make(map[string]hostQueue, len(existing))
	for _, queue := range existing {
		existingByHostID[queue.Host().ID()] = queue
	}

	hosts := topoMap.Hosts()
	queues := make([]hostQueue, 0, len(hosts))
	newQueues := make([]hostQueue, 0, len(hosts))
	for _, host := range hosts {
		if existingQueue, ok := existingByHostID[host.ID()]; ok {
			queues = append(queues, existingQueue)
			continue
		}
		newQueue := s.newHostQueue(host, topoMap)
		queues = append(queues, newQueue)
		newQueues = append(newQueues, newQueue)
	}

	shards := topoMap.ShardSet().AllIDs()
	minConnectionCount := s.opts.MinConnectionCount()
	replicas := topoMap.Replicas()
	majority := topoMap.MajorityReplicas()

	firstConnectConsistencyLevel := s.opts.ClusterConnectConsistencyLevel()
	if firstConnectConsistencyLevel == ConnectConsistencyLevelNone {
		// Return immediately if no connect consistency required
		return queues, replicas, majority, nil
	}

	connectConsistencyLevel := firstConnectConsistencyLevel
	if connectConsistencyLevel == ConnectConsistencyLevelAny {
		// If level any specified, first attempt all then proceed lowering requirement
		connectConsistencyLevel = ConnectConsistencyLevelAll
	}

	// Abort if we do not connect
	connected := false
	defer func() {
		if !connected {
			for _, queue := range newQueues {
				queue.Close()
			}
		}
	}()

	for {
		if now := s.nowFn(); now.Sub(start) >= s.opts.ClusterConnectTimeout() {
			switch firstConnectConsistencyLevel {
			case ConnectConsistencyLevelAny:
				// If connecting with connect any strategy then keep
				// trying but lower consistency requirement
				start = now
				connectConsistencyLevel--
				if connectConsistencyLevel == ConnectConsistencyLevelNone {
					// Already tried to resolve all consistency requirements, just
					// return successfully at this point
					err := fmt.Errorf("timed out connecting, returning success")
					s.log.Warnf("cluster connect with consistency any: %v", err)
					connected = true
					return queues, replicas, majority, nil
				}
			default:
				// Timed out connecting to a specific consistency requirement
				return nil, 0, 0, ErrClusterConnectTimeout
			}
		}
		// Be optimistic
		clusterAvailable := true
		for _, shard := range shards {
			shardReplicasAvailable := 0
			routeErr := topoMap.RouteShardForEach(shard, func(idx int, _ topology.Host) {
				if queues[idx].ConnectionCount() >= minConnectionCount {
					shardReplicasAvailable++
				}
			})
			if routeErr != nil {
				return nil, 0, 0, routeErr
			}
			var clusterAvailableForShard bool
			switch connectConsistencyLevel {
			case ConnectConsistencyLevelAll:
				clusterAvailableForShard = shardReplicasAvailable == replicas
			case ConnectConsistencyLevelMajority:
				clusterAvailableForShard = shardReplicasAvailable >= majority
			case ConnectConsistencyLevelOne:
				clusterAvailableForShard = shardReplicasAvailable > 0
			default:
				return nil, 0, 0, errSessionInvalidConnectClusterConnectConsistencyLevel
			}
			if !clusterAvailableForShard {
				clusterAvailable = false
				break
			}
		}
		if clusterAvailable { // All done
			break
		}
		time.Sleep(clusterConnectWaitInterval)
	}

	connected = true
	return queues, replicas, majority, nil
}

func (s *session) setTopologyWithLock(topoMap topology.Map, queues []hostQueue, replicas, majority int) {
	prevQueues := s.queues

	newQueuesByHostID := make(map[string]hostQueue, len(queues))
	for _, queue := range queues {
		newQueuesByHostID[queue.Host().ID()] = queue
	}

	s.queues = queues
	s.queuesByHostID = newQueuesByHostID

	s.topoMap = topoMap

	atomic.StoreInt32(&s.replicas, int32(replicas))
	atomic.StoreInt32(&s.majority, int32(majority))

	// NB(r): Always recreate the fetch batch op array array pool as it must be
	// the exact length of the queues as we index directly into the return array in
	// in fetch calls
	poolOpts := pool.NewObjectPoolOptions().
		SetSize(s.opts.FetchBatchOpPoolSize()).
		SetInstrumentOptions(s.opts.InstrumentOptions().SetMetricsScope(
			s.scope.SubScope("fetch-batch-op-array-array-pool"),
		))
	s.fetchBatchOpArrayArrayPool = newFetchBatchOpArrayArrayPool(
		poolOpts,
		len(queues),
		s.opts.FetchBatchOpPoolSize()/len(queues))
	s.fetchBatchOpArrayArrayPool.Init()

	if s.iteratorArrayPool == nil {
		s.iteratorArrayPool = encoding.NewIteratorArrayPool([]pool.Bucket{
			pool.Bucket{
				Capacity: replicas,
				Count:    s.opts.SeriesIteratorPoolSize(),
			},
		})
		s.iteratorArrayPool.Init()
	}
	if s.readerSliceOfSlicesIteratorPool == nil {
		size := replicas * s.opts.SeriesIteratorPoolSize()
		poolOpts := pool.NewObjectPoolOptions().
			SetSize(size).
			SetInstrumentOptions(s.opts.InstrumentOptions().SetMetricsScope(
				s.scope.SubScope("reader-slice-of-slices-iterator-pool"),
			))
		s.readerSliceOfSlicesIteratorPool = newReaderSliceOfSlicesIteratorPool(poolOpts)
		s.readerSliceOfSlicesIteratorPool.Init()
	}
	if s.multiReaderIteratorPool == nil {
		size := replicas * s.opts.SeriesIteratorPoolSize()
		poolOpts := pool.NewObjectPoolOptions().
			SetSize(size).
			SetInstrumentOptions(s.opts.InstrumentOptions().SetMetricsScope(
				s.scope.SubScope("multi-reader-iterator-pool"),
			))
		s.multiReaderIteratorPool = encoding.NewMultiReaderIteratorPool(poolOpts)
		s.multiReaderIteratorPool.Init(s.opts.ReaderIteratorAllocate())
	}
	if replicas > len(s.metrics.writeNodesRespondingErrors) {
		curr := len(s.metrics.writeNodesRespondingErrors)
		for i := curr; i < replicas; i++ {
			tags := map[string]string{"nodes": fmt.Sprintf("%d", i+1)}
			counter := s.scope.Tagged(tags).Counter("write.nodes-responding-error")
			s.metrics.writeNodesRespondingErrors =
				append(s.metrics.writeNodesRespondingErrors, counter)
		}
	}
	if replicas > len(s.metrics.fetchNodesRespondingErrors) {
		curr := len(s.metrics.fetchNodesRespondingErrors)
		for i := curr; i < replicas; i++ {
			tags := map[string]string{"nodes": fmt.Sprintf("%d", i+1)}
			counter := s.scope.Tagged(tags).Counter("fetch.nodes-responding-error")
			s.metrics.fetchNodesRespondingErrors =
				append(s.metrics.fetchNodesRespondingErrors, counter)
		}
	}

	// Asynchronously close the set of host queues no longer in use
	go func() {
		for _, queue := range prevQueues {
			newQueue, ok := newQueuesByHostID[queue.Host().ID()]
			if !ok || newQueue != queue {
				queue.Close()
			}
		}
	}()

	s.log.Infof("successfully updated topology to %d hosts", topoMap.HostsLen())
}

func (s *session) newHostQueue(host topology.Host, topoMap topology.Map) hostQueue {
	// NB(r): Due to hosts being replicas we have:
	// = replica * numWrites
	// = total writes to all hosts
	// We need to pool:
	// = replica * (numWrites / writeBatchSize)
	// = number of batch request structs to pool
	// For purposes of simplifying the options for pooling the write op pool size
	// represents the number of ops to pool not including replication, this is due
	// to the fact that the ops are shared between the different host queue replicas.
	totalBatches := topoMap.Replicas() *
		int(math.Ceil(float64(s.opts.WriteOpPoolSize())/float64(s.opts.WriteBatchSize())))
	hostBatches := int(math.Ceil(float64(totalBatches) / float64(topoMap.HostsLen())))
	writeBatchRequestPoolOpts := pool.NewObjectPoolOptions().
		SetSize(hostBatches).
		SetInstrumentOptions(s.opts.InstrumentOptions().SetMetricsScope(
			s.scope.SubScope("write-batch-request-pool"),
		))
	writeBatchRequestPool := newWriteBatchRawRequestPool(writeBatchRequestPoolOpts)
	writeBatchRequestPool.Init()
	writeBatchRawRequestElementArrayPoolOpts := pool.NewObjectPoolOptions().
		SetSize(hostBatches).
		SetInstrumentOptions(s.opts.InstrumentOptions().SetMetricsScope(
			s.scope.SubScope("id-datapoint-array-pool"),
		))
	writeBatchRawRequestElementArrayPool := newWriteBatchRawRequestElementArrayPool(
		writeBatchRawRequestElementArrayPoolOpts, s.opts.WriteBatchSize())
	writeBatchRawRequestElementArrayPool.Init()
	hostQueue := s.newHostQueueFn(host, writeBatchRequestPool, writeBatchRawRequestElementArrayPool, s.opts)
	hostQueue.Open()
	return hostQueue
}

func (s *session) Write(
	namespace, id string,
	t time.Time,
	value float64,
	unit xtime.Unit,
	annotation []byte,
) error {
	w := s.writeAttemptPool.Get()
	w.args.namespace, w.args.id =
		namespace, id
	w.args.t, w.args.value, w.args.unit, w.args.annotation =
		t, value, unit, annotation
	err := s.writeRetrier.Attempt(w.attemptFn)
	s.writeAttemptPool.Put(w)
	return err
}

func (s *session) writeAttempt(
	namespace, id string,
	t time.Time,
	value float64,
	unit xtime.Unit,
	annotation []byte,
) error {
	var (
		enqueued int32
		majority = atomic.LoadInt32(&s.majority)
		ctx      = s.contextPool.Get()
		nsID     = s.idPool.GetStringID(ctx, namespace)
		tsID     = s.idPool.GetStringID(ctx, id)
	)

	timeType, timeTypeErr := convert.ToTimeType(unit)
	if timeTypeErr != nil {
		return timeTypeErr
	}

	timestamp, timestampErr := convert.ToValue(t, timeType)
	if timestampErr != nil {
		return timestampErr
	}

	if s.RLock(); s.state != stateOpen {
		s.RUnlock()
		return errSessionStateNotOpen
	}

	state := s.writeStatePool.Get()
	state.topoMap = s.topoMap
	state.incRef()

	// todo@bl: Can we combine the writeOpPool and the writeStatePool?
	state.op, state.majority = s.writeOpPool.Get(), majority
	state.ctx, state.nsID, state.tsID = ctx, nsID, tsID

	state.op.namespace = nsID
	state.op.request.ID = tsID.Data().Get()
	state.op.shardID = s.topoMap.ShardSet().Lookup(tsID)
	state.op.request.ID = tsID.Data().Get()
	state.op.request.Datapoint.Value = value
	state.op.request.Datapoint.Timestamp = timestamp
	state.op.request.Datapoint.TimestampTimeType = timeType
	state.op.request.Datapoint.Annotation = annotation
	state.op.completionFn = state.completionFn

	if err := s.topoMap.RouteForEach(tsID, func(idx int, host topology.Host) {
		// Count pending write requests before we enqueue the completion fns,
		// which rely on the count when executing
		state.pending++
		state.queues = append(state.queues, s.queues[idx])
	}); err != nil {
		state.decRef()
		s.RUnlock()
		return err
	}

	state.Lock()

	for i := range state.queues {
		state.incRef()
		if err := state.queues[i].Enqueue(state.op); err != nil {
			state.Unlock()
			state.decRef()

			// NB(r): if this happens we have a bug, once we are in the read
			// lock the current queues should never be closed
			s.RUnlock()
			s.opts.InstrumentOptions().Logger().Errorf("failed to enqueue write: %v", err)
			return err
		}

		enqueued++
	}

	s.RUnlock()
	state.Wait()

	err := s.writeConsistencyResult(majority, enqueued, enqueued-state.pending, int32(len(state.errors)), state.errors)
	s.incWriteMetrics(err, int32(len(state.errors)))

	state.Unlock()
	state.decRef()

	return err
}

func (s *session) Fetch(
	namespace string,
	id string,
	startInclusive, endExclusive time.Time,
) (encoding.SeriesIterator, error) {
	results, err := s.FetchAll(namespace, []string{id}, startInclusive, endExclusive)
	if err != nil {
		return nil, err
	}
	mutableResults := results.(encoding.MutableSeriesIterators)
	iters := mutableResults.Iters()
	iter := iters[0]
	// Reset to zero so that when we close this results set the iter doesn't get closed
	mutableResults.Reset(0)
	mutableResults.Close()
	return iter, nil
}

func (s *session) FetchAll(
	namespace string,
	ids []string,
	startInclusive, endExclusive time.Time,
) (encoding.SeriesIterators, error) {
	f := s.fetchAttemptPool.Get()
	f.args.namespace, f.args.ids, f.args.start, f.args.end =
		namespace, ids, startInclusive, endExclusive
	err := s.fetchRetrier.Attempt(f.attemptFn)
	result := f.result
	s.fetchAttemptPool.Put(f)
	return result, err
}

func (s *session) fetchAllAttempt(
	namespace string,
	ids []string,
	startInclusive, endExclusive time.Time,
) (encoding.SeriesIterators, error) {
	var (
		wg                     sync.WaitGroup
		allPending             int32
		routeErr               error
		enqueueErr             error
		resultErrLock          sync.RWMutex
		resultErr              error
		resultErrs             int32
		majority               int32
		fetchBatchOpsByHostIdx [][]*fetchBatchOp
		nsID                   = []byte(namespace)
		success                = false
	)

	rangeStart, tsErr := convert.ToValue(startInclusive, rpc.TimeType_UNIX_NANOSECONDS)
	if tsErr != nil {
		return nil, tsErr
	}

	rangeEnd, tsErr := convert.ToValue(endExclusive, rpc.TimeType_UNIX_NANOSECONDS)
	if tsErr != nil {
		return nil, tsErr
	}

	s.RLock()
	if s.state != stateOpen {
		s.RUnlock()
		return nil, errSessionStateNotOpen
	}

	iters := s.seriesIteratorsPool.Get(len(ids))
	iters.Reset(len(ids))

	defer func() {
		// NB(r): Ensure we cover all edge cases and close the iters in any case
		// of an error being returned
		if !success {
			iters.Close()
		}
	}()

	// NB(r): We must take and return pooled items in the session read lock for the
	// pools that change during a topology update.
	// This is due to when a queue is re-initialized it enqueues a fixed number
	// of entries into the backing channel for the pool and will forever stall
	// on the last few puts if any unexpected entries find their way there
	// while it is filling.
	fetchBatchOpsByHostIdx = s.fetchBatchOpArrayArrayPool.Get()

	majority = atomic.LoadInt32(&s.majority)

	for idx := range ids {
		idx := idx

		var (
			wgIsDone int32
			// NB(xichen): resultsAccessors gets initialized to number of replicas + 1 before enqueuing
			// (incremented when iterating over the replicas for this ID), and gets decremented for each
			// replica as well as inside the allCompletionFn so we know when resultsAccessors is 0,
			// results are no longer accessed and it's safe to return results to the pool.
			resultsAccessors int32 = 1
			resultsLock      sync.RWMutex
			results          []encoding.Iterator
			enqueued         int32
			pending          int32
			success          int32
			errors           []error
			errs             int32
		)

		wg.Add(1)
		allCompletionFn := func() {
			var reportErrors []error
			errsLen := atomic.LoadInt32(&errs)
			if errsLen > 0 {
				resultErrLock.RLock()
				reportErrors = errors[:]
				resultErrLock.RUnlock()
			}
			responded := enqueued - atomic.LoadInt32(&pending)
			err := s.readConsistencyResult(majority, enqueued, responded, errsLen, reportErrors)
			s.incFetchMetrics(err, errsLen)
			if err != nil {
				resultErrLock.Lock()
				if resultErr == nil {
					resultErr = err
				}
				resultErrs++
				resultErrLock.Unlock()
			} else {
				resultsLock.RLock()
				successIters := results[:success]
				resultsLock.RUnlock()
				iter := s.seriesIteratorPool.Get()
				iter.Reset(ids[idx], startInclusive, endExclusive, successIters)
				iters.SetAt(idx, iter)
			}
			if atomic.AddInt32(&resultsAccessors, -1) == 0 {
				s.iteratorArrayPool.Put(results)
			}
			wg.Done()
		}
		completionFn := func(result interface{}, err error) {
			var snapshotSuccess int32
			if err != nil {
				atomic.AddInt32(&errs, 1)
				// NB(r): reuse the error lock here as we do not want to create
				// a whole lot of locks for every single ID fetched due to size
				// of mutex being non-trivial and likely to cause more stack growth
				// or GC pressure if ends up on heap which is likely due to naive
				// escape analysis.
				resultErrLock.Lock()
				errors = append(errors, err)
				resultErrLock.Unlock()
			} else {
				slicesIter := s.readerSliceOfSlicesIteratorPool.Get()
				slicesIter.Reset(result.([]*rpc.Segments))
				multiIter := s.multiReaderIteratorPool.Get()
				multiIter.ResetSliceOfSlices(slicesIter)
				// Results is pre-allocated after creating fetch ops for this ID below
				resultsLock.Lock()
				results[success] = multiIter
				success++
				snapshotSuccess = success
				resultsLock.Unlock()
			}
			// NB(xichen): decrementing pending and checking remaining against zero must
			// come after incrementing success, otherwise we might end up passing results[:success]
			// to iter.Reset down below before setting the iterator in the results array,
			// which would cause a nil pointer exception.
			remaining := atomic.AddInt32(&pending, -1)
			doneAll := remaining == 0
			switch s.readLevel {
			case ReadConsistencyLevelOne:
				complete := snapshotSuccess > 0 || doneAll
				if complete && atomic.CompareAndSwapInt32(&wgIsDone, 0, 1) {
					allCompletionFn()
				}
			case ReadConsistencyLevelMajority, ReadConsistencyLevelUnstrictMajority:
				complete := snapshotSuccess >= majority || doneAll
				if complete && atomic.CompareAndSwapInt32(&wgIsDone, 0, 1) {
					allCompletionFn()
				}
			case ReadConsistencyLevelAll:
				if doneAll && atomic.CompareAndSwapInt32(&wgIsDone, 0, 1) {
					allCompletionFn()
				}
			}

			if atomic.AddInt32(&resultsAccessors, -1) == 0 {
				s.iteratorArrayPool.Put(results)
			}
		}

		tsID := ts.StringID(ids[idx])

		if err := s.topoMap.RouteForEach(tsID, func(hostIdx int, host topology.Host) {
			// Inc safely as this for each is sequential
			enqueued++
			pending++
			allPending++
			resultsAccessors++

			ops := fetchBatchOpsByHostIdx[hostIdx]

			var f *fetchBatchOp
			if len(ops) > 0 {
				// Find the last and potentially current fetch op for this host
				f = ops[len(ops)-1]
			}
			if f == nil || f.Size() >= s.fetchBatchSize {
				// If no current fetch op or existing one is at batch capacity add one
				// NB(r): Note that we defer to the host queue to take ownership
				// of these ops and for returning the ops to the pool when done as
				// they know when their use is complete.
				f = s.fetchBatchOpPool.Get()
				f.IncRef()
				fetchBatchOpsByHostIdx[hostIdx] = append(fetchBatchOpsByHostIdx[hostIdx], f)
				f.request.RangeStart = rangeStart
				f.request.RangeEnd = rangeEnd
				f.request.RangeTimeType = rpc.TimeType_UNIX_NANOSECONDS
			}

			// Append IDWithNamespace to this request
			f.append(nsID, tsID.Data().Get(), completionFn)
		}); err != nil {
			routeErr = err
			break
		}

		// Once we've enqueued we know how many to expect so retrieve and set length
		results = s.iteratorArrayPool.Get(int(enqueued))
		results = results[:enqueued]
	}

	if routeErr != nil {
		s.RUnlock()
		return nil, routeErr
	}

	// Enqueue fetch ops
	for idx := range fetchBatchOpsByHostIdx {
		for _, f := range fetchBatchOpsByHostIdx[idx] {
			// Passing ownership of the op itself to the host queue
			f.DecRef()
			if err := s.queues[idx].Enqueue(f); err != nil && enqueueErr == nil {
				enqueueErr = err
				break
			}
		}
		if enqueueErr != nil {
			break
		}
	}
	s.fetchBatchOpArrayArrayPool.Put(fetchBatchOpsByHostIdx)
	s.RUnlock()

	if enqueueErr != nil {
		s.log.Errorf("failed to enqueue fetch: %v", enqueueErr)
		return nil, enqueueErr
	}

	wg.Wait()

	resultErrLock.RLock()
	retErr := resultErr
	resultErrLock.RUnlock()
	if retErr != nil {
		return nil, retErr
	}
	success = true
	return iters, nil
}

func (s *session) writeConsistencyResult(
	majority, enqueued, responded, resultErrs int32,
	errs []error,
) error {
	if resultErrs == 0 {
		return nil
	}

	// Check consistency level satisfied
	success := enqueued - resultErrs
	switch s.writeLevel {
	case topology.ConsistencyLevelAll:
		return newConsistencyResultError(s.writeLevel, int(enqueued), int(responded), errs)
	case topology.ConsistencyLevelMajority:
		if success >= majority { // Meets majority
			break
		}
		return newConsistencyResultError(s.writeLevel, int(enqueued), int(responded), errs)
	case topology.ConsistencyLevelOne:
		if success > 0 { // Meets one
			break
		}
		return newConsistencyResultError(s.writeLevel, int(enqueued), int(responded), errs)
	}

	return nil
}

func (s *session) readConsistencyResult(
	majority, enqueued, responded, resultErrs int32,
	errs []error,
) error {
	if resultErrs == 0 {
		return nil
	}

	// Check consistency level satisfied
	success := enqueued - resultErrs
	switch s.readLevel {
	case ReadConsistencyLevelAll:
		return newConsistencyResultError(s.readLevel, int(enqueued), int(responded), errs)
	case ReadConsistencyLevelMajority:
		if success >= majority {
			// Meets majority
			break
		}
		return newConsistencyResultError(s.readLevel, int(enqueued), int(responded), errs)
	case ReadConsistencyLevelOne, ReadConsistencyLevelUnstrictMajority:
		if success > 0 {
			// Meets one
			break
		}
		return newConsistencyResultError(s.readLevel, int(enqueued), int(responded), errs)
	}

	return nil
}

func (s *session) Close() error {
	s.Lock()
	if s.state != stateOpen {
		s.Unlock()
		return errSessionStateNotOpen
	}
	s.state = stateClosed
	s.Unlock()

	for _, q := range s.queues {
		q.Close()
	}

	s.topoWatch.Close()
	s.topo.Close()
	return nil
}

func (s *session) Origin() topology.Host {
	return s.origin
}

func (s *session) Replicas() int {
	return int(atomic.LoadInt32(&s.replicas))
}

func (s *session) Truncate(namespace ts.ID) (int64, error) {
	var (
		wg            sync.WaitGroup
		enqueueErr    xerrors.MultiError
		resultErrLock sync.Mutex
		resultErr     xerrors.MultiError
		truncated     int64
	)

	t := &truncateOp{}
	t.request.NameSpace = namespace.Data().Get()
	t.completionFn = func(result interface{}, err error) {
		if err != nil {
			resultErrLock.Lock()
			resultErr = resultErr.Add(err)
			resultErrLock.Unlock()
		} else {
			res := result.(*rpc.TruncateResult_)
			atomic.AddInt64(&truncated, res.NumSeries)
		}
		wg.Done()
	}

	s.RLock()
	for idx := range s.queues {
		wg.Add(1)
		if err := s.queues[idx].Enqueue(t); err != nil {
			wg.Done()
			enqueueErr = enqueueErr.Add(err)
		}
	}
	s.RUnlock()

	if err := enqueueErr.FinalError(); err != nil {
		s.log.Errorf("failed to enqueue request: %v", err)
		return 0, err
	}

	// Wait for namespace to be truncated on all replicas
	wg.Wait()

	return truncated, resultErr.FinalError()
}

func (s *session) peersForShard(shard uint32) ([]peer, error) {
	s.RLock()
	peers := make([]peer, 0, s.topoMap.Replicas())
	err := s.topoMap.RouteShardForEach(shard, func(idx int, host topology.Host) {
		if s.origin != nil && s.origin.ID() == host.ID() {
			// Don't include the origin host
			return
		}
		peers = append(peers, newPeer(s, host))
	})
	s.RUnlock()
	if err != nil {
		return nil, err
	}
	return peers, nil
}

func (s *session) FetchBlocksMetadataFromPeers(
	namespace ts.ID,
	shard uint32,
	start, end time.Time,
	version FetchBlocksMetadataEndpointVersion,
) (PeerBlocksMetadataIter, error) {
	peers, err := s.peersForShard(shard)
	if err != nil {
		return nil, err
	}

	var (
		metadataCh = make(chan blocksMetadata, blocksMetadataChannelInitialCapacity)
		errCh      = make(chan error, 1)
		m          = s.newPeerMetadataStreamingProgressMetrics(shard, resultTypeMetadata)
	)

	go func() {
		errCh <- s.streamBlocksMetadataFromPeers(
			namespace, shard, peers, start, end, metadataCh, m, version)
		close(metadataCh)
		close(errCh)
	}()

	return newMetadataIter(metadataCh, errCh), nil
}

// FetchBootstrapBlocksFromPeers will fetch the specified blocks from peers for
// bootstrapping purposes. Refer to peer_bootstrapping.md for more details.
func (s *session) FetchBootstrapBlocksFromPeers(
	nsMetadata namespace.Metadata,
	shard uint32,
	start, end time.Time,
	opts result.Options,
	version FetchBlocksMetadataEndpointVersion,
) (result.ShardResult, error) {
	if !IsValidFetchBlocksMetadataEndpoint(version) {
		return nil, errInvalidFetchBlocksMetadataVersion
	}

	var (
		result   = newBulkBlocksResult(s.opts, opts)
		doneCh   = make(chan struct{})
		progress = s.newPeerMetadataStreamingProgressMetrics(shard, resultTypeBootstrap)
	)

	// Determine which peers own the specified shard
	peers, err := s.peersForShard(shard)
	if err != nil {
		return nil, err
	}

	// Emit a gauge indicating whether we're done or not
	go func() {
		for {
			select {
			case <-doneCh:
				progress.fetchBlocksFromPeers.Update(0)
				return
			default:
				progress.fetchBlocksFromPeers.Update(1)
				time.Sleep(gaugeReportInterval)
			}
		}
	}()
	defer close(doneCh)

	// Begin pulling metadata, if one or multiple peers fail no error will
	// be returned from this routine as long as one peer succeeds completely
	metadataCh := make(chan blocksMetadata, blocksMetadataChBufSize)
	// Spin up a background goroutine which will begin streaming metadata from
	// all the peers and pushing them into the metadatach
	errCh := make(chan error, 1)
	go func() {
		errCh <- s.streamBlocksMetadataFromPeers(
			nsMetadata.ID(), shard, peers, start, end, metadataCh, progress, version)
		close(metadataCh)
	}()

	// Begin consuming metadata and making requests. This will block until all
	// data has been streamed (or failed to stream). Note that this function does
	// not return an error and if anything goes wrong here we won't report it to
	// the caller, but metrics and logs are emitted internally. Also note that the
	// streamAndGroupCollectedBlocksMetadata function is injected.
	var streamFn streamBlocksMetadataFn
	switch version {
	case FetchBlocksMetadataEndpointV1:
		streamFn = s.streamAndGroupCollectedBlocksMetadata
	case FetchBlocksMetadataEndpointV2:
		streamFn = s.streamAndGroupCollectedBlocksMetadataV2
	// Should never happen
	default:
		return nil, errInvalidFetchBlocksMetadataVersion
	}
	s.streamBlocksFromPeers(
		nsMetadata, shard, peers, metadataCh, opts, result, progress, streamFn)

	// Check if an error occurred during the metadata streaming
	if err = <-errCh; err != nil {
		return nil, err
	}

	return result.result, nil
}

func (s *session) FetchBlocksFromPeers(
	nsMetadata namespace.Metadata,
	shard uint32,
	metadatas []block.ReplicaMetadata,
	opts result.Options,
) (PeerBlocksIter, error) {

	var (
		logger   = opts.InstrumentOptions().Logger()
		complete = int64(0)
		doneCh   = make(chan error, 1)
		outputCh = make(chan peerBlocksDatapoint, 4096)
		result   = newStreamBlocksResult(s.opts, opts, outputCh)
		onDone   = func(err error) {
			atomic.StoreInt64(&complete, 1)
			select {
			case doneCh <- err:
			default:
			}
		}
		progress = s.newPeerMetadataStreamingProgressMetrics(shard, resultTypeRaw)
	)

	peers, err := s.peersForShard(shard)
	if err != nil {
		return nil, err
	}
	peersByHost := make(map[string]peer, len(peers))
	for _, peer := range peers {
		peersByHost[peer.Host().ID()] = peer
	}

	go func() {
		for atomic.LoadInt64(&complete) == 0 {
			progress.fetchBlocksFromPeers.Update(1)
			time.Sleep(gaugeReportInterval)
		}
		progress.fetchBlocksFromPeers.Update(0)
	}()

	metadataCh := make(chan blocksMetadata, 4096)
	go func() {
		for _, rb := range metadatas {
			peer, ok := peersByHost[rb.Host.ID()]
			if !ok {
				logger.WithFields(
					xlog.NewField("peer", rb.Host.String()),
					xlog.NewField("id", rb.ID.String()),
					xlog.NewField("start", rb.Start.String()),
				).Warnf("replica requested from unknown peer, skipping")
				continue
			}
			metadataCh <- blocksMetadata{
				id:   rb.ID,
				peer: peer,
				blocks: []blockMetadata{
					blockMetadata{
						start:    rb.Start,
						size:     rb.Size,
						checksum: rb.Checksum,
						lastRead: rb.LastRead,
					},
				},
			}
		}
		close(metadataCh)
	}()

	// Begin consuming metadata and making requests
	go func() {
		s.streamBlocksFromPeers(nsMetadata, shard, peers,
			metadataCh, opts, result, progress, s.passThruBlocksMetadata)
		close(outputCh)
		onDone(nil)
	}()

	pbi := newPeerBlocksIter(outputCh, doneCh)
	return pbi, nil
}

func (s *session) streamBlocksMetadataFromPeers(
	namespace ts.ID,
	shard uint32,
	peers []peer,
	start, end time.Time,
	metadataCh chan<- blocksMetadata,
	progress *streamFromPeersMetrics,
	version FetchBlocksMetadataEndpointVersion,
) error {
	var (
		wg       sync.WaitGroup
		errLock  sync.Mutex
		errLen   int
		pending  int64
		multiErr = xerrors.NewMultiError()
	)

	pending = int64(len(peers))
	progress.metadataFetches.Update(float64(pending))
	for _, peer := range peers {
		peer := peer

		wg.Add(1)
		go func() {
			defer wg.Done()
			var err error

			switch version {
			case FetchBlocksMetadataEndpointV1:
				err = s.streamBlocksMetadataFromPeer(
					namespace, shard, peer, start, end, metadataCh, progress)
			case FetchBlocksMetadataEndpointV2:
				err = s.streamBlocksMetadataFromPeerV2(
					namespace, shard, peer, start, end, metadataCh, progress)
			// Should never happen - we validate the version before this function is
			// ever called
			default:
				err = errInvalidFetchBlocksMetadataVersion
			}

			if err != nil {
				errLock.Lock()
				defer errLock.Unlock()
				errLen++
				multiErr = multiErr.Add(err)
			}
			progress.metadataFetches.Update(float64(atomic.AddInt64(&pending, -1)))
		}()
	}

	wg.Wait()

	if errLen == len(peers) {
		return multiErr.FinalError()
	}
	return nil
}

// TODO(rartoul): Delete this once we delete the V1 code path
func (s *session) streamBlocksMetadataFromPeer(
	namespace ts.ID,
	shard uint32,
	peer peer,
	start, end time.Time,
	ch chan<- blocksMetadata,
	progress *streamFromPeersMetrics,
) error {
	var (
		pageToken              *int64
		optionIncludeSizes     = true
		optionIncludeChecksums = true
		optionIncludeLastRead  = true
		moreResults            = true

		// Only used for logs
		peerStr              = peer.Host().ID()
		metadataCountByBlock = map[xtime.UnixNano]int64{}
	)

	// Only used for logs
	defer func() {
		for block, numMetadata := range metadataCountByBlock {
			s.log.WithFields(
				xlog.NewField("shard", shard),
				xlog.NewField("peer", peerStr),
				xlog.NewField("numMetadata", numMetadata),
				xlog.NewField("block", block),
			).Debug("finished streaming blocks metadata from peer")
		}
	}()

	// Declare before loop to avoid redeclaring each iteration
	attemptFn := func(client rpc.TChanNode) error {
		tctx, _ := thrift.NewContext(s.streamBlocksMetadataBatchTimeout)
		req := rpc.NewFetchBlocksMetadataRawRequest()
		req.NameSpace = namespace.Data().Get()
		req.Shard = int32(shard)
		req.RangeStart = start.UnixNano()
		req.RangeEnd = end.UnixNano()
		req.Limit = int64(s.streamBlocksBatchSize)
		req.PageToken = pageToken
		req.IncludeSizes = &optionIncludeSizes
		req.IncludeChecksums = &optionIncludeChecksums
		req.IncludeLastRead = &optionIncludeLastRead

		progress.metadataFetchBatchCall.Inc(1)
		result, err := client.FetchBlocksMetadataRaw(tctx, req)
		if err != nil {
			progress.metadataFetchBatchError.Inc(1)
			return err
		}

		progress.metadataFetchBatchSuccess.Inc(1)
		progress.metadataReceived.Inc(int64(len(result.Elements)))

		if result.NextPageToken != nil {
			// Create space on the heap for the page token and take it's
			// address to avoid having to keep the entire result around just
			// for the page token
			resultPageToken := *result.NextPageToken
			pageToken = &resultPageToken
		} else {
			// No further results
			moreResults = false
		}

		for _, elem := range result.Elements {
			blockMetas := make([]blockMetadata, 0, len(elem.Blocks))
			for _, b := range elem.Blocks {
				blockStart := time.Unix(0, b.Start)

				// Error occurred retrieving block metadata, use default values
				if b.Err != nil {
					progress.metadataFetchBatchBlockErr.Inc(1)
					blockMetas = append(blockMetas, blockMetadata{
						start: blockStart,
					})
					s.log.WithFields(
						xlog.NewField("shard", shard),
						xlog.NewField("peer", peerStr),
						xlog.NewField("block", blockStart),
						xlog.NewField("error", err),
					).Error("error occurred retrieving block metadata")
					continue
				}

				var size int64
				if b.Size != nil {
					size = *b.Size
				}

				var pChecksum *uint32
				if b.Checksum != nil {
					value := uint32(*b.Checksum)
					pChecksum = &value
				}

				var lastRead time.Time
				if b.LastRead != nil {
					value, err := convert.ToTime(*b.LastRead, b.LastReadTimeType)
					if err == nil {
						lastRead = value
					}
				}

				blockMetas = append(blockMetas, blockMetadata{
					start:    blockStart,
					size:     size,
					checksum: pChecksum,
					lastRead: lastRead,
				})
				// Only used for logs
				metadataCountByBlock[xtime.ToUnixNano(blockStart)]++
			}
			ch <- blocksMetadata{
				peer:   peer,
				id:     ts.BinaryID(checked.NewBytes(elem.ID, nil)),
				blocks: blockMetas,
			}
		}

		return nil
	}

	// NB(r): split the following methods up so they don't allocate
	// a closure per fetch blocks call
	var attemptErr error
	checkedAttemptFn := func(client rpc.TChanNode) {
		attemptErr = attemptFn(client)
	}

	fetchFn := func() error {
		borrowErr := peer.BorrowConnection(checkedAttemptFn)
		return xerrors.FirstError(borrowErr, attemptErr)
	}

	for moreResults {
		if err := s.streamBlocksRetrier.Attempt(fetchFn); err != nil {
			return err
		}
	}
	return nil
}

// streamBlocksMetadataFromPeerV2 has several heap allocated anonymous
// function, however, they're only allocated once per peer/shard combination
// for the entire peer bootstrapping process so performance is acceptable
func (s *session) streamBlocksMetadataFromPeerV2(
	namespace ts.ID,
	shard uint32,
	peer peer,
	start, end time.Time,
	metadataCh chan<- blocksMetadata,
	progress *streamFromPeersMetrics,
) error {
	var (
		pageToken              []byte
		optionIncludeSizes     = true
		optionIncludeChecksums = true
		optionIncludeLastRead  = true
		moreResults            = true

		// Only used for logs
		peerStr              = peer.Host().ID()
		metadataCountByBlock = map[xtime.UnixNano]int64{}
	)

	// Only used for logs
	defer func() {
		for block, numMetadata := range metadataCountByBlock {
			s.log.WithFields(
				xlog.NewField("shard", shard),
				xlog.NewField("peer", peerStr),
				xlog.NewField("numMetadata", numMetadata),
				xlog.NewField("block", block),
			).Debug("finished streaming blocks metadata from peer")
		}
	}()

	// Declare before loop to avoid redeclaring each iteration
	attemptFn := func(client rpc.TChanNode) error {
		tctx, _ := thrift.NewContext(s.streamBlocksMetadataBatchTimeout)
		req := rpc.NewFetchBlocksMetadataRawV2Request()
		req.NameSpace = namespace.Data().Get()
		req.Shard = int32(shard)
		req.RangeStart = start.UnixNano()
		req.RangeEnd = end.UnixNano()
		req.Limit = int64(s.streamBlocksBatchSize)
		req.PageToken = pageToken
		req.IncludeSizes = &optionIncludeSizes
		req.IncludeChecksums = &optionIncludeChecksums
		req.IncludeLastRead = &optionIncludeLastRead

		progress.metadataFetchBatchCall.Inc(1)
		result, err := client.FetchBlocksMetadataRawV2(tctx, req)
		if err != nil {
			progress.metadataFetchBatchError.Inc(1)
			return err
		}

		progress.metadataFetchBatchSuccess.Inc(1)
		progress.metadataReceived.Inc(int64(len(result.Elements)))

		if result.NextPageToken != nil {
			// Reset pageToken + copy new pageToken into previously allocated memory,
			// extending as necessary
			pageToken = append(pageToken[:0], result.NextPageToken...)
		} else {
			// No further results
			moreResults = false
		}

		for _, elem := range result.Elements {
			blockStart := time.Unix(0, elem.Start)
			// Error occurred retrieving block metadata, use default values
			if elem.Err != nil {
				progress.metadataFetchBatchBlockErr.Inc(1)
				metadataCh <- blocksMetadata{
					peer: peer,
					id:   ts.BinaryID(checked.NewBytes(elem.ID, nil)),
					blocks: []blockMetadata{
						{start: blockStart},
					},
				}
				s.log.WithFields(
					xlog.NewField("shard", shard),
					xlog.NewField("peer", peerStr),
					xlog.NewField("block", blockStart),
					xlog.NewField("error", err),
				).Error("error occurred retrieving block metadata")
				continue
			}

			var size int64
			if elem.Size != nil {
				size = *elem.Size
			}

			var pChecksum *uint32
			if elem.Checksum != nil {
				value := uint32(*elem.Checksum)
				pChecksum = &value
			}

			var lastRead time.Time
			if elem.LastRead != nil {
				value, err := convert.ToTime(*elem.LastRead, elem.LastReadTimeType)
				if err == nil {
					lastRead = value
				}
			}

			metadataCh <- blocksMetadata{
				peer: peer,
				id:   ts.BinaryID(checked.NewBytes(elem.ID, nil)),
				blocks: []blockMetadata{
					{start: blockStart,
						size:     size,
						checksum: pChecksum,
						lastRead: lastRead,
					},
				},
			}
			// Only used for logs
			metadataCountByBlock[xtime.ToUnixNano(blockStart)]++
		}
		return nil
	}

	var attemptErr error
	checkedAttemptFn := func(client rpc.TChanNode) {
		attemptErr = attemptFn(client)
	}

	fetchFn := func() error {
		borrowErr := peer.BorrowConnection(checkedAttemptFn)
		return xerrors.FirstError(borrowErr, attemptErr)
	}

	for moreResults {
		if err := s.streamBlocksRetrier.Attempt(fetchFn); err != nil {
			return err
		}
	}
	return nil
}

func (s *session) streamBlocksFromPeers(
	nsMetadata namespace.Metadata,
	shard uint32,
	peers []peer,
	metadataCh <-chan blocksMetadata,
	opts result.Options,
	result blocksResult,
	progress *streamFromPeersMetrics,
	streamMetadataFn streamBlocksMetadataFn,
) {
	var (
		enqueueCh           = newEnqueueChannel(progress)
		peerBlocksBatchSize = s.streamBlocksBatchSize
	)

	// Consume the incoming metadata and enqueue to the ready channel
	// Spin up background goroutine to consume
	go func() {
		streamMetadataFn(len(peers), metadataCh, enqueueCh)
		// Begin assessing the queue and how much is processed, once queue
		// is entirely processed then we can close the enqueue channel
		enqueueCh.closeOnAllProcessed()
	}()

	// Fetch blocks from peers as results become ready
	peerQueues := make(peerBlocksQueues, 0, len(peers))
	for _, peer := range peers {
		peer := peer
		size := peerBlocksBatchSize
		workers := s.streamBlocksWorkers
		drainEvery := 100 * time.Millisecond
		processFn := func(batch []*blocksMetadata) {
			s.streamBlocksBatchFromPeer(
				nsMetadata, shard, peer, batch, opts, result, enqueueCh, s.streamBlocksRetrier, progress)
		}
		queue := s.newPeerBlocksQueueFn(peer, size, drainEvery, workers, processFn)
		peerQueues = append(peerQueues, queue)
	}

	var (
		currStart, currEligible []*blocksMetadata
		blocksMetadataQueues    []blocksMetadataQueue
	)
	for perPeerBlocksMetadata := range enqueueCh.get() {
		// Filter and select which blocks to retrieve from which peers
		s.selectBlocksForSeriesFromPeerBlocksMetadata(
			perPeerBlocksMetadata, peerQueues,
			currStart, currEligible, blocksMetadataQueues, progress)

		// Insert work into peer queues
		queues := uint32(blocksMetadatas(perPeerBlocksMetadata).hasBlocksLen())
		if queues == 0 {
			// No blocks at all available from any peers, series may have just expired
			enqueueCh.trackProcessed(1)
			continue
		}

		completed := uint32(0)
		onDone := func() {
			// Mark completion of work from the enqueue channel when all queues drained
			if atomic.AddUint32(&completed, 1) != queues {
				return
			}
			enqueueCh.trackProcessed(1)
		}

		for _, peerBlocksMetadata := range perPeerBlocksMetadata {
			if len(peerBlocksMetadata.blocks) == 0 {
				continue // No blocks to enqueue
			}
			queue := peerQueues.findQueue(peerBlocksMetadata.peer)
			queue.enqueue(peerBlocksMetadata, onDone)
		}
	}

	// Close all queues
	peerQueues.closeAll()
}

type streamBlocksMetadataFn func(
	peersLen int,
	ch <-chan blocksMetadata,
	enqueueCh *enqueueChannel,
)

func (s *session) passThruBlocksMetadata(
	peersLen int,
	ch <-chan blocksMetadata,
	enqueueCh *enqueueChannel,
) {
	// Receive off of metadata channel
	for {
		m, ok := <-ch
		if !ok {
			break
		}
		res := []*blocksMetadata{&m}
		enqueueCh.enqueue(res)
	}
}

func (s *session) streamAndGroupCollectedBlocksMetadata(
	peersLen int,
	metadataCh <-chan blocksMetadata,
	enqueueCh *enqueueChannel,
) {
	metadata := make(map[ts.Hash]*receivedBlocks)

	for {
		m, ok := <-metadataCh
		if !ok {
			break
		}

		received, ok := metadata[m.id.Hash()]
		if !ok {
			received = &receivedBlocks{
				results: make([]*blocksMetadata, 0, peersLen),
			}
			metadata[m.id.Hash()] = received
		}

		// Should never happen
		if received.enqueued {
			s.emitDuplicateMetadataLog(received, m)
			continue
		}
		received.results = append(received.results, &m)

		if len(received.results) == peersLen {
			enqueueCh.enqueue(received.results)
			received.enqueued = true
		}
	}

	// Enqueue all unsubmitted received metadata
	for _, received := range metadata {
		if received.enqueued {
			continue
		}
		enqueueCh.enqueue(received.results)
	}
}

func (s *session) streamAndGroupCollectedBlocksMetadataV2(
	peersLen int,
	metadataCh <-chan blocksMetadata,
	enqueueCh *enqueueChannel,
) {
	metadata := make(map[hashAndBlockStart]*receivedBlocks)

	for {
		m, ok := <-metadataCh
		if !ok {
			break
		}

		key := hashAndBlockStart{
			hash:       m.id.Hash(),
			blockStart: m.blocks[0].start.UnixNano(),
		}
		received, ok := metadata[key]
		if !ok {
			received = &receivedBlocks{
				results: make([]*blocksMetadata, 0, peersLen),
			}
			metadata[key] = received
		}

		// The entry has already been enqueued which means the metadata we just
		// received is a duplicate. Discard it and move on.
		if received.enqueued {
			s.emitDuplicateMetadataLogV2(received, m)
			continue
		}

		// Determine if the incoming metadata is a duplicate by checking if we've
		// already received metadata from this peer.
		existingIndex := -1
		for i, existingMetadata := range received.results {
			if existingMetadata.peer.Host().ID() == m.peer.Host().ID() {
				existingIndex = i
				break
			}
		}

		if existingIndex != -1 {
			// If it is a duplicate, then overwrite it (always keep the most recent
			// duplicate)
			received.results[existingIndex] = &m
		} else {
			// Otherwise it's not a duplicate, so its safe to append.
			received.results = append(received.results, &m)
		}

		// Since we always perform an overwrite instead of an append for duplicates
		// from the same peer, once len(received.results == peersLen) then we know
		// that we've received at least one metadata from every peer and its safe
		// to enqueue the entry.
		if len(received.results) == peersLen {
			enqueueCh.enqueue(received.results)
			received.enqueued = true
		}
	}

	// Enqueue all unenqueued received metadata. Note that these entries will have
	// metadata from only a subset of their peers.
	for _, received := range metadata {
		if received.enqueued {
			continue
		}
		enqueueCh.enqueue(received.results)
	}
}

// TODO(rartoul): Delete this when we delete the V1 code path
func (s *session) emitDuplicateMetadataLog(received *receivedBlocks, metadata blocksMetadata) {
	fields := make([]xlog.Field, 0, len(received.results)+1)
	fields = append(fields, xlog.NewField(
		"incomingMetadata",
		fmt.Sprintf("ID: %s, peer: %s", metadata.id.String(), metadata.peer.Host().String()),
	))
	for i, result := range received.results {
		fields = append(fields, xlog.NewField(
			fmt.Sprintf("existingMetadata_%d", i),
			fmt.Sprintf("ID: %s, peer: %s", result.id.String(), result.peer.Host().String()),
		))
	}
	s.log.WithFields(fields...).Warnf(
		"Received metadata, but peer metadata has already been submitted")
}

// emitDuplicateMetadataLogV2 emits a log with the details of the duplicate metadata
// event. Note that we're unable to log the blocks themselves because they're contained
// in a slice that is not safe for concurrent access (I.E logging them here would be
// racey because other code could be modifying the slice)
func (s *session) emitDuplicateMetadataLogV2(received *receivedBlocks, metadata blocksMetadata) {
	fields := make([]xlog.Field, 0, len(received.results)+1)
<<<<<<< HEAD

	incomingStart := "<none>"
	if len(metadata.blocks) != 0 {
		incomingStart = metadata.blocks[0].start.String()
	}
=======
>>>>>>> 1e0c1bf6
	fields = append(fields, xlog.NewField(
		"incomingMetadata",
		fmt.Sprintf(
			"ID: %s, peer: %s",
			metadata.id.String(),
			metadata.peer.Host().String(),
<<<<<<< HEAD
			incomingStart,
=======
>>>>>>> 1e0c1bf6
		),
	))
	for i, result := range received.results {
		existingStart := "<none>"
		if len(result.blocks) != 0 {
			existingStart = result.blocks[0].start.String()
		}
		fields = append(fields, xlog.NewField(
			fmt.Sprintf("existingMetadata_%d", i),
			fmt.Sprintf(
				"ID: %s, peer: %s",
				result.id.String(),
				result.peer.Host().String(),
<<<<<<< HEAD
				existingStart,
=======
>>>>>>> 1e0c1bf6
			),
		))
	}
	// Debug-level because this is a common enough occurrence that logging it by
	// default would be noisy
	s.log.WithFields(fields...).Debugf(
		"Received metadata, but peer metadata has already been submitted")
}

func (s *session) selectBlocksForSeriesFromPeerBlocksMetadata(
	perPeerBlocksMetadata []*blocksMetadata,
	peerQueues peerBlocksQueues,
	pooledCurrStart, pooledCurrEligible []*blocksMetadata,
	pooledBlocksMetadataQueues []blocksMetadataQueue,
	m *streamFromPeersMetrics,
) {
	// Free any references the pool still has
	for i := range pooledCurrStart {
		pooledCurrStart[i] = nil
	}
	for i := range pooledCurrEligible {
		pooledCurrEligible[i] = nil
	}
	var zeroed blocksMetadataQueue
	for i := range pooledCurrEligible {
		pooledBlocksMetadataQueues[i] = zeroed
	}

	// Get references to pooled arrays
	var (
		currStart            = pooledCurrStart[:0]
		currEligible         = pooledCurrEligible[:0]
		blocksMetadataQueues = pooledBlocksMetadataQueues[:0]
	)

	// Sort the per peer metadatas by peer ID for consistent results
	sort.Sort(peerBlocksMetadataByID(perPeerBlocksMetadata))

	// Sort the metadatas per peer by time and reset the selection index
	for _, blocksMetadata := range perPeerBlocksMetadata {
		sort.Sort(blockMetadatasByTime(blocksMetadata.blocks))
		// Reset the selection index
		blocksMetadata.idx = 0
	}

	// Select blocks from peers
	for {
		// Find the earliest start time
		var earliestStart time.Time
		for _, blocksMetadata := range perPeerBlocksMetadata {
			if len(blocksMetadata.unselectedBlocks()) == 0 {
				// No unselected blocks
				continue
			}
			unselected := blocksMetadata.unselectedBlocks()
			if earliestStart.IsZero() ||
				unselected[0].start.Before(earliestStart) {
				earliestStart = unselected[0].start
			}
		}

		// Find all with the earliest start time,
		// ordered by time so must be first of each
		currStart = currStart[:0]
		for _, blocksMetadata := range perPeerBlocksMetadata {
			if len(blocksMetadata.unselectedBlocks()) == 0 {
				// No unselected blocks
				continue
			}

			unselected := blocksMetadata.unselectedBlocks()
			if !unselected[0].start.Equal(earliestStart) {
				// Not the same block
				continue
			}

			currStart = append(currStart, blocksMetadata)
		}

		if len(currStart) == 0 {
			// No more blocks to select from any peers
			break
		}

		// Only select from peers not already attempted
		currEligible = currStart[:]
		currID := currStart[0].id
		currUnselected := currStart[0].unselectedBlocks()[0]
		for i := len(currEligible) - 1; i >= 0; i-- {
			unselected := currEligible[i].unselectedBlocks()
			if unselected[0].reattempt.attempt == 0 {
				// Not attempted yet
				continue
			}

			// Check if eligible
			n := s.streamBlocksMaxBlockRetries
			if unselected[0].reattempt.peerAttempts(currEligible[i].peer) >= n {
				// Remove this block
				currEligible[i].removeFirstUnselected()
				// Swap current entry to tail
				blocksMetadatas(currEligible).swap(i, len(currEligible)-1)
				// Trim newly last entry
				currEligible = currEligible[:len(currEligible)-1]
				continue
			}
		}

		if len(currEligible) == 0 {
			// No current eligible peers to select from
			finalError := true
			if currUnselected.reattempt.failAllowed != nil && atomic.AddInt32(currUnselected.reattempt.failAllowed, -1) > 0 {
				// Some peers may still return results so we don't report error here
				finalError = false
			}

			if finalError {
				m.fetchBlockFinalError.Inc(1)
				s.log.WithFields(
					xlog.NewField("id", currID.String()),
					xlog.NewField("start", earliestStart),
					xlog.NewField("attempted", currUnselected.reattempt.attempt),
					xlog.NewField("attemptErrs", xerrors.Errors(currUnselected.reattempt.errs).Error()),
				).Error("retries failed for streaming blocks from peers")
			}

			continue
		}

		var (
			singlePeer         = len(currEligible) == 1
			sameNonNilChecksum = true
			curChecksum        *uint32
		)

		for i := 0; i < len(currEligible); i++ {
			unselected := currEligible[i].unselectedBlocks()
			// If any peer has a nil checksum, this might be the most recent block
			// and therefore not sealed so we want to merge from all peers
			if unselected[0].checksum == nil {
				sameNonNilChecksum = false
				break
			}
			if curChecksum == nil {
				curChecksum = unselected[0].checksum
			} else if *curChecksum != *unselected[0].checksum {
				sameNonNilChecksum = false
				break
			}
		}

		// If all the peers have the same non-nil checksum, we pick the peer with the
		// fewest attempts and fewest outstanding requests
		if singlePeer || sameNonNilChecksum {
			// Prepare the reattempt peers metadata so we can retry from any of the peers on failure
			peersMetadata := make([]blockMetadataReattemptPeerMetadata, 0, len(currEligible))
			for i := range currEligible {
				unselected := currEligible[i].unselectedBlocks()
				metadata := blockMetadataReattemptPeerMetadata{
					peer:     currEligible[i].peer,
					start:    unselected[0].start,
					size:     unselected[0].size,
					checksum: unselected[0].checksum,
				}
				peersMetadata = append(peersMetadata, metadata)
			}

			var bestPeer peer
			if singlePeer {
				bestPeer = currEligible[0].peer
			} else {
				// Order by least attempts then by least outstanding blocks being fetched
				blocksMetadataQueues = blocksMetadataQueues[:0]
				for i := range currEligible {
					insert := blocksMetadataQueue{
						blocksMetadata: currEligible[i],
						queue:          peerQueues.findQueue(currEligible[i].peer),
					}
					blocksMetadataQueues = append(blocksMetadataQueues, insert)
				}
				sort.Stable(blocksMetadatasQueuesByAttemptsAscOutstandingAsc(blocksMetadataQueues))

				// Select the best peer
				bestPeer = blocksMetadataQueues[0].queue.peer
			}

			// Remove the block from all other peers and increment index for selected peer
			for i := range currEligible {
				peer := currEligible[i].peer
				if peer != bestPeer {
					currEligible[i].removeFirstUnselected()
				} else {
					// Select this block
					idx := currEligible[i].idx
					currEligible[i].idx = idx + 1

					// Set the reattempt metadata
					currEligible[i].blocks[idx].reattempt.id = currID
					currEligible[i].blocks[idx].reattempt.attempt++
					currEligible[i].blocks[idx].reattempt.attempted =
						append(currEligible[i].blocks[idx].reattempt.attempted, peer)
					currEligible[i].blocks[idx].reattempt.peersMetadata = peersMetadata
				}
			}
		} else {
			numPeers := int32(len(currEligible))
			for i := range currEligible {
				// Select this block
				idx := currEligible[i].idx
				currEligible[i].idx = idx + 1

				// Set the reattempt metadata
				// NB(xichen): each block will only be retried on the same peer because we
				// already fan out the request to all peers. This means we merge data on
				// a best-effort basis and only fail if we failed to read data from all peers.
				peer := currEligible[i].peer
				block := currEligible[i].blocks[idx]
				currEligible[i].blocks[idx].reattempt.id = currID
				currEligible[i].blocks[idx].reattempt.attempt++
				currEligible[i].blocks[idx].reattempt.attempted =
					append(currEligible[i].blocks[idx].reattempt.attempted, peer)
				currEligible[i].blocks[idx].reattempt.failAllowed = &numPeers
				currEligible[i].blocks[idx].reattempt.peersMetadata = []blockMetadataReattemptPeerMetadata{
					{
						peer:     peer,
						start:    block.start,
						size:     block.size,
						checksum: block.checksum,
					},
				}
			}
		}
	}
}

func (s *session) streamBlocksBatchFromPeer(
	namespaceMetadata namespace.Metadata,
	shard uint32,
	peer peer,
	batch []*blocksMetadata,
	opts result.Options,
	blocksResult blocksResult,
	enqueueCh *enqueueChannel,
	retrier xretry.Retrier,
	m *streamFromPeersMetrics,
) {
	// Prepare request
	var (
		req          = rpc.NewFetchBlocksRawRequest()
		result       *rpc.FetchBlocksRawResult_
		reqBlocksLen int64

		nowFn              = opts.ClockOptions().NowFn()
		ropts              = namespaceMetadata.Options().RetentionOptions()
		blockSize          = ropts.BlockSize()
		retention          = ropts.RetentionPeriod()
		earliestBlockStart = nowFn().Add(-retention).Truncate(blockSize)
	)
	req.NameSpace = namespaceMetadata.ID().Data().Get()
	req.Shard = int32(shard)
	req.Elements = make([]*rpc.FetchBlocksRawRequestElement, len(batch))
	for i := range batch {
		starts := make([]int64, 0, len(batch[i].blocks))
		sort.Sort(blockMetadatasByTime(batch[i].blocks))
		for j := range batch[i].blocks {
			blockStart := batch[i].blocks[j].start
			if blockStart.Before(earliestBlockStart) {
				continue // Fell out of retention while we were streaming blocks
			}
			starts = append(starts, blockStart.UnixNano())
		}
		reqBlocksLen += int64(len(starts))
		req.Elements[i] = &rpc.FetchBlocksRawRequestElement{
			ID:     batch[i].id.Data().Get(),
			Starts: starts,
		}
	}

	// Attempt request
	if err := retrier.Attempt(func() error {
		var attemptErr error
		borrowErr := peer.BorrowConnection(func(client rpc.TChanNode) {
			tctx, _ := thrift.NewContext(s.streamBlocksBatchTimeout)
			result, attemptErr = client.FetchBlocksRaw(tctx, req)
		})
		err := xerrors.FirstError(borrowErr, attemptErr)
		// Do not retry if cannot borrow the connection or
		// if the connection pool has no connections
		switch err {
		case errSessionHasNoHostQueueForHost,
			errConnectionPoolHasNoConnections:
			err = xerrors.NewNonRetryableError(err)
		}
		return err
	}); err != nil {
		blocksErr := fmt.Errorf(
			"stream blocks request error: error=%s, peer=%s",
			err.Error(), peer.Host().String(),
		)
		for i := range batch {
			b := batch[i].blocks
			s.reattemptStreamBlocksFromPeersFn(b, enqueueCh, blocksErr, reqErrReason, m)
		}
		m.fetchBlockError.Inc(reqBlocksLen)
		s.log.Debugf(blocksErr.Error())
		return
	}

	// Parse and act on result
	tooManyIDsLogged := false
	for i := range result.Elements {
		if i >= len(batch) {
			m.fetchBlockError.Inc(int64(len(req.Elements[i].Starts)))
			m.fetchBlockFinalError.Inc(int64(len(req.Elements[i].Starts)))
			if !tooManyIDsLogged {
				tooManyIDsLogged = true
				s.log.WithFields(
					xlog.NewField("peer", peer.Host().String()),
				).Errorf("stream blocks more IDs than expected")
			}
			continue
		}

		id := batch[i].id
		if !bytes.Equal(id.Data().Get(), result.Elements[i].ID) {
			b := batch[i].blocks
			blocksErr := fmt.Errorf(
				"stream blocks mismatched ID: expectedID=%s, actualID=%s, indexID=%d, peer=%s",
				batch[i].id.String(), id.String(), i, peer.Host().String(),
			)
			s.reattemptStreamBlocksFromPeersFn(b, enqueueCh, blocksErr, respErrReason, m)
			m.fetchBlockError.Inc(int64(len(req.Elements[i].Starts)))
			s.log.Debugf(blocksErr.Error())
			continue
		}

		missed := 0
		tooManyBlocksLogged := false
		for j := range result.Elements[i].Blocks {
			if j >= len(req.Elements[i].Starts) {
				m.fetchBlockError.Inc(int64(len(req.Elements[i].Starts)))
				m.fetchBlockFinalError.Inc(int64(len(req.Elements[i].Starts)))
				if !tooManyBlocksLogged {
					tooManyBlocksLogged = true
					s.log.WithFields(
						xlog.NewField("id", id.String()),
						xlog.NewField("expectedStarts", newTimesByUnixNanos(req.Elements[i].Starts)),
						xlog.NewField("actualStarts", newTimesByRPCBlocks(result.Elements[i].Blocks)),
						xlog.NewField("peer", peer.Host().String()),
					).Errorf("stream blocks returned more blocks than expected")
				}
				continue
			}

			// Index of the received block could be offset by missed blocks
			block := result.Elements[i].Blocks[j-missed]

			if block.Start != batch[i].blocks[j].start.UnixNano() {
				// If fell out of retention during request this is healthy, otherwise
				// missing blocks will be repaired during an active repair
				missed++
				continue
			}

			// Verify and if verify succeeds add the block from the peer
			err := s.verifyFetchedBlock(block)
			if err == nil {
				err = blocksResult.addBlockFromPeer(id, peer.Host(), block)
			}

			if err != nil {
				failed := []blockMetadata{batch[i].blocks[j]}
				blocksErr := fmt.Errorf(
					"stream blocks bad block: id=%s, start=%d, error=%s, indexID=%d, indexBlock=%d, peer=%s",
					id.String(), block.Start, err.Error(), i, j, peer.Host().String(),
				)
				s.reattemptStreamBlocksFromPeersFn(failed, enqueueCh, blocksErr, respErrReason, m)
				m.fetchBlockError.Inc(1)
				s.log.Debugf(blocksErr.Error())
				continue
			}

			m.fetchBlockSuccess.Inc(1)
		}
	}
}

func (s *session) verifyFetchedBlock(block *rpc.Block) error {
	if block.Err != nil {
		return fmt.Errorf("block error from peer: %s %s", block.Err.Type.String(), block.Err.Message)
	}
	if block.Segments == nil {
		return fmt.Errorf("block segments is bad: segments is nil")
	}
	if block.Segments.Merged == nil && len(block.Segments.Unmerged) == 0 {
		return fmt.Errorf("block segments is bad: merged and unmerged not set")
	}

	if checksum := block.Checksum; checksum != nil {
		var (
			d        = digest.NewDigest()
			expected = uint32(*checksum)
		)
		if merged := block.Segments.Merged; merged != nil {
			d = d.Update(merged.Head).Update(merged.Tail)
		} else {
			for _, s := range block.Segments.Unmerged {
				d = d.Update(s.Head).Update(s.Tail)
			}
		}
		if actual := d.Sum32(); actual != expected {
			return fmt.Errorf("block checksum is bad: expected=%d, actual=%d", expected, actual)
		}
	}

	return nil
}

type reason int

const (
	reqErrReason reason = iota
	respErrReason
)

type reattemptStreamBlocksFromPeersFn func(
	[]blockMetadata,
	*enqueueChannel,
	error,
	reason,
	*streamFromPeersMetrics,
)

func (s *session) streamBlocksReattemptFromPeers(
	blocks []blockMetadata,
	enqueueCh *enqueueChannel,
	attemptErr error,
	reason reason,
	m *streamFromPeersMetrics,
) {
	switch reason {
	case reqErrReason:
		m.fetchBlockRetriesReqError.Inc(int64(len(blocks)))
	case respErrReason:
		m.fetchBlockRetriesRespError.Inc(int64(len(blocks)))
	}

	// Must do this asynchronously or else could get into a deadlock scenario
	// where cannot enqueue into the reattempt channel because no more work is
	// getting done because new attempts are blocked on existing attempts completing
	// and existing attempts are trying to enqueue into a full reattempt channel
	enqueue := enqueueCh.enqueueDelayed(len(blocks))
	go s.streamBlocksReattemptFromPeersEnqueue(blocks, attemptErr, enqueue)
}

func (s *session) streamBlocksReattemptFromPeersEnqueue(
	blocks []blockMetadata,
	attemptErr error,
	enqueueFn func([]*blocksMetadata),
) {
	for i := range blocks {
		// Reconstruct peers metadata for reattempt
		reattemptBlocksMetadata :=
			make([]*blocksMetadata, len(blocks[i].reattempt.peersMetadata))
		for j := range reattemptBlocksMetadata {
			reattempt := blocks[i].reattempt

			// Copy the errors for every peer so they don't shard the same error
			// slice and therefore are not subject to race conditions when the
			// error slice is modified
			reattemptErrs := make([]error, len(reattempt.errs)+1)
			n := copy(reattemptErrs, reattempt.errs)
			reattemptErrs[n] = attemptErr
			reattempt.errs = reattemptErrs

			reattemptBlocksMetadata[j] = &blocksMetadata{
				peer: reattempt.peersMetadata[j].peer,
				id:   reattempt.id,
				blocks: []blockMetadata{blockMetadata{
					start:     reattempt.peersMetadata[j].start,
					size:      reattempt.peersMetadata[j].size,
					checksum:  reattempt.peersMetadata[j].checksum,
					reattempt: reattempt,
				}},
			}

		}
		// Re-enqueue the block to be fetched
		enqueueFn(reattemptBlocksMetadata)
	}
}

type blocksResult interface {
	addBlockFromPeer(id ts.ID, peer topology.Host, block *rpc.Block) error
}

type baseBlocksResult struct {
	blockOpts               block.Options
	blockAllocSize          int
	contextPool             context.Pool
	encoderPool             encoding.EncoderPool
	multiReaderIteratorPool encoding.MultiReaderIteratorPool
}

func newBaseBlocksResult(
	opts Options,
	resultOpts result.Options,
) baseBlocksResult {
	blockOpts := resultOpts.DatabaseBlockOptions()
	return baseBlocksResult{
		blockOpts:               blockOpts,
		blockAllocSize:          blockOpts.DatabaseBlockAllocSize(),
		contextPool:             opts.ContextPool(),
		encoderPool:             blockOpts.EncoderPool(),
		multiReaderIteratorPool: blockOpts.MultiReaderIteratorPool(),
	}
}

func (b *baseBlocksResult) segmentForBlock(seg *rpc.Segment) ts.Segment {
	var (
		bytesPool  = b.blockOpts.BytesPool()
		head, tail checked.Bytes
	)
	if len(seg.Head) > 0 {
		head = bytesPool.Get(len(seg.Head))
		head.IncRef()
		head.AppendAll(seg.Head)
		head.DecRef()
	}
	if len(seg.Tail) > 0 {
		tail = bytesPool.Get(len(seg.Tail))
		tail.IncRef()
		tail.AppendAll(seg.Tail)
		tail.DecRef()
	}
	return ts.NewSegment(head, tail, ts.FinalizeHead&ts.FinalizeTail)
}

func (b *baseBlocksResult) mergeReaders(start time.Time, readers []io.Reader) (encoding.Encoder, error) {
	iter := b.multiReaderIteratorPool.Get()
	iter.Reset(readers)
	defer iter.Close()

	encoder := b.encoderPool.Get()
	encoder.Reset(start, b.blockAllocSize)

	for iter.Next() {
		dp, unit, annotation := iter.Current()
		if err := encoder.Encode(dp, unit, annotation); err != nil {
			encoder.Close()
			return nil, err
		}
	}
	if err := iter.Err(); err != nil {
		encoder.Close()
		return nil, err
	}

	return encoder, nil
}

func (b *baseBlocksResult) newDatabaseBlock(block *rpc.Block) (block.DatabaseBlock, error) {
	var (
		start    = time.Unix(0, block.Start)
		segments = block.Segments
		result   = b.blockOpts.DatabaseBlockPool().Get()
	)

	if segments == nil {
		result.Close() // return block to pool
		return nil, errSessionBadBlockResultFromPeer
	}

	switch {
	case segments.Merged != nil:
		// Unmerged, can insert directly into a single block
		result.Reset(start, b.segmentForBlock(segments.Merged))

	case segments.Unmerged != nil:
		// Must merge to provide a single block
		segmentReaderPool := b.blockOpts.SegmentReaderPool()
		readers := make([]io.Reader, len(segments.Unmerged))
		for i := range segments.Unmerged {
			segmentReader := segmentReaderPool.Get()
			segmentReader.Reset(b.segmentForBlock(segments.Unmerged[i]))
			readers[i] = segmentReader
		}

		encoder, err := b.mergeReaders(start, readers)
		for _, reader := range readers {
			// Close each reader
			segmentReader := reader.(xio.SegmentReader)
			segmentReader.Finalize()
		}

		if err != nil {
			// mergeReaders(...) already calls encoder.Close() upon error
			result.Close() // return block to pool
			return nil, err
		}

		// Set the block data
		result.Reset(start, encoder.Discard())

	default:
		result.Close() // return block to pool
		return nil, errSessionBadBlockResultFromPeer
	}

	return result, nil
}

type streamBlocksResult struct {
	baseBlocksResult
	outputCh chan<- peerBlocksDatapoint
}

func newStreamBlocksResult(
	opts Options,
	resultOpts result.Options,
	outputCh chan<- peerBlocksDatapoint,
) *streamBlocksResult {
	return &streamBlocksResult{
		baseBlocksResult: newBaseBlocksResult(opts, resultOpts),
		outputCh:         outputCh,
	}
}

type peerBlocksDatapoint struct {
	id    ts.ID
	peer  topology.Host
	block block.DatabaseBlock
}

func (s *streamBlocksResult) addBlockFromPeer(id ts.ID, peer topology.Host, block *rpc.Block) error {
	result, err := s.newDatabaseBlock(block)
	if err != nil {
		return err
	}
	s.outputCh <- peerBlocksDatapoint{
		id:    id,
		peer:  peer,
		block: result,
	}
	return nil
}

type peerBlocksIter struct {
	inputCh <-chan peerBlocksDatapoint
	errCh   <-chan error
	current peerBlocksDatapoint
	err     error
	done    bool
}

func newPeerBlocksIter(
	inputC <-chan peerBlocksDatapoint,
	errC <-chan error,
) *peerBlocksIter {
	return &peerBlocksIter{
		inputCh: inputC,
		errCh:   errC,
	}
}

func (it *peerBlocksIter) Current() (topology.Host, ts.ID, block.DatabaseBlock) {
	return it.current.peer, it.current.id, it.current.block
}

func (it *peerBlocksIter) Err() error {
	return it.err
}

func (it *peerBlocksIter) Next() bool {
	if it.done || it.err != nil {
		return false
	}
	m, more := <-it.inputCh

	if !more {
		it.err = <-it.errCh
		it.done = true
		return false
	}

	it.current = m
	return true
}

type bulkBlocksResult struct {
	sync.RWMutex
	baseBlocksResult
	result result.ShardResult
}

func newBulkBlocksResult(
	opts Options,
	resultOpts result.Options,
) *bulkBlocksResult {
	return &bulkBlocksResult{
		baseBlocksResult: newBaseBlocksResult(opts, resultOpts),
		result:           result.NewShardResult(4096, resultOpts),
	}
}

func (r *bulkBlocksResult) addBlockFromPeer(id ts.ID, peer topology.Host, block *rpc.Block) error {
	start := time.Unix(0, block.Start)
	result, err := r.newDatabaseBlock(block)
	if err != nil {
		return err
	}

	for {
		r.Lock()
		currBlock, exists := r.result.BlockAt(id, start)
		if !exists {
			r.result.AddBlock(id, result)
			r.Unlock()
			break
		}

		// Remove the existing block from the result so it doesn't get
		// merged again
		r.result.RemoveBlockAt(id, start)
		r.Unlock()

		// If we've already received data for this block, merge them
		// with the new block if possible
		tmpCtx := r.contextPool.Get()
		currReader, err := currBlock.Stream(tmpCtx)
		if err != nil {
			return err
		}

		// If there are no data in the current block, there is no
		// need to merge
		if currReader == nil {
			continue
		}

		resultReader, err := result.Stream(tmpCtx)
		if err != nil {
			return err
		}
		if resultReader == nil {
			return nil
		}

		readers := []io.Reader{currReader, resultReader}
		encoder, err := r.mergeReaders(start, readers)

		if err != nil {
			return err
		}

		result.Close()

		result = r.blockOpts.DatabaseBlockPool().Get()
		result.Reset(start, encoder.Discard())

		tmpCtx.Close()
	}

	return nil
}

type enqueueChannel struct {
	enqueued        uint64
	processed       uint64
	peersMetadataCh chan []*blocksMetadata
	closed          int64
	metrics         *streamFromPeersMetrics
}

const enqueueChannelDefaultLen = 32768

func newEnqueueChannel(m *streamFromPeersMetrics) *enqueueChannel {
	c := &enqueueChannel{
		peersMetadataCh: make(chan []*blocksMetadata, enqueueChannelDefaultLen),
		closed:          0,
		metrics:         m,
	}
	go func() {
		for atomic.LoadInt64(&c.closed) == 0 {
			m.blocksEnqueueChannel.Update(float64(len(c.peersMetadataCh)))
			time.Sleep(gaugeReportInterval)
		}
	}()
	return c
}

func (c *enqueueChannel) enqueue(peersMetadata []*blocksMetadata) {
	atomic.AddUint64(&c.enqueued, 1)
	c.peersMetadataCh <- peersMetadata
}

func (c *enqueueChannel) enqueueDelayed(numToEnqueue int) func([]*blocksMetadata) {
	atomic.AddUint64(&c.enqueued, uint64(numToEnqueue))
	return func(peersMetadata []*blocksMetadata) {
		c.peersMetadataCh <- peersMetadata
	}
}

func (c *enqueueChannel) get() <-chan []*blocksMetadata {
	return c.peersMetadataCh
}

func (c *enqueueChannel) trackProcessed(amount int) {
	atomic.AddUint64(&c.processed, uint64(amount))
}

func (c *enqueueChannel) unprocessedLen() int {
	return int(atomic.LoadUint64(&c.enqueued) - atomic.LoadUint64(&c.processed))
}

func (c *enqueueChannel) closeOnAllProcessed() {
	defer func() {
		atomic.StoreInt64(&c.closed, 1)
	}()
	for {
		if c.unprocessedLen() == 0 {
			// Will only ever be zero after all is processed if called
			// after enqueueing the desired set of entries as long as
			// the guarantee that reattempts are enqueued before the
			// failed attempt is marked as processed is upheld
			close(c.peersMetadataCh)
			break
		}
		time.Sleep(100 * time.Millisecond)
	}
}

type receivedBlocks struct {
	enqueued bool
	results  []*blocksMetadata
}

type processFn func(batch []*blocksMetadata)

// peerBlocksQueue is a per peer queue of blocks to be retrieved from a peer
type peerBlocksQueue struct {
	sync.RWMutex
	closed       bool
	peer         peer
	queue        []*blocksMetadata
	doneFns      []func()
	assigned     uint64
	completed    uint64
	maxQueueSize int
	workers      xsync.WorkerPool
	processFn    processFn
}

type newPeerBlocksQueueFn func(
	peer peer,
	maxQueueSize int,
	interval time.Duration,
	workers xsync.WorkerPool,
	processFn processFn,
) *peerBlocksQueue

func newPeerBlocksQueue(
	peer peer,
	maxQueueSize int,
	interval time.Duration,
	workers xsync.WorkerPool,
	processFn processFn,
) *peerBlocksQueue {
	q := &peerBlocksQueue{
		peer:         peer,
		maxQueueSize: maxQueueSize,
		workers:      workers,
		processFn:    processFn,
	}
	if interval > 0 {
		go q.drainEvery(interval)
	}
	return q
}

func (q *peerBlocksQueue) drainEvery(interval time.Duration) {
	for {
		q.Lock()
		if q.closed {
			q.Unlock()
			return
		}
		q.drainWithLock()
		q.Unlock()
		time.Sleep(interval)
	}
}

func (q *peerBlocksQueue) close() {
	q.Lock()
	defer q.Unlock()
	q.closed = true
}

func (q *peerBlocksQueue) trackAssigned(amount int) {
	atomic.AddUint64(&q.assigned, uint64(amount))
}

func (q *peerBlocksQueue) trackCompleted(amount int) {
	atomic.AddUint64(&q.completed, uint64(amount))
}

func (q *peerBlocksQueue) enqueue(bm *blocksMetadata, doneFn func()) {
	q.Lock()

	if len(q.queue) == 0 && cap(q.queue) < q.maxQueueSize {
		// Lazy initialize queue
		q.queue = make([]*blocksMetadata, 0, q.maxQueueSize)
	}
	if len(q.doneFns) == 0 && cap(q.doneFns) < q.maxQueueSize {
		// Lazy initialize doneFns
		q.doneFns = make([]func(), 0, q.maxQueueSize)
	}
	q.queue = append(q.queue, bm)
	if doneFn != nil {
		q.doneFns = append(q.doneFns, doneFn)
	}
	q.trackAssigned(len(bm.blocks))

	// Determine if should drain immediately
	if len(q.queue) < q.maxQueueSize {
		// Require more to fill up block
		q.Unlock()
		return
	}
	q.drainWithLock()

	q.Unlock()
}

func (q *peerBlocksQueue) drain() {
	q.Lock()
	q.drainWithLock()
	q.Unlock()
}

func (q *peerBlocksQueue) drainWithLock() {
	if len(q.queue) == 0 {
		// None to drain
		return
	}
	enqueued := q.queue
	doneFns := q.doneFns
	q.queue = nil
	q.doneFns = nil
	q.workers.Go(func() {
		q.processFn(enqueued)
		// Call done callbacks
		for i := range doneFns {
			doneFns[i]()
		}
		// Track completed blocks
		completed := 0
		for i := range enqueued {
			completed += len(enqueued[i].blocks)
		}
		q.trackCompleted(completed)
	})
}

type peerBlocksQueues []*peerBlocksQueue

func (qs peerBlocksQueues) findQueue(peer peer) *peerBlocksQueue {
	for _, q := range qs {
		if q.peer == peer {
			return q
		}
	}
	return nil
}

func (qs peerBlocksQueues) closeAll() {
	for _, q := range qs {
		q.close()
	}
}

type blocksMetadata struct {
	peer peer
	id   ts.ID
	// TODO(rartoul): Make this not a slice once we delete the V1 code path
	blocks []blockMetadata
	idx    int
}

func (b blocksMetadata) unselectedBlocks() []blockMetadata {
	if b.idx == len(b.blocks) {
		return nil
	}
	return b.blocks[b.idx:]
}

// removeFirstUnselected removes the first unselected block while maintaining
// the original block order by shifting the blocks and overriding the block to
// be removed
func (b *blocksMetadata) removeFirstUnselected() {
	blocksLen := len(b.blocks)
	idx := b.idx
	copy(b.blocks[idx:], b.blocks[idx+1:])
	b.blocks = b.blocks[:blocksLen-1]
}

type blocksMetadatas []*blocksMetadata

func (arr blocksMetadatas) swap(i, j int) { arr[i], arr[j] = arr[j], arr[i] }
func (arr blocksMetadatas) hasBlocksLen() int {
	count := 0
	for i := range arr {
		if arr[i] != nil && len(arr[i].blocks) > 0 {
			count++
		}
	}
	return count
}

type peerBlocksMetadataByID []*blocksMetadata

func (arr peerBlocksMetadataByID) Len() int      { return len(arr) }
func (arr peerBlocksMetadataByID) Swap(i, j int) { arr[i], arr[j] = arr[j], arr[i] }
func (arr peerBlocksMetadataByID) Less(i, j int) bool {
	return strings.Compare(arr[i].peer.Host().ID(), arr[j].peer.Host().ID()) < 0
}

type blocksMetadataQueue struct {
	blocksMetadata *blocksMetadata
	queue          *peerBlocksQueue
}

type blocksMetadatasQueuesByAttemptsAscOutstandingAsc []blocksMetadataQueue

func (arr blocksMetadatasQueuesByAttemptsAscOutstandingAsc) Len() int {
	return len(arr)
}
func (arr blocksMetadatasQueuesByAttemptsAscOutstandingAsc) Swap(i, j int) {
	arr[i], arr[j] = arr[j], arr[i]
}
func (arr blocksMetadatasQueuesByAttemptsAscOutstandingAsc) Less(i, j int) bool {
	peerI := arr[i].queue.peer
	peerJ := arr[j].queue.peer
	blocksI := arr[i].blocksMetadata.unselectedBlocks()
	blocksJ := arr[j].blocksMetadata.unselectedBlocks()
	attemptsI := blocksI[0].reattempt.peerAttempts(peerI)
	attemptsJ := blocksJ[0].reattempt.peerAttempts(peerJ)
	if attemptsI != attemptsJ {
		return attemptsI < attemptsJ
	}

	outstandingI :=
		atomic.LoadUint64(&arr[i].queue.assigned) -
			atomic.LoadUint64(&arr[i].queue.completed)
	outstandingJ :=
		atomic.LoadUint64(&arr[j].queue.assigned) -
			atomic.LoadUint64(&arr[j].queue.completed)
	return outstandingI < outstandingJ
}

type blockMetadata struct {
	start     time.Time
	size      int64
	checksum  *uint32
	lastRead  time.Time
	reattempt blockMetadataReattempt
}

type blockMetadataReattempt struct {
	attempt       int
	failAllowed   *int32
	id            ts.ID
	attempted     []peer
	errs          []error
	peersMetadata []blockMetadataReattemptPeerMetadata
}

type blockMetadataReattemptPeerMetadata struct {
	peer     peer
	start    time.Time
	size     int64
	checksum *uint32
}

func (b blockMetadataReattempt) peerAttempts(p peer) int {
	r := 0
	for i := range b.attempted {
		if b.attempted[i] == p {
			r++
		}
	}
	return r
}

type blockMetadatasByTime []blockMetadata

func (b blockMetadatasByTime) Len() int      { return len(b) }
func (b blockMetadatasByTime) Swap(i, j int) { b[i], b[j] = b[j], b[i] }
func (b blockMetadatasByTime) Less(i, j int) bool {
	return b[i].start.Before(b[j].start)
}

func newTimesByUnixNanos(values []int64) []time.Time {
	result := make([]time.Time, len(values))
	for i := range values {
		result[i] = time.Unix(0, values[i])
	}
	return result
}

func newTimesByRPCBlocks(values []*rpc.Block) []time.Time {
	result := make([]time.Time, len(values))
	for i := range values {
		result[i] = time.Unix(0, values[i].Start)
	}
	return result
}

type metadataIter struct {
	inputCh  <-chan blocksMetadata
	errCh    <-chan error
	host     topology.Host
	blocks   []block.Metadata
	metadata block.BlocksMetadata
	done     bool
	err      error
}

func newMetadataIter(inputCh <-chan blocksMetadata, errCh <-chan error) PeerBlocksMetadataIter {
	return &metadataIter{
		inputCh: inputCh,
		errCh:   errCh,
		blocks:  make([]block.Metadata, 0, blocksMetadataInitialCapacity),
	}
}

func (it *metadataIter) Next() bool {
	if it.done || it.err != nil {
		return false
	}
	m, more := <-it.inputCh
	if !more {
		it.err = <-it.errCh
		it.done = true
		return false
	}
	it.host = m.peer.Host()
	var zeroed block.Metadata
	for i := range it.blocks {
		it.blocks[i] = zeroed
	}
	it.blocks = it.blocks[:0]
	for _, b := range m.blocks {
		bm := block.NewMetadata(b.start, b.size, b.checksum, b.lastRead)
		it.blocks = append(it.blocks, bm)
	}
	it.metadata = block.NewBlocksMetadata(m.id, it.blocks)
	return true
}

func (it *metadataIter) Current() (topology.Host, block.BlocksMetadata) {
	return it.host, it.metadata
}

func (it *metadataIter) Err() error {
	return it.err
}

type hashAndBlockStart struct {
	hash       ts.Hash
	blockStart int64
}

// IsValidFetchBlocksMetadataEndpoint returns a bool indicating whether the
// specified endpointVersion is valid
func IsValidFetchBlocksMetadataEndpoint(endpointVersion FetchBlocksMetadataEndpointVersion) bool {
	for _, version := range validFetchBlocksMetadataEndpoints {
		if version == endpointVersion {
			return true
		}
	}
	return false
}

// UnmarshalYAML unmarshals an FetchBlocksMetadataEndpointVersion into a valid type from string.
func (v *FetchBlocksMetadataEndpointVersion) UnmarshalYAML(unmarshal func(interface{}) error) error {
	var str string
	if err := unmarshal(&str); err != nil {
		return err
	}
	if str == "" {
		return errFetchBlocksMetadataEndpointVersionUnspecified
	}
	for _, valid := range validFetchBlocksMetadataEndpoints {
		if str == valid.String() {
			*v = valid
			return nil
		}
	}
	return fmt.Errorf("invalid FetchBlocksMetadataEndpointVersion '%s' valid types are: %v",
		str, validFetchBlocksMetadataEndpoints)
}

func (v FetchBlocksMetadataEndpointVersion) String() string {
	switch v {
	case FetchBlocksMetadataEndpointV1:
		return "v1"
	case FetchBlocksMetadataEndpointV2:
		return "v2"
	}
	return unknown
}<|MERGE_RESOLUTION|>--- conflicted
+++ resolved
@@ -2009,41 +2009,21 @@
 // racey because other code could be modifying the slice)
 func (s *session) emitDuplicateMetadataLogV2(received *receivedBlocks, metadata blocksMetadata) {
 	fields := make([]xlog.Field, 0, len(received.results)+1)
-<<<<<<< HEAD
-
-	incomingStart := "<none>"
-	if len(metadata.blocks) != 0 {
-		incomingStart = metadata.blocks[0].start.String()
-	}
-=======
->>>>>>> 1e0c1bf6
 	fields = append(fields, xlog.NewField(
 		"incomingMetadata",
 		fmt.Sprintf(
 			"ID: %s, peer: %s",
 			metadata.id.String(),
 			metadata.peer.Host().String(),
-<<<<<<< HEAD
-			incomingStart,
-=======
->>>>>>> 1e0c1bf6
 		),
 	))
 	for i, result := range received.results {
-		existingStart := "<none>"
-		if len(result.blocks) != 0 {
-			existingStart = result.blocks[0].start.String()
-		}
 		fields = append(fields, xlog.NewField(
 			fmt.Sprintf("existingMetadata_%d", i),
 			fmt.Sprintf(
 				"ID: %s, peer: %s",
 				result.id.String(),
 				result.peer.Host().String(),
-<<<<<<< HEAD
-				existingStart,
-=======
->>>>>>> 1e0c1bf6
 			),
 		))
 	}
