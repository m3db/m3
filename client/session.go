--- conflicted
+++ resolved
@@ -2086,10 +2086,9 @@
 	}
 }
 
-<<<<<<< HEAD
-func (r *blocksResult) segmentForBlock(seg *rpc.Segment) ts.Segment {
+func (b *baseBlocksResult) segmentForBlock(seg *rpc.Segment) ts.Segment {
 	var (
-		bytesPool  = r.blockOpts.BytesPool()
+		bytesPool  = b.blockOpts.BytesPool()
 		head, tail checked.Bytes
 	)
 	if len(seg.Head) > 0 {
@@ -2107,8 +2106,6 @@
 	return ts.NewSegment(head, tail, ts.FinalizeHead&ts.FinalizeTail)
 }
 
-func (r *blocksResult) addBlockFromPeer(id ts.ID, block *rpc.Block) error {
-=======
 func (b *baseBlocksResult) mergeReaders(start time.Time, readers []io.Reader) (encoding.Encoder, error) {
 	iter := b.multiReaderIteratorPool.Get()
 	iter.Reset(readers)
@@ -2133,7 +2130,6 @@
 }
 
 func (b *baseBlocksResult) newDatabaseBlock(block *rpc.Block) (block.DatabaseBlock, error) {
->>>>>>> aee5aafd
 	var (
 		start    = time.Unix(0, block.Start)
 		segments = block.Segments
@@ -2148,29 +2144,25 @@
 	switch {
 	case segments.Merged != nil:
 		// Unmerged, can insert directly into a single block
-		result.Reset(start, r.segmentForBlock(segments.Merged))
+		result.Reset(start, b.segmentForBlock(segments.Merged))
 
 	case segments.Unmerged != nil:
 		// Must merge to provide a single block
-		segmentReaderPool := r.blockOpts.SegmentReaderPool()
+		segmentReaderPool := b.blockOpts.SegmentReaderPool()
 		readers := make([]io.Reader, len(segments.Unmerged))
 		for i := range segments.Unmerged {
 			segmentReader := segmentReaderPool.Get()
-			segmentReader.Reset(r.segmentForBlock(segments.Unmerged[i]))
+			segmentReader.Reset(b.segmentForBlock(segments.Unmerged[i]))
 			readers[i] = segmentReader
 		}
-<<<<<<< HEAD
-
-		encoder, err := r.mergeReaders(start, readers)
+
+		encoder, err := b.mergeReaders(start, readers)
 		for _, reader := range readers {
 			// Close each reader
 			segmentReader := reader.(xio.SegmentReader)
 			segmentReader.Close()
 		}
 
-=======
-		encoder, err := b.mergeReaders(start, readers)
->>>>>>> aee5aafd
 		if err != nil {
 			// mergeReaders(...) already calls encoder.Close() upon error
 			result.Close() // return block to pool
