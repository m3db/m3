// Copyright (c) 2016 Uber Technologies, Inc.
//
// Permission is hereby granted, free of charge, to any person obtaining a copy
// of this software and associated documentation files (the "Software"), to deal
// in the Software without restriction, including without limitation the rights
// to use, copy, modify, merge, publish, distribute, sublicense, and/or sell
// copies of the Software, and to permit persons to whom the Software is
// furnished to do so, subject to the following conditions:
//
// The above copyright notice and this permission notice shall be included in
// all copies or substantial portions of the Software.
//
// THE SOFTWARE IS PROVIDED "AS IS", WITHOUT WARRANTY OF ANY KIND, EXPRESS OR
// IMPLIED, INCLUDING BUT NOT LIMITED TO THE WARRANTIES OF MERCHANTABILITY,
// FITNESS FOR A PARTICULAR PURPOSE AND NONINFRINGEMENT. IN NO EVENT SHALL THE
// AUTHORS OR COPYRIGHT HOLDERS BE LIABLE FOR ANY CLAIM, DAMAGES OR OTHER
// LIABILITY, WHETHER IN AN ACTION OF CONTRACT, TORT OR OTHERWISE, ARISING FROM,
// OUT OF OR IN CONNECTION WITH THE SOFTWARE OR THE USE OR OTHER DEALINGS IN
// THE SOFTWARE.

package tsz

import (
	"container/heap"
	"encoding/binary"
	"fmt"
	"io"
	"math"
	"time"

	"github.com/m3db/m3db/encoding"
	"github.com/m3db/m3db/interfaces/m3db"
	xtime "github.com/m3db/m3db/x/time"
)

// singleReaderIterator provides an interface for clients to incrementally
// read datapoints off of an encoded stream.
type singleReaderIterator struct {
	is   *istream
	opts Options
	tess TimeEncodingSchemes
	mes  MarkerEncodingScheme

	// internal bookkeeping
	t    time.Time     // current time
	dt   time.Duration // current time delta
	vb   uint64        // current value
	xor  uint64        // current xor
	done bool          // has reached the end
	err  error         // current error

	ant m3db.Annotation // current annotation
	tu  xtime.Unit      // current time unit

	closed bool
}

// NewSingleReaderIterator returns a new iterator for a given reader
func NewSingleReaderIterator(reader io.Reader, opts Options) m3db.SingleReaderIterator {
	return &singleReaderIterator{
		is:   newIStream(reader),
		opts: opts,
		tess: opts.GetTimeEncodingSchemes(),
		mes:  opts.GetMarkerEncodingScheme(),
	}
}

// Next moves to the next item
func (it *singleReaderIterator) Next() bool {
	if !it.hasNext() {
		return false
	}
	it.ant = nil
	if it.t.IsZero() {
		it.readFirstTimestamp()
		it.readFirstValue()
	} else {
		it.readNextTimestamp()
		it.readNextValue()
	}
	return it.hasNext()
}

func (it *singleReaderIterator) readFirstTimestamp() {
	nt := int64(it.readBits(64))
	it.readNextTimestamp()
	st := xtime.FromNormalizedTime(nt, it.timeUnit())
	it.t = st.Add(it.dt)
}

func (it *singleReaderIterator) readFirstValue() {
	it.vb = it.readBits(64)
	it.xor = it.vb
}

func (it *singleReaderIterator) readNextTimestamp() {
	dod := it.readMarkerOrDeltaOfDelta()
	it.dt += xtime.FromNormalizedDuration(dod, it.timeUnit())
	it.t = it.t.Add(it.dt)
}

func (it *singleReaderIterator) tryReadMarker() (int64, bool) {
	numBits := it.mes.NumOpcodeBits() + it.mes.NumValueBits()
	opcodeAndValue, success := it.tryPeekBits(numBits)
	if !success {
		return 0, false
	}
	opcode := opcodeAndValue >> uint(it.mes.NumValueBits())
	if opcode != it.mes.Opcode() {
		return 0, false
	}
	valueMask := (1 << uint(it.mes.NumValueBits())) - 1
	value := int64(opcodeAndValue & uint64(valueMask))
	switch Marker(value) {
	case it.mes.EndOfStream():
		it.readBits(numBits)
		it.done = true
	case it.mes.Annotation():
		it.readBits(numBits)
		it.readAnnotation()
		value = it.readMarkerOrDeltaOfDelta()
	case it.mes.TimeUnit():
		it.readBits(numBits)
		it.readTimeUnit()
		value = it.readMarkerOrDeltaOfDelta()
	default:
		return 0, false
	}
	return value, true
}

func (it *singleReaderIterator) readMarkerOrDeltaOfDelta() int64 {
	if dod, success := it.tryReadMarker(); success {
		return dod
	}
	tes, exists := it.tess[it.tu]
	if !exists {
		it.err = fmt.Errorf("time encoding scheme for time unit %v doesn't exist", it.tu)
		return 0
	}
	return it.readDeltaOfDelta(tes)
}

func (it *singleReaderIterator) readDeltaOfDelta(tes TimeEncodingScheme) int64 {
	cb := it.readBits(1)
	if cb == tes.ZeroBucket().Opcode() {
		return 0
	}
	buckets := tes.Buckets()
	for i := 0; i < len(buckets); i++ {
		cb = (cb << 1) | it.readBits(1)
		if cb == buckets[i].Opcode() {
			return signExtend(it.readBits(buckets[i].NumValueBits()), buckets[i].NumValueBits())
		}
	}
	numValueBits := tes.DefaultBucket().NumValueBits()
	return signExtend(it.readBits(numValueBits), numValueBits)
}

func (it *singleReaderIterator) readNextValue() {
	it.xor = it.readXOR()
	it.vb ^= it.xor
}

func (it *singleReaderIterator) readAnnotation() {
	// NB: we add 1 here to offset the 1 we subtracted during encoding
	antLen := it.readVarint() + 1
	if it.hasError() {
		return
	}
	if antLen <= 0 {
		it.err = fmt.Errorf("unexpected annotation length %d", antLen)
		return
	}
	// TODO(xichen): use pool to allocate the buffer once the pool diff lands.
	buf := make([]byte, antLen)
	for i := 0; i < antLen; i++ {
		buf[i] = byte(it.readBits(8))
	}
	it.ant = buf
}

func (it *singleReaderIterator) readTimeUnit() {
	it.tu = xtime.Unit(it.readBits(8))
}

func (it *singleReaderIterator) readXOR() uint64 {
	cb := it.readBits(1)
	if cb == opcodeZeroValueXOR {
		return 0
	}

	cb = (cb << 1) | it.readBits(1)
	if cb == opcodeContainedValueXOR {
		previousLeading, previousTrailing := leadingAndTrailingZeros(it.xor)
		numMeaningfulBits := 64 - previousLeading - previousTrailing
		return it.readBits(numMeaningfulBits) << uint(previousTrailing)
	}

	numLeadingZeros := int(it.readBits(6))
	numMeaningfulBits := int(it.readBits(6)) + 1
	numTrailingZeros := 64 - numLeadingZeros - numMeaningfulBits
	meaningfulBits := it.readBits(numMeaningfulBits)
	return meaningfulBits << uint(numTrailingZeros)
}

func (it *singleReaderIterator) readBits(numBits int) uint64 {
	if !it.hasNext() {
		return 0
	}
	var res uint64
	res, it.err = it.is.ReadBits(numBits)
	return res
}

func (it *singleReaderIterator) readVarint() int {
	if !it.hasNext() {
		return 0
	}
	var res int64
	res, it.err = binary.ReadVarint(it.is)
	return int(res)
}

func (it *singleReaderIterator) tryPeekBits(numBits int) (uint64, bool) {
	if !it.hasNext() {
		return 0, false
	}
	res, err := it.is.PeekBits(numBits)
	if err != nil {
		return 0, false
	}
	return res, true
}

func (it *singleReaderIterator) timeUnit() time.Duration {
	if it.hasError() {
		return 0
	}
	var tu time.Duration
	tu, it.err = it.tu.Value()
	return tu
}

// Current returns the value as well as the annotation associated with the current datapoint.
// Users should not hold on to the returned Annotation object as it may get invalidated when
// the iterator calls Next().
func (it *singleReaderIterator) Current() (m3db.Datapoint, xtime.Unit, m3db.Annotation) {
	return m3db.Datapoint{
		Timestamp: it.t,
		Value:     math.Float64frombits(it.vb),
	}, it.tu, it.ant
}

// Err returns the error encountered
func (it *singleReaderIterator) Err() error {
	return it.err
}

func (it *singleReaderIterator) hasError() bool {
	return it.err != nil
}

func (it *singleReaderIterator) isDone() bool {
	return it.done
}

func (it *singleReaderIterator) isClosed() bool {
	return it.closed
}

func (it *singleReaderIterator) hasNext() bool {
	return !it.hasError() && !it.isDone() && !it.isClosed()
}

func (it *singleReaderIterator) Reset(reader io.Reader) {
	it.is.Reset(reader)
	it.t = time.Time{}
	it.dt = 0
	it.vb = 0
	it.xor = 0
	it.done = false
	it.err = nil
	it.ant = nil
	it.tu = xtime.None
	it.closed = false
}

func (it *singleReaderIterator) Close() {
	if it.closed {
		return
	}
	it.closed = true
	pool := it.opts.GetSingleReaderIteratorPool()
	if pool != nil {
		pool.Put(it)
	}
}

// multiReaderIterator provides an interface for clients to incrementally
// read datapoints off of multiple encoded streams whose datapoints may
// interleave in time.
// TODO(xichen): optimize for one reader case.
type multiReaderIterator struct {
	iters   encoding.IteratorHeap             // a heap of iterators
	readers []io.Reader                       // underlying readers
	alloc   m3db.SingleReaderIteratorAllocate // allocation function for single reader iterators
	opts    Options                           // decoding options
	err     error                             // current error
	closed  bool                              // has been closed
}

<<<<<<< HEAD
// NewMultiReaderIterator creates a new multi reader iterator
=======
// NewMultiReaderIterator creates a new multi-reader iterator.
>>>>>>> ecbcc939
func NewMultiReaderIterator(readers []io.Reader, opts Options) m3db.MultiReaderIterator {
	alloc := func() m3db.SingleReaderIterator {
		return NewSingleReaderIterator(nil, opts)
	}
	if pool := opts.GetSingleReaderIteratorPool(); pool != nil {
		alloc = pool.Get
	}
	return &multiReaderIterator{
		readers: readers,
		alloc:   alloc,
		opts:    opts,
	}
}

func (it *multiReaderIterator) Next() bool {
	if !it.hasNext() {
		return false
	}
	if it.iters == nil {
		it.initHeap()
	} else {
		it.moveToNext()
	}
	return it.hasNext()
}

func (it *multiReaderIterator) initHeap() {
	iterHeap := make(encoding.IteratorHeap, 0, len(it.readers))
	heap.Init(&iterHeap)
	for i := range it.readers {
		newIt := it.alloc()
		newIt.Reset(it.readers[i])
		if newIt.Next() {
			heap.Push(&iterHeap, newIt)
		} else {
			err := newIt.Err()
			newIt.Close()
			if err != nil {
				it.err = err
				return
			}
		}
	}
	it.iters = iterHeap
}

func (it *multiReaderIterator) moveToNext() {
	earliest := heap.Pop(&it.iters).(m3db.SingleReaderIterator)
	if earliest.Next() {
		heap.Push(&it.iters, earliest)
	} else {
		err := earliest.Err()
		earliest.Close()
		if err != nil {
			it.err = err
		}
	}
}

func (it *multiReaderIterator) Current() (m3db.Datapoint, xtime.Unit, m3db.Annotation) {
	return it.iters[0].Current()
}

func (it *multiReaderIterator) hasError() bool {
	return it.err != nil
}

func (it *multiReaderIterator) isClosed() bool {
	return it.closed
}

func (it *multiReaderIterator) hasMore() bool {
	return it.iters == nil || it.iters.Len() > 0
}

func (it *multiReaderIterator) hasNext() bool {
	return !it.hasError() && !it.isClosed() && it.hasMore()
}

func (it *multiReaderIterator) Err() error {
	return it.err
}

func (it *multiReaderIterator) Reset(readers []io.Reader) {
	it.iters = nil
	it.readers = readers
	it.err = nil
	it.closed = false
}

func (it *multiReaderIterator) Close() {
	if it.closed {
		return
	}
	for i := range it.iters {
		it.iters[i].Close()
	}
	pool := it.opts.GetMultiReaderIteratorPool()
	if pool != nil {
		pool.Put(it)
	}
	it.closed = true
}<|MERGE_RESOLUTION|>--- conflicted
+++ resolved
@@ -310,11 +310,7 @@
 	closed  bool                              // has been closed
 }
 
-<<<<<<< HEAD
-// NewMultiReaderIterator creates a new multi reader iterator
-=======
 // NewMultiReaderIterator creates a new multi-reader iterator.
->>>>>>> ecbcc939
 func NewMultiReaderIterator(readers []io.Reader, opts Options) m3db.MultiReaderIterator {
 	alloc := func() m3db.SingleReaderIterator {
 		return NewSingleReaderIterator(nil, opts)
