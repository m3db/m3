--- conflicted
+++ resolved
@@ -100,22 +100,12 @@
 	it.xor = it.vb
 }
 
-<<<<<<< HEAD
 func (it *readerIterator) readNextTimestamp() {
-	dod := it.readMarkerOrDeltaOfDelta()
-	it.dt += xtime.FromNormalizedDuration(dod, it.timeUnit())
-	it.t = it.t.Add(it.dt)
-}
-
-func (it *readerIterator) tryReadMarker() (int64, bool) {
-=======
-func (it *singleReaderIterator) readNextTimestamp() {
 	it.dt += it.readMarkerOrDeltaOfDelta()
 	it.t = it.t.Add(it.dt)
 }
 
-func (it *singleReaderIterator) tryReadMarker() (time.Duration, bool) {
->>>>>>> ce94736c
+func (it *readerIterator) tryReadMarker() (time.Duration, bool) {
 	numBits := it.mes.NumOpcodeBits() + it.mes.NumValueBits()
 	opcodeAndValue, success := it.tryPeekBits(numBits)
 	if !success {
@@ -145,11 +135,7 @@
 	}
 }
 
-<<<<<<< HEAD
-func (it *readerIterator) readMarkerOrDeltaOfDelta() int64 {
-=======
-func (it *singleReaderIterator) readMarkerOrDeltaOfDelta() time.Duration {
->>>>>>> ce94736c
+func (it *readerIterator) readMarkerOrDeltaOfDelta() time.Duration {
 	if dod, success := it.tryReadMarker(); success {
 		return dod
 	}
@@ -161,17 +147,14 @@
 	return it.readDeltaOfDelta(tes)
 }
 
-<<<<<<< HEAD
-func (it *readerIterator) readDeltaOfDelta(tes TimeEncodingScheme) int64 {
-=======
-func (it *singleReaderIterator) readDeltaOfDelta(tes TimeEncodingScheme) (d time.Duration) {
+func (it *readerIterator) readDeltaOfDelta(tes TimeEncodingScheme) (d time.Duration) {
 	if it.tuChanged {
 		// NB(xichen): if the time unit has changed, always read 64 bits as normalized
 		// dod in nanoseconds.
 		dod := signExtend(it.readBits(64), 64)
 		return time.Duration(dod)
 	}
->>>>>>> ce94736c
+
 	cb := it.readBits(1)
 	if cb == tes.ZeroBucket().Opcode() {
 		return 0
@@ -212,17 +195,12 @@
 	it.ant = buf
 }
 
-<<<<<<< HEAD
 func (it *readerIterator) readTimeUnit() {
-	it.tu = xtime.Unit(it.readBits(8))
-=======
-func (it *singleReaderIterator) readTimeUnit() {
 	tu := xtime.Unit(it.readBits(8))
 	if tu.IsValid() && tu != it.tu {
 		it.tuChanged = true
 	}
 	it.tu = tu
->>>>>>> ce94736c
 }
 
 func (it *readerIterator) readXOR() uint64 {
