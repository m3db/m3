--- conflicted
+++ resolved
@@ -29,9 +29,9 @@
 )
 
 type seriesIterator struct {
-<<<<<<< HEAD
 	id               ident.ID
 	nsID             ident.ID
+	tags             ident.TagIterator
 	start            time.Time
 	end              time.Time
 	iters            iterators
@@ -40,18 +40,6 @@
 	firstNext        bool
 	closed           bool
 	pool             SeriesIteratorPool
-=======
-	id        ident.ID
-	nsID      ident.ID
-	tags      ident.TagIterator
-	start     time.Time
-	end       time.Time
-	iters     iterators
-	err       error
-	firstNext bool
-	closed    bool
-	pool      SeriesIteratorPool
->>>>>>> 872d4834
 }
 
 // NewSeriesIterator creates a new series iterator.
@@ -124,15 +112,11 @@
 	}
 }
 
-<<<<<<< HEAD
 func (it *seriesIterator) Replicas() []MultiReaderIterator {
 	return it.multiReaderIters
 }
 
-func (it *seriesIterator) Reset(id ident.ID, nsID ident.ID, startInclusive, endExclusive time.Time, replicas []MultiReaderIterator) {
-=======
-func (it *seriesIterator) Reset(id ident.ID, nsID ident.ID, tags ident.TagIterator, startInclusive, endExclusive time.Time, replicas []Iterator) {
->>>>>>> 872d4834
+func (it *seriesIterator) Reset(id ident.ID, nsID ident.ID, tags ident.TagIterator, startInclusive, endExclusive time.Time, replicas []MultiReaderIterator) {
 	it.id = id
 	it.nsID = nsID
 	it.tags = tags
