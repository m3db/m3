--- conflicted
+++ resolved
@@ -169,14 +169,10 @@
 	// must note that this can be an array with nil entries if some replicas did not return successfully.
 	// NB: the SeriesIterator assumes ownership of the provided ids, this includes calling `id.Finalize()` upon
 	// iter.Close().
-<<<<<<< HEAD
-	Reset(id ident.ID, ns ident.ID, startInclusive, endExclusive time.Time, replicas []MultiReaderIterator)
+	Reset(id ident.ID, ns ident.ID, t ident.TagIterator, startInclusive, endExclusive time.Time, replicas []MultiReaderIterator)
 
 	// Replicas exposes the underlying MultiReaderIterator slice for this SeriesIterator
 	Replicas() []MultiReaderIterator
-=======
-	Reset(id ident.ID, ns ident.ID, t ident.TagIterator, startInclusive, endExclusive time.Time, replicas []Iterator)
->>>>>>> 872d4834
 }
 
 // SeriesIterators is a collection of SeriesIterator that can close all iterators
