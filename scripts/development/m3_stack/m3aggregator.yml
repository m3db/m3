logging:
  level: info

metrics:
  scope:
    prefix: m3aggregator
  prometheus:
    onError: none
    handlerPath: /metrics
    listenAddress: 0.0.0.0:6003
    timerType: histogram
  sanitization: prometheus
  samplingRate: 1.0
  extended: none

http:
  listenAddress: 0.0.0.0:6001
  readTimeout: 60s
  writeTimeout: 60s

m3msg:
  server:
<<<<<<< HEAD
    listenAddress: 0.0.0.0:6002
=======
    listenAddress: 0.0.0.0:6000
>>>>>>> 39f7821e
    retry:
      maxBackoff: 10s
      jitter: true
  consumer:
    messagePool:
      size: 16384
      watermark:
        low: 0.2
        high: 0.5

kvClient:
  etcd:
    env: default_env
    zone: embedded
    service: m3aggregator
    cacheDir: /var/lib/m3kv
    etcdClusters:
      - zone: embedded
        endpoints:
          - m3db_seed:2379

runtimeOptions:
  kvConfig:
    environment: default_env
    zone: embedded
  writeValuesPerMetricLimitPerSecondKey: write-values-per-metric-limit-per-second
  writeValuesPerMetricLimitPerSecond: 0
  writeNewMetricLimitClusterPerSecondKey: write-new-metric-limit-cluster-per-second
  writeNewMetricLimitClusterPerSecond: 0
  writeNewMetricNoLimitWarmupDuration: 0

aggregator:
  hostID:
    resolver: environment
    envVarName: M3AGGREGATOR_HOST_ID
  instanceID:
    type: host_id
  metricPrefix: ""
  counterPrefix: ""
  timerPrefix: ""
  gaugePrefix: ""
  aggregationTypes:
    counterTransformFnType: empty
    timerTransformFnType: suffix
    gaugeTransformFnType: empty
    aggregationTypesPool:
      size: 1024
    quantilesPool:
      buckets:
        - count: 256
          capacity: 4
        - count: 128
          capacity: 8
  stream:
    eps: 0.001
    capacity: 32
    streamPool:
      size: 4096
    samplePool:
      size: 4096
    floatsPool:
      buckets:
        - count: 4096
          capacity: 16
        - count: 2048
          capacity: 32
        - count: 1024
          capacity: 64
  client:
    type: m3msg
    m3msg:
      producer:
        writer:
          topicName: aggregator_ingest
          topicServiceOverride:
            zone: embedded
            environment: default_env
          placement:
            isStaged: true
          placementServiceOverride:
            namespaces:
              placement: /placement
          messagePool:
            size: 16384
            watermark:
              low: 0.2
              high: 0.5
  placementManager:
    kvConfig:
      namespace: /placement
      environment: default_env
      zone: embedded
    placementWatcher:
      key: m3aggregator
      initWatchTimeout: 10s
  hashType: murmur32
  bufferDurationBeforeShardCutover: 10m
  bufferDurationAfterShardCutoff: 10m
  resignTimeout: 1m
  flushTimesManager:
    kvConfig:
      environment: default_env
      zone: embedded
    flushTimesKeyFmt: shardset/%d/flush
    flushTimesPersistRetrier:
      initialBackoff: 100ms
      backoffFactor: 2.0
      maxBackoff: 2s
      maxRetries: 3
  electionManager:
    election:
      leaderTimeout: 10s
      resignTimeout: 10s
      ttlSeconds: 10
    serviceID:
      name: m3aggregator
      environment: default_env
      zone: embedded
    electionKeyFmt: shardset/%d/lock
    campaignRetrier:
      initialBackoff: 100ms
      backoffFactor: 2.0
      maxBackoff: 2s
      forever: true
      jitter: true
    changeRetrier:
      initialBackoff: 100ms
      backoffFactor: 2.0
      maxBackoff: 5s
      forever: true
      jitter: true
    resignRetrier:
      initialBackoff: 100ms
      backoffFactor: 2.0
      maxBackoff: 5s
      forever: true
      jitter: true
    campaignStateCheckInterval: 1s
    shardCutoffCheckOffset: 30s
  flushManager:
    checkEvery: 1s
    jitterEnabled: true
    maxJitters:
      - flushInterval: 5s
        maxJitterPercent: 1.0
      - flushInterval: 10s
        maxJitterPercent: 0.5
      - flushInterval: 1m
        maxJitterPercent: 0.5
      - flushInterval: 10m
        maxJitterPercent: 0.5
      - flushInterval: 1h
        maxJitterPercent: 0.25
    numWorkersPerCPU: 0.5
    flushTimesPersistEvery: 10s
    maxBufferSize: 5m
    forcedFlushWindowSize: 10s
  flush:
    handlers:
      - dynamicBackend:
          name: m3msg
          hashType: murmur32
          producer:
            buffer:
              maxBufferSize: 1000000000 # max buffer before m3msg start dropping data.
            writer:
              topicName: aggregated_metrics
              topicServiceOverride:
                zone: embedded
                environment: default_env
              messagePool:
                size: 16384
                watermark:
                  low: 0.2
                  high: 0.5
  forwarding:
    maxSingleDelay: 5s
  entryTTL: 1h
  entryCheckInterval: 10m
  maxTimerBatchSizePerWrite: 140
  defaultStoragePolicies:
    - 10s:2d
  maxNumCachedSourceSets: 2
  discardNaNAggregatedValues: true
  entryPool:
    size: 4096
  counterElemPool:
    size: 4096
  timerElemPool:
    size: 4096
  gaugeElemPool:
    size: 4096<|MERGE_RESOLUTION|>--- conflicted
+++ resolved
@@ -20,11 +20,7 @@
 
 m3msg:
   server:
-<<<<<<< HEAD
-    listenAddress: 0.0.0.0:6002
-=======
     listenAddress: 0.0.0.0:6000
->>>>>>> 39f7821e
     retry:
       maxBackoff: 10s
       jitter: true
