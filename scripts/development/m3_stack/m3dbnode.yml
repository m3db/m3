--- conflicted
+++ resolved
@@ -12,38 +12,8 @@
     resolver: environment
     envVarName: M3DB_HOST_ID
 
-<<<<<<< HEAD
   discovery:
-    config:
-        service:
-            env: default_env
-            zone: embedded
-            service: m3db
-            cacheDir: /var/lib/m3kv
-            etcdClusters:
-                - zone: embedded
-                  endpoints:
-                      - m3db_seed:2379
-        seedNodes:
-            initialCluster:
-                - hostID: m3db_seed
-                  endpoint: http://m3db_seed:2380
-=======
-  config:
-      service:
-          env: default_env
-          zone: embedded
-          service: m3db
-          cacheDir: /var/lib/m3kv
-          etcdClusters:
-              - zone: embedded
-                endpoints:
-                    - m3db_seed:2379
-      seedNodes:
-          initialCluster:
-              - hostID: m3db_seed
-                endpoint: http://m3db_seed:2380
->>>>>>> 4071759b
+    type: m3db_single_node
 
   # proto:
   #   schemaFilePath: /etc/m3dbnode/schema.proto