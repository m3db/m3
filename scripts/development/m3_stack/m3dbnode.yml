--- conflicted
+++ resolved
@@ -11,33 +11,6 @@
   hostID:
     resolver: environment
     envVarName: M3DB_HOST_ID
-
-<<<<<<< HEAD
-  client:
-    writeConsistencyLevel: majority
-    readConsistencyLevel: unstrict_majority
-
-  gcPercentage: 100
-
-  writeNewSeriesAsync: true
-  writeNewSeriesLimitPerSecond: 1048576
-  writeNewSeriesBackoffDuration: 2ms
-
-  cache:
-    series:
-      policy: lru
-    postingsList:
-      size: 262144
-
-  commitlog:
-    flushMaxBytes: 524288
-    flushEvery: 1s
-    queue:
-      calculationType: fixed
-      size: 2097152
-
-  filesystem:
-    filePathPrefix: /var/lib/m3db
 
   discovery:
     config:
@@ -54,22 +27,6 @@
             initialCluster:
                 - hostID: m3db_seed
                   endpoint: http://m3db_seed:2380
-=======
-  config:
-      service:
-          env: default_env
-          zone: embedded
-          service: m3db
-          cacheDir: /var/lib/m3kv
-          etcdClusters:
-              - zone: embedded
-                endpoints:
-                    - m3db_seed:2379
-      seedNodes:
-          initialCluster:
-              - hostID: m3db_seed
-                endpoint: http://m3db_seed:2380
->>>>>>> e97464f0
 
   # proto:
   #   schemaFilePath: /etc/m3dbnode/schema.proto