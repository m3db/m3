--- conflicted
+++ resolved
@@ -65,7 +65,6 @@
 [ "$(curl -sSf localhost:7201/api/v1/namespace | jq .registry.namespaces.prometheus_metrics.indexOptions.enabled)" == true ]
 echo "Done validating namespace"
 
-<<<<<<< HEAD
 echo "Initializing topology"
 if [[ "$MULTI_DB_NODE" = true ]] ; then
     curl -vvvsSf -X POST localhost:7201/api/v1/placement/init -d '{
@@ -118,44 +117,10 @@
         ]
     }'
 fi
-echo "Done initializing topology"
-=======
-echo "Initializing M3DB topology"
-curl -vvvsSf -X POST localhost:7201/api/v1/placement/init -d '{
-    "num_shards": 64,
-    "replication_factor": 3,
-    "instances": [
-        {
-            "id": "m3db_seed",
-            "isolation_group": "rack-a",
-            "zone": "embedded",
-            "weight": 1024,
-            "endpoint": "m3db_seed:9000",
-            "hostname": "m3db_seed",
-            "port": 9000
-        },
-        {
-            "id": "m3db_data01",
-            "isolation_group": "rack-b",
-            "zone": "embedded",
-            "weight": 1024,
-            "endpoint": "m3db_data01:9000",
-            "hostname": "m3db_data01",
-            "port": 9000
-        },
-        {
-            "id": "m3db_data02",
-            "isolation_group": "rack-c",
-            "zone": "embedded",
-            "weight": 1024,
-            "endpoint": "m3db_data02:9000",
-            "hostname": "m3db_data02",
-            "port": 9000
-        }
-    ]
-}'
-echo "Done initializing M3DB topology"
->>>>>>> 668d1767
+
+echo "Validating topology"
+[ "$(curl -sSf localhost:7201/api/v1/placement | jq .placement.instances.m3db_seed.id)" == '"m3db_seed"' ]
+echo "Done validating topology"
 
 if [[ "$AGGREGATOR_PIPELINE" = true ]]; then
     curl -vvvsSf -X POST localhost:7201/api/v1/services/m3aggregator/placement/init -d '{
@@ -173,49 +138,48 @@
             }
         ]
     }'
+
+    echo "Initializing M3Coordinator topology"
+    curl -vvvsSf -X POST localhost:7201/api/v1/services/m3coordinator/placement/init -d '{
+        "instances": [
+            {
+                "id": "coordinator01",
+                "zone": "embedded",
+                "endpoint": "coordinator01:7507",
+                "hostname": "coordinator01",
+                "port": 7507
+            }
+        ]
+    }'
+    echo "Done initializing M3Coordinator topology"
+
+    echo "Validating M3Coordinator topology"
+    [ "$(curl -sSf localhost:7201/api/v1/services/m3coordinator/placement | jq .placement.instances.coordinator01.id)" == '"coordinator01"' ]
+    echo "Done validating topology"
+
+    # Do this after placement for m3coordinator is created.
+    echo "Initializing m3msg topic for ingestion"
+    curl -vvvsSf -X POST localhost:7201/api/v1/topic/init -d '{
+        "numberOfShards": 64
+    }'
+
+    echo "Adding m3coordinator as a consumer to the topic"
+    curl -vvvsSf -X POST localhost:7201/api/v1/topic -d '{
+        "consumerService": {
+                "serviceId": {
+                "name": "m3coordinator",
+                "environment": "default_env",
+                "zone": "embedded"
+            },
+            "consumptionType": "SHARED",
+            "messageTtlNanos": "600000000000"
+        }
+    }' # msgs will be discarded after 600000000000ns = 10mins
+
+    # May not necessarily flush
+    echo "Sending unaggregated metric to m3collector"
+    curl http://localhost:7206/api/v1/json/report -X POST -d '{"metrics":[{"type":"gauge","value":42,"tags":{"__name__":"foo_metric","foo":"bar"}}]}'
 fi
-
-echo "Validating topology"
-[ "$(curl -sSf localhost:7201/api/v1/placement | jq .placement.instances.m3db_seed.id)" == '"m3db_seed"' ]
-echo "Done validating topology"
-
-echo "Initializing M3Coordinator topology"
-curl -vvvsSf -X POST localhost:7201/api/v1/services/m3coordinator/placement/init -d '{
-    "instances": [
-        {
-            "id": "coordinator01",
-            "zone": "embedded",
-            "endpoint": "coordinator01:7507",
-            "hostname": "coordinator01",
-            "port": 7507
-        }
-    ]
-}'
-echo "Done initializing M3Coordinator topology"
-
-echo "Validating M3Coordinator topology"
-[ "$(curl -sSf localhost:7201/api/v1/services/m3coordinator/placement | jq .placement.instances.coordinator01.id)" == '"coordinator01"' ]
-echo "Done validating topology"
-
-# Do this after placement for m3coordinator is created.
-echo "Initializing m3msg topic for ingestion"
-curl -vvvsSf -X POST localhost:7201/api/v1/topic/init -d '{
-  "numberOfShards": 64
-}'
-
-echo "Adding m3coordinator as a consumer to the topic"
-curl -vvvsSf -X POST localhost:7201/api/v1/topic -d '{
-  "consumerService": {
-    "serviceId": {
-      "name": "m3coordinator",
-      "environment": "default_env",
-      "zone": "embedded"
-    },
-    "consumptionType": "SHARED",
-    "messageTtlNanos": "600000000000"
-  }
-}'
-# msgs will be discarded after 600000000000ns = 10mins
 
 echo "Prometheus available at localhost:9090"
 echo "Grafana available at localhost:3000"
