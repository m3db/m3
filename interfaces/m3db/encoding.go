--- conflicted
+++ resolved
@@ -77,11 +77,7 @@
 	Close()
 }
 
-<<<<<<< HEAD
-// SingleReaderIterator is an iterators that iterates over a single reader
-=======
 // SingleReaderIterator is the interface for a single-reader iterator.
->>>>>>> ecbcc939
 type SingleReaderIterator interface {
 	Iterator
 
@@ -89,12 +85,8 @@
 	Reset(reader io.Reader)
 }
 
-<<<<<<< HEAD
 // MultiReaderIterator is an iterator that iterates in order over a set of
-// internally ordered but not collectively in order readers
-=======
-// MultiReaderIterator is the interface for a multi-reader iterator.
->>>>>>> ecbcc939
+// internally ordered but not collectively in order readers.
 type MultiReaderIterator interface {
 	Iterator
 
