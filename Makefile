SELF_DIR := $(dir $(lastword $(MAKEFILE_LIST)))
include $(SELF_DIR)/.ci/common.mk

SHELL=/bin/bash -o pipefail

m3db_package         := github.com/m3db/m3db
gopath_prefix        := $(GOPATH)/src
vendor_prefix        := vendor
license_dir          := .ci/uber-licence
license_node_modules := $(license_dir)/node_modules
<<<<<<< HEAD
auto_gen := .ci/auto-gen.sh
mockgen_package := github.com/golang/mock/mockgen
mocks_output_dir := generated/mocks/mocks
mocks_rules_dir := generated/mocks
thrift_gen_package := github.com/uber/tchannel-go
thrift_output_dir := generated/thrift/rpc
thrift_rules_dir := generated/thrift
protoc_go_package := github.com/golang/protobuf/protoc-gen-go
proto_output_dir := generated/proto
proto_rules_dir := generated/proto

BUILD := $(abspath ./bin)
=======
html_report          := coverage.html
test                 := .ci/test-cover.sh
test_one_integration := .ci/test-one-integration.sh
test_ci_integration  := .ci/test-integration.sh
convert-test-data    := .ci/convert-test-data.sh
coverfile            := cover.out
coverage_xml         := coverage.xml
junit_xml            := junit.xml
test_log             := test.log
lint_check           := .ci/lint.sh
metalint_check       := .ci/metalint.sh
metalint_config      := .metalinter.json
metalint_exclude     := .excludemetalint
auto_gen             := .ci/auto-gen.sh
mockgen_package      := github.com/golang/mock/mockgen
mocks_output_dir     := generated/mocks/mocks
mocks_rules_dir      := generated/mocks
thrift_gen_package   := github.com/uber/tchannel-go
thrift_output_dir    := generated/thrift/rpc
thrift_rules_dir     := generated/thrift

BUILD           := $(abspath ./bin)
>>>>>>> ed6111a4
LINUX_AMD64_ENV := GOOS=linux GOARCH=amd64 CGO_ENABLED=0
VENDOR_ENV      := GO15VENDOREXPERIMENT=1

SERVICES := \
	m3dbnode

TOOLS :=         \
	read_ids       \
	read_index_ids \
	clone_fileset  \
	dtest          \

.PHONY: setup
setup:
	mkdir -p $(BUILD)

define SERVICE_RULES

.PHONY: $(SERVICE)
$(SERVICE): setup
	@echo Building $(SERVICE)
	$(VENDOR_ENV) go build -o $(BUILD)/$(SERVICE) ./services/$(SERVICE)/main/.

.PHONY: $(SERVICE)-linux-amd64
$(SERVICE)-linux-amd64:
	$(LINUX_AMD64_ENV) make $(SERVICE)

endef

define TOOL_RULES

.PHONY: $(TOOL)
$(TOOL): setup
	@echo Building $(TOOL)
	$(VENDOR_ENV) go build -o $(BUILD)/$(TOOL) ./tools/$(TOOL)/main/.

.PHONY: $(TOOL)-linux-amd64
$(TOOL)-linux-amd64:
	$(LINUX_AMD64_ENV) make $(TOOL)

endef

.PHONY: services services-linux-amd64
services: $(SERVICES)
services-linux-amd64:
	$(LINUX_AMD64_ENV) make services

.PHONY: tools tools-linux-amd64
tools: $(TOOLS)
tools-linux-amd64:
	$(LINUX_AMD64_ENV) make tools

$(foreach SERVICE,$(SERVICES),$(eval $(SERVICE_RULES)))
$(foreach TOOL,$(TOOLS),$(eval $(TOOL_RULES)))

.PHONY: all
all: lint metalint test-ci-unit test-ci-integration services tools
	@echo Made all successfully

.PHONY: install-license-bin
install-license-bin: install-vendor
	@echo Installing node modules
	git submodule update --init --recursive
	[ -d $(license_node_modules) ] || (cd $(license_dir) && npm install)

.PHONY: install-mockgen
install-mockgen: install-vendor
	@echo Installing mockgen
	rm -rf $(gopath_prefix)/$(mockgen_package) && \
	cp -r $(vendor_prefix)/$(mockgen_package) $(gopath_prefix)/$(mockgen_package) && \
	go install $(mockgen_package)

.PHONY: install-thrift-bin
install-thrift-bin: install-vendor install-glide
	@echo Installing thrift binaries
	@echo Note: the thrift binary should be installed from https://github.com/apache/thrift at commit 9b954e6a469fef18682314458e6fc4af2dd84add.
	go get $(thrift_gen_package) && cd $(GOPATH)/src/$(thrift_gen_package) && glide install
	go install $(thrift_gen_package)/thrift/thrift-gen

<<<<<<< HEAD
install-proto-bin: install-vendor
	@echo Installing protobuf binaries
	@echo Note: the protobuf compiler v3.0.0 can be downloaded from https://github.com/google/protobuf/releases or built from source at https://github.com/google/protobuf.
	go install $(m3db_package)/$(vendor_prefix)/$(protoc_go_package)

=======
.PHONY: mock-gen
>>>>>>> ed6111a4
mock-gen: install-mockgen install-license-bin
	@echo Generating mocks
	PACKAGE=$(m3db_package) $(auto_gen) $(mocks_output_dir) $(mocks_rules_dir)

.PHONY: thrift-gen
thrift-gen: install-thrift-bin install-license-bin
	@echo Generating thrift files
	PACKAGE=$(m3db_package) $(auto_gen) $(thrift_output_dir) $(thrift_rules_dir)

<<<<<<< HEAD
proto-gen: install-proto-bin install-license-bin
	@echo Generating protobuf files
	PACKAGE=$(m3db_package) $(auto_gen) $(proto_output_dir) $(proto_rules_dir)

all-gen: mock-gen thrift-gen proto-gen
=======
.PHONY: all-gen
all-gen: mock-gen thrift-gen
>>>>>>> ed6111a4

.PHONY: lint
lint:
	@which golint > /dev/null || go get -u github.com/golang/lint/golint
	$(VENDOR_ENV) $(lint_check)

.PHONY: metalint
metalint: install-metalinter
	@($(metalint_check) $(metalint_config) $(metalint_exclude) \
		&& echo "metalinted successfully!") || (echo "metalinter failed" && exit 1)

.PHONY: test-internal
test-internal:
	@which go-junit-report > /dev/null || go get -u github.com/sectioneight/go-junit-report
	@$(VENDOR_ENV) $(test) $(coverfile) | tee $(test_log)

# Do not test native pooling for now due to slow travis builds
.PHONY: test-integration
test-integration:
	@$(VENDOR_ENV) TEST_NATIVE_POOLING=false go test -v -tags=integration ./integration

.PHONY: test-xml
test-xml: test-internal
	go-junit-report < $(test_log) > $(junit_xml)
	gocov convert $(coverfile) | gocov-xml > $(coverage_xml)
	@$(convert-test-data) $(coverage_xml)
	@rm $(coverfile) &> /dev/null

.PHONY: test
test: test-internal
	gocov convert $(coverfile) | gocov report

.PHONY: testhtml
testhtml: test-internal
	gocov convert $(coverfile) | gocov-html > $(html_report) && open $(html_report)
	@rm -f $(test_log) &> /dev/null

.PHONY: test-ci-unit
test-ci-unit: test-internal
	@which goveralls > /dev/null || go get -u -f github.com/mattn/goveralls
	goveralls -coverprofile=$(coverfile) -service=travis-ci || echo -e "Coveralls failed"

# Do not test native pooling for now due to slow travis builds
.PHONY: test-ci-integration
test-ci-integration:
	@$(VENDOR_ENV) INTEGRATION_TIMEOUT=2m TEST_NATIVE_POOLING=false $(test_ci_integration)

# run as: make test-one-integration test=<test_name>
.PHONY: test-one-integration
test-one-integration:
	@$(VENDOR_ENV) TEST_NATIVE_POOLING=false $(test_one_integration) $(test)

.PHONY: clean
clean:
	@rm -f *.html *.xml *.out *.test

.DEFAULT_GOAL := all<|MERGE_RESOLUTION|>--- conflicted
+++ resolved
@@ -3,48 +3,35 @@
 
 SHELL=/bin/bash -o pipefail
 
-m3db_package         := github.com/m3db/m3db
+auto_gen             := .ci/auto-gen.sh
+convert-test-data    := .ci/convert-test-data.sh
+coverage_xml         := coverage.xml
+coverfile            := cover.out
 gopath_prefix        := $(GOPATH)/src
-vendor_prefix        := vendor
+html_report          := coverage.html
+junit_xml            := junit.xml
 license_dir          := .ci/uber-licence
 license_node_modules := $(license_dir)/node_modules
-<<<<<<< HEAD
-auto_gen := .ci/auto-gen.sh
-mockgen_package := github.com/golang/mock/mockgen
-mocks_output_dir := generated/mocks/mocks
-mocks_rules_dir := generated/mocks
-thrift_gen_package := github.com/uber/tchannel-go
-thrift_output_dir := generated/thrift/rpc
-thrift_rules_dir := generated/thrift
-protoc_go_package := github.com/golang/protobuf/protoc-gen-go
-proto_output_dir := generated/proto
-proto_rules_dir := generated/proto
-
-BUILD := $(abspath ./bin)
-=======
-html_report          := coverage.html
-test                 := .ci/test-cover.sh
-test_one_integration := .ci/test-one-integration.sh
-test_ci_integration  := .ci/test-integration.sh
-convert-test-data    := .ci/convert-test-data.sh
-coverfile            := cover.out
-coverage_xml         := coverage.xml
-junit_xml            := junit.xml
-test_log             := test.log
 lint_check           := .ci/lint.sh
+m3db_package         := github.com/m3db/m3db
 metalint_check       := .ci/metalint.sh
 metalint_config      := .metalinter.json
 metalint_exclude     := .excludemetalint
-auto_gen             := .ci/auto-gen.sh
 mockgen_package      := github.com/golang/mock/mockgen
 mocks_output_dir     := generated/mocks/mocks
 mocks_rules_dir      := generated/mocks
+proto_rules_dir      := generated/proto
+protoc_go_package    := github.com/golang/protobuf/protoc-gen-go
+test                 := .ci/test-cover.sh
+test_ci_integration  := .ci/test-integration.sh
+test_log             := test.log
+test_one_integration := .ci/test-one-integration.sh
 thrift_gen_package   := github.com/uber/tchannel-go
 thrift_output_dir    := generated/thrift/rpc
 thrift_rules_dir     := generated/thrift
+vendor_prefix        := vendor
 
 BUILD           := $(abspath ./bin)
->>>>>>> ed6111a4
 LINUX_AMD64_ENV := GOOS=linux GOARCH=amd64 CGO_ENABLED=0
 VENDOR_ENV      := GO15VENDOREXPERIMENT=1
 
@@ -124,15 +111,13 @@
 	go get $(thrift_gen_package) && cd $(GOPATH)/src/$(thrift_gen_package) && glide install
 	go install $(thrift_gen_package)/thrift/thrift-gen
 
-<<<<<<< HEAD
+.PHONY: install-proto-bin
 install-proto-bin: install-vendor
 	@echo Installing protobuf binaries
 	@echo Note: the protobuf compiler v3.0.0 can be downloaded from https://github.com/google/protobuf/releases or built from source at https://github.com/google/protobuf.
 	go install $(m3db_package)/$(vendor_prefix)/$(protoc_go_package)
 
-=======
 .PHONY: mock-gen
->>>>>>> ed6111a4
 mock-gen: install-mockgen install-license-bin
 	@echo Generating mocks
 	PACKAGE=$(m3db_package) $(auto_gen) $(mocks_output_dir) $(mocks_rules_dir)
@@ -142,16 +127,13 @@
 	@echo Generating thrift files
 	PACKAGE=$(m3db_package) $(auto_gen) $(thrift_output_dir) $(thrift_rules_dir)
 
-<<<<<<< HEAD
+.PHONY: proto-gen
 proto-gen: install-proto-bin install-license-bin
 	@echo Generating protobuf files
 	PACKAGE=$(m3db_package) $(auto_gen) $(proto_output_dir) $(proto_rules_dir)
 
+.PHONY: all-gen
 all-gen: mock-gen thrift-gen proto-gen
-=======
-.PHONY: all-gen
-all-gen: mock-gen thrift-gen
->>>>>>> ed6111a4
 
 .PHONY: lint
 lint:
