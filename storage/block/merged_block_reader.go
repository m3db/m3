--- conflicted
+++ resolved
@@ -34,16 +34,10 @@
 	sync.RWMutex
 	opts       Options
 	blockStart time.Time
-<<<<<<< HEAD
 	blockEnd   time.Time
-	streams    [2]xio.SegmentReader
+	streams    [2]mergeableStream
 	readers    [2]xio.SegmentReader
 	merged     xio.BlockReader
-=======
-	streams    [2]mergeableStream
-	readers    [2]io.Reader
-	merged     xio.SegmentReader
->>>>>>> c60201dc
 	encoder    encoding.Encoder
 	err        error
 }
@@ -53,14 +47,21 @@
 	finalize bool
 }
 
+func (ms mergeableStream) clone() (mergeableStream, error) {
+	stream, err := ms.stream.Clone()
+	if err != nil {
+		return mergeableStream{}, err
+	}
+	return mergeableStream{
+		stream:   stream,
+		finalize: ms.finalize,
+	}, nil
+}
+
 func newDatabaseMergedBlockReader(
 	blockStart time.Time,
-<<<<<<< HEAD
 	blockEnd time.Time,
-	streamA, streamB xio.SegmentReader,
-=======
 	streamA, streamB mergeableStream,
->>>>>>> c60201dc
 	opts Options,
 ) xio.BlockReader {
 	r := &dbMergedBlockReader{
@@ -70,19 +71,13 @@
 	}
 	r.streams[0] = streamA
 	r.streams[1] = streamB
-<<<<<<< HEAD
-	r.readers[0] = streamA
-	r.readers[1] = streamB
+	r.readers[0] = streamA.stream
+	r.readers[1] = streamB.stream
 	return xio.BlockReader{
 		SegmentReader: r,
 		Start:         blockStart,
 		End:           blockEnd,
 	}
-=======
-	r.readers[0] = streamA.stream
-	r.readers[1] = streamB.stream
-	return r
->>>>>>> c60201dc
 }
 
 func (r *dbMergedBlockReader) mergedReader() (xio.BlockReader, error) {
@@ -143,11 +138,11 @@
 }
 
 func (r *dbMergedBlockReader) Clone() (xio.SegmentReader, error) {
-	s0, err := r.streams[0].Clone()
+	s0, err := r.streams[0].clone()
 	if err != nil {
 		return nil, err
 	}
-	s1, err := r.streams[1].Clone()
+	s1, err := r.streams[1].clone()
 	if err != nil {
 		return nil, err
 	}
