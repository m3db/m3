// Copyright (c) 2016 Uber Technologies, Inc.
//
// Permission is hereby granted, free of charge, to any person obtaining a copy
// of this software and associated documentation files (the "Software"), to deal
// in the Software without restriction, including without limitation the rights
// to use, copy, modify, merge, publish, distribute, sublicense, and/or sell
// copies of the Software, and to permit persons to whom the Software is
// furnished to do so, subject to the following conditions:
//
// The above copyright notice and this permission notice shall be included in
// all copies or substantial portions of the Software.
//
// THE SOFTWARE IS PROVIDED "AS IS", WITHOUT WARRANTY OF ANY KIND, EXPRESS OR
// IMPLIED, INCLUDING BUT NOT LIMITED TO THE WARRANTIES OF MERCHANTABILITY,
// FITNESS FOR A PARTICULAR PURPOSE AND NONINFRINGEMENT. IN NO EVENT SHALL THE
// AUTHORS OR COPYRIGHT HOLDERS BE LIABLE FOR ANY CLAIM, DAMAGES OR OTHER
// LIABILITY, WHETHER IN AN ACTION OF CONTRACT, TORT OR OTHERWISE, ARISING FROM,
// OUT OF OR IN CONNECTION WITH THE SOFTWARE OR THE USE OR OTHER DEALINGS IN
// THE SOFTWARE.

package storage

import (
	"fmt"
	"math"
	"runtime"
	"sync"
	"time"

	"github.com/m3db/m3db/clock"
	"github.com/m3db/m3db/context"
	"github.com/m3db/m3db/persist"
	"github.com/m3db/m3db/persist/fs/commitlog"
	"github.com/m3db/m3db/sharding"
	"github.com/m3db/m3db/storage/block"
	"github.com/m3db/m3db/storage/bootstrap"
	"github.com/m3db/m3db/storage/bootstrap/result"
	"github.com/m3db/m3db/storage/namespace"
	"github.com/m3db/m3db/storage/series"
	"github.com/m3db/m3db/ts"
	"github.com/m3db/m3db/x/io"
	"github.com/m3db/m3x/errors"
	"github.com/m3db/m3x/instrument"
	"github.com/m3db/m3x/log"
	"github.com/m3db/m3x/sync"
	"github.com/m3db/m3x/time"

	"github.com/uber-go/tally"
)

type commitLogWriter interface {
	Write(
		ctx context.Context,
		series commitlog.Series,
		datapoint ts.Datapoint,
		unit xtime.Unit,
		annotation ts.Annotation,
	) error
}

type commitLogWriterFn func(
	ctx context.Context,
	series commitlog.Series,
	datapoint ts.Datapoint,
	unit xtime.Unit,
	annotation ts.Annotation,
) error

func (fn commitLogWriterFn) Write(
	ctx context.Context,
	series commitlog.Series,
	datapoint ts.Datapoint,
	unit xtime.Unit,
	annotation ts.Annotation,
) error {
	return fn(ctx, series, datapoint, unit, annotation)
}

var commitLogWriteNoOp = commitLogWriter(commitLogWriterFn(func(
	ctx context.Context,
	series commitlog.Series,
	datapoint ts.Datapoint,
	unit xtime.Unit,
	annotation ts.Annotation,
) error {
	return nil
}))

type dbNamespace struct {
	sync.RWMutex

	id             ts.ID
	shardSet       sharding.ShardSet
	blockRetriever block.DatabaseBlockRetriever
	opts           Options
	metadata       namespace.Metadata
	nopts          namespace.Options
	seriesOpts     series.Options
	nowFn          clock.NowFn
	log            xlog.Logger
	bs             bootstrapState

	// Contains an entry to all shards for fast shard lookup, an
	// entry will be nil when this shard does not belong to current database
	shards []databaseShard

	increasingIndex increasingIndex
	commitLogWriter commitLogWriter

	tickWorkers            xsync.WorkerPool
	tickWorkersConcurrency int

	metrics databaseNamespaceMetrics
}

type databaseNamespaceMetrics struct {
	bootstrap      instrument.MethodMetrics
	flush          instrument.MethodMetrics
	unfulfilled    tally.Counter
	bootstrapStart tally.Counter
	bootstrapEnd   tally.Counter
	shards         databaseNamespaceShardMetrics
	tick           databaseNamespaceTickMetrics
}

type databaseNamespaceShardMetrics struct {
	add         tally.Counter
	close       tally.Counter
	closeErrors tally.Counter
}

type databaseNamespaceTickMetrics struct {
	activeSeries           tally.Gauge
	expiredSeries          tally.Counter
	activeBlocks           tally.Gauge
	openBlocks             tally.Gauge
	wiredBlocks            tally.Gauge
	unwiredBlocks          tally.Gauge
	madeUnwiredBlocks      tally.Counter
	madeExpiredBlocks      tally.Counter
	mergedOutOfOrderBlocks tally.Counter
	errors                 tally.Counter
}

func newDatabaseNamespaceMetrics(scope tally.Scope, samplingRate float64) databaseNamespaceMetrics {
	shardsScope := scope.SubScope("dbnamespace").SubScope("shards")
	tickScope := scope.SubScope("tick")
	return databaseNamespaceMetrics{
		bootstrap:      instrument.NewMethodMetrics(scope, "bootstrap", samplingRate),
		flush:          instrument.NewMethodMetrics(scope, "flush", samplingRate),
		unfulfilled:    scope.Counter("bootstrap.unfulfilled"),
		bootstrapStart: scope.Counter("bootstrap.start"),
		bootstrapEnd:   scope.Counter("bootstrap.end"),
		shards: databaseNamespaceShardMetrics{
			add:         shardsScope.Counter("add"),
			close:       shardsScope.Counter("close"),
			closeErrors: shardsScope.Counter("close-errors"),
		},
		tick: databaseNamespaceTickMetrics{
			activeSeries:           tickScope.Gauge("active-series"),
			expiredSeries:          tickScope.Counter("expired-series"),
			activeBlocks:           tickScope.Gauge("active-blocks"),
			openBlocks:             tickScope.Gauge("open-blocks"),
			wiredBlocks:            tickScope.Gauge("wired-blocks"),
			unwiredBlocks:          tickScope.Gauge("unwired-blocks"),
			madeUnwiredBlocks:      tickScope.Counter("made-unwired-blocks"),
			madeExpiredBlocks:      tickScope.Counter("made-expired-blocks"),
			mergedOutOfOrderBlocks: tickScope.Counter("merged-out-of-order-blocks"),
			errors:                 tickScope.Counter("errors"),
		},
	}
}

func newDatabaseNamespace(
	metadata namespace.Metadata,
	shardSet sharding.ShardSet,
	blockRetriever block.DatabaseBlockRetriever,
	increasingIndex increasingIndex,
	commitLogWriter commitLogWriter,
	opts Options,
<<<<<<< HEAD
) (databaseNamespace, error) {
	var (
		nopts = metadata.Options()
		id    = metadata.ID()
		fn    = writeCommitLogFn
	)
=======
) databaseNamespace {
	id := metadata.ID()
	nopts := metadata.Options()

>>>>>>> d927fd58
	if !nopts.WritesToCommitLog() {
		commitLogWriter = commitLogWriteNoOp
	}

	iops := opts.InstrumentOptions()
	logger := iops.Logger().WithFields(xlog.NewLogField("namespace", id.String()))
	iops = iops.SetLogger(logger)
	opts = opts.SetInstrumentOptions(iops)

	scope := iops.MetricsScope().
		Tagged(map[string]string{
			"namespace": sanitizeIdentifierForMetrics(id.String()),
		})

	tickWorkersConcurrency := int(math.Max(1, float64(runtime.NumCPU())/8))
	tickWorkers := xsync.NewWorkerPool(tickWorkersConcurrency)
	tickWorkers.Init()

	seriesOpts := NewSeriesOptionsFromOptions(opts, nopts.RetentionOptions())
	if err := seriesOpts.Validate(); err != nil {
		return nil, fmt.Errorf(
			"unable to create namespace %v, invalid series options: %v",
			metadata.ID().String(), err)
	}

	n := &dbNamespace{
		id:                     id,
		shardSet:               shardSet,
		blockRetriever:         blockRetriever,
		opts:                   opts,
		metadata:               metadata,
		nopts:                  nopts,
		seriesOpts:             seriesOpts,
		nowFn:                  opts.ClockOptions().NowFn(),
		log:                    logger,
		increasingIndex:        increasingIndex,
		commitLogWriter:        commitLogWriter,
		tickWorkers:            tickWorkers,
		tickWorkersConcurrency: tickWorkersConcurrency,
		metrics:                newDatabaseNamespaceMetrics(scope, iops.MetricsSamplingRate()),
	}

	n.initShards(nopts.NeedsBootstrap())

	return n, nil
}

func (n *dbNamespace) Options() namespace.Options {
	return n.nopts
}

func (n *dbNamespace) ID() ts.ID {
	return n.id
}

func (n *dbNamespace) NumSeries() int64 {
	var count int64
	for _, shard := range n.getOwnedShards() {
		count += shard.NumSeries()
	}
	return count
}

func (n *dbNamespace) Shards() []Shard {
	n.RLock()
	shards := n.shardSet.AllIDs()
	databaseShards := make([]Shard, len(shards))
	for i, shard := range shards {
		databaseShards[i] = n.shards[shard]
	}
	n.RUnlock()
	return databaseShards
}

func (n *dbNamespace) AssignShardSet(shardSet sharding.ShardSet) {
	var (
		needsBootstrap = n.nopts.NeedsBootstrap()
		incoming       = make(map[uint32]struct{}, len(shardSet.All()))
		existing       []databaseShard
		closing        []databaseShard
	)
	for _, shard := range shardSet.AllIDs() {
		incoming[shard] = struct{}{}
	}

	n.Lock()
	existing = n.shards
	for _, shard := range existing {
		if shard == nil {
			continue
		}
		if _, ok := incoming[shard.ID()]; !ok {
			closing = append(closing, shard)
		}
	}
	n.shardSet = shardSet
	n.shards = make([]databaseShard, n.shardSet.Max()+1)
	for _, shard := range n.shardSet.AllIDs() {
		if int(shard) < len(existing) && existing[shard] != nil {
			n.shards[shard] = existing[shard]
		} else {
<<<<<<< HEAD
			n.shards[shard] = newDatabaseShard(n.metadata, shard, n.blockRetriever,
				n.increasingIndex, n.writeCommitLogFn, needsBootstrap, n.opts, n.seriesOpts)
=======
			needsBootstrap := n.nopts.NeedsBootstrap()
			n.shards[shard] = newDatabaseShard(n.id, shard, n.blockRetriever,
				n.increasingIndex, n.commitLogWriter, needsBootstrap, n.opts)
>>>>>>> d927fd58
			n.metrics.shards.add.Inc(1)
		}
	}
	n.Unlock()
	n.closeShards(closing, false)
}

func (n *dbNamespace) closeShards(shards []databaseShard, blockUntilClosed bool) {
	var wg sync.WaitGroup
	// NB(r): There is a shard close deadline that controls how fast each
	// shard closes set in the options.  To make sure this is the single
	// point of control for determining how impactful closing shards may
	// be to performance, we let this be the single gate and simply spin
	// up a goroutine per shard that we need to close and rely on the self
	// throttling of each shard as determined by the close shard deadline to
	// gate the impact.
	closeFn := func(shard databaseShard) {
		defer wg.Done()
		if err := shard.Close(); err != nil {
			n.log.
				WithFields(xlog.NewLogField("shard", shard.ID())).
				Errorf("error occurred closing shard: %v", err)
			n.metrics.shards.closeErrors.Inc(1)
		} else {
			n.metrics.shards.close.Inc(1)
		}
	}

	wg.Add(len(shards))
	for _, shard := range shards {
		dbShard := shard
		if dbShard == nil {
			continue
		}
		go closeFn(dbShard)
	}

	if blockUntilClosed {
		wg.Wait()
	}
}

func (n *dbNamespace) Tick(c context.Cancellable, softDeadline time.Duration) {
	shards := n.getOwnedShards()

	if len(shards) == 0 {
		return
	}

	// Tick through the shards sequentially to avoid parallel data flushes
	var (
		r  tickResult
		l  sync.Mutex
		wg sync.WaitGroup
	)
	perShardDeadline := softDeadline / time.Duration(len(shards))
	perShardDeadline *= time.Duration(n.tickWorkersConcurrency)
	for _, shard := range shards {
		shard := shard
		wg.Add(1)
		n.tickWorkers.Go(func() {
			defer wg.Done()

			if c.IsCancelled() {
				return
			}
			shardResult := shard.Tick(c, perShardDeadline)

			l.Lock()
			r = r.merge(shardResult)
			l.Unlock()
		})
	}

	wg.Wait()

	if c.IsCancelled() {
		return
	}

	n.metrics.tick.activeSeries.Update(float64(r.activeSeries))
	n.metrics.tick.expiredSeries.Inc(int64(r.expiredSeries))
	n.metrics.tick.activeBlocks.Update(float64(r.activeBlocks))
	n.metrics.tick.openBlocks.Update(float64(r.openBlocks))
	n.metrics.tick.wiredBlocks.Update(float64(r.wiredBlocks))
	n.metrics.tick.unwiredBlocks.Update(float64(r.unwiredBlocks))
	n.metrics.tick.madeExpiredBlocks.Inc(int64(r.madeExpiredBlocks))
	n.metrics.tick.madeUnwiredBlocks.Inc(int64(r.madeUnwiredBlocks))
	n.metrics.tick.mergedOutOfOrderBlocks.Inc(int64(r.mergedOutOfOrderBlocks))
	n.metrics.tick.errors.Inc(int64(r.errors))
}

func (n *dbNamespace) Write(
	ctx context.Context,
	id ts.ID,
	timestamp time.Time,
	value float64,
	unit xtime.Unit,
	annotation []byte,
) error {
	shard, err := n.shardFor(id)
	if err != nil {
		return err
	}
	return shard.Write(ctx, id, timestamp, value, unit, annotation)
}

func (n *dbNamespace) ReadEncoded(
	ctx context.Context,
	id ts.ID,
	start, end time.Time,
) ([][]xio.SegmentReader, error) {
	shard, err := n.readableShardFor(id)
	if err != nil {
		return nil, err
	}
	return shard.ReadEncoded(ctx, id, start, end)
}

func (n *dbNamespace) FetchBlocks(
	ctx context.Context,
	shardID uint32,
	id ts.ID,
	starts []time.Time,
) ([]block.FetchBlockResult, error) {
	shard, err := n.readableShardAt(shardID)
	if err != nil {
		return nil, err
	}
	return shard.FetchBlocks(ctx, id, starts)
}

func (n *dbNamespace) FetchBlocksMetadata(
	ctx context.Context,
	shardID uint32,
	start, end time.Time,
	limit int64,
	pageToken int64,
	opts block.FetchBlocksMetadataOptions,
) (block.FetchBlocksMetadataResults, *int64, error) {
	shard, err := n.readableShardAt(shardID)
	if err != nil {
		return nil, nil, err
	}
	res, nextPageToken := shard.FetchBlocksMetadata(ctx, start, end, limit,
		pageToken, opts)
	return res, nextPageToken, nil
}

func (n *dbNamespace) Bootstrap(
	process bootstrap.Process,
	targetRanges []bootstrap.TargetRange,
) error {
	callStart := n.nowFn()

	n.Lock()
	if n.bs == bootstrapping {
		n.Unlock()
		n.metrics.bootstrap.ReportError(n.nowFn().Sub(callStart))
		return errNamespaceIsBootstrapping
	}
	n.bs = bootstrapping
	n.Unlock()

	n.metrics.bootstrapStart.Inc(1)

	defer func() {
		n.Lock()
		n.bs = bootstrapped
		n.Unlock()
		n.metrics.bootstrapEnd.Inc(1)
	}()

	if !n.nopts.NeedsBootstrap() {
		n.metrics.bootstrap.ReportSuccess(n.nowFn().Sub(callStart))
		return nil
	}

	var (
		owned  = n.getOwnedShards()
		shards = make([]databaseShard, 0, len(owned))
	)
	for _, shard := range owned {
		if !shard.IsBootstrapped() {
			shards = append(shards, shard)
		}
	}
	if len(shards) == 0 {
		n.metrics.bootstrap.ReportSuccess(n.nowFn().Sub(callStart))
		return nil
	}

	shardIDs := make([]uint32, len(shards))
	for i, shard := range shards {
		shardIDs[i] = shard.ID()
	}

	bootstrapResult, err := process.Run(n.metadata, shardIDs, targetRanges)
	if err != nil {
		n.log.Errorf("bootstrap for namespace %s aborted due to error: %v",
			n.id.String(), err)
		return err
	}
	n.metrics.bootstrap.Success.Inc(1)

	// Bootstrap shards using at least half the CPUs available
	workers := xsync.NewWorkerPool(int(math.Ceil(float64(runtime.NumCPU()) / 2)))
	workers.Init()

	var numSeries int64
	if bootstrapResult != nil {
		numSeries = bootstrapResult.ShardResults().NumSeries()
	}

	n.log.WithFields(
		xlog.NewLogField("numShards", len(shards)),
		xlog.NewLogField("numSeries", numSeries),
	).Infof("bootstrap data fetched now initializing shards with series blocks")

	var (
		multiErr = xerrors.NewMultiError()
		results  = bootstrapResult.ShardResults()
		mutex    sync.Mutex
		wg       sync.WaitGroup
	)
	for _, shard := range shards {
		shard := shard
		wg.Add(1)
		workers.Go(func() {
			var bootstrapped map[ts.Hash]result.DatabaseSeriesBlocks
			if result, ok := results[shard.ID()]; ok {
				bootstrapped = result.AllSeries()
			}

			err := shard.Bootstrap(bootstrapped)

			mutex.Lock()
			multiErr = multiErr.Add(err)
			mutex.Unlock()

			wg.Done()
		})
	}

	wg.Wait()

	// Counter, tag this with namespace
	unfulfilled := int64(len(bootstrapResult.Unfulfilled()))
	n.metrics.unfulfilled.Inc(unfulfilled)
	if unfulfilled > 0 {
		str := bootstrapResult.Unfulfilled().SummaryString()
		msgFmt := "bootstrap for namespace %s completed with unfulfilled ranges: %s"
		multiErr = multiErr.Add(fmt.Errorf(msgFmt, n.id.String(), str))
		n.log.Errorf(msgFmt, n.id.String(), str)
	}

	err = multiErr.FinalError()
	n.metrics.bootstrap.ReportSuccessOrError(err, n.nowFn().Sub(callStart))
	return err
}

func (n *dbNamespace) Flush(
	blockStart time.Time,
	flush persist.Flush,
) error {
	callStart := n.nowFn()

	n.RLock()
	if n.bs != bootstrapped {
		n.RUnlock()
		n.metrics.flush.ReportError(n.nowFn().Sub(callStart))
		return errNamespaceNotBootstrapped
	}
	n.RUnlock()

	if !n.nopts.NeedsFlush() {
		n.metrics.flush.ReportSuccess(n.nowFn().Sub(callStart))
		return nil
	}

	// check if blockStart is aligned with the namespace's retention options
	bs := n.nopts.RetentionOptions().BlockSize()
	if t := blockStart.Truncate(bs); !blockStart.Equal(t) {
		return fmt.Errorf("failed to flush at time %v, not aligned to blockSize", blockStart.String())
	}

	multiErr := xerrors.NewMultiError()
	shards := n.getOwnedShards()
	for _, shard := range shards {
		// skip flushing if the shard has already flushed data for the `blockStart`
		if s := shard.FlushState(blockStart); s.Status == fileOpSuccess {
			continue
		}
		// NB(xichen): we still want to proceed if a shard fails to flush its data.
		// Probably want to emit a counter here, but for now just log it.
		if err := shard.Flush(blockStart, flush); err != nil {
			detailedErr := fmt.Errorf("shard %d failed to flush data: %v",
				shard.ID(), err)
			multiErr = multiErr.Add(detailedErr)
		}
	}

	res := multiErr.FinalError()
	n.metrics.flush.ReportSuccessOrError(res, n.nowFn().Sub(callStart))
	return res
}

func (n *dbNamespace) NeedsFlush(alignedInclusiveStart time.Time, alignedInclusiveEnd time.Time) bool {
	var (
		blockSize   = n.nopts.RetentionOptions().BlockSize()
		blockStarts = timesInRange(alignedInclusiveStart, alignedInclusiveEnd, blockSize)
	)

	// NB(r): Essentially if all are success, we don't need to flush, if any
	// are failed with the minimum num failures less than max retries then
	// we need to flush - otherwise if any in progress we can't flush and if
	// any not started then we need to flush.
	n.RLock()
	defer n.RUnlock()

	// NB(prateek): we do not check if any other flush is in progress in this method,
	// instead relying on the databaseFlushManager to ensure atomicity of flushes.

	maxRetries := n.opts.MaxFlushRetries()
	// Check for not started or failed that might need a flush
	for _, shard := range n.shards {
		if shard == nil {
			continue
		}
		for _, blockStart := range blockStarts {
			state := shard.FlushState(blockStart)
			if state.Status == fileOpNotStarted {
				return true
			}
			if state.Status == fileOpFailed && state.NumFailures < maxRetries {
				return true
			}
		}
	}

	// All success or failed and reached max retries
	return false
}

func (n *dbNamespace) CleanupFileset(earliestToRetain time.Time) error {
	if !n.nopts.NeedsFilesetCleanup() {
		return nil
	}

	multiErr := xerrors.NewMultiError()
	shards := n.getOwnedShards()
	for _, shard := range shards {
		if err := shard.CleanupFileset(earliestToRetain); err != nil {
			multiErr = multiErr.Add(err)
		}
	}

	return multiErr.FinalError()
}

func (n *dbNamespace) Truncate() (int64, error) {
	var totalNumSeries int64

	n.RLock()
	shards := n.shardSet.AllIDs()
	for _, shard := range shards {
		totalNumSeries += n.shards[shard].NumSeries()
	}
	n.RUnlock()

	// For now we are simply dropping all the objects (e.g., shards, series, blocks etc) owned by the
	// namespace, which means the memory will be reclaimed the next time GC kicks in and returns the
	// reclaimed memory to the OS. In the future, we might investigate whether it's worth returning
	// the pooled objects to the pools if the pool is low and needs replenishing.
	n.initShards(false)

	// NB(xichen): possibly also clean up disk files and force a GC here to reclaim memory immediately
	return totalNumSeries, nil
}

func (n *dbNamespace) Repair(
	repairer databaseShardRepairer,
	tr xtime.Range,
) error {
	if !n.nopts.NeedsRepair() {
		return nil
	}

	var (
		wg                    sync.WaitGroup
		mutex                 sync.Mutex
		numShardsRepaired     int
		numTotalSeries        int64
		numTotalBlocks        int64
		numSizeDiffSeries     int64
		numSizeDiffBlocks     int64
		numChecksumDiffSeries int64
		numChecksumDiffBlocks int64
		throttlePerShard      time.Duration
	)

	multiErr := xerrors.NewMultiError()
	shards := n.getOwnedShards()
	numShards := len(shards)
	if numShards > 0 {
		throttlePerShard = time.Duration(
			int64(repairer.Options().RepairThrottle()) / int64(numShards))
	}

	workers := xsync.NewWorkerPool(repairer.Options().RepairShardConcurrency())
	workers.Init()
	for _, shard := range shards {
		shard := shard

		wg.Add(1)
		workers.Go(func() {
			defer wg.Done()

			ctx := n.opts.ContextPool().Get()
			defer ctx.Close()

			metadataRes, err := shard.Repair(ctx, tr, repairer)

			mutex.Lock()
			if err != nil {
				multiErr = multiErr.Add(err)
			} else {
				numShardsRepaired++
				numTotalSeries += metadataRes.NumSeries
				numTotalBlocks += metadataRes.NumBlocks
				numSizeDiffSeries += metadataRes.SizeDifferences.NumSeries()
				numSizeDiffBlocks += metadataRes.SizeDifferences.NumBlocks()
				numChecksumDiffSeries += metadataRes.ChecksumDifferences.NumSeries()
				numChecksumDiffBlocks += metadataRes.ChecksumDifferences.NumBlocks()
			}
			mutex.Unlock()

			if throttlePerShard > 0 {
				time.Sleep(throttlePerShard)
			}
		})
	}

	wg.Wait()

	n.log.WithFields(
		xlog.NewLogField("repairTimeRange", tr.String()),
		xlog.NewLogField("numTotalShards", len(shards)),
		xlog.NewLogField("numShardsRepaired", numShardsRepaired),
		xlog.NewLogField("numTotalSeries", numTotalSeries),
		xlog.NewLogField("numTotalBlocks", numTotalBlocks),
		xlog.NewLogField("numSizeDiffSeries", numSizeDiffSeries),
		xlog.NewLogField("numSizeDiffBlocks", numSizeDiffBlocks),
		xlog.NewLogField("numChecksumDiffSeries", numChecksumDiffSeries),
		xlog.NewLogField("numChecksumDiffBlocks", numChecksumDiffBlocks),
	).Infof("repair result")

	return multiErr.FinalError()
}

func (n *dbNamespace) getOwnedShards() []databaseShard {
	n.RLock()
	shards := n.shardSet.AllIDs()
	databaseShards := make([]databaseShard, len(shards))
	for i, shard := range shards {
		databaseShards[i] = n.shards[shard]
	}
	n.RUnlock()
	return databaseShards
}

func (n *dbNamespace) shardFor(id ts.ID) (databaseShard, error) {
	n.RLock()
	shardID := n.shardSet.Lookup(id)
	shard, err := n.shardAtWithRLock(shardID)
	n.RUnlock()
	return shard, err
}

func (n *dbNamespace) readableShardFor(id ts.ID) (databaseShard, error) {
	n.RLock()
	shardID := n.shardSet.Lookup(id)
	shard, err := n.readableShardAtWithRLock(shardID)
	n.RUnlock()
	return shard, err
}

func (n *dbNamespace) readableShardAt(shardID uint32) (databaseShard, error) {
	n.RLock()
	shard, err := n.readableShardAtWithRLock(shardID)
	n.RUnlock()
	return shard, err
}

func (n *dbNamespace) shardAtWithRLock(shardID uint32) (databaseShard, error) {
	// NB(r): These errors are retryable as they will occur
	// during a topology change and must be retried by the client.
	if int(shardID) >= len(n.shards) {
		return nil, xerrors.NewRetryableError(
			fmt.Errorf("not responsible for shard %d", shardID))
	}
	shard := n.shards[shardID]
	if shard == nil {
		return nil, xerrors.NewRetryableError(
			fmt.Errorf("not responsible for shard %d", shardID))
	}
	return shard, nil
}

func (n *dbNamespace) readableShardAtWithRLock(shardID uint32) (databaseShard, error) {
	shard, err := n.shardAtWithRLock(shardID)
	if err != nil {
		return nil, err
	}
	if !shard.IsBootstrapped() {
		return nil, xerrors.NewRetryableError(errShardNotBootstrappedToRead)
	}
	return shard, nil
}

func (n *dbNamespace) initShards(needBootstrap bool) {
	n.Lock()
	shards := n.shardSet.AllIDs()
	dbShards := make([]databaseShard, n.shardSet.Max()+1)
	for _, shard := range shards {
<<<<<<< HEAD
		dbShards[shard] = newDatabaseShard(n.metadata, shard, n.blockRetriever,
			n.increasingIndex, n.writeCommitLogFn, needBootstrap, n.opts, n.seriesOpts)
=======
		dbShards[shard] = newDatabaseShard(n.id, shard, n.blockRetriever,
			n.increasingIndex, n.commitLogWriter, needBootstrap, n.opts)
>>>>>>> d927fd58
	}
	n.shards = dbShards
	n.Unlock()
}

func (n *dbNamespace) Close() error {
	n.Lock()
	shards := n.shards
	n.shards = shards[:0]
	n.shardSet = sharding.NewEmptyShardSet(sharding.DefaultHashGen(1))
	n.Unlock()
	n.closeShards(shards, true)
	return nil
}<|MERGE_RESOLUTION|>--- conflicted
+++ resolved
@@ -178,19 +178,11 @@
 	increasingIndex increasingIndex,
 	commitLogWriter commitLogWriter,
 	opts Options,
-<<<<<<< HEAD
 ) (databaseNamespace, error) {
 	var (
 		nopts = metadata.Options()
 		id    = metadata.ID()
-		fn    = writeCommitLogFn
 	)
-=======
-) databaseNamespace {
-	id := metadata.ID()
-	nopts := metadata.Options()
-
->>>>>>> d927fd58
 	if !nopts.WritesToCommitLog() {
 		commitLogWriter = commitLogWriteNoOp
 	}
@@ -267,10 +259,9 @@
 
 func (n *dbNamespace) AssignShardSet(shardSet sharding.ShardSet) {
 	var (
-		needsBootstrap = n.nopts.NeedsBootstrap()
-		incoming       = make(map[uint32]struct{}, len(shardSet.All()))
-		existing       []databaseShard
-		closing        []databaseShard
+		incoming = make(map[uint32]struct{}, len(shardSet.All()))
+		existing []databaseShard
+		closing  []databaseShard
 	)
 	for _, shard := range shardSet.AllIDs() {
 		incoming[shard] = struct{}{}
@@ -292,14 +283,9 @@
 		if int(shard) < len(existing) && existing[shard] != nil {
 			n.shards[shard] = existing[shard]
 		} else {
-<<<<<<< HEAD
+			needsBootstrap := n.nopts.NeedsBootstrap()
 			n.shards[shard] = newDatabaseShard(n.metadata, shard, n.blockRetriever,
-				n.increasingIndex, n.writeCommitLogFn, needsBootstrap, n.opts, n.seriesOpts)
-=======
-			needsBootstrap := n.nopts.NeedsBootstrap()
-			n.shards[shard] = newDatabaseShard(n.id, shard, n.blockRetriever,
-				n.increasingIndex, n.commitLogWriter, needsBootstrap, n.opts)
->>>>>>> d927fd58
+				n.increasingIndex, n.commitLogWriter, needsBootstrap, n.opts, n.seriesOpts)
 			n.metrics.shards.add.Inc(1)
 		}
 	}
@@ -825,13 +811,8 @@
 	shards := n.shardSet.AllIDs()
 	dbShards := make([]databaseShard, n.shardSet.Max()+1)
 	for _, shard := range shards {
-<<<<<<< HEAD
 		dbShards[shard] = newDatabaseShard(n.metadata, shard, n.blockRetriever,
-			n.increasingIndex, n.writeCommitLogFn, needBootstrap, n.opts, n.seriesOpts)
-=======
-		dbShards[shard] = newDatabaseShard(n.id, shard, n.blockRetriever,
-			n.increasingIndex, n.commitLogWriter, needBootstrap, n.opts)
->>>>>>> d927fd58
+			n.increasingIndex, n.commitLogWriter, needBootstrap, n.opts, n.seriesOpts)
 	}
 	n.shards = dbShards
 	n.Unlock()
