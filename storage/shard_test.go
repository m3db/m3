--- conflicted
+++ resolved
@@ -391,12 +391,8 @@
 	shard.Write(ctx, ts.StringID("bar"), nowFn(), 2.0, xtime.Second, nil)
 	shard.Write(ctx, ts.StringID("baz"), nowFn(), 3.0, xtime.Second, nil)
 
-<<<<<<< HEAD
-	r, err := shard.Tick(context.NewNoOpCanncellable(), 6*time.Millisecond)
+	r, err := shard.Tick(context.NewNoOpCanncellable())
 	require.NoError(t, err)
-=======
-	r := shard.Tick(context.NewNoOpCanncellable())
->>>>>>> 0e5c2706
 	require.Equal(t, 3, r.activeSeries)
 	require.Equal(t, 0, r.expiredSeries)
 	require.Equal(t, 2*sleepPerSeries, slept) // Never sleeps on the first series
@@ -479,12 +475,8 @@
 		time.Sleep(10 * time.Millisecond)
 	}
 
-<<<<<<< HEAD
-	r, err := shard.Tick(context.NewNoOpCanncellable(), 6*time.Millisecond)
+	r, err := shard.Tick(context.NewNoOpCanncellable())
 	require.NoError(t, err)
-=======
-	r := shard.Tick(context.NewNoOpCanncellable())
->>>>>>> 0e5c2706
 	require.Equal(t, 3, r.activeSeries)
 	require.Equal(t, 0, r.expiredSeries)
 	require.Equal(t, 2*sleepPerSeries, slept) // Never sleeps on the first series
@@ -506,12 +498,12 @@
 
 	wg.Add(2)
 	go func() {
-		shard.Tick(context.NewNoOpCanncellable(), 0)
+		shard.Tick(context.NewNoOpCanncellable())
 		wg.Done()
 	}()
 
 	go func() {
-		shard.Tick(context.NewNoOpCanncellable(), 0)
+		shard.Tick(context.NewNoOpCanncellable())
 		wg.Done()
 	}()
 
@@ -527,10 +519,10 @@
 	ctrl := gomock.NewController(t)
 	defer ctrl.Finish()
 
-	opts := testDatabaseOptions().
-		SetTickInterval(100 * time.Millisecond)
-	shard := testDatabaseShard(t, opts)
-	shard.tickSleepIfAheadEvery = 1 // setting check batch size to one
+	opts := testDatabaseOptions()
+	shard := testDatabaseShard(t, opts)
+	shard.currRuntimeOptions.tickSleepSeriesBatchSize = 1
+	shard.currRuntimeOptions.tickSleepPerSeries = time.Millisecond
 
 	var (
 		foo     = addMockTestSeries(ctrl, shard, ts.StringID("foo"))
@@ -550,14 +542,14 @@
 	}).Return(series.TickResult{}, nil)
 
 	go func() {
-		_, err := shard.Tick(context.NewNoOpCanncellable(), 0)
+		_, err := shard.Tick(context.NewNoOpCanncellable())
 		require.NoError(t, err)
 		closeWg.Done()
 	}()
 
 	go func() {
 		tick1Wg.Wait()
-		_, err := shard.Tick(context.NewNoOpCanncellable(), 0)
+		_, err := shard.Tick(context.NewNoOpCanncellable())
 		require.Error(t, err)
 		tick2Wg.Done()
 		closeWg.Done()
@@ -588,10 +580,10 @@
 	ctrl := gomock.NewController(t)
 	defer ctrl.Finish()
 
-	opts := testDatabaseOptions().
-		SetTickInterval(100 * time.Millisecond)
-	shard := testDatabaseShard(t, opts)
-	shard.tickSleepIfAheadEvery = 1 // setting check batch size to one
+	opts := testDatabaseOptions()
+	shard := testDatabaseShard(t, opts)
+	shard.currRuntimeOptions.tickSleepSeriesBatchSize = 1
+	shard.currRuntimeOptions.tickSleepPerSeries = time.Millisecond
 
 	var (
 		foo     = addMockTestSeries(ctrl, shard, ts.StringID("foo"))
@@ -621,7 +613,7 @@
 
 	closeWg.Add(2)
 	go func() {
-		shard.Tick(context.NewNoOpCanncellable(), 0)
+		shard.Tick(context.NewNoOpCanncellable())
 		closeWg.Done()
 	}()
 
@@ -657,12 +649,8 @@
 	ctx := opts.ContextPool().Get()
 	nowFn := opts.ClockOptions().NowFn()
 	shard.Write(ctx, ts.StringID("foo"), nowFn(), 1.0, xtime.Second, nil)
-<<<<<<< HEAD
-	r, err := shard.tickAndExpire(context.NewNoOpCanncellable(), 0, tickPolicyRegular)
+	r, err := shard.tickAndExpire(context.NewNoOpCanncellable(), tickPolicyRegular)
 	require.NoError(t, err)
-=======
-	r := shard.tickAndExpire(context.NewNoOpCanncellable(), tickPolicyRegular)
->>>>>>> 0e5c2706
 	require.Equal(t, 1, r.activeSeries)
 	require.Equal(t, 0, r.expiredSeries)
 }
@@ -688,12 +676,8 @@
 		shard.Write(ctx, id, nowFn(), 1.0, xtime.Second, nil)
 	}).Return(series.TickResult{}, series.ErrSeriesAllDatapointsExpired)
 
-<<<<<<< HEAD
-	r, err := shard.tickAndExpire(context.NewNoOpCanncellable(), 0, tickPolicyRegular)
+	r, err := shard.tickAndExpire(context.NewNoOpCanncellable(), tickPolicyRegular)
 	require.NoError(t, err)
-=======
-	r := shard.tickAndExpire(context.NewNoOpCanncellable(), tickPolicyRegular)
->>>>>>> 0e5c2706
 	require.Equal(t, 0, r.activeSeries)
 	require.Equal(t, 1, r.expiredSeries)
 	require.Equal(t, 1, len(shard.lookup))
@@ -720,12 +704,8 @@
 		require.NoError(t, err)
 	}).Return(series.TickResult{}, series.ErrSeriesAllDatapointsExpired)
 
-<<<<<<< HEAD
-	r, err := shard.tickAndExpire(context.NewNoOpCanncellable(), 0, tickPolicyRegular)
+	r, err := shard.tickAndExpire(context.NewNoOpCanncellable(), tickPolicyRegular)
 	require.NoError(t, err)
-=======
-	r := shard.tickAndExpire(context.NewNoOpCanncellable(), tickPolicyRegular)
->>>>>>> 0e5c2706
 	require.Equal(t, 0, r.activeSeries)
 	require.Equal(t, 1, r.expiredSeries)
 	require.Equal(t, 1, len(shard.lookup))
