// Copyright (c) 2016 Uber Technologies, Inc.
//
// Permission is hereby granted, free of charge, to any person obtaining a copy
// of this software and associated documentation files (the "Software"), to deal
// in the Software without restriction, including without limitation the rights
// to use, copy, modify, merge, publish, distribute, sublicense, and/or sell
// copies of the Software, and to permit persons to whom the Software is
// furnished to do so, subject to the following conditions:
//
// The above copyright notice and this permission notice shall be included in
// all copies or substantial portions of the Software.
//
// THE SOFTWARE IS PROVIDED "AS IS", WITHOUT WARRANTY OF ANY KIND, EXPRESS OR
// IMPLIED, INCLUDING BUT NOT LIMITED TO THE WARRANTIES OF MERCHANTABILITY,
// FITNESS FOR A PARTICULAR PURPOSE AND NONINFRINGEMENT. IN NO EVENT SHALL THE
// AUTHORS OR COPYRIGHT HOLDERS BE LIABLE FOR ANY CLAIM, DAMAGES OR OTHER
// LIABILITY, WHETHER IN AN ACTION OF CONTRACT, TORT OR OTHERWISE, ARISING FROM,
// OUT OF OR IN CONNECTION WITH THE SOFTWARE OR THE USE OR OTHER DEALINGS IN
// THE SOFTWARE.

package storage

import (
	"errors"
	"fmt"
	"strconv"
	"sync"
	"sync/atomic"
	"testing"
	"time"

	"github.com/m3db/m3db/context"
	"github.com/m3db/m3db/persist"
	"github.com/m3db/m3db/retention"
	"github.com/m3db/m3db/runtime"
	"github.com/m3db/m3db/storage/block"
	"github.com/m3db/m3db/storage/bootstrap/result"
	"github.com/m3db/m3db/storage/namespace"
	"github.com/m3db/m3db/storage/series"
	"github.com/m3db/m3db/ts"
	"github.com/m3db/m3x/time"

	"github.com/golang/mock/gomock"
	"github.com/stretchr/testify/assert"
	"github.com/stretchr/testify/require"
)

type testIncreasingIndex struct {
	created uint64
}

func (i *testIncreasingIndex) nextIndex() uint64 {
	created := atomic.AddUint64(&i.created, 1)
	return created - 1
}

func testDatabaseShard(t *testing.T, opts Options) *dbShard {
	ns := newTestNamespace(t)
	seriesOpts := NewSeriesOptionsFromOptions(opts, ns.Options().RetentionOptions())
	return newDatabaseShard(ns.metadata, 0, nil,
		&testIncreasingIndex{}, commitLogWriteNoOp, true, opts, seriesOpts).(*dbShard)
}

func addMockSeries(ctrl *gomock.Controller, shard *dbShard, id ts.ID, index uint64) *series.MockDatabaseSeries {
	series := series.NewMockDatabaseSeries(ctrl)
	series.EXPECT().ID().Return(id).AnyTimes()
	series.EXPECT().IsEmpty().Return(false).AnyTimes()
	shard.lookup[id.Hash()] = shard.list.PushBack(&dbShardEntry{series: series, index: index})
	return series
}

func TestShardDontNeedBootstrap(t *testing.T) {
	opts := testDatabaseOptions()
	testNs := newTestNamespace(t)
	seriesOpts := NewSeriesOptionsFromOptions(opts, testNs.Options().RetentionOptions())
	shard := newDatabaseShard(testNs.metadata, 0, nil,
		&testIncreasingIndex{}, commitLogWriteNoOp, false, opts, seriesOpts).(*dbShard)
	defer shard.Close()

	require.Equal(t, bootstrapped, shard.bs)
	require.True(t, shard.newSeriesBootstrapped)
}

func TestShardFlushStateNotStarted(t *testing.T) {
	now := time.Now()
	nowFn := func() time.Time {
		return now
	}

	opts := testDatabaseOptions()
	opts = opts.SetClockOptions(opts.ClockOptions().SetNowFn(nowFn))

	ropts := defaultTestRetentionOpts
	earliest, latest := retention.FlushTimeStart(ropts, now), retention.FlushTimeEnd(ropts, now)

	s := testDatabaseShard(t, opts)
	defer s.Close()

	notStarted := fileOpState{Status: fileOpNotStarted}
	for st := earliest; !st.After(latest); st = st.Add(ropts.BlockSize()) {
		assert.Equal(t, notStarted, s.FlushState(earliest))
	}
}

func TestShardBootstrapWithError(t *testing.T) {
	ctrl := gomock.NewController(t)
	defer ctrl.Finish()

	opts := testDatabaseOptions()
	s := testDatabaseShard(t, opts)
	defer s.Close()

	fooSeries := series.NewMockDatabaseSeries(ctrl)
	fooSeries.EXPECT().ID().Return(ts.StringID("foo")).AnyTimes()
	fooSeries.EXPECT().IsEmpty().Return(false).AnyTimes()
	barSeries := series.NewMockDatabaseSeries(ctrl)
	barSeries.EXPECT().ID().Return(ts.StringID("bar")).AnyTimes()
	barSeries.EXPECT().IsEmpty().Return(false).AnyTimes()
	s.lookup[ts.StringID("foo").Hash()] = s.list.PushBack(&dbShardEntry{series: fooSeries})
	s.lookup[ts.StringID("bar").Hash()] = s.list.PushBack(&dbShardEntry{series: barSeries})

	fooBlocks := block.NewMockDatabaseSeriesBlocks(ctrl)
	barBlocks := block.NewMockDatabaseSeriesBlocks(ctrl)
	fooSeries.EXPECT().Bootstrap(fooBlocks).Return(nil)
	fooSeries.EXPECT().IsBootstrapped().Return(true)
	barSeries.EXPECT().Bootstrap(barBlocks).Return(errors.New("series error"))
	barSeries.EXPECT().IsBootstrapped().Return(true)

	fooID := ts.StringID("foo")
	barID := ts.StringID("bar")

	bootstrappedSeries := map[ts.Hash]result.DatabaseSeriesBlocks{
		fooID.Hash(): {ID: fooID, Blocks: fooBlocks},
		barID.Hash(): {ID: barID, Blocks: barBlocks},
	}

	err := s.Bootstrap(bootstrappedSeries)

	require.NotNil(t, err)
	require.Equal(t, "series error", err.Error())
	require.Equal(t, bootstrapped, s.bs)
}

func TestShardFlushDuringBootstrap(t *testing.T) {
	s := testDatabaseShard(t, testDatabaseOptions())
	defer s.Close()
	s.bs = bootstrapping
	err := s.Flush(time.Now(), nil)
	require.Equal(t, err, errShardNotBootstrappedToFlush)
}

func TestShardFlushNoPersistFuncNoError(t *testing.T) {
	ctrl := gomock.NewController(t)
	defer ctrl.Finish()

	s := testDatabaseShard(t, testDatabaseOptions())
	defer s.Close()
	s.bs = bootstrapped
	blockStart := time.Unix(21600, 0)
	flush := persist.NewMockFlush(ctrl)
	prepared := persist.PreparedPersist{Persist: nil}
	flush.EXPECT().Prepare(namespace.NewMetadataMatcher(s.nsMetadata),
		s.shard, blockStart).Return(prepared, nil)

	err := s.Flush(blockStart, flush)
	require.Nil(t, err)

	flushState := s.FlushState(blockStart)

	// Status should be success as returning nil for prepared.Persist
	// signals that there is already a file set written for the block start
	require.Equal(t, fileOpState{
		Status:      fileOpSuccess,
		NumFailures: 0,
	}, flushState)
}

func TestShardFlushNoPersistFuncWithError(t *testing.T) {
	ctrl := gomock.NewController(t)
	defer ctrl.Finish()

	s := testDatabaseShard(t, testDatabaseOptions())
	defer s.Close()
	s.bs = bootstrapped
	blockStart := time.Unix(21600, 0)
	flush := persist.NewMockFlush(ctrl)
	prepared := persist.PreparedPersist{}
	expectedErr := errors.New("some error")

	flush.EXPECT().Prepare(namespace.NewMetadataMatcher(s.nsMetadata),
		s.shard, blockStart).Return(prepared, expectedErr)

	actualErr := s.Flush(blockStart, flush)
	require.NotNil(t, actualErr)
	require.Equal(t, "some error", actualErr.Error())

	flushState := s.FlushState(blockStart)
	require.Equal(t, fileOpState{
		Status:      fileOpFailed,
		NumFailures: 1,
	}, flushState)
}

func TestShardFlushSeriesFlushError(t *testing.T) {
	ctrl := gomock.NewController(t)
	defer ctrl.Finish()

	blockStart := time.Unix(21600, 0)

	s := testDatabaseShard(t, testDatabaseOptions())
	defer s.Close()
	s.bs = bootstrapped
	s.flushState.statesByTime[blockStart] = fileOpState{
		Status:      fileOpFailed,
		NumFailures: 1,
	}

	var closed bool
	flush := persist.NewMockFlush(ctrl)
	prepared := persist.PreparedPersist{
		Persist: func(ts.ID, ts.Segment, uint32) error { return nil },
		Close:   func() error { closed = true; return nil },
	}
	expectedErr := errors.New("error foo")
	flush.EXPECT().Prepare(namespace.NewMetadataMatcher(s.nsMetadata),
		s.shard, blockStart).Return(prepared, expectedErr)

	flushed := make(map[int]struct{})
	for i := 0; i < 2; i++ {
		i := i
		var expectedErr error
		if i == 1 {
			expectedErr = errors.New("error bar")
		}
		series := series.NewMockDatabaseSeries(ctrl)
		series.EXPECT().ID().Return(ts.StringID("foo" + strconv.Itoa(i))).AnyTimes()
		series.EXPECT().IsEmpty().Return(false).AnyTimes()
		series.EXPECT().
			Flush(gomock.Any(), blockStart, gomock.Any()).
			Do(func(context.Context, time.Time, persist.Fn) {
				flushed[i] = struct{}{}
			}).
			Return(expectedErr)
		s.list.PushBack(&dbShardEntry{series: series})
	}

	err := s.Flush(blockStart, flush)

	require.Equal(t, len(flushed), 2)
	for i := 0; i < 2; i++ {
		_, ok := flushed[i]
		require.True(t, ok)
	}

	require.True(t, closed)
	require.NotNil(t, err)
	require.Equal(t, "error foo\nerror bar", err.Error())

	flushState := s.FlushState(blockStart)
	require.Equal(t, fileOpState{
		Status:      fileOpFailed,
		NumFailures: 2,
	}, flushState)
}

func TestShardFlushSeriesFlushSuccess(t *testing.T) {
	ctrl := gomock.NewController(t)
	defer ctrl.Finish()

	blockStart := time.Unix(21600, 0)

	s := testDatabaseShard(t, testDatabaseOptions())
	defer s.Close()
	s.bs = bootstrapped
	s.flushState.statesByTime[blockStart] = fileOpState{
		Status:      fileOpFailed,
		NumFailures: 1,
	}

	var closed bool
	flush := persist.NewMockFlush(ctrl)
	prepared := persist.PreparedPersist{
		Persist: func(ts.ID, ts.Segment, uint32) error { return nil },
		Close:   func() error { closed = true; return nil },
	}

	flush.EXPECT().Prepare(namespace.NewMetadataMatcher(s.nsMetadata),
		s.shard, blockStart).Return(prepared, nil)

	flushed := make(map[int]struct{})
	for i := 0; i < 2; i++ {
		i := i
		series := series.NewMockDatabaseSeries(ctrl)
		series.EXPECT().ID().Return(ts.StringID("foo" + strconv.Itoa(i))).AnyTimes()
		series.EXPECT().IsEmpty().Return(false).AnyTimes()
		series.EXPECT().
			Flush(gomock.Any(), blockStart, gomock.Any()).
			Do(func(context.Context, time.Time, persist.Fn) {
				flushed[i] = struct{}{}
			}).
			Return(nil)
		s.list.PushBack(&dbShardEntry{series: series})
	}

	err := s.Flush(blockStart, flush)

	require.Equal(t, len(flushed), 2)
	for i := 0; i < 2; i++ {
		_, ok := flushed[i]
		require.True(t, ok)
	}

	require.True(t, closed)
	require.Nil(t, err)

	flushState := s.FlushState(blockStart)
	require.Equal(t, fileOpState{
		Status:      fileOpSuccess,
		NumFailures: 0,
	}, flushState)
}

func addTestSeries(shard *dbShard, id ts.ID) series.DatabaseSeries {
	series := series.NewDatabaseSeries(id, shard.seriesOpts)
	series.Bootstrap(nil)
	shard.Lock()
	shard.lookup[id.Hash()] = shard.list.PushBack(&dbShardEntry{series: series})
	shard.Unlock()
	return series
}

func TestShardTick(t *testing.T) {
	now := time.Now()
	nowLock := sync.RWMutex{}
	nowFn := func() time.Time {
		nowLock.RLock()
		value := now
		nowLock.RUnlock()
		return value
	}
	setNow := func(t time.Time) {
		nowLock.Lock()
		now = t
		nowLock.Unlock()
	}

	opts := testDatabaseOptions()
	opts = opts.SetClockOptions(opts.ClockOptions().SetNowFn(nowFn))

	earliestFlush := retention.FlushTimeStart(defaultTestRetentionOpts, now)
	beforeEarliestFlush := earliestFlush.Add(-defaultTestRetentionOpts.BlockSize())

	shard := testDatabaseShard(t, opts)
	defer shard.Close()

	// Also check that it expires flush states by time
	shard.flushState.statesByTime[earliestFlush] = fileOpState{
		Status: fileOpSuccess,
	}
	shard.flushState.statesByTime[beforeEarliestFlush] = fileOpState{
		Status: fileOpSuccess,
	}
	assert.Equal(t, 2, len(shard.flushState.statesByTime))

	var slept time.Duration
	shard.sleepFn = func(t time.Duration) {
		slept += t
		setNow(nowFn().Add(t))
	}
	shard.tickSleepIfAheadEvery = 1

	ctx := context.NewContext()
	defer ctx.Close()

	shard.Write(ctx, ts.StringID("foo"), nowFn(), 1.0, xtime.Second, nil)
	shard.Write(ctx, ts.StringID("bar"), nowFn(), 2.0, xtime.Second, nil)
	shard.Write(ctx, ts.StringID("baz"), nowFn(), 3.0, xtime.Second, nil)

	r := shard.Tick(context.NewNoOpCanncellable(), 6*time.Millisecond)
	require.Equal(t, 3, r.activeSeries)
	require.Equal(t, 0, r.expiredSeries)
	require.Equal(t, 4*time.Millisecond, slept)

	// Ensure flush states by time was expired correctly
	require.Equal(t, 1, len(shard.flushState.statesByTime))
	_, ok := shard.flushState.statesByTime[earliestFlush]
	require.True(t, ok)
}

// This tests the scenario where an empty series is expired.
func TestPurgeExpiredSeriesEmptySeries(t *testing.T) {
	opts := testDatabaseOptions()
	shard := testDatabaseShard(t, opts)
	defer shard.Close()

	addTestSeries(shard, ts.StringID("foo"))

	shard.Tick(context.NewNoOpCanncellable(), 0)

	shard.RLock()
	require.Equal(t, 0, len(shard.lookup))
	shard.RUnlock()
}

// This tests the scenario where a non-empty series is not expired.
func TestPurgeExpiredSeriesNonEmptySeries(t *testing.T) {
	opts := testDatabaseOptions()
	shard := testDatabaseShard(t, opts)
	defer shard.Close()
	ctx := opts.ContextPool().Get()
	nowFn := opts.ClockOptions().NowFn()
	shard.Write(ctx, ts.StringID("foo"), nowFn(), 1.0, xtime.Second, nil)
	r := shard.tickAndExpire(context.NewNoOpCanncellable(), 0, tickPolicyRegular)
	require.Equal(t, 1, r.activeSeries)
	require.Equal(t, 0, r.expiredSeries)
}

// This tests the scenario where a series is empty when series.Tick() is called,
// but receives writes after tickForEachSeries finishes but before purgeExpiredSeries
// starts. The expected behavior is not to expire series in this case.
func TestPurgeExpiredSeriesWriteAfterTicking(t *testing.T) {
	ctrl := gomock.NewController(t)
	defer ctrl.Finish()

	opts := testDatabaseOptions()
	shard := testDatabaseShard(t, opts)
	defer shard.Close()
	id := ts.StringID("foo")
	s := addMockSeries(ctrl, shard, id, 0)
	s.EXPECT().Tick().Do(func() {
		// Emulate a write taking place just after tick for this series
		s.EXPECT().Write(gomock.Any(), gomock.Any(), gomock.Any(), gomock.Any(), gomock.Any()).Return(nil)

		ctx := opts.ContextPool().Get()
		nowFn := opts.ClockOptions().NowFn()
		shard.Write(ctx, id, nowFn(), 1.0, xtime.Second, nil)
	}).Return(series.TickResult{}, series.ErrSeriesAllDatapointsExpired)

	r := shard.tickAndExpire(context.NewNoOpCanncellable(), 0, tickPolicyRegular)
	require.Equal(t, 0, r.activeSeries)
	require.Equal(t, 1, r.expiredSeries)
	require.Equal(t, 1, len(shard.lookup))
}

// This tests the scenario where tickForEachSeries finishes, and before purgeExpiredSeries
// starts, we receive a write for a series, then purgeExpiredSeries runs, then we write to
// the series. The expected behavior is not to expire series in this case.
func TestPurgeExpiredSeriesWriteAfterPurging(t *testing.T) {
	ctrl := gomock.NewController(t)
	defer ctrl.Finish()

	var entry *dbShardEntry

	opts := testDatabaseOptions()
	shard := testDatabaseShard(t, opts)
	defer shard.Close()
	id := ts.StringID("foo")
	s := addMockSeries(ctrl, shard, id, 0)
	s.EXPECT().Tick().Do(func() {
		// Emulate a write taking place and staying open just after tick for this series
		var err error
		entry, err = shard.writableSeries(id)
		require.NoError(t, err)
	}).Return(series.TickResult{}, series.ErrSeriesAllDatapointsExpired)

	r := shard.tickAndExpire(context.NewNoOpCanncellable(), 0, tickPolicyRegular)
	require.Equal(t, 0, r.activeSeries)
	require.Equal(t, 1, r.expiredSeries)
	require.Equal(t, 1, len(shard.lookup))

	entry.decrementWriterCount()
	require.Equal(t, 1, len(shard.lookup))
}

func TestForEachShardEntry(t *testing.T) {
	opts := testDatabaseOptions()
	shard := testDatabaseShard(t, opts)
	defer shard.Close()
	for i := 0; i < 10; i++ {
		addTestSeries(shard, ts.StringID(fmt.Sprintf("foo.%d", i)))
	}

	count := 0
	entryFn := func(entry *dbShardEntry) bool {
		if entry.series.ID().String() == "foo.8" {
			return false
		}

		count++
		return true
	}

	shard.forEachShardEntry(entryFn)
	require.Equal(t, 8, count)
}

func TestShardFetchBlocksIDNotExists(t *testing.T) {
	opts := testDatabaseOptions()
	ctx := opts.ContextPool().Get()
	defer ctx.Close()

	shard := testDatabaseShard(t, opts)
	defer shard.Close()
	fetched, err := shard.FetchBlocks(ctx, ts.StringID("foo"), nil)
	require.NoError(t, err)
	require.Equal(t, 0, len(fetched))
}

func TestShardFetchBlocksIDExists(t *testing.T) {
	ctrl := gomock.NewController(t)
	defer ctrl.Finish()

	opts := testDatabaseOptions()
	ctx := opts.ContextPool().Get()
	defer ctx.Close()

	shard := testDatabaseShard(t, opts)
	defer shard.Close()
	id := ts.StringID("foo")
	series := addMockSeries(ctrl, shard, id, 0)
	now := time.Now()
	starts := []time.Time{now}
	expected := []block.FetchBlockResult{block.NewFetchBlockResult(now, nil, nil, nil)}
	series.EXPECT().FetchBlocks(ctx, starts).Return(expected)
	res, err := shard.FetchBlocks(ctx, id, starts)
	require.NoError(t, err)
	require.Equal(t, expected, res)
}

func TestShardFetchBlocksMetadata(t *testing.T) {
	ctrl := gomock.NewController(t)
	defer ctrl.Finish()

	opts := testDatabaseOptions()
	ctx := opts.ContextPool().Get()
	defer ctx.Close()

	shard := testDatabaseShard(t, opts)
	defer shard.Close()
	start := time.Now()
	end := start.Add(defaultTestRetentionOpts.BlockSize())
	ids := make([]ts.ID, 0, 5)
	fetchOpts := block.FetchBlocksMetadataOptions{
		IncludeSizes:     true,
		IncludeChecksums: true,
		IncludeLastRead:  true,
	}
	lastRead := time.Now().Add(-time.Minute)
	for i := 0; i < 10; i++ {
		id := ts.StringID(fmt.Sprintf("foo.%d", i))
		series := addMockSeries(ctrl, shard, id, uint64(i))
		if i == 2 {
			series.EXPECT().
				FetchBlocksMetadata(gomock.Not(nil), start, end, fetchOpts).
				Return(block.NewFetchBlocksMetadataResult(id, block.NewFetchBlockMetadataResults()))
		} else if i > 2 && i <= 7 {
			ids = append(ids, id)
			blocks := block.NewFetchBlockMetadataResults()
			at := start.Add(time.Duration(i))
			blocks.Add(block.NewFetchBlockMetadataResult(at, 0, nil, lastRead, nil))
			series.EXPECT().
				FetchBlocksMetadata(gomock.Not(nil), start, end, fetchOpts).
				Return(block.NewFetchBlocksMetadataResult(id, blocks))
		}
	}

	res, nextPageToken := shard.FetchBlocksMetadata(ctx, start, end, 5, 2, fetchOpts)
	require.Equal(t, len(ids), len(res.Results()))
	require.Equal(t, int64(8), *nextPageToken)
	for i := 0; i < len(res.Results()); i++ {
		require.Equal(t, ids[i], res.Results()[i].ID)
	}
}

func TestShardCleanupFileset(t *testing.T) {
	opts := testDatabaseOptions()
	shard := testDatabaseShard(t, opts)
	defer shard.Close()
	shard.filesetBeforeFn = func(_ string, namespace ts.ID, shardID uint32, t time.Time) ([]string, error) {
		return []string{namespace.String(), strconv.Itoa(int(shardID))}, nil
	}
	var deletedFiles []string
	shard.deleteFilesFn = func(files []string) error {
		deletedFiles = append(deletedFiles, files...)
		return nil
	}
<<<<<<< HEAD
	require.NoError(t, shard.CleanupFileset(time.Now()))
	require.Equal(t, []string{defaultTestNs1ID.String(), "0"}, deletedFiles)
=======
	require.NoError(t, shard.CleanupFileset(testNamespaceID, time.Now()))
	require.Equal(t, []string{testNamespaceID.String(), "0"}, deletedFiles)
}

type testCloser struct {
	called int
}

func (c *testCloser) Close() {
	c.called++
}

func TestShardRegisterRuntimeOptionsListeners(t *testing.T) {
	ctrl := gomock.NewController(t)
	defer ctrl.Finish()

	callRegisterListenerOnShard := 0
	callRegisterListenerOnShardInsertQueue := 0

	closer := &testCloser{}

	runtimeOptsMgr := runtime.NewMockOptionsManager(ctrl)
	runtimeOptsMgr.EXPECT().
		RegisterListener(gomock.Any()).
		Times(2).
		Do(func(l runtime.OptionsListener) {
			if _, ok := l.(*dbShard); ok {
				callRegisterListenerOnShard++
			}
			if _, ok := l.(*dbShardInsertQueue); ok {
				callRegisterListenerOnShardInsertQueue++
			}
		}).
		Return(closer)

	opts := testDatabaseOptions().
		SetRuntimeOptionsManager(runtimeOptsMgr)

	shard := testDatabaseShard(opts)

	assert.Equal(t, 1, callRegisterListenerOnShard)
	assert.Equal(t, 1, callRegisterListenerOnShardInsertQueue)

	assert.Equal(t, 0, closer.called)

	shard.Close()

	assert.Equal(t, 2, closer.called)
>>>>>>> ed6111a4
}<|MERGE_RESOLUTION|>--- conflicted
+++ resolved
@@ -584,12 +584,8 @@
 		deletedFiles = append(deletedFiles, files...)
 		return nil
 	}
-<<<<<<< HEAD
 	require.NoError(t, shard.CleanupFileset(time.Now()))
 	require.Equal(t, []string{defaultTestNs1ID.String(), "0"}, deletedFiles)
-=======
-	require.NoError(t, shard.CleanupFileset(testNamespaceID, time.Now()))
-	require.Equal(t, []string{testNamespaceID.String(), "0"}, deletedFiles)
 }
 
 type testCloser struct {
@@ -636,5 +632,4 @@
 	shard.Close()
 
 	assert.Equal(t, 2, closer.called)
->>>>>>> ed6111a4
 }