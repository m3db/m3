--- conflicted
+++ resolved
@@ -219,15 +219,10 @@
 	ctx m3db.Context,
 	id string,
 	start, end time.Time,
-<<<<<<< HEAD
 ) ([][]m3db.SegmentReader, error) {
 	d.RLock()
-	if d.bs != bootstrapped {
+	if !d.bsm.IsBootstrapped() {
 		d.RUnlock()
-=======
-) (m3db.ReaderSliceReader, error) {
-	if !d.bsm.IsBootstrapped() {
->>>>>>> ce94736c
 		return nil, errDatabaseNotBootstrapped
 	}
 	d.RLock()
