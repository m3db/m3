--- conflicted
+++ resolved
@@ -25,7 +25,7 @@
 	"sync"
 	"time"
 
-	"github.com/m3db/m3db/storage/block"
+	"github.com/m3db/m3db/clock"
 	"github.com/m3db/m3x/errors"
 	"github.com/m3db/m3x/log"
 )
@@ -70,6 +70,7 @@
 	database       database                  // storage database
 	opts           Options                   // storage options
 	log            xlog.Logger               // logger
+	nowFn          clock.NowFn               // now fn
 	newBootstrapFn NewBootstrapFn            // function to create a new bootstrap process
 	state          bootstrapState            // bootstrap state
 	fsm            databaseFileSystemManager // file system manager
@@ -81,6 +82,7 @@
 		database:       database,
 		opts:           opts,
 		log:            opts.GetInstrumentOptions().GetLogger(),
+		nowFn:          opts.GetClockOptions().GetNowFn(),
 		newBootstrapFn: opts.GetNewBootstrapFn(),
 		fsm:            fsm,
 	}
@@ -103,7 +105,8 @@
 
 // NB(xichen): Bootstrap must be called after the server starts accepting writes.
 func (bsm *bootstrapManager) Bootstrap() error {
-	writeStart := bsm.opts.GetClockOptions().GetNowFn()()
+	writeStart := bsm.nowFn()
+	cutover := bsm.cutoverTime(writeStart)
 
 	bsm.Lock()
 	if bsm.state == bootstrapped {
@@ -120,50 +123,18 @@
 	// NB(xichen): each bootstrapper should be responsible for choosing the most
 	// efficient way of bootstrapping database shards, be it sequential or parallel.
 	multiErr := xerrors.NewMultiError()
-<<<<<<< HEAD
 
-	shards := bsm.database.getOwnedShards()
-	shardIDs := make([]uint32, len(shards))
-	for i, shard := range shards {
-		shardIDs[i] = shard.ID()
-	}
-
-	bs := bsm.newBootstrapFn()
-	result, err := bs.Run(writeStart, shardIDs)
-	if err != nil {
-		bsm.log.Errorf("bootstrap aborted due to error: %v", err)
-=======
-	cutover := bsm.cutoverTime(writeStart)
-	namespaces := bsm.database.getOwnedNamespaces()
-	bs := bsm.newBootstrapFn()
-	for _, namespace := range namespaces {
-		err := namespace.Bootstrap(bs, writeStart, cutover)
->>>>>>> cec50c23
-		multiErr = multiErr.Add(err)
-	} else {
-		cutover := bsm.cutoverTime(writeStart)
-		results := result.ShardResults()
-		for _, shard := range shards {
-			var bootstrappedSeries map[string]block.DatabaseSeriesBlocks
-			if result, ok := results[shard.ID()]; ok {
-				bootstrappedSeries = result.AllSeries()
-			}
-
-			err := shard.Bootstrap(bootstrappedSeries, writeStart, cutover)
+	for _, namespace := range bsm.database.getOwnedNamespaces() {
+		bs := bsm.newBootstrapFn()
+		if err := namespace.Bootstrap(bs, writeStart, cutover); err != nil {
 			multiErr = multiErr.Add(err)
-		}
-
-		if len(result.Unfulfilled()) > 0 {
-			str := result.Unfulfilled().SummaryString()
-			bsm.log.Errorf("bootstrap finished with unfulfilled time ranges: %s", str)
 		}
 	}
 
 	// At this point we have bootstrapped everything between now - retentionPeriod
 	// and now, so we should run the filesystem manager to clean up files and flush
 	// all the data we bootstrapped.
-	now := bsm.opts.GetClockOptions().GetNowFn()()
-	bsm.fsm.Run(now, false)
+	bsm.fsm.Run(bsm.nowFn(), false)
 
 	bsm.Lock()
 	bsm.state = bootstrapped
