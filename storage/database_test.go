--- conflicted
+++ resolved
@@ -77,30 +77,7 @@
 						SetRetentionOptions(defaultTestCommitlogRetentionOpts))
 )
 
-<<<<<<< HEAD
 type nsMapCh chan namespace.Map
-=======
-func newMockDatabase() *mockDatabase { return &mockDatabase{opts: testDatabaseOptions()} }
-
-func (d *mockDatabase) Options() Options                          { return d.opts }
-func (d *mockDatabase) AssignShardSet(shardSet sharding.ShardSet) {}
-func (d *mockDatabase) Namespaces() []Namespace                   { return nil }
-func (d *mockDatabase) Open() error                               { return nil }
-func (d *mockDatabase) Close() error                              { return nil }
-func (d *mockDatabase) Bootstrap() error                          { return nil }
-func (d *mockDatabase) IsBootstrapped() bool                      { return d.bs == bootstrapped }
-func (d *mockDatabase) IsOverloaded() bool                        { return false }
-func (d *mockDatabase) Repair() error                             { return nil }
-func (d *mockDatabase) Truncate(namespace ts.ID) (int64, error)   { return 0, nil }
-
-func (d *mockDatabase) getOwnedNamespaces() []databaseNamespace {
-	namespaces := make([]databaseNamespace, 0, len(d.namespaces))
-	for _, n := range d.namespaces {
-		namespaces = append(namespaces, n)
-	}
-	return namespaces
-}
->>>>>>> ed6111a4
 
 type mockNsInitializer struct {
 	registry *namespace.MockRegistry
@@ -419,20 +396,13 @@
 	ctrl := gomock.NewController(t)
 	defer ctrl.Finish()
 
-<<<<<<< HEAD
-	d, mapCh := newTestDatabase(t, ctrl, bootstrapped)
-	defer func() {
-		close(mapCh)
-	}()
-
-	var ns []*MockdatabaseNamespace
-	ns = append(ns, dbAddNewMockNamespace(ctrl, d, "testns1"))
-	ns = append(ns, dbAddNewMockNamespace(ctrl, d, "testns2"))
-=======
-	d := newTestDatabase(t, bootstrapped)
+	d, mapCh := newTestDatabase(t, ctrl, bootstrapped)
+	defer func() {
+		close(mapCh)
+	}()
+
 	dbAddNewMockNamespace(ctrl, d, "testns1")
 	dbAddNewMockNamespace(ctrl, d, "testns2")
->>>>>>> ed6111a4
 
 	result := d.Namespaces()
 	require.Equal(t, 2, len(result))
