--- conflicted
+++ resolved
@@ -51,16 +51,11 @@
 	}
 }
 
-// initTimeRanges initializes the target time ranges.
+// targetRanges calculates the the target time ranges.
 // NB(xichen): bootstrapping is now a two-step process: we bootstrap the data between
 // [writeStart - retentionPeriod, writeStart - bufferPast) in the first step, and the
 // data between [writeStart - bufferPast, writeStart + bufferFuture) in the second step.
-// The reason why this is necessary is because writers can write data in the past or in
-// the future, and as a result, future writes between [writeStart - bufferFuture, writeStart)
-// are lost, which means the data buffered between [writeStart, writeStart + bufferFuture)
-// cannot be trusted and therefore need to be bootstrapped as well, which means in the worst
-// case we need to wait till writeStart + bufferPast + bufferFuture before bootstrap can complete.
-func (b *bootstrapProcess) initTimeRanges(writeStart time.Time) xtime.Ranges {
+func (b *bootstrapProcess) targetRanges(writeStart time.Time) xtime.Ranges {
 	start := writeStart.Add(-b.opts.GetRetentionOptions().GetRetentionPeriod())
 	midPoint := writeStart.Add(-b.opts.GetRetentionOptions().GetBufferPast())
 	end := writeStart.Add(b.opts.GetRetentionOptions().GetBufferFuture())
@@ -70,12 +65,18 @@
 		AddRange(xtime.Range{Start: midPoint, End: end})
 }
 
-// bootstrap returns the bootstrapped results for a given shard time ranges.
-<<<<<<< HEAD
-func (b *bootstrapProcess) bootstrap(timeRanges xtime.Ranges, shards []uint32) (Result, error) {
+// Run initiates the bootstrap process, where writeStart is when we start
+// accepting incoming writes.
+func (b *bootstrapProcess) Run(
+	writeStart time.Time,
+	namespace string,
+	shards []uint32,
+) (Result, error) {
+	// Initialize the target ranges we'd like to bootstrap
+	targetRanges := b.targetRanges(writeStart)
+
 	result := NewResult()
-
-	it := timeRanges.Iter()
+	it := targetRanges.Iter()
 	for it.Next() {
 		shardsTimeRanges := make(ShardTimeRanges, len(shards))
 
@@ -84,19 +85,6 @@
 		r := xtime.NewRanges().AddRange(window)
 		for _, s := range shards {
 			shardsTimeRanges[s] = r
-=======
-func (b *bootstrapProcess) bootstrap(
-	namespace string,
-	shard uint32,
-	timeRanges xtime.Ranges,
-) (ShardResult, error) {
-	results := NewShardResult(b.opts)
-	for i := 0; i < b.opts.GetMaxRetries(); i++ {
-		res, unfulfilled := b.bootstrapper.Bootstrap(namespace, shard, timeRanges)
-		results.AddResult(res)
-		if xtime.IsEmpty(unfulfilled) {
-			return results, nil
->>>>>>> cec50c23
 		}
 
 		b.log.WithFields(
@@ -106,7 +94,7 @@
 			xlog.NewLogField("length", window.End.Sub(window.Start).String()),
 		).Infof("bootstrapping shards for range")
 
-		res, err := b.bootstrapper.Bootstrap(shardsTimeRanges)
+		res, err := b.bootstrapper.Bootstrap(namespace, shardsTimeRanges)
 		if err != nil {
 			return nil, err
 		}
@@ -114,26 +102,4 @@
 	}
 
 	return result, nil
-}
-
-// Run initiates the bootstrap process, where writeStart is when we start
-// accepting incoming writes.
-<<<<<<< HEAD
-func (b *bootstrapProcess) Run(writeStart time.Time, shards []uint32) (Result, error) {
-=======
-func (b *bootstrapProcess) Run(
-	writeStart time.Time,
-	namespace string,
-	shard uint32,
-) (ShardResult, error) {
->>>>>>> cec50c23
-
-	// Initialize the target range we'd like to bootstrap
-	unfulfilledRanges := b.initTimeRanges(writeStart)
-
-<<<<<<< HEAD
-	return b.bootstrap(unfulfilledRanges, shards)
-=======
-	return b.bootstrap(namespace, shard, unfulfilledRanges)
->>>>>>> cec50c23
 }