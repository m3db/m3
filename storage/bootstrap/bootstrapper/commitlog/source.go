// Copyright (c) 2016 Uber Technologies, Inc.
//
// Permission is hereby granted, free of charge, to any person obtaining a copy
// of this software and associated documentation files (the "Software"), to deal
// in the Software without restriction, including without limitation the rights
// to use, copy, modify, merge, publish, distribute, sublicense, and/or sell
// copies of the Software, and to permit persons to whom the Software is
// furnished to do so, subject to the following conditions:
//
// The above copyright notice and this permission notice shall be included in
// all copies or substantial portions of the Software.
//
// THE SOFTWARE IS PROVIDED "AS IS", WITHOUT WARRANTY OF ANY KIND, EXPRESS OR
// IMPLIED, INCLUDING BUT NOT LIMITED TO THE WARRANTIES OF MERCHANTABILITY,
// FITNESS FOR A PARTICULAR PURPOSE AND NONINFRINGEMENT. IN NO EVENT SHALL THE
// AUTHORS OR COPYRIGHT HOLDERS BE LIABLE FOR ANY CLAIM, DAMAGES OR OTHER
// LIABILITY, WHETHER IN AN ACTION OF CONTRACT, TORT OR OTHERWISE, ARISING FROM,
// OUT OF OR IN CONNECTION WITH THE SOFTWARE OR THE USE OR OTHER DEALINGS IN
// THE SOFTWARE.

package commitlog

import (
	"fmt"
	"sync"
	"time"

	"github.com/m3db/m3db/encoding"
	"github.com/m3db/m3db/persist/fs"
	"github.com/m3db/m3db/persist/fs/commitlog"
	"github.com/m3db/m3db/storage/block"
	"github.com/m3db/m3db/storage/bootstrap"
	"github.com/m3db/m3db/storage/bootstrap/result"
	"github.com/m3db/m3db/storage/namespace"
	"github.com/m3db/m3db/ts"
	"github.com/m3db/m3db/x/xio"
	"github.com/m3db/m3x/ident"
	xlog "github.com/m3db/m3x/log"
	xsync "github.com/m3db/m3x/sync"
	xtime "github.com/m3db/m3x/time"
)

const encoderChanBufSize = 1000

type newIteratorFn func(opts commitlog.IteratorOpts) (commitlog.Iterator, error)

type commitLogSource struct {
	opts          Options
	inspection    fs.Inspection
	log           xlog.Logger
	newIteratorFn newIteratorFn
}

type encoder struct {
	lastWriteAt time.Time
	enc         encoding.Encoder
}

func newCommitLogSource(opts Options, inspection fs.Inspection) bootstrap.Source {
	return &commitLogSource{
		opts:          opts,
		inspection:    inspection,
		log:           opts.ResultOptions().InstrumentOptions().Logger(),
		newIteratorFn: commitlog.NewIterator,
	}
}

func (s *commitLogSource) Can(strategy bootstrap.Strategy) bool {
	switch strategy {
	case bootstrap.BootstrapSequential:
		return true
	}
	return false
}

func (s *commitLogSource) AvailableData(
	ns namespace.Metadata,
	shardsTimeRanges result.ShardTimeRanges,
) result.ShardTimeRanges {
	// Commit log bootstrapper is a last ditch effort, so fulfill all
	// time ranges requested even if not enough data, just to succeed
	// the bootstrap
	return shardsTimeRanges
}

func (s *commitLogSource) ReadData(
	ns namespace.Metadata,
	shardsTimeRanges result.ShardTimeRanges,
	_ bootstrap.RunOptions,
) (result.DataBootstrapResult, error) {
	if shardsTimeRanges.IsEmpty() {
		return result.NewDataBootstrapResult(), nil
	}

	readCommitLogPredicate := newReadCommitLogPredicate(
		ns, shardsTimeRanges, s.opts, s.inspection)
	readSeriesPredicate := newReadSeriesPredicate(ns)
	iterOpts := commitlog.IteratorOpts{
		CommitLogOptions:      s.opts.CommitLogOptions(),
		FileFilterPredicate:   readCommitLogPredicate,
		SeriesFilterPredicate: readSeriesPredicate,
	}
	iter, err := s.newIteratorFn(iterOpts)
	if err != nil {
		return nil, fmt.Errorf("unable to create commit log iterator: %v", err)
	}

	defer iter.Close()

	var (
		// +1 so we can use the shard number as an index throughout without constantly
		// remembering to subtract 1 to convert to zero-based indexing
		numShards   = s.findHighestShard(shardsTimeRanges) + 1
		numConc     = s.opts.EncodingConcurrency()
		bopts       = s.opts.ResultOptions()
		blopts      = bopts.DatabaseBlockOptions()
		blockSize   = ns.Options().RetentionOptions().BlockSize()
		encoderPool = bopts.DatabaseBlockOptions().EncoderPool()
		workerErrs  = make([]int, numConc)
	)

	unmerged := make([]encodersAndRanges, numShards)
	for shard := range shardsTimeRanges {
		unmerged[shard] = encodersAndRanges{
			encodersBySeries: make(map[uint64]encodersByTime),
			ranges:           shardsTimeRanges[shard],
		}
	}

	encoderChans := make([]chan encoderArg, numConc)
	for i := 0; i < numConc; i++ {
		encoderChans[i] = make(chan encoderArg, encoderChanBufSize)
	}

	// Spin up numConc background go-routines to handle M3TSZ encoding. This must
	// happen before we start reading to prevent infinitely blocking writes to
	// the encoderChans.
	wg := &sync.WaitGroup{}
	for workerNum, encoderChan := range encoderChans {
		wg.Add(1)
		go s.startM3TSZEncodingWorker(
			workerNum,
			encoderChan,
			unmerged,
			encoderPool,
			workerErrs,
			blopts,
			wg,
		)
	}

	for iter.Next() {
		series, dp, unit, annotation := iter.Current()
		if !s.shouldEncodeSeries(unmerged, blockSize, series, dp) {
			continue
		}

		// Distribute work such that each encoder goroutine is responsible for
		// approximately numShards / numConc shards. This also means that all
		// datapoints for a given shard/series will be processed in a serialized
		// manner.
		// We choose to distribute work by shard instead of series.UniqueIndex
		// because it means that all accesses to the unmerged slice don't need
		// to be synchronized because each index belongs to a single shard so it
		// will only be accessed serially from a single worker routine.
		encoderChans[series.Shard%uint32(numConc)] <- encoderArg{
			series:     series,
			dp:         dp,
			unit:       unit,
			annotation: annotation,
			blockStart: dp.Timestamp.Truncate(blockSize),
		}
	}

	for _, encoderChan := range encoderChans {
		close(encoderChan)
	}

	// Block until all data has been read and encoded by the worker goroutines
	wg.Wait()
	s.logEncodingOutcome(workerErrs, iter)

	return s.mergeShards(int(numShards), bopts, blockSize, blopts, encoderPool, unmerged), nil
}

func (s *commitLogSource) startM3TSZEncodingWorker(
	workerNum int,
	ec <-chan encoderArg,
	unmerged []encodersAndRanges,
	encoderPool encoding.EncoderPool,
	workerErrs []int,
	blopts block.Options,
	wg *sync.WaitGroup,
) {
	for arg := range ec {
		var (
			series     = arg.series
			dp         = arg.dp
			unit       = arg.unit
			annotation = arg.annotation
			blockStart = arg.blockStart
		)

		unmergedShard := unmerged[series.Shard].encodersBySeries
		unmergedSeries, ok := unmergedShard[series.UniqueIndex]
		if !ok {
			unmergedSeries = encodersByTime{
				id:       series.ID,
				tags:     series.Tags,
				encoders: make(map[xtime.UnixNano]encoders)}
			unmergedShard[series.UniqueIndex] = unmergedSeries
		}

		var (
			err            error
			blockStartNano = xtime.ToUnixNano(blockStart)
			unmergedBlock  = unmergedSeries.encoders[blockStartNano]
			wroteExisting  = false
		)
		for i := range unmergedBlock {
			if unmergedBlock[i].lastWriteAt.Before(dp.Timestamp) {
				unmergedBlock[i].lastWriteAt = dp.Timestamp
				err = unmergedBlock[i].enc.Encode(dp, unit, annotation)
				wroteExisting = true
				break
			}
		}
		if !wroteExisting {
			enc := encoderPool.Get()
			enc.Reset(blockStart, blopts.DatabaseBlockAllocSize())

			err = enc.Encode(dp, unit, annotation)
			if err == nil {
				unmergedBlock = append(unmergedBlock, encoder{
					lastWriteAt: dp.Timestamp,
					enc:         enc,
				})
				unmergedSeries.encoders[blockStartNano] = unmergedBlock
			}
		}
		if err != nil {
			workerErrs[workerNum]++
		}
	}
	wg.Done()
}

func (s *commitLogSource) shouldEncodeSeries(
	unmerged []encodersAndRanges,
	blockSize time.Duration,
	series commitlog.Series,
	dp ts.Datapoint,
) bool {
	// Check if the shard number is higher the amount of space we pre-allocated.
	// If it is, then it's not one of the shards we're trying to bootstrap
	if series.Shard > uint32(len(unmerged)-1) {
		return false
	}

	// Check if the shard is one of the shards we're trying to bootstrap
	ranges := unmerged[series.Shard].ranges
	if ranges.IsEmpty() {
		// Did not allocate map for this shard so not expecting data for it
		return false
	}

	// Check if the block corresponds to the time-range that we're trying to bootstrap
	blockStart := dp.Timestamp.Truncate(blockSize)
	blockEnd := blockStart.Add(blockSize)
	blockRange := xtime.Range{
		Start: blockStart,
		End:   blockEnd,
	}

	return ranges.Overlaps(blockRange)
}

func (s *commitLogSource) mergeShards(
	numShards int,
	bopts result.Options,
	blockSize time.Duration,
	blopts block.Options,
	encoderPool encoding.EncoderPool,
	unmerged []encodersAndRanges,
) result.DataBootstrapResult {
	var (
		shardErrs               = make([]int, numShards)
		shardEmptyErrs          = make([]int, numShards)
		bootstrapResult         = result.NewDataBootstrapResult()
		blocksPool              = bopts.DatabaseBlockOptions().DatabaseBlockPool()
		multiReaderIteratorPool = blopts.MultiReaderIteratorPool()
		// Controls how many shards can be merged in parallel
		workerPool          = xsync.NewWorkerPool(s.opts.MergeShardsConcurrency())
		bootstrapResultLock sync.Mutex
		wg                  sync.WaitGroup
	)

	workerPool.Init()

	for shard, unmergedShard := range unmerged {
		if unmergedShard.encodersBySeries == nil {
			continue
		}
		wg.Add(1)
		shard, unmergedShard := shard, unmergedShard
		mergeShardFunc := func() {
			var shardResult result.ShardResult
			shardResult, shardEmptyErrs[shard], shardErrs[shard] = s.mergeShard(
<<<<<<< HEAD
				unmergedShard, blocksPool, multiReaderIteratorPool, encoderPool, blockSize, blopts)
=======
				shard, unmergedShard, blocksPool, multiReaderIteratorPool, encoderPool, blopts)
>>>>>>> fb71fe93
			if shardResult != nil && shardResult.NumSeries() > 0 {
				// Prevent race conditions while updating bootstrapResult from multiple go-routines
				bootstrapResultLock.Lock()
				// Shard is a slice index so conversion to uint32 is safe
				bootstrapResult.Add(uint32(shard), shardResult, xtime.Ranges{})
				bootstrapResultLock.Unlock()
			}
			wg.Done()
		}
		workerPool.Go(mergeShardFunc)
	}

	// Wait for all merge goroutines to complete
	wg.Wait()
	s.logMergeShardsOutcome(shardErrs, shardEmptyErrs)
	return bootstrapResult
}

func (s *commitLogSource) mergeShard(
	shard int,
	unmergedShard encodersAndRanges,
	blocksPool block.DatabaseBlockPool,
	multiReaderIteratorPool encoding.MultiReaderIteratorPool,
	encoderPool encoding.EncoderPool,
	blockSize time.Duration,
	blopts block.Options,
) (result.ShardResult, int, int) {
	var shardResult result.ShardResult
	var numShardEmptyErrs int
	var numErrs int

	for _, unmergedBlocks := range unmergedShard.encodersBySeries {
		seriesBlocks, numSeriesEmptyErrs, numSeriesErrs := s.mergeSeries(
			unmergedBlocks,
			blocksPool,
			multiReaderIteratorPool,
			encoderPool,
			blockSize,
			blopts,
		)

		if seriesBlocks != nil && seriesBlocks.Len() > 0 {
			if shardResult == nil {
				shardResult = result.NewShardResult(len(unmergedShard.encodersBySeries), s.opts.ResultOptions())
			}
			shardResult.AddSeries(unmergedBlocks.id, unmergedBlocks.tags, seriesBlocks)
		}

		numShardEmptyErrs += numSeriesEmptyErrs
		numErrs += numSeriesErrs
	}
	return shardResult, numShardEmptyErrs, numErrs
}

func (s *commitLogSource) mergeSeries(
	unmergedBlocks encodersByTime,
	blocksPool block.DatabaseBlockPool,
	multiReaderIteratorPool encoding.MultiReaderIteratorPool,
	encoderPool encoding.EncoderPool,
	blockSize time.Duration,
	blopts block.Options,
) (block.DatabaseSeriesBlocks, int, int) {
	var seriesBlocks block.DatabaseSeriesBlocks
	var numEmptyErrs int
	var numErrs int

	for startNano, encoders := range unmergedBlocks.encoders {
		start := startNano.ToTime()

		if len(encoders) == 0 {
			numEmptyErrs++
			continue
		}

		if len(encoders) == 1 {
			pooledBlock := blocksPool.Get()
			pooledBlock.Reset(start, blockSize, encoders[0].enc.Discard())
			if seriesBlocks == nil {
				seriesBlocks = block.NewDatabaseSeriesBlocks(len(unmergedBlocks.encoders))
			}
			seriesBlocks.AddBlock(pooledBlock)
			continue
		}

		// Convert encoders to readers so we can use iteration helpers
		readers := encoders.newReaders()
		iter := multiReaderIteratorPool.Get()
		iter.Reset(readers, time.Time{}, 0)

		var err error
		enc := encoderPool.Get()
		enc.Reset(start, blopts.DatabaseBlockAllocSize())
		for iter.Next() {
			dp, unit, annotation := iter.Current()
			encodeErr := enc.Encode(dp, unit, annotation)
			if encodeErr != nil {
				err = encodeErr
				numErrs++
				break
			}
		}

		if iterErr := iter.Err(); iterErr != nil {
			if err == nil {
				err = iter.Err()
			}
			numErrs++
		}

		// Automatically returns iter to the pool
		iter.Close()
		encoders.close()
		readers.close()

		if err != nil {
			continue
		}

		pooledBlock := blocksPool.Get()
		pooledBlock.Reset(start, blockSize, enc.Discard())
		if seriesBlocks == nil {
			seriesBlocks = block.NewDatabaseSeriesBlocks(len(unmergedBlocks.encoders))
		}
		seriesBlocks.AddBlock(pooledBlock)
	}
	return seriesBlocks, numEmptyErrs, numErrs
}

func (s *commitLogSource) findHighestShard(shardsTimeRanges result.ShardTimeRanges) uint32 {
	var max uint32
	for shard := range shardsTimeRanges {
		if shard > max {
			max = shard
		}
	}
	return max
}

func (s *commitLogSource) logEncodingOutcome(workerErrs []int, iter commitlog.Iterator) {
	errSum := 0
	for _, numErrs := range workerErrs {
		errSum += numErrs
	}
	if errSum > 0 {
		s.log.Errorf("error bootstrapping from commit log: %d block encode errors", errSum)
	}
	if err := iter.Err(); err != nil {
		s.log.Errorf("error reading commit log: %v", err)
	}
}

func (s *commitLogSource) logMergeShardsOutcome(shardErrs []int, shardEmptyErrs []int) {
	errSum := 0
	for _, numErrs := range shardErrs {
		errSum += numErrs
	}
	if errSum > 0 {
		s.log.Errorf("error bootstrapping from commit log: %d merge out of order errors", errSum)
	}

	emptyErrSum := 0
	for _, numEmptyErr := range shardEmptyErrs {
		emptyErrSum += numEmptyErr
	}
	if emptyErrSum > 0 {
		s.log.Errorf("error bootstrapping from commit log: %d empty unmerged blocks errors", emptyErrSum)
	}
}

func (s *commitLogSource) AvailableIndex(
	ns namespace.Metadata,
	shardsTimeRanges result.ShardTimeRanges,
) result.ShardTimeRanges {
	// Commit log bootstrapper is a last ditch effort, so fulfill all
	// time ranges requested even if not enough data, just to succeed
	// the bootstrap
	return shardsTimeRanges
}

func (s *commitLogSource) ReadIndex(
	ns namespace.Metadata,
	shardsTimeRanges result.ShardTimeRanges,
	opts bootstrap.RunOptions,
) (result.IndexBootstrapResult, error) {
	// FOLLOWUP(r): implement the commit log source returning
	// not indexed series metadata for the time range required.
	// Try to cache some data on the commit log source itself
	// from work done in ReadData(...) to help avoid rereading as
	// much as possible.
	// Also: it's now possible to cache the metadata and data
	// for all namespaces in the first call to ReadData(...) since
	// the source is used across all namespaces and then discarded after.
	return result.NewIndexBootstrapResult(), nil
}

func newReadCommitLogPredicate(
	ns namespace.Metadata,
	shardsTimeRanges result.ShardTimeRanges,
	opts Options,
	inspection fs.Inspection,
) commitlog.FileFilterPredicate {
	// Minimum and maximum times for which we want to bootstrap
	shardMin, shardMax := shardsTimeRanges.MinMax()
	shardRange := xtime.Range{
		Start: shardMin,
		End:   shardMax,
	}

	// How far into the past or future a commitlog might contain a write for a
	// previous or future block
	bufferPast := ns.Options().RetentionOptions().BufferPast()
	bufferFuture := ns.Options().RetentionOptions().BufferFuture()

	// commitlogFilesPresentBeforeStart is a set of all the commitlog files that were
	// on disk before the node started.
	commitlogFilesPresentBeforeStart := inspection.CommitLogFilesSet()

	return func(name string, entryTime time.Time, entryDuration time.Duration) bool {
		_, ok := commitlogFilesPresentBeforeStart[name]
		if !ok {
			// If the file wasn't on disk before the node started then it only contains
			// writes that are already in memory (and in-fact the file may be actively
			// being written to.)
			return false
		}

		// If there is any amount of overlap between the commitlog range and the
		// shardRange then we need to read the commitlog file
		return xtime.Range{
			Start: entryTime.Add(-bufferPast),
			End:   entryTime.Add(entryDuration).Add(bufferFuture),
		}.Overlaps(shardRange)
	}
}

func newReadSeriesPredicate(ns namespace.Metadata) commitlog.SeriesFilterPredicate {
	nsID := ns.ID()
	return func(id ident.ID, namespace ident.ID) bool {
		return nsID.Equal(namespace)
	}
}

type encodersAndRanges struct {
	encodersBySeries map[uint64]encodersByTime
	ranges           xtime.Ranges
}

type encodersByTime struct {
	id   ident.ID
	tags ident.Tags
	// int64 instead of time.Time because there is an optimized map access pattern
	// for i64's
	encoders map[xtime.UnixNano]encoders
}

// encoderArg contains all the information a worker go-routine needs to encode
// a data point as M3TSZ
type encoderArg struct {
	series     commitlog.Series
	dp         ts.Datapoint
	unit       xtime.Unit
	annotation ts.Annotation
	blockStart time.Time
}

type encoders []encoder

type ioReaders []xio.SegmentReader

func (e encoders) newReaders() ioReaders {
	readers := make(ioReaders, len(e))
	for i := range e {
		readers[i] = e[i].enc.Stream()
	}
	return readers
}

func (e encoders) close() {
	for i := range e {
		e[i].enc.Close()
	}
}

func (ir ioReaders) close() {
	for _, r := range ir {
		r.(xio.SegmentReader).Finalize()
	}
}<|MERGE_RESOLUTION|>--- conflicted
+++ resolved
@@ -306,11 +306,8 @@
 		mergeShardFunc := func() {
 			var shardResult result.ShardResult
 			shardResult, shardEmptyErrs[shard], shardErrs[shard] = s.mergeShard(
-<<<<<<< HEAD
-				unmergedShard, blocksPool, multiReaderIteratorPool, encoderPool, blockSize, blopts)
-=======
-				shard, unmergedShard, blocksPool, multiReaderIteratorPool, encoderPool, blopts)
->>>>>>> fb71fe93
+				shard, unmergedShard, blocksPool, multiReaderIteratorPool, encoderPool, blockSize, blopts)
+
 			if shardResult != nil && shardResult.NumSeries() > 0 {
 				// Prevent race conditions while updating bootstrapResult from multiple go-routines
 				bootstrapResultLock.Lock()
