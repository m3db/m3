--- conflicted
+++ resolved
@@ -81,11 +81,8 @@
 	res := result.NewShardResult(0, opts)
 	for _, entry := range entries {
 		block := opts.DatabaseBlockOptions().DatabaseBlockPool().Get()
-<<<<<<< HEAD
+
 		block.Reset(entry.t, time.Hour, ts.Segment{})
-		res.AddBlock(ident.StringID(entry.id), block)
-=======
-		block.Reset(entry.t, ts.Segment{})
 
 		if len(entry.tags)%2 != 0 {
 			panic(fmt.Sprintf("entry tags must be of even length: %v", entry.tags))
@@ -95,7 +92,6 @@
 			tags = append(tags, ident.StringTag(entry.tags[idx], entry.tags[idx+1]))
 		}
 		res.AddBlock(ident.StringID(entry.id), tags, block)
->>>>>>> f1d8d48f
 	}
 	return res
 }
