// Copyright (c) 2016 Uber Technologies, Inc.
//
// Permission is hereby granted, free of charge, to any person obtaining a copy
// of this software and associated documentation files (the "Software"), to deal
// in the Software without restriction, including without limitation the rights
// to use, copy, modify, merge, publish, distribute, sublicense, and/or sell
// copies of the Software, and to permit persons to whom the Software is
// furnished to do so, subject to the following conditions:
//
// The above copyright notice and this permission notice shall be included in
// all copies or substantial portions of the Software.
//
// THE SOFTWARE IS PROVIDED "AS IS", WITHOUT WARRANTY OF ANY KIND, EXPRESS OR
// IMPLIED, INCLUDING BUT NOT LIMITED TO THE WARRANTIES OF MERCHANTABILITY,
// FITNESS FOR A PARTICULAR PURPOSE AND NONINFRINGEMENT. IN NO EVENT SHALL THE
// AUTHORS OR COPYRIGHT HOLDERS BE LIABLE FOR ANY CLAIM, DAMAGES OR OTHER
// LIABILITY, WHETHER IN AN ACTION OF CONTRACT, TORT OR OTHERWISE, ARISING FROM,
// OUT OF OR IN CONNECTION WITH THE SOFTWARE OR THE USE OR OTHER DEALINGS IN
// THE SOFTWARE.

package bootstrapper

import "github.com/m3db/m3db/storage/bootstrap"

const (
	// NoOpNoneBootstrapperName is the name of the noOpNoneBootstrapper
	NoOpNoneBootstrapperName = "noop-none"

	// NoOpAllBootstrapperName is the name of the noOpAllBootstrapper
	NoOpAllBootstrapperName = "noop-all"
)

var (
	defaultNoOpNoneBootstrapper = &noOpNoneBootstrapper{}
	defaultNoOpAllBootstrapper  = &noOpAllBootstrapper{}
)

// noOpNoneBootstrapper is the no-op bootstrapper that doesn't
// know how to bootstrap any time ranges.
type noOpNoneBootstrapper struct{}

// NewNoOpNoneBootstrapper creates a new noOpNoneBootstrapper.
func NewNoOpNoneBootstrapper() bootstrap.Bootstrapper {
	return defaultNoOpNoneBootstrapper
}

<<<<<<< HEAD
func (noop *noOpNoneBootstrapper) Can(strategy bootstrap.Strategy) bool {
	return true
}

func (noop *noOpNoneBootstrapper) Bootstrap(str bootstrap.ShardTimeRanges) (bootstrap.Result, error) {
	return str.ToUnfulfilledResult(), nil
=======
func (noop *noOpNoneBootstrapper) Bootstrap(
	namespace string,
	shard uint32,
	targetRanges xtime.Ranges,
) (bootstrap.ShardResult, xtime.Ranges) {
	return nil, targetRanges
>>>>>>> cec50c23
}

func (noop *noOpNoneBootstrapper) String() string {
	return NoOpNoneBootstrapperName
}

// noOpAllBootstrapper is the no-op bootstrapper that pretends
// it can bootstrap any time ranges.
type noOpAllBootstrapper struct{}

// NewNoOpAllBootstrapper creates a new noOpAllBootstrapper.
func NewNoOpAllBootstrapper() bootstrap.Bootstrapper {
	return defaultNoOpAllBootstrapper
}

<<<<<<< HEAD
func (noop *noOpAllBootstrapper) Can(strategy bootstrap.Strategy) bool {
	return true
}

func (noop *noOpAllBootstrapper) Bootstrap(_ bootstrap.ShardTimeRanges) (bootstrap.Result, error) {
=======
func (noop *noOpAllBootstrapper) Bootstrap(
	namespace string,
	shard uint32,
	targetRanges xtime.Ranges,
) (bootstrap.ShardResult, xtime.Ranges) {
>>>>>>> cec50c23
	return nil, nil
}

func (noop *noOpAllBootstrapper) String() string {
	return NoOpAllBootstrapperName
}<|MERGE_RESOLUTION|>--- conflicted
+++ resolved
@@ -44,21 +44,12 @@
 	return defaultNoOpNoneBootstrapper
 }
 
-<<<<<<< HEAD
 func (noop *noOpNoneBootstrapper) Can(strategy bootstrap.Strategy) bool {
 	return true
 }
 
-func (noop *noOpNoneBootstrapper) Bootstrap(str bootstrap.ShardTimeRanges) (bootstrap.Result, error) {
+func (noop *noOpNoneBootstrapper) Bootstrap(_ string, str bootstrap.ShardTimeRanges) (bootstrap.Result, error) {
 	return str.ToUnfulfilledResult(), nil
-=======
-func (noop *noOpNoneBootstrapper) Bootstrap(
-	namespace string,
-	shard uint32,
-	targetRanges xtime.Ranges,
-) (bootstrap.ShardResult, xtime.Ranges) {
-	return nil, targetRanges
->>>>>>> cec50c23
 }
 
 func (noop *noOpNoneBootstrapper) String() string {
@@ -74,19 +65,11 @@
 	return defaultNoOpAllBootstrapper
 }
 
-<<<<<<< HEAD
 func (noop *noOpAllBootstrapper) Can(strategy bootstrap.Strategy) bool {
 	return true
 }
 
-func (noop *noOpAllBootstrapper) Bootstrap(_ bootstrap.ShardTimeRanges) (bootstrap.Result, error) {
-=======
-func (noop *noOpAllBootstrapper) Bootstrap(
-	namespace string,
-	shard uint32,
-	targetRanges xtime.Ranges,
-) (bootstrap.ShardResult, xtime.Ranges) {
->>>>>>> cec50c23
+func (noop *noOpAllBootstrapper) Bootstrap(_ string, _ bootstrap.ShardTimeRanges) (bootstrap.Result, error) {
 	return nil, nil
 }
 
