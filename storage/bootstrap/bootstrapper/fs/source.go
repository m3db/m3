// Copyright (c) 2016 Uber Technologies, Inc.
//
// Permission is hereby granted, free of charge, to any person obtaining a copy
// of this software and associated documentation files (the "Software"), to deal
// in the Software without restriction, including without limitation the rights
// to use, copy, modify, merge, publish, distribute, sublicense, and/or sell
// copies of the Software, and to permit persons to whom the Software is
// furnished to do so, subject to the following conditions:
//
// The above copyright notice and this permission notice shall be included in
// all copies or substantial portions of the Software.
//
// THE SOFTWARE IS PROVIDED "AS IS", WITHOUT WARRANTY OF ANY KIND, EXPRESS OR
// IMPLIED, INCLUDING BUT NOT LIMITED TO THE WARRANTIES OF MERCHANTABILITY,
// FITNESS FOR A PARTICULAR PURPOSE AND NONINFRINGEMENT. IN NO EVENT SHALL THE
// AUTHORS OR COPYRIGHT HOLDERS BE LIABLE FOR ANY CLAIM, DAMAGES OR OTHER
// LIABILITY, WHETHER IN AN ACTION OF CONTRACT, TORT OR OTHERWISE, ARISING FROM,
// OUT OF OR IN CONNECTION WITH THE SOFTWARE OR THE USE OR OTHER DEALINGS IN
// THE SOFTWARE.

package fs

import (
	"time"

	"github.com/m3db/m3db/persist/fs"
	"github.com/m3db/m3db/storage/bootstrap"
	"github.com/m3db/m3x/log"
	"github.com/m3db/m3x/time"
)

type newFileSetReaderFn func(filePathPrefix string, readerBufferSize int) fs.FileSetReader

type fileSystemSource struct {
	opts             Options
	log              xlog.Logger
	filePathPrefix   string
	readerBufferSize int
	newReaderFn      newFileSetReaderFn
}

func newFileSystemSource(prefix string, opts Options) bootstrap.Source {
	return &fileSystemSource{
		opts:             opts,
		log:              opts.GetBootstrapOptions().GetInstrumentOptions().GetLogger(),
		filePathPrefix:   prefix,
		readerBufferSize: opts.GetFilesystemOptions().GetReaderBufferSize(),
		newReaderFn:      fs.NewReader,
	}
}

<<<<<<< HEAD
func (s *fileSystemSource) Can(strategy bootstrap.Strategy) bool {
	switch strategy {
	case bootstrap.BootstrapParallel, bootstrap.BootstrapSequential:
		return true
	}
	return false
}

func (s *fileSystemSource) Available(shardsTimeRanges bootstrap.ShardTimeRanges) bootstrap.ShardTimeRanges {
	result := make(map[uint32]xtime.Ranges)
	for shard, ranges := range shardsTimeRanges {
		result[shard] = s.shardAvailability(shard, ranges)
	}
	return result
}

func (s *fileSystemSource) shardAvailability(shard uint32, targetRangesForShard xtime.Ranges) xtime.Ranges {
=======
// GetAvailability returns what time ranges are available for a given shard
func (fss *fileSystemSource) GetAvailability(
	namespace string,
	shard uint32,
	targetRangesForShard xtime.Ranges,
) xtime.Ranges {
>>>>>>> cec50c23
	if targetRangesForShard == nil {
		return nil
	}

<<<<<<< HEAD
	entries := fs.ReadInfoFiles(s.filePathPrefix, shard, s.readerBufferSize)
=======
	entries := fs.ReadInfoFiles(fss.filePathPrefix, namespace, shard, fss.readerBufferSize)
>>>>>>> cec50c23
	if len(entries) == 0 {
		return nil
	}

	tr := xtime.NewRanges()
	for i := 0; i < len(entries); i++ {
		info := entries[i]
		t := xtime.FromNanoseconds(info.Start)
		w := time.Duration(info.BlockSize)
		currRange := xtime.Range{Start: t, End: t.Add(w)}
		if targetRangesForShard.Overlaps(currRange) {
			tr = tr.AddRange(currRange)
		}
	}
	return tr
}

<<<<<<< HEAD
func (s *fileSystemSource) Read(shardsTimeRanges bootstrap.ShardTimeRanges) (bootstrap.Result, error) {
	if shardsTimeRanges.IsEmpty() {
		return nil, nil
	}

	result := bootstrap.NewResult()
	for shard, tr := range shardsTimeRanges {
		var files []string
		fs.ForEachInfoFile(s.filePathPrefix, shard, s.readerBufferSize, func(fname string, _ []byte) {
			files = append(files, fname)
		})
		if len(files) == 0 {
			result.Add(shard, nil, tr)
=======
// ReadData returns raw series for a given shard within certain time ranges
func (fss *fileSystemSource) ReadData(namespace string, shard uint32, tr xtime.Ranges) (bootstrap.ShardResult, xtime.Ranges) {
	if xtime.IsEmpty(tr) {
		return nil, tr
	}

	var files []string
	fs.ForEachInfoFile(fss.filePathPrefix, namespace, shard, fss.readerBufferSize, func(fname string, _ []byte) {
		files = append(files, fname)
	})
	if len(files) == 0 {
		return nil, tr
	}

	bopts := fss.opts.GetBootstrapOptions()
	log := bopts.GetInstrumentOptions().GetLogger()
	seriesMap := bootstrap.NewShardResult(bopts)
	r := fss.newReaderFn(fss.filePathPrefix, fss.readerBufferSize)
	for i := 0; i < len(files); i++ {
		t, err := fs.TimeFromFileName(files[i])
		if err != nil {
			log.Errorf("unable to get time from info file name %s: %v", files[i], err)
			continue
		}
		if err := r.Open(namespace, shard, t); err != nil {
			log.Errorf("unable to open info file for shard %d time %v: %v", shard, t, err)
>>>>>>> cec50c23
			continue
		}

		bopts := s.opts.GetBootstrapOptions()
		seriesMap := bootstrap.NewShardResult(bopts)
		r := s.newReaderFn(s.filePathPrefix, s.readerBufferSize)
		for i := 0; i < len(files); i++ {
			t, err := fs.TimeFromFileName(files[i])
			if err != nil {
				s.log.Errorf("unable to get time from info file name %s: %v", files[i], err)
				continue
			}
			if err := r.Open(shard, t); err != nil {
				s.log.Errorf("unable to open info file for shard %d time %v: %v", shard, t, err)
				continue
			}
			timeRange := r.Range()
			if !tr.Overlaps(timeRange) {
				r.Close()
				continue
			}
			hasError := false
			curMap := bootstrap.NewShardResult(bopts)
			for i := 0; i < r.Entries(); i++ {
				id, data, err := r.Read()
				if err != nil {
					s.log.Errorf("error reading data file for shard %d time %v: %v", shard, t, err)
					hasError = true
					break
				}
				encoder := bopts.GetDatabaseBlockOptions().GetEncoderPool().Get()
				encoder.ResetSetData(timeRange.Start, data, false)
				block := bopts.GetDatabaseBlockOptions().GetDatabaseBlockPool().Get()
				block.Reset(timeRange.Start, encoder)
				curMap.AddBlock(id, block)
			}
			if !hasError {
				if err := r.Validate(); err != nil {
					hasError = true
					s.log.Errorf("data validation failed for shard %d time %v: %v", shard, t, err)
				}
			}
			r.Close()

			if !hasError {
				seriesMap.AddResult(curMap)
				tr = tr.RemoveRange(timeRange)
			} else {
				curMap.Close()
			}
		}

		result.Add(shard, seriesMap, tr)
	}

	return result, nil
}<|MERGE_RESOLUTION|>--- conflicted
+++ resolved
@@ -49,7 +49,6 @@
 	}
 }
 
-<<<<<<< HEAD
 func (s *fileSystemSource) Can(strategy bootstrap.Strategy) bool {
 	switch strategy {
 	case bootstrap.BootstrapParallel, bootstrap.BootstrapSequential:
@@ -58,32 +57,27 @@
 	return false
 }
 
-func (s *fileSystemSource) Available(shardsTimeRanges bootstrap.ShardTimeRanges) bootstrap.ShardTimeRanges {
+func (s *fileSystemSource) Available(
+	namespace string,
+	shardsTimeRanges bootstrap.ShardTimeRanges,
+) bootstrap.ShardTimeRanges {
 	result := make(map[uint32]xtime.Ranges)
 	for shard, ranges := range shardsTimeRanges {
-		result[shard] = s.shardAvailability(shard, ranges)
+		result[shard] = s.shardAvailability(namespace, shard, ranges)
 	}
 	return result
 }
 
-func (s *fileSystemSource) shardAvailability(shard uint32, targetRangesForShard xtime.Ranges) xtime.Ranges {
-=======
-// GetAvailability returns what time ranges are available for a given shard
-func (fss *fileSystemSource) GetAvailability(
+func (s *fileSystemSource) shardAvailability(
 	namespace string,
 	shard uint32,
 	targetRangesForShard xtime.Ranges,
 ) xtime.Ranges {
->>>>>>> cec50c23
 	if targetRangesForShard == nil {
 		return nil
 	}
 
-<<<<<<< HEAD
-	entries := fs.ReadInfoFiles(s.filePathPrefix, shard, s.readerBufferSize)
-=======
-	entries := fs.ReadInfoFiles(fss.filePathPrefix, namespace, shard, fss.readerBufferSize)
->>>>>>> cec50c23
+	entries := fs.ReadInfoFiles(s.filePathPrefix, namespace, shard, s.readerBufferSize)
 	if len(entries) == 0 {
 		return nil
 	}
@@ -101,8 +95,10 @@
 	return tr
 }
 
-<<<<<<< HEAD
-func (s *fileSystemSource) Read(shardsTimeRanges bootstrap.ShardTimeRanges) (bootstrap.Result, error) {
+func (s *fileSystemSource) Read(
+	namespace string,
+	shardsTimeRanges bootstrap.ShardTimeRanges,
+) (bootstrap.Result, error) {
 	if shardsTimeRanges.IsEmpty() {
 		return nil, nil
 	}
@@ -110,39 +106,11 @@
 	result := bootstrap.NewResult()
 	for shard, tr := range shardsTimeRanges {
 		var files []string
-		fs.ForEachInfoFile(s.filePathPrefix, shard, s.readerBufferSize, func(fname string, _ []byte) {
+		fs.ForEachInfoFile(s.filePathPrefix, namespace, shard, s.readerBufferSize, func(fname string, _ []byte) {
 			files = append(files, fname)
 		})
 		if len(files) == 0 {
 			result.Add(shard, nil, tr)
-=======
-// ReadData returns raw series for a given shard within certain time ranges
-func (fss *fileSystemSource) ReadData(namespace string, shard uint32, tr xtime.Ranges) (bootstrap.ShardResult, xtime.Ranges) {
-	if xtime.IsEmpty(tr) {
-		return nil, tr
-	}
-
-	var files []string
-	fs.ForEachInfoFile(fss.filePathPrefix, namespace, shard, fss.readerBufferSize, func(fname string, _ []byte) {
-		files = append(files, fname)
-	})
-	if len(files) == 0 {
-		return nil, tr
-	}
-
-	bopts := fss.opts.GetBootstrapOptions()
-	log := bopts.GetInstrumentOptions().GetLogger()
-	seriesMap := bootstrap.NewShardResult(bopts)
-	r := fss.newReaderFn(fss.filePathPrefix, fss.readerBufferSize)
-	for i := 0; i < len(files); i++ {
-		t, err := fs.TimeFromFileName(files[i])
-		if err != nil {
-			log.Errorf("unable to get time from info file name %s: %v", files[i], err)
-			continue
-		}
-		if err := r.Open(namespace, shard, t); err != nil {
-			log.Errorf("unable to open info file for shard %d time %v: %v", shard, t, err)
->>>>>>> cec50c23
 			continue
 		}
 
@@ -155,7 +123,7 @@
 				s.log.Errorf("unable to get time from info file name %s: %v", files[i], err)
 				continue
 			}
-			if err := r.Open(shard, t); err != nil {
+			if err := r.Open(namespace, shard, t); err != nil {
 				s.log.Errorf("unable to open info file for shard %d time %v: %v", shard, t, err)
 				continue
 			}
