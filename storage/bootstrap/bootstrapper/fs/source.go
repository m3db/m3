--- conflicted
+++ resolved
@@ -374,13 +374,9 @@
 		seriesCachePolicy = ropts.SeriesCachePolicy()
 		indexBlockSegment segment.MutableSegment
 	)
-<<<<<<< HEAD
-	shard, tr, readers, err := shardReaders.shard, shardReaders.tr, shardReaders.readers, shardReaders.err
-=======
 
 	sr := shardReaders
 	shard, tr, readers, err := sr.shard, sr.tr, sr.readers, sr.err
->>>>>>> 18cd7038
 	if err != nil {
 		s.handleErrorsAndUnfulfilled(runResult, shard, tr, timesWithErrors)
 		return
@@ -400,17 +396,10 @@
 
 	for _, r := range readers {
 		var (
-<<<<<<< HEAD
-			timeRange  = r.Range()
-			start      = timeRange.Start
-			blockSize  = timeRange.End.Sub(start)
-			hasError   = false
-			numEntries = r.Entries()
-=======
 			timeRange = r.Range()
 			start     = timeRange.Start
+			blockSize = timeRange.End.Sub(start)
 			err       error
->>>>>>> 18cd7038
 		)
 		switch run {
 		case bootstrapDataRunType:
@@ -423,29 +412,15 @@
 			panic(fmt.Errorf("invalid run type: %d", run))
 		}
 
-<<<<<<< HEAD
-			switch seriesCachePolicy {
-			case series.CacheAll:
-				seg := ts.NewSegment(data, nil, ts.FinalizeHead)
-				seriesBlock.Reset(start, blockSize, seg)
-			case series.CacheAllMetadata:
-				metadata := block.RetrievableBlockMetadata{
-					ID:       id,
-					Length:   length,
-					Checksum: checksum,
-				}
-				seriesBlock.ResetRetrievable(start, blockSize, shardRetriever, metadata)
-=======
 		numEntries := r.Entries()
 		for i := 0; err == nil && i < numEntries; i++ {
 			switch run {
 			case bootstrapDataRunType:
-				err = s.readNextEntryAndRecordBlock(r, runResult, start, shardResult,
+				err = s.readNextEntryAndRecordBlock(r, runResult, start, blockSize, shardResult,
 					shardRetriever, blockPool, seriesCachePolicy)
 			case bootstrapIndexRunType:
 				// We can just read the entry and index if performing an index run
 				err = s.readNextEntryAndIndex(r, runResult, indexBlockSegment)
->>>>>>> 18cd7038
 			default:
 				// Unreachable unless an internal method calls with a run type casted from int
 				panic(fmt.Errorf("invalid run type: %d", run))
@@ -496,6 +471,7 @@
 	r fs.DataFileSetReader,
 	runResult *runResult,
 	blockStart time.Time,
+	blockSize time.Duration,
 	shardResult result.ShardResult,
 	shardRetriever block.DatabaseShardBlockRetriever,
 	blockPool block.DatabaseBlockPool,
@@ -549,14 +525,14 @@
 	switch seriesCachePolicy {
 	case series.CacheAll:
 		seg := ts.NewSegment(data, nil, ts.FinalizeHead)
-		seriesBlock.Reset(blockStart, seg)
+		seriesBlock.Reset(blockStart, blockSize, seg)
 	case series.CacheAllMetadata:
 		metadata := block.RetrievableBlockMetadata{
 			ID:       id,
 			Length:   length,
 			Checksum: checksum,
 		}
-		seriesBlock.ResetRetrievable(blockStart, shardRetriever, metadata)
+		seriesBlock.ResetRetrievable(blockStart, blockSize, shardRetriever, metadata)
 	default:
 		return fmt.Errorf("invalid series cache policy: %s", seriesCachePolicy.String())
 	}
