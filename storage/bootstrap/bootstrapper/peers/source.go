// Copyright (c) 2016 Uber Technologies, Inc.
//
// Permission is hereby granted, free of charge, to any person obtaining a copy
// of this software and associated documentation files (the "Software"), to deal
// in the Software without restriction, including without limitation the rights
// to use, copy, modify, merge, publish, distribute, sublicense, and/or sell
// copies of the Software, and to permit persons to whom the Software is
// furnished to do so, subject to the following conditions:
//
// The above copyright notice and this permission notice shall be included in
// all copies or substantial portions of the Software.
//
// THE SOFTWARE IS PROVIDED "AS IS", WITHOUT WARRANTY OF ANY KIND, EXPRESS OR
// IMPLIED, INCLUDING BUT NOT LIMITED TO THE WARRANTIES OF MERCHANTABILITY,
// FITNESS FOR A PARTICULAR PURPOSE AND NONINFRINGEMENT. IN NO EVENT SHALL THE
// AUTHORS OR COPYRIGHT HOLDERS BE LIABLE FOR ANY CLAIM, DAMAGES OR OTHER
// LIABILITY, WHETHER IN AN ACTION OF CONTRACT, TORT OR OTHERWISE, ARISING FROM,
// OUT OF OR IN CONNECTION WITH THE SOFTWARE OR THE USE OR OTHER DEALINGS IN
// THE SOFTWARE.

package peers

import (
	"time"

	"github.com/m3db/m3db/clock"
	"github.com/m3db/m3db/storage/bootstrap"
	"github.com/m3db/m3x/log"
	"github.com/m3db/m3x/time"
)

type peersSource struct {
	opts    Options
	log     xlog.Logger
	nowFn   clock.NowFn
	sleepFn func(t time.Duration)
}

func newPeersSource(opts Options) bootstrap.Source {
	return &peersSource{
		opts:    opts,
		log:     opts.GetBootstrapOptions().GetInstrumentOptions().GetLogger(),
		nowFn:   opts.GetBootstrapOptions().GetClockOptions().GetNowFn(),
		sleepFn: time.Sleep,
	}
}

func (s *peersSource) Can(strategy bootstrap.Strategy) bool {
	switch strategy {
	case bootstrap.BootstrapParallel, bootstrap.BootstrapSequential:
		return true
	}
	return false
}

<<<<<<< HEAD
func (s *peersSource) Available(shardsTimeRanges bootstrap.ShardTimeRanges) bootstrap.ShardTimeRanges {
	// Peers should be able to fulfill all data
	return shardsTimeRanges
}

func (s *peersSource) Read(shardsTimeRanges bootstrap.ShardTimeRanges) (bootstrap.Result, error) {
	if shardsTimeRanges.IsEmpty() {
		return nil, nil
	}

	// Wait for data to be available from peers if required
	now := s.nowFn()
	_, max := shardsTimeRanges.MinMax()
	for max.After(now) {
		s.sleepFn(max.Sub(now))
		now = s.nowFn()
	}

	var (
		bopts   = s.opts.GetBootstrapOptions()
		session = s.opts.GetAdminSession()
		result  = bootstrap.NewResult()
	)
	for shard, ranges := range shardsTimeRanges {
		it := ranges.Iter()
		for it.Next() {
			currRange := it.Value()
			start := currRange.Start
			end := currRange.End
			shardResult, err := session.FetchBootstrapBlocksFromPeers(shard, start, end, bopts)
			if err == nil {
				result.Add(shard, shardResult, nil)
			} else {
				result.Add(shard, nil, xtime.NewRanges().AddRange(currRange))
			}
		}
=======
// GetAvailability returns what time ranges are available for a given shard
func (s *peersSource) GetAvailability(
	namespace string,
	shard uint32,
	targetRangesForShard xtime.Ranges,
) xtime.Ranges {
	return targetRangesForShard
}

// ReadData returns raw series for a given shard within certain time ranges
func (s *peersSource) ReadData(
	namespace string,
	shard uint32,
	tr xtime.Ranges,
) (bootstrap.ShardResult, xtime.Ranges) {
	if xtime.IsEmpty(tr) {
		return nil, tr
	}

	bopts := s.opts.GetBootstrapOptions()
	blockSize := bopts.GetRetentionOptions().GetBlockSize()
	session := s.opts.GetAdminSession()
	result, err := session.FetchBootstrapBlocksFromPeers(namespace, shard, time.Time{}, time.Now().Add(blockSize), bopts)
	if err != nil {
		return nil, tr
>>>>>>> cec50c23
	}

	return result, nil
}<|MERGE_RESOLUTION|>--- conflicted
+++ resolved
@@ -53,13 +53,18 @@
 	return false
 }
 
-<<<<<<< HEAD
-func (s *peersSource) Available(shardsTimeRanges bootstrap.ShardTimeRanges) bootstrap.ShardTimeRanges {
+func (s *peersSource) Available(
+	namespace string,
+	shardsTimeRanges bootstrap.ShardTimeRanges,
+) bootstrap.ShardTimeRanges {
 	// Peers should be able to fulfill all data
 	return shardsTimeRanges
 }
 
-func (s *peersSource) Read(shardsTimeRanges bootstrap.ShardTimeRanges) (bootstrap.Result, error) {
+func (s *peersSource) Read(
+	namespace string,
+	shardsTimeRanges bootstrap.ShardTimeRanges,
+) (bootstrap.Result, error) {
 	if shardsTimeRanges.IsEmpty() {
 		return nil, nil
 	}
@@ -83,40 +88,13 @@
 			currRange := it.Value()
 			start := currRange.Start
 			end := currRange.End
-			shardResult, err := session.FetchBootstrapBlocksFromPeers(shard, start, end, bopts)
+			shardResult, err := session.FetchBootstrapBlocksFromPeers(namespace, shard, start, end, bopts)
 			if err == nil {
 				result.Add(shard, shardResult, nil)
 			} else {
 				result.Add(shard, nil, xtime.NewRanges().AddRange(currRange))
 			}
 		}
-=======
-// GetAvailability returns what time ranges are available for a given shard
-func (s *peersSource) GetAvailability(
-	namespace string,
-	shard uint32,
-	targetRangesForShard xtime.Ranges,
-) xtime.Ranges {
-	return targetRangesForShard
-}
-
-// ReadData returns raw series for a given shard within certain time ranges
-func (s *peersSource) ReadData(
-	namespace string,
-	shard uint32,
-	tr xtime.Ranges,
-) (bootstrap.ShardResult, xtime.Ranges) {
-	if xtime.IsEmpty(tr) {
-		return nil, tr
-	}
-
-	bopts := s.opts.GetBootstrapOptions()
-	blockSize := bopts.GetRetentionOptions().GetBlockSize()
-	session := s.opts.GetAdminSession()
-	result, err := session.FetchBootstrapBlocksFromPeers(namespace, shard, time.Time{}, time.Now().Add(blockSize), bopts)
-	if err != nil {
-		return nil, tr
->>>>>>> cec50c23
 	}
 
 	return result, nil
