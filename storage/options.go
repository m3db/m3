// Copyright (c) 2016 Uber Technologies, Inc.
//
// Permission is hereby granted, free of charge, to any person obtaining a copy
// of this software and associated documentation files (the "Software"), to deal
// in the Software without restriction, including without limitation the rights
// to use, copy, modify, merge, publish, distribute, sublicense, and/or sell
// copies of the Software, and to permit persons to whom the Software is
// furnished to do so, subject to the following conditions:
//
// The above copyright notice and this permission notice shall be included in
// all copies or substantial portions of the Software.
//
// THE SOFTWARE IS PROVIDED "AS IS", WITHOUT WARRANTY OF ANY KIND, EXPRESS OR
// IMPLIED, INCLUDING BUT NOT LIMITED TO THE WARRANTIES OF MERCHANTABILITY,
// FITNESS FOR A PARTICULAR PURPOSE AND NONINFRINGEMENT. IN NO EVENT SHALL THE
// AUTHORS OR COPYRIGHT HOLDERS BE LIABLE FOR ANY CLAIM, DAMAGES OR OTHER
// LIABILITY, WHETHER IN AN ACTION OF CONTRACT, TORT OR OTHERWISE, ARISING FROM,
// OUT OF OR IN CONNECTION WITH THE SOFTWARE OR THE USE OR OTHER DEALINGS IN
// THE SOFTWARE.

package storage

import (
	"os"
	"time"

	"github.com/m3db/m3db/encoding/tsz"
	"github.com/m3db/m3db/interfaces/m3db"
	"github.com/m3db/m3db/persist/fs"
	"github.com/m3db/m3db/pool"
	"github.com/m3db/m3db/x/logging"
	"github.com/m3db/m3db/x/metrics"
)

const (
	// defaultBlockSize is the default block size
	defaultBlockSize = 2 * time.Hour

	// defaultBufferFuture is the default buffer future limit
	defaultBufferFuture = 2 * time.Minute

	// defaultBufferPast is the default buffer past limit
	defaultBufferPast = 10 * time.Minute

	// defaultBufferDrain is the default buffer drain
	defaultBufferDrain = 1 * time.Minute

	// defaultRetentionPeriod is how long we keep data in memory by default.
	defaultRetentionPeriod = 2 * 24 * time.Hour

	// defaultBufferBucketAllocSize is the size to allocate for values for each
	// bucket in the buffer, this should match the size of expected encoded values
	// per buffer drain duration
	defaultBufferBucketAllocSize = 256

	// defaultDatabaseBlockAllocSize is the size to allocate for values for each
	// database block, this should match the size of expected encoded values per
	// block size.
	defaultDatabaseBlockAllocSize = 1024

	// defaultMaxFlushRetries is the default number of retries when flush fails.
	defaultMaxFlushRetries = 3
)

var (
	// defaultFilePathPrefix is the default path prefix for local TSDB files.
	defaultFilePathPrefix = os.TempDir()

	// defaultFileSetReaderFn is the default function for creating a TSDB fileset reader.
	defaultFileSetReaderFn = func(filePathPrefix string) m3db.FileSetReader {
		return fs.NewReader(filePathPrefix)
	}

	// defaultFileSetWriterFn is the default function for creating a TSDB fileset writer.
	defaultFileSetWriterFn = func(blockSize time.Duration, filePathPrefix string) m3db.FileSetWriter {
		return fs.NewWriter(blockSize, filePathPrefix, fs.NewWriterOptions())
	}

	timeZero time.Time
)

type dbOptions struct {
	logger                   logging.Logger
	scope                    metrics.Scope
	blockSize                time.Duration
	newEncoderFn             m3db.NewEncoderFn
	newDecoderFn             m3db.NewDecoderFn
	nowFn                    m3db.NowFn
	bufferFuture             time.Duration
	bufferPast               time.Duration
	bufferDrain              time.Duration
	bufferBucketAllocSize    int
	databaseBlockAllocSize   int
	retentionPeriod          time.Duration
	newBootstrapFn           m3db.NewBootstrapFn
	bytesPool                m3db.BytesPool
	contextPool              m3db.ContextPool
	databaseBlockPool        m3db.DatabaseBlockPool
	encoderPool              m3db.EncoderPool
	singleReaderIteratorPool m3db.SingleReaderIteratorPool
	multiReaderIteratorPool  m3db.MultiReaderIteratorPool
	maxFlushRetries          int
	filePathPrefix           string
	newFileSetReaderFn       m3db.NewFileSetReaderFn
	newFileSetWriterFn       m3db.NewFileSetWriterFn
}

// NewDatabaseOptions creates a new set of database options with defaults
// TODO(r): add an "IsValid()" method and ensure buffer future and buffer past are
// less than blocksize and check when opening database
func NewDatabaseOptions() m3db.DatabaseOptions {
	opts := &dbOptions{
		logger:             logging.SimpleLogger,
		scope:              metrics.NoopScope,
		blockSize:          defaultBlockSize,
		nowFn:              time.Now,
		retentionPeriod:    defaultRetentionPeriod,
		bufferFuture:       defaultBufferFuture,
		bufferPast:         defaultBufferPast,
		bufferDrain:        defaultBufferDrain,
		maxFlushRetries:    defaultMaxFlushRetries,
		filePathPrefix:     defaultFilePathPrefix,
		newFileSetReaderFn: defaultFileSetReaderFn,
		newFileSetWriterFn: defaultFileSetWriterFn,
	}
	return opts.EncodingTszPooled(defaultBufferBucketAllocSize, defaultDatabaseBlockAllocSize)
}

func (o *dbOptions) EncodingTszPooled(bufferBucketAllocSize, databaseBlockAllocSize int) m3db.DatabaseOptions {
	opts := *o
	opts.bufferBucketAllocSize = bufferBucketAllocSize
	opts.databaseBlockAllocSize = databaseBlockAllocSize

	// NB(r): don't enable byte pooling just yet
	buckets := []m3db.PoolBucket{}
	bytesPool := pool.NewBytesPool(buckets)
	bytesPool.Init()
	opts.bytesPool = bytesPool

	// initialize context pool
	contextPool := pool.NewContextPool(0)
	contextPool.Init()
	opts.contextPool = contextPool

	// initialize database block pool
	databaseBlockPool := pool.NewDatabaseBlockPool(0)
	databaseBlockPool.Init(func() m3db.DatabaseBlock {
		return NewDatabaseBlock(timeZero, nil, &opts)
	})
	opts.databaseBlockPool = databaseBlockPool

	encoderPool := pool.NewEncoderPool(0)
	singleReaderIteratorPool := pool.NewSingleReaderIteratorPool(0)
	multiReaderIteratorPool := pool.NewMultiReaderIteratorPool(0)
	segmentReaderPool := pool.NewSegmentReaderPool(0)

	encodingOpts := tsz.NewOptions().
		BytesPool(bytesPool).
		EncoderPool(encoderPool).
		SingleReaderIteratorPool(singleReaderIteratorPool).
		MultiReaderIteratorPool(multiReaderIteratorPool).
		SegmentReaderPool(segmentReaderPool)

	// initialize encoder pool
	encoderPool.Init(func() m3db.Encoder {
		return tsz.NewEncoder(timeZero, nil, encodingOpts)
	})
	opts.encoderPool = encoderPool

	// initialize single reader iterator pool
	singleReaderIteratorPool.Init(func() m3db.SingleReaderIterator {
		return tsz.NewSingleReaderIterator(nil, encodingOpts)
	})
	opts.singleReaderIteratorPool = singleReaderIteratorPool

	// initialize multi reader iterator pool
	multiReaderIteratorPool.Init(func() m3db.MultiReaderIterator {
		return tsz.NewMultiReaderIterator(nil, encodingOpts)
	})
	opts.multiReaderIteratorPool = multiReaderIteratorPool

	// initialize segment reader pool
	segmentReaderPool.Init()

	opts := *o
	opts.bufferBucketAllocSize = bufferBucketAllocSize
	opts.bytesPool = bytesPool
	opts.contextPool = contextPool
	opts.encoderPool = encoderPool
	opts.singleReaderIteratorPool = singleReaderIteratorPool
	opts.multiReaderIteratorPool = multiReaderIteratorPool
	return (&opts).encodingTsz(encodingOpts)
}

func (o *dbOptions) EncodingTsz() m3db.DatabaseOptions {
	return o.encodingTsz(tsz.NewOptions())
}

func (o *dbOptions) encodingTsz(encodingOpts tsz.Options) m3db.DatabaseOptions {
	newEncoderFn := func(start time.Time, bytes []byte) m3db.Encoder {
		return tsz.NewEncoder(start, bytes, encodingOpts)
	}
	opts.newEncoderFn = newEncoderFn

	newDecoderFn := func() m3db.Decoder {
		return tsz.NewDecoder(encodingOpts)
	}
	opts.newDecoderFn = newDecoderFn
<<<<<<< HEAD
=======

>>>>>>> ecbcc939
	return &opts
}

func (o *dbOptions) Logger(value logging.Logger) m3db.DatabaseOptions {
	opts := *o
	opts.logger = value
	return &opts
}

func (o *dbOptions) GetLogger() logging.Logger {
	return o.logger
}

func (o *dbOptions) MetricsScope(value metrics.Scope) m3db.DatabaseOptions {
	opts := *o
	opts.scope = value
	return &opts
}

func (o *dbOptions) GetMetricsScope() metrics.Scope {
	return o.scope
}

func (o *dbOptions) BlockSize(value time.Duration) m3db.DatabaseOptions {
	opts := *o
	opts.blockSize = value
	return &opts
}

func (o *dbOptions) GetBlockSize() time.Duration {
	return o.blockSize
}

func (o *dbOptions) NewEncoderFn(value m3db.NewEncoderFn) m3db.DatabaseOptions {
	opts := *o
	opts.newEncoderFn = value
	return &opts
}

func (o *dbOptions) GetNewEncoderFn() m3db.NewEncoderFn {
	return o.newEncoderFn
}

func (o *dbOptions) NewDecoderFn(value m3db.NewDecoderFn) m3db.DatabaseOptions {
	opts := *o
	opts.newDecoderFn = value
	return &opts
}

func (o *dbOptions) GetNewDecoderFn() m3db.NewDecoderFn {
	return o.newDecoderFn
}

func (o *dbOptions) NowFn(value m3db.NowFn) m3db.DatabaseOptions {
	opts := *o
	opts.nowFn = value
	return &opts
}

func (o *dbOptions) GetNowFn() m3db.NowFn {
	return o.nowFn
}

func (o *dbOptions) BufferFuture(value time.Duration) m3db.DatabaseOptions {
	opts := *o
	opts.bufferFuture = value
	return &opts
}

func (o *dbOptions) GetBufferFuture() time.Duration {
	return o.bufferFuture
}

func (o *dbOptions) BufferPast(value time.Duration) m3db.DatabaseOptions {
	opts := *o
	opts.bufferPast = value
	return &opts
}

func (o *dbOptions) GetBufferPast() time.Duration {
	return o.bufferPast
}

func (o *dbOptions) BufferDrain(value time.Duration) m3db.DatabaseOptions {
	opts := *o
	opts.bufferDrain = value
	return &opts
}

func (o *dbOptions) GetBufferDrain() time.Duration {
	return o.bufferDrain
}

func (o *dbOptions) BufferBucketAllocSize(value int) m3db.DatabaseOptions {
	opts := *o
	opts.bufferBucketAllocSize = value
	return &opts
}

func (o *dbOptions) GetBufferBucketAllocSize() int {
	return o.bufferBucketAllocSize
}

func (o *dbOptions) DatabaseBlockAllocSize(value int) m3db.DatabaseOptions {
	opts := *o
	opts.databaseBlockAllocSize = value
	return &opts
}

func (o *dbOptions) GetDatabaseBlockAllocSize() int {
	return o.databaseBlockAllocSize
}

// RetentionPeriod sets how long we intend to keep data in memory.
func (o *dbOptions) RetentionPeriod(value time.Duration) m3db.DatabaseOptions {
	opts := *o
	opts.retentionPeriod = value
	return &opts
}

// GetRetentionPeriod returns how long we intend to keep raw metrics in memory.
func (o *dbOptions) GetRetentionPeriod() time.Duration {
	return o.retentionPeriod
}

func (o *dbOptions) NewBootstrapFn(value m3db.NewBootstrapFn) m3db.DatabaseOptions {
	opts := *o
	opts.newBootstrapFn = value
	return &opts
}

func (o *dbOptions) GetBootstrapFn() m3db.NewBootstrapFn {
	return o.newBootstrapFn
}

func (o *dbOptions) BytesPool(value m3db.BytesPool) m3db.DatabaseOptions {
	opts := *o
	opts.bytesPool = value
	return &opts
}

func (o *dbOptions) GetBytesPool() m3db.BytesPool {
	return o.bytesPool
}

func (o *dbOptions) ContextPool(value m3db.ContextPool) m3db.DatabaseOptions {
	opts := *o
	opts.contextPool = value
	return &opts
}

func (o *dbOptions) GetContextPool() m3db.ContextPool {
	return o.contextPool
}

func (o *dbOptions) DatabaseBlockPool(value m3db.DatabaseBlockPool) m3db.DatabaseOptions {
	opts := *o
	opts.databaseBlockPool = value
	return &opts
}

func (o *dbOptions) GetDatabaseBlockPool() m3db.DatabaseBlockPool {
	return o.databaseBlockPool
}

func (o *dbOptions) EncoderPool(value m3db.EncoderPool) m3db.DatabaseOptions {
	opts := *o
	opts.encoderPool = value
	return &opts
}

func (o *dbOptions) GetEncoderPool() m3db.EncoderPool {
	return o.encoderPool
}

func (o *dbOptions) SingleReaderIteratorPool(value m3db.SingleReaderIteratorPool) m3db.DatabaseOptions {
	opts := *o
	opts.singleReaderIteratorPool = value
	return &opts
}

func (o *dbOptions) GetSingleReaderIteratorPool() m3db.SingleReaderIteratorPool {
	return o.singleReaderIteratorPool
}

func (o *dbOptions) MultiReaderIteratorPool(value m3db.MultiReaderIteratorPool) m3db.DatabaseOptions {
	opts := *o
	opts.multiReaderIteratorPool = value
	return &opts
}

func (o *dbOptions) GetMultiReaderIteratorPool() m3db.MultiReaderIteratorPool {
	return o.multiReaderIteratorPool
}

func (o *dbOptions) MaxFlushRetries(value int) m3db.DatabaseOptions {
	opts := *o
	opts.maxFlushRetries = value
	return &opts
}

func (o *dbOptions) GetMaxFlushRetries() int {
	return o.maxFlushRetries
}

func (o *dbOptions) FilePathPrefix(value string) m3db.DatabaseOptions {
	opts := *o
	opts.filePathPrefix = value
	return &opts
}

func (o *dbOptions) GetFilePathPrefix() string {
	return o.filePathPrefix
}

func (o *dbOptions) NewFileSetReaderFn(value m3db.NewFileSetReaderFn) m3db.DatabaseOptions {
	opts := *o
	opts.newFileSetReaderFn = value
	return &opts
}

func (o *dbOptions) GetNewFileSetReaderFn() m3db.NewFileSetReaderFn {
	return o.newFileSetReaderFn
}

func (o *dbOptions) NewFileSetWriterFn(value m3db.NewFileSetWriterFn) m3db.DatabaseOptions {
	opts := *o
	opts.newFileSetWriterFn = value
	return &opts
}

func (o *dbOptions) GetNewFileSetWriterFn() m3db.NewFileSetWriterFn {
	return o.newFileSetWriterFn
}<|MERGE_RESOLUTION|>--- conflicted
+++ resolved
@@ -182,13 +182,6 @@
 	// initialize segment reader pool
 	segmentReaderPool.Init()
 
-	opts := *o
-	opts.bufferBucketAllocSize = bufferBucketAllocSize
-	opts.bytesPool = bytesPool
-	opts.contextPool = contextPool
-	opts.encoderPool = encoderPool
-	opts.singleReaderIteratorPool = singleReaderIteratorPool
-	opts.multiReaderIteratorPool = multiReaderIteratorPool
 	return (&opts).encodingTsz(encodingOpts)
 }
 
@@ -197,6 +190,8 @@
 }
 
 func (o *dbOptions) encodingTsz(encodingOpts tsz.Options) m3db.DatabaseOptions {
+	opts := *o
+
 	newEncoderFn := func(start time.Time, bytes []byte) m3db.Encoder {
 		return tsz.NewEncoder(start, bytes, encodingOpts)
 	}
@@ -206,10 +201,7 @@
 		return tsz.NewDecoder(encodingOpts)
 	}
 	opts.newDecoderFn = newDecoderFn
-<<<<<<< HEAD
-=======
-
->>>>>>> ecbcc939
+
 	return &opts
 }
 
