// Copyright (c) 2016 Uber Technologies, Inc.
//
// Permission is hereby granted, free of charge, to any person obtaining a copy
// of this software and associated documentation files (the "Software"), to deal
// in the Software without restriction, including without limitation the rights
// to use, copy, modify, merge, publish, distribute, sublicense, and/or sell
// copies of the Software, and to permit persons to whom the Software is
// furnished to do so, subject to the following conditions:
//
// The above copyright notice and this permission notice shall be included in
// all copies or substantial portions of the Software.
//
// THE SOFTWARE IS PROVIDED "AS IS", WITHOUT WARRANTY OF ANY KIND, EXPRESS OR
// IMPLIED, INCLUDING BUT NOT LIMITED TO THE WARRANTIES OF MERCHANTABILITY,
// FITNESS FOR A PARTICULAR PURPOSE AND NONINFRINGEMENT. IN NO EVENT SHALL THE
// AUTHORS OR COPYRIGHT HOLDERS BE LIABLE FOR ANY CLAIM, DAMAGES OR OTHER
// LIABILITY, WHETHER IN AN ACTION OF CONTRACT, TORT OR OTHERWISE, ARISING FROM,
// OUT OF OR IN CONNECTION WITH THE SOFTWARE OR THE USE OR OTHER DEALINGS IN
// THE SOFTWARE.

package storage

import (
	"errors"
	"fmt"
	"sync"
	"testing"
	"time"

	"github.com/m3db/m3cluster/shard"
	"github.com/m3db/m3db/context"
	"github.com/m3db/m3db/retention"
	"github.com/m3db/m3db/sharding"
	"github.com/m3db/m3db/storage/block"
	"github.com/m3db/m3db/storage/bootstrap"
	"github.com/m3db/m3db/storage/bootstrap/result"
	"github.com/m3db/m3db/storage/namespace"
	"github.com/m3db/m3db/storage/repair"
	"github.com/m3db/m3db/ts"
	"github.com/m3db/m3db/x/metrics"
	xerrors "github.com/m3db/m3x/errors"
	xtime "github.com/m3db/m3x/time"

	"github.com/fortytw2/leaktest"
	"github.com/golang/mock/gomock"
	"github.com/stretchr/testify/assert"
	"github.com/stretchr/testify/require"
	"github.com/uber-go/tally"
)

var (
	testShardIDs = sharding.NewShards([]uint32{0, 1}, shard.Available)
)

func newTestNamespace(t *testing.T) *dbNamespace {
	return newTestNamespaceWithIDOpts(t, defaultTestNs1ID, defaultTestNs1Opts)
}

func newTestNamespaceWithIDOpts(
	t *testing.T,
	nsID ts.ID,
	opts namespace.Options,
) *dbNamespace {
	metadata, err := namespace.NewMetadata(nsID, opts)
	require.NoError(t, err)
	hashFn := func(identifier ts.ID) uint32 { return testShardIDs[0].ID() }
	shardSet, err := sharding.NewShardSet(testShardIDs, hashFn)
	require.NoError(t, err)
	dopts := testDatabaseOptions()
	ns, err := newDatabaseNamespace(metadata, shardSet, nil, nil, nil, dopts)
	require.NoError(t, err)
	return ns.(*dbNamespace)
}

func TestNamespaceName(t *testing.T) {
	ns := newTestNamespace(t)
	require.True(t, defaultTestNs1ID.Equal(ns.ID()))
}

func TestNamespaceTick(t *testing.T) {
	ctrl := gomock.NewController(t)
	defer ctrl.Finish()

	ns := newTestNamespace(t)
	for i := range testShardIDs {
		shard := NewMockdatabaseShard(ctrl)
<<<<<<< HEAD
		shard.EXPECT().Tick(context.NewNoOpCanncellable(), expectedPerShardDeadline).Return(tickResult{}, nil)
=======
		shard.EXPECT().Tick(context.NewNoOpCanncellable())
>>>>>>> 0e5c2706
		ns.shards[testShardIDs[i].ID()] = shard
	}

	// Only asserting the expected methods are called
<<<<<<< HEAD
	require.NoError(t, ns.Tick(context.NewNoOpCanncellable(), deadline))
}

func TestNamespaceTickError(t *testing.T) {
	ctrl := gomock.NewController(t)
	defer ctrl.Finish()

	fakeErr := errors.New("fake error")
	ns := newTestNamespace(t)
	deadline := 100 * time.Millisecond
	expectedPerShardDeadline := deadline / time.Duration(len(testShardIDs))
	for i := range testShardIDs {
		shard := NewMockdatabaseShard(ctrl)
		if i == 0 {
			shard.EXPECT().Tick(context.NewNoOpCanncellable(), expectedPerShardDeadline).Return(tickResult{}, fakeErr)
		} else {
			shard.EXPECT().Tick(context.NewNoOpCanncellable(), expectedPerShardDeadline).Return(tickResult{}, nil)
		}
		ns.shards[testShardIDs[i].ID()] = shard
	}

	err := ns.Tick(context.NewNoOpCanncellable(), deadline)
	require.NotNil(t, err)
	require.Equal(t, fakeErr.Error(), err.Error())
=======
	ns.Tick(context.NewNoOpCanncellable())
>>>>>>> 0e5c2706
}

func TestNamespaceWriteShardNotOwned(t *testing.T) {
	ctx := context.NewContext()
	defer ctx.Close()

	ns := newTestNamespace(t)
	for i := range ns.shards {
		ns.shards[i] = nil
	}
	err := ns.Write(ctx, ts.StringID("foo"), time.Now(), 0.0, xtime.Second, nil)
	require.Error(t, err)
	require.True(t, xerrors.IsRetryableError(err))
	require.Equal(t, "not responsible for shard 0", err.Error())
}

func TestNamespaceWriteShardOwned(t *testing.T) {
	ctrl := gomock.NewController(t)
	defer ctrl.Finish()

	ctx := context.NewContext()
	defer ctx.Close()

	id := ts.StringID("foo")
	ts := time.Now()
	val := 0.0
	unit := xtime.Second
	ant := []byte(nil)

	ns := newTestNamespace(t)
	shard := NewMockdatabaseShard(ctrl)
	shard.EXPECT().Write(ctx, id, ts, val, unit, ant).Return(nil)
	ns.shards[testShardIDs[0].ID()] = shard

	require.NoError(t, ns.Write(ctx, id, ts, val, unit, ant))
}

func TestNamespaceReadEncodedShardNotOwned(t *testing.T) {
	ctx := context.NewContext()
	defer ctx.Close()

	ns := newTestNamespace(t)
	for i := range ns.shards {
		ns.shards[i] = nil
	}
	_, err := ns.ReadEncoded(ctx, ts.StringID("foo"), time.Now(), time.Now())
	require.Error(t, err)
}

func TestNamespaceReadEncodedShardOwned(t *testing.T) {
	ctrl := gomock.NewController(t)
	defer ctrl.Finish()

	ctx := context.NewContext()
	defer ctx.Close()

	id := ts.StringID("foo")
	start := time.Now()
	end := time.Now().Add(time.Second)

	ns := newTestNamespace(t)
	shard := NewMockdatabaseShard(ctrl)
	shard.EXPECT().ReadEncoded(ctx, id, start, end).Return(nil, nil)
	ns.shards[testShardIDs[0].ID()] = shard

	shard.EXPECT().IsBootstrapped().Return(true)
	_, err := ns.ReadEncoded(ctx, id, start, end)
	require.NoError(t, err)

	shard.EXPECT().IsBootstrapped().Return(false)
	_, err = ns.ReadEncoded(ctx, id, start, end)
	require.Error(t, err)
	require.True(t, xerrors.IsRetryableError(err))
	require.Equal(t, errShardNotBootstrappedToRead, xerrors.GetInnerRetryableError(err))
}

func TestNamespaceFetchBlocksShardNotOwned(t *testing.T) {
	ctx := context.NewContext()
	defer ctx.Close()

	ns := newTestNamespace(t)
	for i := range ns.shards {
		ns.shards[i] = nil
	}
	_, err := ns.FetchBlocks(ctx, testShardIDs[0].ID(), ts.StringID("foo"), nil)
	require.True(t, xerrors.IsRetryableError(err))
	require.Equal(t, "not responsible for shard 0", err.Error())
}

func TestNamespaceFetchBlocksShardOwned(t *testing.T) {
	ctrl := gomock.NewController(t)
	defer ctrl.Finish()

	ctx := context.NewContext()
	defer ctx.Close()

	ns := newTestNamespace(t)
	shard := NewMockdatabaseShard(ctrl)
	shard.EXPECT().FetchBlocks(ctx, ts.NewIDMatcher("foo"), nil).Return(nil, nil)
	ns.shards[testShardIDs[0].ID()] = shard

	shard.EXPECT().IsBootstrapped().Return(true)
	res, err := ns.FetchBlocks(ctx, testShardIDs[0].ID(), ts.StringID("foo"), nil)
	require.NoError(t, err)
	require.Nil(t, res)

	shard.EXPECT().IsBootstrapped().Return(false)
	_, err = ns.FetchBlocks(ctx, testShardIDs[0].ID(), ts.StringID("foo"), nil)
	require.Error(t, err)
	require.True(t, xerrors.IsRetryableError(err))
	require.Equal(t, errShardNotBootstrappedToRead, xerrors.GetInnerRetryableError(err))
}

func TestNamespaceFetchBlocksMetadataShardNotOwned(t *testing.T) {
	ctx := context.NewContext()
	defer ctx.Close()

	ns := newTestNamespace(t)
	for i := range ns.shards {
		ns.shards[i] = nil
	}
	start := time.Now()
	end := start.Add(time.Hour)
	opts := block.FetchBlocksMetadataOptions{
		IncludeSizes:     true,
		IncludeChecksums: true,
		IncludeLastRead:  true,
	}
	_, _, err := ns.FetchBlocksMetadata(ctx, testShardIDs[0].ID(), start, end, 100, 0, opts)
	require.True(t, xerrors.IsRetryableError(err))
	require.Equal(t, "not responsible for shard 0", err.Error())
}

func TestNamespaceFetchBlocksMetadataShardOwned(t *testing.T) {
	ctrl := gomock.NewController(t)
	defer ctrl.Finish()

	ctx := context.NewContext()
	defer ctx.Close()

	var (
		start         = time.Now()
		end           = start.Add(time.Hour)
		limit         = int64(100)
		pageToken     = int64(0)
		nextPageToken = int64(100)
		opts          = block.FetchBlocksMetadataOptions{
			IncludeSizes:     true,
			IncludeChecksums: true,
			IncludeLastRead:  true,
		}
	)

	ns := newTestNamespace(t)
	shard := NewMockdatabaseShard(ctrl)
	shard.EXPECT().
		FetchBlocksMetadata(ctx, start, end, limit, pageToken, opts).
		Return(nil, &nextPageToken)
	ns.shards[testShardIDs[0].ID()] = shard

	shard.EXPECT().IsBootstrapped().Return(true)
	res, npt, err := ns.FetchBlocksMetadata(ctx, testShardIDs[0].ID(),
		start, end, limit, pageToken, opts)
	require.Nil(t, res)
	require.Equal(t, npt, &nextPageToken)
	require.NoError(t, err)

	shard.EXPECT().IsBootstrapped().Return(false)
	_, _, err = ns.FetchBlocksMetadata(ctx, testShardIDs[0].ID(),
		start, end, limit, pageToken, opts)
	require.Error(t, err)
	require.True(t, xerrors.IsRetryableError(err))
	require.Equal(t, errShardNotBootstrappedToRead, xerrors.GetInnerRetryableError(err))
}

func TestNamespaceBootstrapBootstrapping(t *testing.T) {
	ns := newTestNamespace(t)
	ns.bs = bootstrapping
	require.Equal(t, errNamespaceIsBootstrapping, ns.Bootstrap(nil, nil))
}

func TestNamespaceBootstrapDontNeedBootstrap(t *testing.T) {
	ns := newTestNamespaceWithIDOpts(t, defaultTestNs1ID,
		namespace.NewOptions().SetNeedsBootstrap(false))
	require.NoError(t, ns.Bootstrap(nil, nil))
	require.Equal(t, bootstrapped, ns.bs)
}

func TestNamespaceBootstrapAllShards(t *testing.T) {
	ctrl := gomock.NewController(t)
	defer ctrl.Finish()

	writeStart := time.Now()
	ranges := []bootstrap.TargetRange{
		{Range: xtime.Range{
			Start: writeStart.Add(-time.Hour),
			End:   writeStart.Add(-10 * time.Minute),
		}},
		{Range: xtime.Range{
			Start: writeStart.Add(-10 * time.Minute),
			End:   writeStart.Add(2 * time.Minute),
		}},
	}

	ns := newTestNamespace(t)
	errs := []error{nil, errors.New("foo")}
	bs := bootstrap.NewMockProcess(ctrl)
	bs.EXPECT().
		Run(ns.metadata, sharding.IDs(testShardIDs), ranges).
		Return(result.NewBootstrapResult(), nil)
	for i := range errs {
		shard := NewMockdatabaseShard(ctrl)
		shard.EXPECT().IsBootstrapped().Return(false)
		shard.EXPECT().ID().Return(uint32(i)).AnyTimes()
		shard.EXPECT().Bootstrap(nil).Return(errs[i])
		ns.shards[testShardIDs[i].ID()] = shard
	}

	require.Equal(t, "foo", ns.Bootstrap(bs, ranges).Error())
	require.Equal(t, bootstrapped, ns.bs)
}

func TestNamespaceBootstrapOnlyNonBootstrappedShards(t *testing.T) {
	ctrl := gomock.NewController(t)
	defer ctrl.Finish()

	writeStart := time.Now()
	ranges := []bootstrap.TargetRange{
		{Range: xtime.Range{
			Start: writeStart.Add(-time.Hour),
			End:   writeStart.Add(-10 * time.Minute),
		}},
		{Range: xtime.Range{
			Start: writeStart.Add(-10 * time.Minute),
			End:   writeStart.Add(2 * time.Minute),
		}},
	}

	var needsBootstrap, alreadyBootstrapped []shard.Shard
	for i, shard := range testShardIDs {
		if i%2 == 0 {
			needsBootstrap = append(needsBootstrap, shard)
		} else {
			alreadyBootstrapped = append(alreadyBootstrapped, shard)
		}
	}

	require.True(t, len(needsBootstrap) > 0)
	require.True(t, len(alreadyBootstrapped) > 0)

	ns := newTestNamespace(t)
	bs := bootstrap.NewMockProcess(ctrl)
	bs.EXPECT().
		Run(ns.metadata, sharding.IDs(needsBootstrap), ranges).
		Return(result.NewBootstrapResult(), nil)

	for _, testShard := range needsBootstrap {
		shard := NewMockdatabaseShard(ctrl)
		shard.EXPECT().IsBootstrapped().Return(false)
		shard.EXPECT().ID().Return(testShard.ID()).AnyTimes()
		shard.EXPECT().Bootstrap(nil).Return(nil)
		ns.shards[testShard.ID()] = shard
	}
	for _, testShard := range alreadyBootstrapped {
		shard := NewMockdatabaseShard(ctrl)
		shard.EXPECT().IsBootstrapped().Return(true)
		ns.shards[testShard.ID()] = shard
	}

	require.NoError(t, ns.Bootstrap(bs, ranges))
	require.Equal(t, bootstrapped, ns.bs)
}

func TestNamespaceFlushNotBootstrapped(t *testing.T) {
	ns := newTestNamespace(t)
	require.Equal(t, errNamespaceNotBootstrapped, ns.Flush(time.Now(), nil))
}

func TestNamespaceFlushDontNeedFlush(t *testing.T) {
	ns := newTestNamespaceWithIDOpts(t, defaultTestNs1ID,
		namespace.NewOptions().SetNeedsFlush(false))
	ns.bs = bootstrapped
	require.NoError(t, ns.Flush(time.Now(), nil))
}

func TestNamespaceFlushSkipFlushed(t *testing.T) {
	ctrl := gomock.NewController(t)
	defer ctrl.Finish()

	ctx := context.NewContext()
	defer ctx.Close()

	ns := newTestNamespace(t)
	ns.bs = bootstrapped
	blockStart := time.Now().Truncate(ns.Options().RetentionOptions().BlockSize())

	states := []fileOpState{
		{Status: fileOpNotStarted},
		{Status: fileOpSuccess},
	}
	for i, s := range states {
		shard := NewMockdatabaseShard(ctrl)
		shard.EXPECT().FlushState(blockStart).Return(s)
		if s.Status != fileOpSuccess {
			shard.EXPECT().Flush(blockStart, nil).Return(nil)
		}
		ns.shards[testShardIDs[i].ID()] = shard
	}

	require.NoError(t, ns.Flush(blockStart, nil))
}

func TestNamespaceFlushAllShards(t *testing.T) {
	ctrl := gomock.NewController(t)
	defer ctrl.Finish()

	ctx := context.NewContext()
	defer ctx.Close()

	ns := newTestNamespace(t)
	ns.bs = bootstrapped
	blockStart := time.Now().Truncate(ns.Options().RetentionOptions().BlockSize())

	errs := []error{nil, errors.New("foo")}
	for i := range errs {
		shard := NewMockdatabaseShard(ctrl)
		shard.EXPECT().FlushState(blockStart).Return(fileOpState{Status: fileOpNotStarted})
		shard.EXPECT().Flush(blockStart, nil).Return(errs[i])
		if errs[i] != nil {
			shard.EXPECT().ID().Return(testShardIDs[i].ID())
		}
		ns.shards[testShardIDs[i].ID()] = shard
	}

	require.Error(t, ns.Flush(blockStart, nil))
}

func TestNamespaceTruncate(t *testing.T) {
	ctrl := gomock.NewController(t)
	defer ctrl.Finish()

	ns := newTestNamespace(t)
	for _, shard := range testShardIDs {
		mockShard := NewMockdatabaseShard(ctrl)
		mockShard.EXPECT().NumSeries().Return(int64(shard.ID()))
		ns.shards[shard.ID()] = mockShard
	}

	res, err := ns.Truncate()
	require.NoError(t, err)
	require.Equal(t, int64(1), res)
	require.NotNil(t, ns.shards[testShardIDs[0].ID()])
	require.True(t, ns.shards[testShardIDs[0].ID()].IsBootstrapped())
}

func TestNamespaceRepair(t *testing.T) {
	ctrl := gomock.NewController(t)
	defer ctrl.Finish()

	ns := newTestNamespace(t)
	now := time.Now()
	repairTimeRange := xtime.Range{Start: now, End: now.Add(time.Hour)}
	opts := repair.NewOptions().SetRepairThrottle(time.Duration(0))
	repairer := NewMockdatabaseShardRepairer(ctrl)
	repairer.EXPECT().Options().Return(opts).AnyTimes()

	errs := []error{nil, errors.New("foo")}
	for i := range errs {
		shard := NewMockdatabaseShard(ctrl)
		var res repair.MetadataComparisonResult
		if errs[i] == nil {
			res = repair.MetadataComparisonResult{
				NumSeries:           1,
				NumBlocks:           2,
				SizeDifferences:     repair.NewReplicaSeriesMetadata(),
				ChecksumDifferences: repair.NewReplicaSeriesMetadata(),
			}
		}
		shard.EXPECT().
			Repair(gomock.Any(), repairTimeRange, repairer).
			Return(res, errs[i])
		ns.shards[testShardIDs[i].ID()] = shard
	}

	require.Equal(t, "foo", ns.Repair(repairer, repairTimeRange).Error())
}

func TestNamespaceShardAt(t *testing.T) {
	ctrl := gomock.NewController(t)
	defer ctrl.Finish()

	ns := newTestNamespace(t)

	s0 := NewMockdatabaseShard(ctrl)
	s0.EXPECT().IsBootstrapped().Return(true)
	ns.shards[0] = s0

	s1 := NewMockdatabaseShard(ctrl)
	s1.EXPECT().IsBootstrapped().Return(false)
	ns.shards[1] = s1

	_, err := ns.readableShardAt(0)
	require.NoError(t, err)
	_, err = ns.readableShardAt(1)
	require.Error(t, err)
	require.True(t, xerrors.IsRetryableError(err))
	require.Equal(t, errShardNotBootstrappedToRead.Error(), err.Error())
	_, err = ns.readableShardAt(2)
	require.Error(t, err)
	require.True(t, xerrors.IsRetryableError(err))
	require.Equal(t, "not responsible for shard 2", err.Error())
}

func TestNamespaceAssignShardSet(t *testing.T) {
	ctrl := gomock.NewController(t)
	defer ctrl.Finish()

	shards := sharding.NewShards([]uint32{0, 1, 2, 3, 4}, shard.Available)
	prevAssignment := shard.NewShards([]shard.Shard{shards[0], shards[2], shards[3]})
	nextAssignment := shard.NewShards([]shard.Shard{shards[0], shards[4]})
	closing := shard.NewShards([]shard.Shard{shards[2], shards[3]})
	closingErrors := shard.NewShards([]shard.Shard{shards[3]})
	adding := shard.NewShards([]shard.Shard{shards[4]})

	metadata, err := namespace.NewMetadata(defaultTestNs1ID, namespace.NewOptions())
	require.NoError(t, err)
	hashFn := func(identifier ts.ID) uint32 { return shards[0].ID() }
	shardSet, err := sharding.NewShardSet(prevAssignment.All(), hashFn)
	require.NoError(t, err)
	dopts := testDatabaseOptions()

	reporter := xmetrics.NewTestStatsReporter(xmetrics.NewTestStatsReporterOptions())
	scope, closer := tally.NewRootScope(tally.ScopeOptions{Reporter: reporter}, time.Millisecond)
	defer closer.Close()

	dopts = dopts.SetInstrumentOptions(dopts.InstrumentOptions().
		SetMetricsScope(scope))
	oNs, err := newDatabaseNamespace(metadata, shardSet, nil, nil, nil, dopts)
	require.NoError(t, err)
	ns := oNs.(*dbNamespace)

	prevMockShards := make(map[uint32]*MockdatabaseShard)
	for _, testShard := range prevAssignment.All() {
		shard := NewMockdatabaseShard(ctrl)
		shard.EXPECT().ID().Return(testShard.ID()).AnyTimes()
		if closing.Contains(testShard.ID()) {
			if closingErrors.Contains(testShard.ID()) {
				shard.EXPECT().Close().Return(fmt.Errorf("an error"))
			} else {
				shard.EXPECT().Close().Return(nil)
			}
		}
		ns.shards[testShard.ID()] = shard
		prevMockShards[testShard.ID()] = shard
	}

	nextShardSet, err := sharding.NewShardSet(nextAssignment.All(), hashFn)
	require.NoError(t, err)

	ns.AssignShardSet(nextShardSet)

	waitForStats(reporter, func(r xmetrics.TestStatsReporter) bool {
		var (
			counts       = r.Counters()
			adds         = int64(adding.NumShards())
			closeSuccess = int64(closing.NumShards() - closingErrors.NumShards())
			closeErrors  = int64(closingErrors.NumShards())
		)
		return counts["database.dbnamespace.shards.add"] == adds &&
			counts["database.dbnamespace.shards.close"] == closeSuccess &&
			counts["database.dbnamespace.shards.close-errors"] == closeErrors
	})

	for _, shard := range shards {
		if nextAssignment.Contains(shard.ID()) {
			assert.NotNil(t, ns.shards[shard.ID()])
			if prevAssignment.Contains(shard.ID()) {
				assert.Equal(t, prevMockShards[shard.ID()], ns.shards[shard.ID()])
			} else {
				assert.True(t, adding.Contains(shard.ID()))
			}
		} else {
			assert.Nil(t, ns.shards[shard.ID()])
		}
	}
}

type needsFlushTestCase struct {
	shardNum   uint32
	needsFlush map[xtime.UnixNano]bool
}

func newNeedsFlushNamespace(t *testing.T, shardNumbers []uint32) *dbNamespace {
	shards := sharding.NewShards(shardNumbers, shard.Available)
	dopts := testDatabaseOptions()

	var (
		hashFn = func(identifier ts.ID) uint32 { return shards[0].ID() }
	)
	metadata, err := namespace.NewMetadata(defaultTestNs1ID, defaultTestNs1Opts)
	require.NoError(t, err)
	ropts := metadata.Options().RetentionOptions()
	shardSet, err := sharding.NewShardSet(shards, hashFn)
	require.NoError(t, err)

	at := time.Unix(0, 0).Add(2 * ropts.RetentionPeriod())
	dopts = dopts.SetClockOptions(dopts.ClockOptions().SetNowFn(func() time.Time {
		return at
	}))

	ns, err := newDatabaseNamespace(metadata, shardSet, nil, nil, nil, dopts)
	require.NoError(t, err)
	return ns.(*dbNamespace)
}

func setShardExpects(ns *dbNamespace, ctrl *gomock.Controller, cases []needsFlushTestCase) {
	for _, cs := range cases {
		shard := NewMockdatabaseShard(ctrl)
		shard.EXPECT().ID().Return(cs.shardNum).AnyTimes()
		for t, needFlush := range cs.needsFlush {
			if needFlush {
				shard.EXPECT().FlushState(t.ToTime()).Return(fileOpState{
					Status: fileOpNotStarted,
				}).AnyTimes()
			} else {
				shard.EXPECT().FlushState(t.ToTime()).Return(fileOpState{
					Status: fileOpSuccess,
				}).AnyTimes()
			}
		}
		ns.shards[cs.shardNum] = shard
	}
}

func TestNamespaceNeedsFlushRange(t *testing.T) {
	ctrl := gomock.NewController(t)
	defer ctrl.Finish()

	var (
		shards    = []uint32{0, 2, 4}
		ns        = newNeedsFlushNamespace(t, shards)
		ropts     = ns.Options().RetentionOptions()
		blockSize = ropts.BlockSize()
		t1        = retention.FlushTimeEnd(ropts, ns.opts.ClockOptions().NowFn()())
		t0        = t1.Add(-blockSize)
	)

	t0Nano := xtime.ToUnixNano(t0)
	t1Nano := xtime.ToUnixNano(t1)
	inputCases := []needsFlushTestCase{
		{0, map[xtime.UnixNano]bool{t0Nano: false, t1Nano: true}},
		{2, map[xtime.UnixNano]bool{t0Nano: false, t1Nano: true}},
		{4, map[xtime.UnixNano]bool{t0Nano: false, t1Nano: true}},
	}

	setShardExpects(ns, ctrl, inputCases)
	assert.False(t, ns.NeedsFlush(t0, t0))
	assert.True(t, ns.NeedsFlush(t0, t1))
	assert.True(t, ns.NeedsFlush(t1, t1))
	assert.False(t, ns.NeedsFlush(t1, t0))
}

func TestNamespaceNeedsFlushRangeMultipleShardConflict(t *testing.T) {
	ctrl := gomock.NewController(t)
	defer ctrl.Finish()

	var (
		shards    = []uint32{0, 2, 4}
		ns        = newNeedsFlushNamespace(t, shards)
		ropts     = ns.Options().RetentionOptions()
		blockSize = ropts.BlockSize()
		t2        = retention.FlushTimeEnd(ropts, ns.opts.ClockOptions().NowFn()())
		t1        = t2.Add(-blockSize)
		t0        = t1.Add(-blockSize)
	)

	t0Nano := xtime.ToUnixNano(t0)
	t1Nano := xtime.ToUnixNano(t1)
	t2Nano := xtime.ToUnixNano(t2)
	inputCases := []needsFlushTestCase{
		{0, map[xtime.UnixNano]bool{t0Nano: false, t1Nano: true, t2Nano: true}},
		{2, map[xtime.UnixNano]bool{t0Nano: true, t1Nano: false, t2Nano: true}},
		{4, map[xtime.UnixNano]bool{t0Nano: false, t1Nano: true, t2Nano: true}},
	}

	setShardExpects(ns, ctrl, inputCases)
	assert.True(t, ns.NeedsFlush(t0, t0))
	assert.True(t, ns.NeedsFlush(t1, t1))
	assert.True(t, ns.NeedsFlush(t2, t2))
	assert.True(t, ns.NeedsFlush(t0, t1))
	assert.True(t, ns.NeedsFlush(t0, t2))
	assert.True(t, ns.NeedsFlush(t1, t2))
	assert.False(t, ns.NeedsFlush(t2, t1))
	assert.False(t, ns.NeedsFlush(t2, t0))
}
func TestNamespaceNeedsFlushRangeSingleShardConflict(t *testing.T) {
	ctrl := gomock.NewController(t)
	defer ctrl.Finish()

	var (
		shards    = []uint32{0, 2, 4}
		ns        = newNeedsFlushNamespace(t, shards)
		ropts     = ns.Options().RetentionOptions()
		blockSize = ropts.BlockSize()
		t2        = retention.FlushTimeEnd(ropts, ns.opts.ClockOptions().NowFn()())
		t1        = t2.Add(-blockSize)
		t0        = t1.Add(-blockSize)
	)

	t0Nano := xtime.ToUnixNano(t0)
	t1Nano := xtime.ToUnixNano(t1)
	t2Nano := xtime.ToUnixNano(t2)
	inputCases := []needsFlushTestCase{
		{0, map[xtime.UnixNano]bool{t0Nano: false, t1Nano: false, t2Nano: true}},
		{2, map[xtime.UnixNano]bool{t0Nano: true, t1Nano: false, t2Nano: true}},
		{4, map[xtime.UnixNano]bool{t0Nano: false, t1Nano: false, t2Nano: true}},
	}

	setShardExpects(ns, ctrl, inputCases)
	assert.True(t, ns.NeedsFlush(t0, t0))
	assert.False(t, ns.NeedsFlush(t1, t1))
	assert.True(t, ns.NeedsFlush(t2, t2))
	assert.True(t, ns.NeedsFlush(t0, t1))
	assert.True(t, ns.NeedsFlush(t0, t2))
	assert.True(t, ns.NeedsFlush(t1, t2))
	assert.False(t, ns.NeedsFlush(t2, t1))
	assert.False(t, ns.NeedsFlush(t2, t0))
}

func TestNamespaceNeedsFlushAllSuccess(t *testing.T) {
	ctrl := gomock.NewController(t)
	defer ctrl.Finish()

	var (
		shards = sharding.NewShards([]uint32{0, 2, 4}, shard.Available)
		dopts  = testDatabaseOptions()
	)

	var (
		hashFn = func(identifier ts.ID) uint32 { return shards[0].ID() }
	)
	metadata, err := namespace.NewMetadata(defaultTestNs1ID, defaultTestNs1Opts)
	require.NoError(t, err)
	shardSet, err := sharding.NewShardSet(shards, hashFn)
	require.NoError(t, err)

	ropts := metadata.Options().RetentionOptions()
	at := time.Unix(0, 0).Add(2 * ropts.RetentionPeriod())
	dopts = dopts.SetClockOptions(dopts.ClockOptions().SetNowFn(func() time.Time {
		return at
	}))

	blockStart := retention.FlushTimeEnd(ropts, at)

	oNs, err := newDatabaseNamespace(metadata, shardSet, nil, nil, nil, dopts)
	require.NoError(t, err)
	ns := oNs.(*dbNamespace)

	for _, s := range shards {
		shard := NewMockdatabaseShard(ctrl)
		shard.EXPECT().ID().Return(s.ID()).AnyTimes()
		shard.EXPECT().FlushState(blockStart).Return(fileOpState{
			Status: fileOpSuccess,
		}).AnyTimes()
		ns.shards[s.ID()] = shard
	}

	assert.False(t, ns.NeedsFlush(blockStart, blockStart))
}

func TestNamespaceNeedsFlushCountsLeastNumFailures(t *testing.T) {
	ctrl := gomock.NewController(t)
	defer ctrl.Finish()

	var (
		shards = sharding.NewShards([]uint32{0, 2, 4}, shard.Available)
		dopts  = testDatabaseOptions().SetMaxFlushRetries(2)
	)
	testNs, err := namespace.NewMetadata(defaultTestNs1ID, defaultTestNs1Opts)
	require.NoError(t, err)

	var (
		ropts  = testNs.Options().RetentionOptions()
		hashFn = func(identifier ts.ID) uint32 { return shards[0].ID() }
	)
	shardSet, err := sharding.NewShardSet(shards, hashFn)
	require.NoError(t, err)

	maxRetries := 2
	at := time.Unix(0, 0).Add(2 * ropts.RetentionPeriod())
	dopts = dopts.SetClockOptions(dopts.ClockOptions().SetNowFn(func() time.Time {
		return at
	}))

	blockStart := retention.FlushTimeEnd(ropts, at)

	oNs, err := newDatabaseNamespace(testNs, shardSet, nil, nil, nil, dopts)
	require.NoError(t, err)
	ns := oNs.(*dbNamespace)
	for _, s := range shards {
		shard := NewMockdatabaseShard(ctrl)
		shard.EXPECT().ID().Return(s.ID()).AnyTimes()
		switch shard.ID() {
		case shards[0].ID():
			shard.EXPECT().FlushState(blockStart).Return(fileOpState{
				Status: fileOpSuccess,
			}).AnyTimes()
		case shards[1].ID():
			shard.EXPECT().FlushState(blockStart).Return(fileOpState{
				Status:      fileOpFailed,
				NumFailures: maxRetries,
			}).AnyTimes()
		case shards[2].ID():
			shard.EXPECT().FlushState(blockStart).Return(fileOpState{
				Status:      fileOpFailed,
				NumFailures: maxRetries - 1,
			}).AnyTimes()
		}
		ns.shards[s.ID()] = shard
	}

	assert.True(t, ns.NeedsFlush(blockStart, blockStart))
}

func TestNamespaceNeedsFlushAnyNotStarted(t *testing.T) {
	ctrl := gomock.NewController(t)
	defer ctrl.Finish()

	var (
		shards = sharding.NewShards([]uint32{0, 2, 4}, shard.Available)
		dopts  = testDatabaseOptions()
	)
	testNs, err := namespace.NewMetadata(defaultTestNs1ID, defaultTestNs1Opts)
	require.NoError(t, err)

	var (
		ropts  = testNs.Options().RetentionOptions()
		hashFn = func(identifier ts.ID) uint32 { return shards[0].ID() }
	)
	shardSet, err := sharding.NewShardSet(shards, hashFn)
	require.NoError(t, err)

	at := time.Unix(0, 0).Add(2 * ropts.RetentionPeriod())
	dopts = dopts.SetClockOptions(dopts.ClockOptions().SetNowFn(func() time.Time {
		return at
	}))

	blockStart := retention.FlushTimeEnd(ropts, at)

	oNs, err := newDatabaseNamespace(testNs, shardSet, nil, nil, nil, dopts)
	require.NoError(t, err)
	ns := oNs.(*dbNamespace)
	for _, s := range shards {
		shard := NewMockdatabaseShard(ctrl)
		shard.EXPECT().ID().Return(s.ID()).AnyTimes()
		switch shard.ID() {
		case shards[0].ID():
			shard.EXPECT().FlushState(blockStart).Return(fileOpState{
				Status: fileOpSuccess,
			}).AnyTimes()
		case shards[1].ID():
			shard.EXPECT().FlushState(blockStart).Return(fileOpState{
				Status: fileOpNotStarted,
			}).AnyTimes()
		case shards[2].ID():
			shard.EXPECT().FlushState(blockStart).Return(fileOpState{
				Status: fileOpSuccess,
			}).AnyTimes()
		}
		ns.shards[s.ID()] = shard
	}

	assert.True(t, ns.NeedsFlush(blockStart, blockStart))
}

func TestNamespaceCloseWillCloseShard(t *testing.T) {
	ctrl := gomock.NewController(t)
	defer ctrl.Finish()

	ctx := context.NewContext()
	defer ctx.Close()

	// mock namespace + 1 shard
	ns := newTestNamespace(t)

	// specify a mock shard to test being closed
	shard := NewMockdatabaseShard(ctrl)
	shard.EXPECT().Close().Return(nil)
	ns.Lock()
	ns.shards[testShardIDs[0].ID()] = shard
	ns.Unlock()

	// Close the namespace
	require.NoError(t, ns.Close())

	// Check the namespace no long owns any shards
	require.Empty(t, ns.GetOwnedShards())
}

func TestNamespaceCloseDoesNotLeak(t *testing.T) {
	// Need to generate leaktest at top of test as that is when
	// goroutines that are interesting are captured
	leakCheck := leaktest.Check(t)
	defer leakCheck()

	ctrl := gomock.NewController(t)
	defer ctrl.Finish()

	ctx := context.NewContext()
	defer ctx.Close()

	// new namespace
	ns := newTestNamespace(t)
	// verify has shards it will need to close
	ns.RLock()
	assert.True(t, len(ns.shards) > 0)
	ns.RUnlock()

	// Close the namespace
	require.NoError(t, ns.Close())

	// Check the namespace no long owns any shards
	require.Empty(t, ns.GetOwnedShards())
}

func waitForStats(
	reporter xmetrics.TestStatsReporter,
	check func(xmetrics.TestStatsReporter) bool,
) {
	var wg sync.WaitGroup
	wg.Add(1)
	go func() {
		for !check(reporter) {
			time.Sleep(100 * time.Millisecond)
		}
		wg.Done()
	}()

	wg.Wait()
}<|MERGE_RESOLUTION|>--- conflicted
+++ resolved
@@ -84,17 +84,12 @@
 	ns := newTestNamespace(t)
 	for i := range testShardIDs {
 		shard := NewMockdatabaseShard(ctrl)
-<<<<<<< HEAD
-		shard.EXPECT().Tick(context.NewNoOpCanncellable(), expectedPerShardDeadline).Return(tickResult{}, nil)
-=======
-		shard.EXPECT().Tick(context.NewNoOpCanncellable())
->>>>>>> 0e5c2706
+		shard.EXPECT().Tick(context.NewNoOpCanncellable()).Return(tickResult{}, nil)
 		ns.shards[testShardIDs[i].ID()] = shard
 	}
 
 	// Only asserting the expected methods are called
-<<<<<<< HEAD
-	require.NoError(t, ns.Tick(context.NewNoOpCanncellable(), deadline))
+	require.NoError(t, ns.Tick(context.NewNoOpCanncellable()))
 }
 
 func TestNamespaceTickError(t *testing.T) {
@@ -103,24 +98,19 @@
 
 	fakeErr := errors.New("fake error")
 	ns := newTestNamespace(t)
-	deadline := 100 * time.Millisecond
-	expectedPerShardDeadline := deadline / time.Duration(len(testShardIDs))
 	for i := range testShardIDs {
 		shard := NewMockdatabaseShard(ctrl)
 		if i == 0 {
-			shard.EXPECT().Tick(context.NewNoOpCanncellable(), expectedPerShardDeadline).Return(tickResult{}, fakeErr)
+			shard.EXPECT().Tick(context.NewNoOpCanncellable()).Return(tickResult{}, fakeErr)
 		} else {
-			shard.EXPECT().Tick(context.NewNoOpCanncellable(), expectedPerShardDeadline).Return(tickResult{}, nil)
+			shard.EXPECT().Tick(context.NewNoOpCanncellable()).Return(tickResult{}, nil)
 		}
 		ns.shards[testShardIDs[i].ID()] = shard
 	}
 
-	err := ns.Tick(context.NewNoOpCanncellable(), deadline)
+	err := ns.Tick(context.NewNoOpCanncellable())
 	require.NotNil(t, err)
 	require.Equal(t, fakeErr.Error(), err.Error())
-=======
-	ns.Tick(context.NewNoOpCanncellable())
->>>>>>> 0e5c2706
 }
 
 func TestNamespaceWriteShardNotOwned(t *testing.T) {
