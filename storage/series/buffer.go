--- conflicted
+++ resolved
@@ -351,9 +351,6 @@
 	return result
 }
 
-<<<<<<< HEAD
-func (b *dbBuffer) ReadEncoded(ctx context.Context, start, end time.Time) [][]xio.BlockReader {
-=======
 func (b *dbBuffer) Snapshot(ctx context.Context, blockStart time.Time) (xio.SegmentReader, error) {
 	var (
 		res xio.SegmentReader
@@ -402,8 +399,7 @@
 	return res, err
 }
 
-func (b *dbBuffer) ReadEncoded(ctx context.Context, start, end time.Time) [][]xio.SegmentReader {
->>>>>>> 872d4834
+func (b *dbBuffer) ReadEncoded(ctx context.Context, start, end time.Time) [][]xio.BlockReader {
 	// TODO(r): pool these results arrays
 	var res [][]xio.BlockReader
 	b.forEachBucketAsc(func(bucket *dbBufferBucket) {
