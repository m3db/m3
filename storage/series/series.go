// Copyright (c) 2016 Uber Technologies, Inc.
//
// Permission is hereby granted, free of charge, to any person obtaining a copy
// of this software and associated documentation files (the "Software"), to deal
// in the Software without restriction, including without limitation the rights
// to use, copy, modify, merge, publish, distribute, sublicense, and/or sell
// copies of the Software, and to permit persons to whom the Software is
// furnished to do so, subject to the following conditions:
//
// The above copyright notice and this permission notice shall be included in
// all copies or substantial portions of the Software.
//
// THE SOFTWARE IS PROVIDED "AS IS", WITHOUT WARRANTY OF ANY KIND, EXPRESS OR
// IMPLIED, INCLUDING BUT NOT LIMITED TO THE WARRANTIES OF MERCHANTABILITY,
// FITNESS FOR A PARTICULAR PURPOSE AND NONINFRINGEMENT. IN NO EVENT SHALL THE
// AUTHORS OR COPYRIGHT HOLDERS BE LIABLE FOR ANY CLAIM, DAMAGES OR OTHER
// LIABILITY, WHETHER IN AN ACTION OF CONTRACT, TORT OR OTHERWISE, ARISING FROM,
// OUT OF OR IN CONNECTION WITH THE SOFTWARE OR THE USE OR OTHER DEALINGS IN
// THE SOFTWARE.

package series

import (
	"errors"
	"fmt"
	"sync"
	"time"

	"github.com/m3db/m3db/digest"
	"github.com/m3db/m3db/persist"
	"github.com/m3db/m3db/storage/block"
	"github.com/m3db/m3db/ts"
	"github.com/m3db/m3db/x/xio"
	"github.com/m3db/m3x/context"
	xerrors "github.com/m3db/m3x/errors"
	"github.com/m3db/m3x/ident"
	xlog "github.com/m3db/m3x/log"
	xtime "github.com/m3db/m3x/time"
)

type bootstrapState int

const (
	bootstrapNotStarted bootstrapState = iota
	bootstrapped
)

var (
	// ErrSeriesAllDatapointsExpired is returned on tick when all datapoints are expired
	ErrSeriesAllDatapointsExpired = errors.New("series datapoints are all expired")

	errSeriesAlreadyBootstrapped = errors.New("series is already bootstrapped")
	errSeriesNotBootstrapped     = errors.New("series is not yet bootstrapped")
	errStreamDidNotExistForBlock = errors.New("stream did not exist for block")
)

type dbSeries struct {
	sync.RWMutex
	opts Options

	// NB(r): One should audit all places that access the
	// series ID before changing ownership semantics (e.g.
	// pooling the ID rather than releasing it to the GC on
	// calling series.Reset()).
	id   ident.ID
	tags ident.Tags

	buffer                      databaseBuffer
	blocks                      block.DatabaseSeriesBlocks
	bs                          bootstrapState
	blockRetriever              QueryableBlockRetriever
	onRetrieveBlock             block.OnRetrieveBlock
	blockOnEvictedFromWiredList block.OnEvictedFromWiredList
	pool                        DatabaseSeriesPool
}

// NewDatabaseSeries creates a new database series
func NewDatabaseSeries(id ident.ID, tags ident.Tags, opts Options) DatabaseSeries {
	s := newDatabaseSeries()
	s.Reset(id, tags, nil, nil, nil, opts)
	return s
}

// newPooledDatabaseSeries creates a new pooled database series
func newPooledDatabaseSeries(pool DatabaseSeriesPool) DatabaseSeries {
	series := newDatabaseSeries()
	series.pool = pool
	return series
}

// NB(prateek): dbSeries.Reset(...) must be called upon the returned
// object prior to use.
func newDatabaseSeries() *dbSeries {
	series := &dbSeries{
		blocks: block.NewDatabaseSeriesBlocks(0),
		bs:     bootstrapNotStarted,
	}
	series.buffer = newDatabaseBuffer(series.bufferDrained)
	return series
}

func (s *dbSeries) now() time.Time {
	nowFn := s.opts.ClockOptions().NowFn()
	return nowFn()
}

func (s *dbSeries) ID() ident.ID {
	s.RLock()
	id := s.id
	s.RUnlock()
	return id
}

func (s *dbSeries) Tags() ident.Tags {
	s.RLock()
	tags := s.tags
	s.RUnlock()
	return tags
}

func (s *dbSeries) Tick() (TickResult, error) {
	var r TickResult

	s.Lock()

	bufferResult := s.buffer.Tick()
	r.MergedOutOfOrderBlocks = bufferResult.mergedOutOfOrderBlocks

	update, err := s.updateBlocksWithLock()
	if err != nil {
		s.Unlock()
		return r, err
	}
	r.TickStatus = update.TickStatus
	r.MadeExpiredBlocks, r.MadeUnwiredBlocks =
		update.madeExpiredBlocks, update.madeUnwiredBlocks

	s.Unlock()

	if update.ActiveBlocks == 0 {
		return r, ErrSeriesAllDatapointsExpired
	}
	return r, nil
}

type updateBlocksResult struct {
	TickStatus
	madeExpiredBlocks int
	madeUnwiredBlocks int
}

func (s *dbSeries) updateBlocksWithLock() (updateBlocksResult, error) {
	var (
		result       updateBlocksResult
		now          = s.now()
		ropts        = s.opts.RetentionOptions()
		retriever    = s.blockRetriever
		cachePolicy  = s.opts.CachePolicy()
		expireCutoff = now.Add(-ropts.RetentionPeriod()).Truncate(ropts.BlockSize())
		wiredTimeout = ropts.BlockDataExpiryAfterNotAccessedPeriod()
	)
	for startNano, currBlock := range s.blocks.AllBlocks() {
		start := startNano.ToTime()
		if start.Before(expireCutoff) {
			s.blocks.RemoveBlockAt(start)
			// If we're using the LRU policy and the block was retrieved from disk,
			// then don't close the block because that is the WiredList's
			// responsibility. The block will hang around the WiredList until
			// it is evicted to make room for something else at which point it
			// will be closed.
			//
			// Note that while we don't close the block, we do remove it from the list
			// of blocks. This is so that the series itself can still be expired if this
			// was the last block. The WiredList will still notify the shard/series via
			// the OnEvictedFromWiredList method when it closes the block, but those
			// methods are noops for series/blocks that have already been removed.
			//
			// Also note that while technically the DatabaseBlock protects against double
			// closes, they can be problematic due to pooling. I.E if the following sequence
			// of actions happens:
			// 		1) Tick closes expired block
			// 		2) Block is re-inserted into pool
			// 		3) Block is pulled out of pool and used for critical data
			// 		4) WiredList tries to close the block, not knowing that it has
			// 		   already been closed, and re-opened / re-used leading to
			// 		   unexpected behavior or data loss.
			if cachePolicy == CacheLRU && currBlock.WasRetrievedFromDisk() {
				// Do nothing
			} else {
				currBlock.Close()
			}
			result.madeExpiredBlocks++
			continue
		}

		result.ActiveBlocks++

		if cachePolicy == CacheAll || retriever == nil {
			// Never unwire
			result.WiredBlocks++
			continue
		}

		if cachePolicy == CacheAllMetadata && !currBlock.IsRetrieved() {
			// Already unwired
			result.UnwiredBlocks++
			continue
		}

		// Potentially unwire
		var unwired, shouldUnwire bool
		// IsBlockRetrievable makes sure that the block has been flushed. This
		// prevents us from unwiring blocks that haven't been flushed yet which
		// would cause data loss.
		if retriever.IsBlockRetrievable(start) {
			switch cachePolicy {
			case CacheNone:
				shouldUnwire = true
			case CacheAllMetadata:
				// Apply RecentlyRead logic (CacheAllMetadata is being removed soon)
				fallthrough
			case CacheRecentlyRead:
				sinceLastRead := now.Sub(currBlock.LastReadTime())
				shouldUnwire = sinceLastRead >= wiredTimeout
			case CacheLRU:
				// The tick is responsible for managing the lifecycle of blocks that were not
				// read from disk (not retrieved), and the WiredList will manage those that were
				// retrieved from disk.
				shouldUnwire = !currBlock.WasRetrievedFromDisk()
			default:
				s.opts.InstrumentOptions().Logger().Fatalf(
					"unhandled cache policy in series tick: %s", cachePolicy)
			}
		}

		if shouldUnwire {
			switch cachePolicy {
			case CacheAllMetadata:
				// Keep the metadata but remove contents

				// NB(r): Each block needs shared ref to the series ID
				// or else each block needs to have a copy of the ID
				id := s.id
				checksum, err := currBlock.Checksum()
				if err != nil {
					return result, err
				}
				metadata := block.RetrievableBlockMetadata{
					ID:       id,
					Length:   currBlock.Len(),
					Checksum: checksum,
				}
				currBlock.ResetRetrievable(start, currBlock.BlockSize(), retriever, metadata)
			default:
				// Remove the block and it will be looked up later
				s.blocks.RemoveBlockAt(start)
				currBlock.Close()
			}

			unwired = true
			result.madeUnwiredBlocks++
		}

		if unwired {
			result.UnwiredBlocks++
		} else {
			result.WiredBlocks++
		}
	}

	bufferStats := s.buffer.Stats()
	result.ActiveBlocks += bufferStats.wiredBlocks
	result.WiredBlocks += bufferStats.wiredBlocks
	result.OpenBlocks += bufferStats.openBlocks

	return result, nil
}

func (s *dbSeries) IsEmpty() bool {
	s.RLock()
	blocksLen := s.blocks.Len()
	bufferEmpty := s.buffer.IsEmpty()
	s.RUnlock()
	if blocksLen == 0 && bufferEmpty {
		return true
	}
	return false
}

func (s *dbSeries) NumActiveBlocks() int {
	s.RLock()
	value := s.blocks.Len() + s.buffer.Stats().wiredBlocks
	s.RUnlock()
	return value
}

func (s *dbSeries) IsBootstrapped() bool {
	s.RLock()
	state := s.bs
	s.RUnlock()
	return state == bootstrapped
}

func (s *dbSeries) Write(
	ctx context.Context,
	timestamp time.Time,
	value float64,
	unit xtime.Unit,
	annotation []byte,
) error {
	s.Lock()
	err := s.buffer.Write(ctx, timestamp, value, unit, annotation)
	s.Unlock()
	return err
}

func (s *dbSeries) ReadEncoded(
	ctx context.Context,
	start, end time.Time,
) ([][]xio.BlockReader, error) {
	s.RLock()
	reader := NewReaderUsingRetriever(s.id, s.blockRetriever, s.onRetrieveBlock, s, s.opts)
	r, err := reader.readersWithBlocksMapAndBuffer(ctx, start, end, s.blocks, s.buffer)
	s.RUnlock()
	return r, err
}

func (s *dbSeries) FetchBlocks(
	ctx context.Context,
	starts []time.Time,
) ([]block.FetchBlockResult, error) {
	s.RLock()
	r, err := Reader{
		opts:       s.opts,
		id:         s.id,
		retriever:  s.blockRetriever,
		onRetrieve: s.onRetrieveBlock,
	}.fetchBlocksWithBlocksMapAndBuffer(ctx, starts, s.blocks, s.buffer)
	s.RUnlock()
	return r, err
}

func (s *dbSeries) FetchBlocksMetadata(
	ctx context.Context,
	start, end time.Time,
	opts FetchBlocksMetadataOptions,
) (block.FetchBlocksMetadataResult, error) {
	blockSize := s.opts.RetentionOptions().BlockSize()
	res := s.opts.FetchBlockMetadataResultsPool().Get()

	s.RLock()
	defer s.RUnlock()

	blocks := s.blocks.AllBlocks()

	for tNano, b := range blocks {
		t := tNano.ToTime()
		if !start.Before(t.Add(blockSize)) || !t.Before(end) {
			continue
		}
		if !opts.IncludeCachedBlocks && b.IsCachedBlock() {
			// Do not include cached blocks if not specified to, this is
			// to avoid high amounts of duplication if a significant number of
			// blocks are cached in memory when returning blocks metadata
			// from both in-memory and disk structures.
			continue
		}
		var (
			size     int64
			checksum *uint32
			lastRead time.Time
		)
		if opts.IncludeSizes {
			size = int64(b.Len())
		}
		if opts.IncludeChecksums {
			v, err := b.Checksum()
			if err != nil {
				return block.FetchBlocksMetadataResult{}, err
			}
			checksum = &v
		}
		if opts.IncludeLastRead {
			lastRead = b.LastReadTime()
		}
		res.Add(block.FetchBlockMetadataResult{
			Start:    t,
			Size:     size,
			Checksum: checksum,
			LastRead: lastRead,
		})
	}

	// Iterate over the encoders in the database buffer
	if !s.buffer.IsEmpty() {
		bufferResults := s.buffer.FetchBlocksMetadata(ctx, start, end, opts)
		for _, result := range bufferResults.Results() {
			res.Add(result)
		}
		bufferResults.Close()
	}

	id := s.opts.IdentifierPool().Clone(s.id)

	res.Sort()

	return block.NewFetchBlocksMetadataResult(id, res), nil
}

func (s *dbSeries) bufferDrained(newBlock block.DatabaseBlock) {
	// NB(r): by the very nature of this method executing we have the
	// lock already. Executing the drain method occurs during a write if the
	// buffer needs to drain or if tick is called and series explicitly asks
	// the buffer to drain ready buckets.
	iOpts := s.opts.InstrumentOptions()
	err := s.mergeBlockWithLock(newBlock)
	if err != nil {
		iOpts.Logger().WithFields(
			xlog.NewField("id", s.id.String()),
			xlog.NewField("blockStart", newBlock.StartTime()),
			xlog.NewField("err", err.Error()),
		).Errorf("error trying to drain series buffer")
		// Allocating metric here is ok because this code-path should never
		// happen anyways.
		iOpts.MetricsScope().SubScope("series-buffer-drain").Counter("error").Inc(1)
	}
}

func (s *dbSeries) mergeBlockWithLock(newBlock block.DatabaseBlock) error {
	blockStart := newBlock.StartTime()

	// If we don't have an existing block just insert the new block.
	existingBlock, ok := s.blocks.BlockAt(blockStart)
	if !ok {
		// No existing block, we're safe to just add it.
		s.addBlockWithLock(newBlock)
		return nil
	}

	// There is already an existing block, perform a (lazy) merge.
	return existingBlock.Merge(newBlock)
}

func (s *dbSeries) addBlockWithLock(b block.DatabaseBlock) {
	b.SetOnEvictedFromWiredList(s.blockOnEvictedFromWiredList)
	s.blocks.AddBlock(b)
}

// NB(xichen): we are holding a big lock here to drain the in-memory buffer.
// This could potentially be expensive in that we might accumulate a lot of
// data in memory during bootstrapping. If that becomes a problem, we could
// bootstrap in batches, e.g., drain and reset the buffer, drain the streams,
// then repeat, until len(s.pendingBootstrap) is below a given threshold.
func (s *dbSeries) Bootstrap(bootstrappedBlocks block.DatabaseSeriesBlocks) (BootstrapResult, error) {
	s.Lock()
	defer func() {
		s.bs = bootstrapped
		s.Unlock()
	}()

	var result BootstrapResult
	if s.bs == bootstrapped {
		return result, errSeriesAlreadyBootstrapped
	}

	if bootstrappedBlocks == nil {
		return result, nil
	}

	// Request the in-memory buffer to drain and reset so that the start times
	// of the blocks in the buckets are set to the latest valid times
	s.buffer.DrainAndReset()
	min, _, err := s.buffer.MinMax()
	if err != nil {
		return result, err
	}

	var (
		multiErr = xerrors.NewMultiError()
	)
	for tNano, block := range bootstrappedBlocks.AllBlocks() {
		t := tNano.ToTime()
		// If there is a writable, undrained series buffer bucket then store the block
		// there and it will be merged / drained as part of the usual lifecycle.
		if !t.Before(min) {
			if err := s.buffer.Bootstrap(block); err != nil {
				multiErr = multiErr.Add(s.newBootstrapBlockError(block, err))
			}
			result.NumBlocksMovedToBuffer++
			continue
		}

		// If we're unable to put the blocks in an active series buffer bucket, then store them
		// in the series block, merging with any existing blocks if necessary. There could be an
		// existing block in the situation that currentTime > blockStart.Add(blockSize).Add(bufferPast),
		// in which case the series buffer buckets may have been drained and rotated into a block, but
		// still exist in memory because a flush hasn't occurred yet (we guarantee this by not allowing flushes
		// until we're bootstrapped.)
		err := s.mergeBlockWithLock(block)
		if err != nil {
			multiErr = multiErr.Add(s.newBootstrapBlockError(block, err))
		}
		result.NumBlocksMerged++
	}

	s.bs = bootstrapped
	return result, multiErr.FinalError()
}

func (s *dbSeries) OnRetrieveBlock(
	id ident.ID,
	tags ident.TagIterator,
	startTime time.Time,
	segment ts.Segment,
) {
	s.Lock()
	defer s.Unlock()

	if !id.Equal(s.id) {
		return
	}

	b := s.opts.DatabaseBlockOptions().DatabaseBlockPool().Get()
	metadata := block.RetrievableBlockMetadata{
		ID:       s.id,
		Length:   segment.Len(),
		Checksum: digest.SegmentChecksum(segment),
	}
	blockSize := s.opts.RetentionOptions().BlockSize()
	b.ResetRetrievable(startTime, blockSize, s.blockRetriever, metadata)
	// Use s.id instead of id here, because id is finalized by the context whereas
	// we rely on the G.C to reclaim s.id. This is important because the block will
	// hold onto the id ref, and (if the LRU caching policy is enabled) the shard
	// will need it later when the WiredList calls its OnEvictedFromWiredList method.
	// Also note that ResetRetrievable will mark the block as not retrieved from disk,
	// but OnRetrieveBlock will then properly mark it as retrieved from disk so subsequent
	// calls to WasRetrievedFromDisk will return true.
	b.OnRetrieveBlock(s.id, tags, startTime, segment)

	// NB(r): Blocks retrieved have been triggered by a read, so set the last
	// read time as now so caching policies are followed.
	b.SetLastReadTime(s.now())

	// If we retrieved this from disk then we directly emplace it
	s.addBlockWithLock(b)

	if list := s.opts.DatabaseBlockOptions().WiredList(); list != nil {
		// Need to update the WiredList so blocks that were read from disk
		// can enter the list (OnReadBlock is only called for blocks that
		// were read from memory, regardless of whether the data originated
		// from disk or a buffer rotation.)
		list.Update(b)
	}
}

// OnReadBlock is only called for blocks that were read from memory, regardless of
// whether the data originated from disk or buffer rotation.
func (s *dbSeries) OnReadBlock(b block.DatabaseBlock) {
	if list := s.opts.DatabaseBlockOptions().WiredList(); list != nil {
		// The WiredList is only responsible for managing the lifecycle of blocks
		// retrieved from disk.
		if b.WasRetrievedFromDisk() {
			// Need to update the WiredList so it knows which blocks have been
			// most recently read.
			list.Update(b)
		}
	}
}

func (s *dbSeries) OnEvictedFromWiredList(id ident.ID, blockStart time.Time) {
	s.Lock()
	defer s.Unlock()

	// Should never happen
	if !id.Equal(s.id) {
		return
	}

	block, ok := s.blocks.BlockAt(blockStart)
	if ok {
		if !block.WasRetrievedFromDisk() {
			// Should never happen - invalid application state could cause data loss
			s.opts.InstrumentOptions().Logger().WithFields(
				xlog.NewField("id", id.String()),
				xlog.NewField("blockStart", blockStart),
			).Errorf("tried to evict block that was not retrieved from disk")
			return
		}

		s.blocks.RemoveBlockAt(blockStart)
	}
}

func (s *dbSeries) newBootstrapBlockError(
	b block.DatabaseBlock,
	err error,
) error {
	msgFmt := "bootstrap series error occurred for %s block at %s: %v"
	renamed := fmt.Errorf(msgFmt, s.id.String(), b.StartTime().String(), err)
	return xerrors.NewRenamedError(err, renamed)
}

func (s *dbSeries) Flush(
	ctx context.Context,
	blockStart time.Time,
	persistFn persist.Fn,
) (FlushOutcome, error) {
	s.RLock()
	defer s.RUnlock()

	if s.bs != bootstrapped {
		return FlushOutcomeErr, errSeriesNotBootstrapped
	}

	b, exists := s.blocks.BlockAt(blockStart)
	if !exists {
		return FlushOutcomeBlockDoesNotExist, nil
	}

<<<<<<< HEAD
	br, err := b.Stream(ctx)
	s.RUnlock()

=======
	sr, err := b.Stream(ctx)
>>>>>>> 18cd7038
	if err != nil {
		return FlushOutcomeErr, err
	}
	if br.IsEmpty() {
		return FlushOutcomeErr, errStreamDidNotExistForBlock
	}
	segment, err := br.Segment()
	if err != nil {
		return FlushOutcomeErr, err
	}

	checksum, err := b.Checksum()
	if err != nil {
		return FlushOutcomeErr, err
	}
	err = persistFn(s.id, s.tags, segment, checksum)
	if err != nil {
		return FlushOutcomeErr, err
	}

	return FlushOutcomeFlushedToDisk, nil
}

func (s *dbSeries) Snapshot(
	ctx context.Context,
	blockStart time.Time,
	persistFn persist.Fn,
) error {
	// Need a write lock because the buffer Snapshot method mutates
	// state (by performing a pro-active merge).
	s.Lock()
	defer s.Unlock()

	if s.bs != bootstrapped {
		return errSeriesNotBootstrapped
	}

	stream, err := s.buffer.Snapshot(ctx, blockStart)
	if err != nil {
		return err
	}
	if stream == nil {
		return nil
	}

	segment, err := stream.Segment()
	if err != nil {
		return err
	}

	return persistFn(s.id, s.tags, segment, digest.SegmentChecksum(segment))
}

func (s *dbSeries) Close() {
	s.Lock()
	defer s.Unlock()

	// NB(r): We explicitly do not place this ID back into an
	// existing pool as high frequency users of series IDs such
	// as the commit log need to use the reference without the
	// overhead of ownership tracking. In addition, the blocks
	// themselves have a reference to the ID which is required
	// for the LRU/WiredList caching strategy eviction process.
	// Since the wired list can still have a reference to a
	// DatabaseBlock for which the corresponding DatabaseSeries
	// has been closed, its important that the ID itself is still
	// available because the process of kicking a DatabaseBlock
	// out of the WiredList requires the ID.
	//
	// Since series are purged so infrequently the overhead
	// of not releasing back an ID to a pool is amortized over
	// a long period of time.
	s.id = nil
	s.tags = nil

	switch s.opts.CachePolicy() {
	case CacheLRU:
		// In the CacheLRU case, blocks that were retrieved from disk are owned
		// by the WiredList and should not be closed here. They will eventually
		// be evicted and closed by  the WiredList when it needs to make room
		// for new blocks.
		for _, block := range s.blocks.AllBlocks() {
			if !block.WasRetrievedFromDisk() {
				block.Close()
			}
		}
	default:
		s.blocks.RemoveAll()
	}

	// Reset (not close) underlying resources because the series will go
	// back into the pool and be re-used.
	s.buffer.Reset(s.opts)
	s.blocks.Reset()

	if s.pool != nil {
		s.pool.Put(s)
	}
}

func (s *dbSeries) Reset(
	id ident.ID,
	tags ident.Tags,
	blockRetriever QueryableBlockRetriever,
	onRetrieveBlock block.OnRetrieveBlock,
	onEvictedFromWiredList block.OnEvictedFromWiredList,
	opts Options,
) {
	s.Lock()
	defer s.Unlock()

	s.id = id
	s.tags = tags
	s.blocks.Reset()
	s.buffer.Reset(opts)
	s.opts = opts
	s.bs = bootstrapNotStarted
	s.blockRetriever = blockRetriever
	s.onRetrieveBlock = onRetrieveBlock
	s.blockOnEvictedFromWiredList = onEvictedFromWiredList
}<|MERGE_RESOLUTION|>--- conflicted
+++ resolved
@@ -617,13 +617,7 @@
 		return FlushOutcomeBlockDoesNotExist, nil
 	}
 
-<<<<<<< HEAD
 	br, err := b.Stream(ctx)
-	s.RUnlock()
-
-=======
-	sr, err := b.Stream(ctx)
->>>>>>> 18cd7038
 	if err != nil {
 		return FlushOutcomeErr, err
 	}
