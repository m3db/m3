--- conflicted
+++ resolved
@@ -354,15 +354,9 @@
 
 	// NB(r): Do not need to specify that needs to be indexed as series would
 	// have been already been indexed when it was written
-<<<<<<< HEAD
 	copiedID := entry.Series.ID()
-	// TODO(r): Pool the slice iterators here.
-	copiedTags := ident.NewTagSliceIterator(entry.Series.Tags())
-=======
-	copiedID := entry.series.ID()
 	copiedTagsIter := s.identifierPool.TagsIterator()
-	copiedTagsIter.Reset(entry.series.Tags())
->>>>>>> 2ecd5924
+	copiedTagsIter.Reset(entry.Series.Tags())
 	s.insertQueue.Insert(dbShardInsert{
 		entry: entry,
 		opts: dbShardInsertAsyncOptions{
@@ -1653,17 +1647,13 @@
 			}
 		}
 
-<<<<<<< HEAD
-		bsResult, err := entry.Series.Bootstrap(dbBlocks.Blocks)
-=======
 		// No longer require tags as we copy them in insert series sync
 		// or if we found the series then we don't require them for insertion
 		// at all
 		dbBlocks.Tags.Finalize()
 
 		// Cannot close blocks once done as series takes ref to these
-		bsResult, err := entry.series.Bootstrap(dbBlocks.Blocks)
->>>>>>> 2ecd5924
+		bsResult, err := entry.Series.Bootstrap(dbBlocks.Blocks)
 		if err != nil {
 			multiErr = multiErr.Add(err)
 		}
