--- conflicted
+++ resolved
@@ -52,15 +52,8 @@
 )
 
 const (
-<<<<<<< HEAD
-	shardIterateBatchPercent      = 0.01
-	expireBatchLength             = 1024
-	defaultTickSleepIfAheadEvery  = 128
-	defaultSkipTickIfShardClosing = true
-=======
 	shardIterateBatchPercent = 0.01
 	expireBatchLength        = 1024
->>>>>>> 0e5c2706
 )
 
 var (
@@ -201,29 +194,6 @@
 		SubScope("dbshard")
 
 	d := &dbShard{
-<<<<<<< HEAD
-		opts:                  opts,
-		seriesOpts:            seriesOpts,
-		nowFn:                 opts.ClockOptions().NowFn(),
-		state:                 dbShardStateOpen,
-		nsMetadata:            namespaceMetadata,
-		shard:                 shard,
-		increasingIndex:       increasingIndex,
-		seriesPool:            opts.DatabaseSeriesPool(),
-		commitLogWriter:       commitLogWriter,
-		lookup:                make(map[ts.Hash]*list.Element),
-		list:                  list.New(),
-		filesetBeforeFn:       fs.FilesetBefore,
-		deleteFilesFn:         fs.DeleteFiles,
-		tickSleepIfAheadEvery: defaultTickSleepIfAheadEvery,
-		sleepFn:               time.Sleep,
-		identifierPool:        opts.IdentifierPool(),
-		contextPool:           opts.ContextPool(),
-		flushState:            newShardFlushState(),
-		ticking:               uatomic.NewBool(false),
-		tickWg:                &sync.WaitGroup{},
-		metrics:               newDatabaseShardMetrics(scope),
-=======
 		opts:            opts,
 		seriesOpts:      seriesOpts,
 		nowFn:           opts.ClockOptions().NowFn(),
@@ -241,8 +211,9 @@
 		identifierPool:  opts.IdentifierPool(),
 		contextPool:     opts.ContextPool(),
 		flushState:      newShardFlushState(),
+		ticking:         uatomic.NewBool(false),
+		tickWg:          &sync.WaitGroup{},
 		metrics:         newDatabaseShardMetrics(scope),
->>>>>>> 0e5c2706
 	}
 	d.insertQueue = newDatabaseShardInsertQueue(d.insertSeriesBatch,
 		d.nowFn, scope)
@@ -411,14 +382,9 @@
 	// causes the GC to impact performance when closing shards the deadline
 	// should be increased.
 	cancellable := context.NewNoOpCanncellable()
-<<<<<<< HEAD
-	softDeadline := s.opts.TickInterval()
-	_, err := s.tickAndExpire(cancellable, softDeadline, tickPolicyCloseShard)
+	_, err := s.tickAndExpire(cancellable, tickPolicyCloseShard)
 	return err
 }
-=======
-	s.tickAndExpire(cancellable, tickPolicyForceExpiry)
->>>>>>> 0e5c2706
 
 func (s *dbShard) isClosing() bool {
 	s.RLock()
@@ -427,11 +393,7 @@
 	return state == dbShardStateClosing
 }
 
-<<<<<<< HEAD
-func (s *dbShard) Tick(c context.Cancellable, softDeadline time.Duration) (tickResult, error) {
-=======
-func (s *dbShard) Tick(c context.Cancellable) tickResult {
->>>>>>> 0e5c2706
+func (s *dbShard) Tick(c context.Cancellable) (tickResult, error) {
 	s.removeAnyFlushStatesTooEarly()
 	return s.tickAndExpire(c, tickPolicyRegular)
 }
@@ -468,18 +430,11 @@
 	}()
 
 	var (
-<<<<<<< HEAD
 		r                             tickResult
-		perEntrySoftDeadline          time.Duration
 		expired                       []series.DatabaseSeries
 		terminatedTickingDueToClosing bool
 		i                             int
-=======
-		r       tickResult
-		expired []series.DatabaseSeries
-		i       int
-		slept   time.Duration
->>>>>>> 0e5c2706
+		slept                         time.Duration
 	)
 	s.RLock()
 	tickSleepBatch := s.currRuntimeOptions.tickSleepSeriesBatchSize
@@ -493,22 +448,14 @@
 			if c.IsCancelled() {
 				return false
 			}
-<<<<<<< HEAD
 			if terminateDueToClosing() {
 				terminatedTickingDueToClosing = true
 				return false
 			}
-			// If we are ahead of our our deadline then throttle tick
-			prevEntryDeadline := start.Add(time.Duration(i) * perEntrySoftDeadline)
-			if now := s.nowFn(); now.Before(prevEntryDeadline) {
-				s.sleepFn(prevEntryDeadline.Sub(now))
-			}
-=======
 			// Throttle the tick
 			sleepFor := time.Duration(tickSleepBatch) * tickSleepPerSeries
 			s.sleepFn(sleepFor)
 			slept += sleepFor
->>>>>>> 0e5c2706
 		}
 		var (
 			result series.TickResult
