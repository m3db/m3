container:
  kubernetes: &kubernetes
    gitEnvFrom:
      - secretRef:
          name: oss-github-ssh-credentials
    sidecars:
      - image: us-west1-docker.pkg.dev/ci-compute/buildkite-images/buildkite-dind:v1
        volumeMounts:
          - mountPath: /var/run/
            name: docker-sock
        securityContext:
          privileged: true
          allowPrivilegeEscalation: true
    mirrorVolumeMounts: true # CRITICAL: this must be at the same indentation level as sidecars
    podSpec: &podSpec
      containers:
        - &commandContainer
          image: us-west1-docker.pkg.dev/ci-compute/buildkite-images/buildkite-command-container:v2
          command:
            - |-
              echo "Command step was not overridden."
              exit 1
          volumeMounts:
            - mountPath: /var/run/
              name: docker-sock
          resources:
            requests:
              cpu: 7500m
              memory: 28G
      volumes:
        - name: docker-sock
          emptyDir: {}

agents:
  queue: "buildkite-gcp"

common: &common
  timeout_in_minutes: 20
  agents:
    queue: "buildkite-gcp"
  retry:
    # Automatically retry failures one time.
    automatic:
      limit: 1
    # Allow manual retries.
    manual: true

# Temporarily disable codecov while we investigate issues with uploading.
env:
  SKIP_CODECOV: "true"

# Buildkite pipeline is currently broken, and we are working on fixing it. In the meantime, we are temporarily
# disabling steps until it is fixed. ISSUE: https://github.com/m3db/m3/issues/4274
steps:
#  - name: "Codegen"
#    env:
#      CGO_ENABLED: 0
#      GIMME_GO_VERSION: 1.18.x
#    plugins:
#      gopath-checkout#v1.0.1:
#        import: github.com/m3db/m3
#      docker#v3.0.1:
#        image: us-west1-docker.pkg.dev/ci-compute/buildkite-images/buildkite-dind:v1
#        volumes:
#          - .:/go/src/github.com/m3db/m3
#          - /var/run/docker.sock:/var/run/docker.sock
#      kubernetes:
#        <<: *kubernetes
#        podSpec:
#          <<: *podSpec
#          containers:
#            - <<: *commandContainer
#              command:
#                - |-
#                  make clean install-vendor-m3 test-all-gen
#    <<: *common
  - name: "Unit %n"
    parallelism: 4
    plugins:
      docker-compose#v2.5.1:
        run: app
        workdir: /go/src/github.com/m3db/m3
      kubernetes:
        <<: *kubernetes
        podSpec:
          <<: *podSpec
          containers:
            - <<: *commandContainer
              command:
                - |-
                  make clean install-vendor-m3 test-base
    <<: *common
  - name: "Big Unit %n"
    parallelism: 2
    plugins:
      docker-compose#v2.5.1:
        run: app
        workdir: /go/src/github.com/m3db/m3
      kubernetes:
        <<: *kubernetes
        podSpec:
          <<: *podSpec
          containers:
            - <<: *commandContainer
              command:
                - |-
                  make clean install-vendor-m3 test-big-base
    <<: *common
  - name: "Services, Tools"
    plugins:
      docker-compose#v2.5.1:
        run: app
        workdir: /go/src/github.com/m3db/m3
      kubernetes:
        <<: *kubernetes
        podSpec:
          <<: *podSpec
          containers:
            - <<: *commandContainer
              command:
                - |-
                  make clean install-vendor-m3 services tools
    <<: *common
<<<<<<< HEAD
#  - name: "Lint"
#    command: make clean lint
#    env:
#      CGO_ENABLED: 0
#    plugins:
#      docker-compose#v2.5.1:
#        run: app
#        workdir: /go/src/github.com/m3db/m3
#    <<: *common
  - label: "Integration (:docker:)"
=======
  - name: "Lint"
>>>>>>> 9a4b26ab
    env:
      CGO_ENABLED: 0
      GIMME_GO_VERSION: 1.18.x
    plugins:
      docker-compose#v2.5.1:
        run: app
        workdir: /go/src/github.com/m3db/m3
      kubernetes:
        <<: *kubernetes
        podSpec:
          <<: *podSpec
          containers:
            - <<: *commandContainer
              command:
                - |-
<<<<<<< HEAD
                  make clean install-vendor-m3 docker-integration-test
    <<: *common
=======
                  make clean lint
    <<: *common
#  - name: "Integration (:docker:)"
#    command: make clean install-vendor-m3 docker-integration-test
#    parallelism: 2
#    env:
#      CGO_ENABLED: 0
#      GIMME_GO_VERSION: 1.18.x
#    plugins:
#        gopath-checkout#v1.0.1:
#          import: github.com/m3db/m3
#    <<: *common
>>>>>>> 9a4b26ab
  - label: "M3 Cluster Integration Tests"
    env:
      CGO_ENABLED: 0
      GIMME_GO_VERSION: 1.18.x
    plugins:
      gopath-checkout#v1.0.1:
        import: github.com/m3db/m3
      kubernetes:
        <<: *kubernetes
        podSpec:
          <<: *podSpec
          containers:
            - <<: *commandContainer
              command:
                - |-
                  make clean test-ci-cluster-integration
    <<: *common
  - label: "M3 Cluster Integration Test Harness Tests"
    skip: "NB(nate): temporarily disabling to resolve some tests flakes"
    plugins:
      docker-compose#v2.5.1:
        run: app
        workdir: /go/src/github.com/m3db/m3
      kubernetes:
        <<: *kubernetes
        podSpec:
          <<: *podSpec
          containers:
            - <<: *commandContainer
              command:
                - |-
                  make clean test-ci-test-harness
    <<: *common
#  - name: "Prometheus compatibility (:docker:)"
#    command: make clean install-vendor-m3 docker-compatibility-test
#    parallelism: 1
#    env:
#      CGO_ENABLED: 0
#      GIMME_GO_VERSION: 1.18.x
#    plugins:
#        gopath-checkout#v1.0.1:
#          import: github.com/m3db/m3
#    <<: *common
#  - name: "Integration (dbnode Recently Read) %n"
#    parallelism: 2
#    command: make clean install-vendor-m3 test-ci-integration-dbnode cache_policy=recently_read
#    plugins:
#      docker-compose#v2.5.1:
#        run: app
#        workdir: /go/src/github.com/m3db/m3
#    <<: *common
#  - name: "Integration (dbnode LRU) %n"
#    parallelism: 2
#    command: make clean install-vendor-m3 test-ci-integration-dbnode cache_policy=lru
#    plugins:
#      docker-compose#v2.5.1:
#        run: app
#        workdir: /go/src/github.com/m3db/m3
#    <<: *common
  - name: "Integration (aggregator TCP client) %n"
    parallelism: 1
    plugins:
      docker-compose#v2.5.1:
        run: app
        workdir: /go/src/github.com/m3db/m3
      kubernetes:
        <<: *kubernetes
        podSpec:
          <<: *podSpec
          containers:
            - <<: *commandContainer
              command:
                - |-
                  make clean install-vendor-m3 test-ci-integration-aggregator aggregator_client=tcp
    <<: *common
  - name: "Integration (aggregator m3msg client) %n"
    parallelism: 1
    plugins:
      docker-compose#v2.5.1:
        run: app
        workdir: /go/src/github.com/m3db/m3
      kubernetes:
        <<: *kubernetes
        podSpec:
          <<: *podSpec
          containers:
            - <<: *commandContainer
              command:
                - |-
                  make clean install-vendor-m3 test-ci-integration-aggregator aggregator_client=m3msg
    <<: *common
  - label: "Integration (m3em, cluster, msg, metrics) %n"
    parallelism: 4
    plugins:
      docker-compose#v2.5.1:
        run: app
        workdir: /go/src/github.com/m3db/m3
      kubernetes:
        <<: *kubernetes
        podSpec:
          <<: *podSpec
          containers:
            - <<: *commandContainer
              command:
                - |-
                  make clean install-vendor-m3 test-ci-integration-m3em test-ci-integration-cluster test-ci-integration-msg test-ci-integration-metrics
    <<: *common
#  - name: "Documentation tests"
#    command: make clean install-vendor-m3 docs-test
#    env:
#      CGO_ENABLED: 0
#      GIMME_GO_VERSION: 1.18.x
#    plugins:
#        gopath-checkout#v1.0.1:
#          import: github.com/m3db/m3
#    <<: *common
#  - label: "FOSSA license scan"
#    command: make clean install-vendor-m3 fossa
#    plugins:
#      docker-compose#v2.5.1:
#        run: app
#        workdir: /go/src/github.com/m3db/m3
#        env:
#          - FOSSA_API_KEY
#    <<: *common
#  - name: "Check for docker and docs builds :docker: :books:"
#    commands:
#    - ".ci/docker/check_do_docker.sh"
#    - ".buildkite/scripts/check_do_docs.sh"
#    agents:
#      queue: init
#    timeout_in_minutes: 10
#    retry:
#      automatic:
#        limit: 1
#      manual: true<|MERGE_RESOLUTION|>--- conflicted
+++ resolved
@@ -121,20 +121,7 @@
                 - |-
                   make clean install-vendor-m3 services tools
     <<: *common
-<<<<<<< HEAD
-#  - name: "Lint"
-#    command: make clean lint
-#    env:
-#      CGO_ENABLED: 0
-#    plugins:
-#      docker-compose#v2.5.1:
-#        run: app
-#        workdir: /go/src/github.com/m3db/m3
-#    <<: *common
-  - label: "Integration (:docker:)"
-=======
   - name: "Lint"
->>>>>>> 9a4b26ab
     env:
       CGO_ENABLED: 0
       GIMME_GO_VERSION: 1.18.x
@@ -150,23 +137,26 @@
             - <<: *commandContainer
               command:
                 - |-
-<<<<<<< HEAD
+                  make clean lint
+    <<: *common
+  - label: "Integration (:docker:)"
+    env:
+      CGO_ENABLED: 0
+      GIMME_GO_VERSION: 1.18.x
+    plugins:
+      docker-compose#v2.5.1:
+        run: app
+        workdir: /go/src/github.com/m3db/m3
+      kubernetes:
+        <<: *kubernetes
+        podSpec:
+          <<: *podSpec
+          containers:
+            - <<: *commandContainer
+              command:
+                - |-
                   make clean install-vendor-m3 docker-integration-test
     <<: *common
-=======
-                  make clean lint
-    <<: *common
-#  - name: "Integration (:docker:)"
-#    command: make clean install-vendor-m3 docker-integration-test
-#    parallelism: 2
-#    env:
-#      CGO_ENABLED: 0
-#      GIMME_GO_VERSION: 1.18.x
-#    plugins:
-#        gopath-checkout#v1.0.1:
-#          import: github.com/m3db/m3
-#    <<: *common
->>>>>>> 9a4b26ab
   - label: "M3 Cluster Integration Tests"
     env:
       CGO_ENABLED: 0
