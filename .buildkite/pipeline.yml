container:
  kubernetes: &kubernetes
    gitEnvFrom:
      - secretRef:
          name: oss-github-ssh-credentials
    sidecars:
      - image: us-west1-docker.pkg.dev/ci-compute/buildkite-images/buildkite-dind:v1
        volumeMounts:
          - mountPath: /var/run/
            name: docker-sock
        securityContext:
          privileged: true
          allowPrivilegeEscalation: true
    mirrorVolumeMounts: true # CRITICAL: this must be at the same indentation level as sidecars
    podSpec: &podSpec
      containers:
        - &commandContainer
          image: us-west1-docker.pkg.dev/ci-compute/buildkite-images/buildkite-command-container:v2
          command:
            - |-
              echo "Command step was not overridden."
              exit 1
          volumeMounts:
            - mountPath: /var/run/
              name: docker-sock
          resources:
            requests:
              cpu: 7500m
              memory: 28G
      volumes:
        - name: docker-sock
          emptyDir: {}

agents:
  queue: "buildkite-gcp"

common: &common
  timeout_in_minutes: 20
  agents:
    queue: "buildkite-gcp"
  retry:
    # Automatically retry failures one time.
    automatic:
      limit: 1
    # Allow manual retries.
    manual: true

# Temporarily disable codecov while we investigate issues with uploading.
env:
  SKIP_CODECOV: "true"
  CGO_ENABLED: 0
  GIMME_GO_VERSION: 1.22.x

# Buildkite pipeline is currently broken, and we are working on fixing it. In the meantime, we are temporarily
# disabling steps until it is fixed. ISSUE: https://github.com/m3db/m3/issues/4274
steps:
#  - name: "Codegen"
#    env:
#      CGO_ENABLED: 0
#      GIMME_GO_VERSION: 1.22.x
#    plugins:
#      gopath-checkout#v1.0.1:
#        import: github.com/m3db/m3
#      docker#v3.0.1:
#        image: us-west1-docker.pkg.dev/ci-compute/buildkite-images/buildkite-dind:v1
#        volumes:
#          - .:/go/src/github.com/m3db/m3
#          - /var/run/docker.sock:/var/run/docker.sock
#      kubernetes:
#        <<: *kubernetes
#        podSpec:
#          <<: *podSpec
#          containers:
#            - <<: *commandContainer
#              command:
#                - |-
#                  make clean install-vendor-m3 test-all-gen
#    <<: *common
  - name: "Unit %n"
    parallelism: 4
    plugins:
      docker-compose#v2.5.1:
        run: app
        workdir: /go/src/github.com/m3db/m3
      kubernetes:
        <<: *kubernetes
        podSpec:
          <<: *podSpec
          containers:
            - <<: *commandContainer
              command:
                - |-
                  make clean install-vendor-m3 test-base
    <<: *common
  - name: "Big Unit %n"
    parallelism: 2
    plugins:
      docker-compose#v2.5.1:
        run: app
        workdir: /go/src/github.com/m3db/m3
      kubernetes:
        <<: *kubernetes
        podSpec:
          <<: *podSpec
          containers:
            - <<: *commandContainer
              command:
                - |-
                  make clean install-vendor-m3 test-big-base
    <<: *common
  - name: "Services, Tools"
    plugins:
      docker-compose#v2.5.1:
        run: app
        workdir: /go/src/github.com/m3db/m3
      kubernetes:
        <<: *kubernetes
        podSpec:
          <<: *podSpec
          containers:
            - <<: *commandContainer
              command:
                - |-
                  make clean install-vendor-m3 services tools
    <<: *common
  - name: "Lint"
    plugins:
      docker-compose#v2.5.1:
        run: app
        workdir: /go/src/github.com/m3db/m3
      kubernetes:
        <<: *kubernetes
        podSpec:
          <<: *podSpec
          containers:
            - <<: *commandContainer
              command:
                - |-
                  make clean lint
    <<: *common
  - label: "Integration (:docker:)"
    plugins:
      docker-compose#v2.5.1:
        run: app
        workdir: /go/src/github.com/m3db/m3
      kubernetes:
        <<: *kubernetes
        podSpec:
          <<: *podSpec
          containers:
            - <<: *commandContainer
              command:
                - |-
                  make clean install-vendor-m3 docker-integration-test
    <<: *common
  - label: "M3 Cluster Integration Tests"
    plugins:
      gopath-checkout#v1.0.1:
        import: github.com/m3db/m3
      kubernetes:
        <<: *kubernetes
        podSpec:
          <<: *podSpec
          containers:
            - <<: *commandContainer
              command:
                - |-
                  make clean test-ci-cluster-integration
    <<: *common
  - label: "M3 Cluster Integration Test Harness Tests"
    skip: "NB(nate): temporarily disabling to resolve some tests flakes"
    plugins:
      docker-compose#v2.5.1:
        run: app
        workdir: /go/src/github.com/m3db/m3
      kubernetes:
        <<: *kubernetes
        podSpec:
          <<: *podSpec
          containers:
            - <<: *commandContainer
              command:
                - |-
                  make clean test-ci-test-harness
    <<: *common
#  - name: "Prometheus compatibility (:docker:)"
#    command: make clean install-vendor-m3 docker-compatibility-test
#    parallelism: 1
#    env:
#      CGO_ENABLED: 0
#      GIMME_GO_VERSION: 1.22.x
#    plugins:
#        gopath-checkout#v1.0.1:
#          import: github.com/m3db/m3
#    <<: *common
  - name: "Integration (dbnode Recently Read) %n"
    parallelism: 2
    plugins:
      docker-compose#v2.5.1:
        run: app
        workdir: /go/src/github.com/m3db/m3
      kubernetes:
        <<: *kubernetes
        podSpec:
          <<: *podSpec
          containers:
            - <<: *commandContainer
              command:
                - |-
                  make clean install-vendor-m3 test-ci-integration-dbnode cache_policy=recently_read
    <<: *common
  - name: "Integration (dbnode LRU) %n"
    parallelism: 2
    plugins:
      docker-compose#v2.5.1:
        run: app
        workdir: /go/src/github.com/m3db/m3
      kubernetes:
        <<: *kubernetes
        podSpec:
          <<: *podSpec
          containers:
            - <<: *commandContainer
              command:
                - |-
                  make clean install-vendor-m3 test-ci-integration-dbnode cache_policy=lru
    <<: *common
  - name: "Integration (aggregator TCP client) %n"
    parallelism: 1
    plugins:
      docker-compose#v2.5.1:
        run: app
        workdir: /go/src/github.com/m3db/m3
      kubernetes:
        <<: *kubernetes
        podSpec:
          <<: *podSpec
          containers:
            - <<: *commandContainer
              command:
                - |-
                  make clean install-vendor-m3 test-ci-integration-aggregator aggregator_client=tcp
    <<: *common
  - name: "Integration (aggregator m3msg client) %n"
    parallelism: 1
    plugins:
      docker-compose#v2.5.1:
        run: app
        workdir: /go/src/github.com/m3db/m3
      kubernetes:
        <<: *kubernetes
        podSpec:
          <<: *podSpec
          containers:
            - <<: *commandContainer
              command:
                - |-
                  make clean install-vendor-m3 test-ci-integration-aggregator aggregator_client=m3msg
    <<: *common
  - label: "Integration (m3em, cluster, msg, metrics) %n"
    parallelism: 4
    plugins:
      docker-compose#v2.5.1:
        run: app
        workdir: /go/src/github.com/m3db/m3
      kubernetes:
        <<: *kubernetes
        podSpec:
          <<: *podSpec
          containers:
            - <<: *commandContainer
              command:
                - |-
                  make clean install-vendor-m3 test-ci-integration-m3em test-ci-integration-cluster test-ci-integration-msg test-ci-integration-metrics
    <<: *common
# Commenting out Documentation test for now because of issue with access tokens. Also a low priority test, as it checks
# for broken links in the documentation. ISSUE: https://github.com/m3db/m3/issues/4288
#  - name: "Documentation tests"
#    command: make clean install-vendor-m3 docs-test
#    env:
#      CGO_ENABLED: 0
#      GIMME_GO_VERSION: 1.22.x
#    plugins:
#        gopath-checkout#v1.0.1:
#          import: github.com/m3db/m3
#    <<: *common
<<<<<<< HEAD
#  - label: "FOSSA license scan"
#    command: make clean install-vendor-m3 fossa
#    plugins:
#      docker-compose#v2.5.1:
#        run: app
#        workdir: /go/src/github.com/m3db/m3
#        env:
#          - FOSSA_API_KEY
#    <<: *common
=======
>>>>>>> dfdaf625
  - name: "Check for docker and docs builds :docker: :books:"
    plugins:
      kubernetes:
        <<: *kubernetes
        podSpec:
          <<: *podSpec
          containers:
            - <<: *commandContainer
              command:
                - |-
                  .buildkite/scripts/check_do_docs.sh
                  .ci/docker/check_do_docker.sh
    <<: *common<|MERGE_RESOLUTION|>--- conflicted
+++ resolved
@@ -284,18 +284,6 @@
 #        gopath-checkout#v1.0.1:
 #          import: github.com/m3db/m3
 #    <<: *common
-<<<<<<< HEAD
-#  - label: "FOSSA license scan"
-#    command: make clean install-vendor-m3 fossa
-#    plugins:
-#      docker-compose#v2.5.1:
-#        run: app
-#        workdir: /go/src/github.com/m3db/m3
-#        env:
-#          - FOSSA_API_KEY
-#    <<: *common
-=======
->>>>>>> dfdaf625
   - name: "Check for docker and docs builds :docker: :books:"
     plugins:
       kubernetes:
