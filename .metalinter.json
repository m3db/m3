{ "Enable": [
    "deadcode",
    "varcheck",
    "structcheck",
    "goconst",
<<<<<<< HEAD
    "ineffassign",
    "unconvert",
    "misspell"
=======
    "ineffassign"
>>>>>>> 98b07178
]}<|MERGE_RESOLUTION|>--- conflicted
+++ resolved
@@ -3,11 +3,7 @@
     "varcheck",
     "structcheck",
     "goconst",
-<<<<<<< HEAD
     "ineffassign",
     "unconvert",
     "misspell"
-=======
-    "ineffassign"
->>>>>>> 98b07178
 ]}