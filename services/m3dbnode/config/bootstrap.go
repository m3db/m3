--- conflicted
+++ resolved
@@ -91,25 +91,18 @@
 	adminClient client.AdminClient,
 ) (bootstrap.ProcessProvider, error) {
 	var (
-		bs     bootstrap.BootstrapperProvider
-		err    error
-		rsopts = result.NewOptions().
-			SetInstrumentOptions(opts.InstrumentOptions()).
-			SetDatabaseBlockOptions(opts.DatabaseBlockOptions()).
-			SetSeriesCachePolicy(opts.SeriesCachePolicy()).
-			SetIndexMutableSegmentAllocator(index.NewDefaultMutableSegmentAllocator(opts.IndexOptions()))
+		bs  bootstrap.BootstrapperProvider
+		err error
 	)
-<<<<<<< HEAD
-=======
 
 	rsOpts := result.NewOptions().
 		SetInstrumentOptions(opts.InstrumentOptions()).
 		SetDatabaseBlockOptions(opts.DatabaseBlockOptions()).
-		SetSeriesCachePolicy(opts.SeriesCachePolicy())
+		SetSeriesCachePolicy(opts.SeriesCachePolicy()).
+		SetIndexMutableSegmentAllocator(index.NewDefaultMutableSegmentAllocator(opts.IndexOptions()))
 
 	fsOpts := opts.CommitLogOptions().FilesystemOptions()
 
->>>>>>> a0fbf852
 	// Start from the end of the list because the bootstrappers are ordered by precedence in descending order.
 	for i := len(bsc.Bootstrappers) - 1; i >= 0; i-- {
 		switch bsc.Bootstrappers[i] {
@@ -122,14 +115,9 @@
 				SetResultOptions(rsOpts).
 				SetFilesystemOptions(fsOpts).
 				SetNumProcessors(bsc.fsNumProcessors()).
-<<<<<<< HEAD
 				SetDatabaseBlockRetrieverManager(opts.DatabaseBlockRetrieverManager()).
 				SetIdentifierPool(opts.IdentifierPool())
-			bs = fs.NewFileSystemBootstrapperProvider(fsbopts, bs)
-=======
-				SetDatabaseBlockRetrieverManager(opts.DatabaseBlockRetrieverManager())
 			bs = bfs.NewFileSystemBootstrapperProvider(fsbopts, bs)
->>>>>>> a0fbf852
 		case commitlog.CommitLogBootstrapperName:
 			copts := commitlog.NewOptions().
 				SetResultOptions(rsOpts).
