--- conflicted
+++ resolved
@@ -4,8 +4,4 @@
 
 ## Overview
 
-<<<<<<< HEAD
-M3 Query and M3 Coordinator are written entirely in Go and can act as both a query engine for [M3DB](https://m3db.github.io/m3db/) and as a remote read/write endpoint for Prometheus and M3DB. To learn more about Prometheus's remote endpoints and storage, [see here](https://prometheus.io/docs/operating/integrations/#remote-endpoints-and-storage).
-=======
-M3Coordinator is written entirely in Go and can act as both a query engine for [M3DB](https://m3db.github.io/m3/) and as a remote read/write endpoint for Prometheus and M3DB. To learn more about Prometheus's remote endpoints and storage, [see here](https://prometheus.io/docs/operating/integrations/#remote-endpoints-and-storage).
->>>>>>> 0ae0b60a
+M3 Query and M3 Coordinator are written entirely in Go, M3 Query is as a query engine for [M3DB](https://m3db.github.io/m3/) and M3 Coordinator is a remote read/write endpoint for Prometheus and M3DB. To learn more about Prometheus's remote endpoints and storage, [see here](https://prometheus.io/docs/operating/integrations/#remote-endpoints-and-storage).