--- conflicted
+++ resolved
@@ -138,12 +138,8 @@
 	assert.NoError(t, w.Close())
 
 	r := newTestReader(filePathPrefix)
-<<<<<<< HEAD
-	err = r.Open(testNs1ID, 0, testWriterStart)
-=======
-	err = r.Open(testNamespaceID, 0, testWriterStart)
-	assert.NoError(t, err)
->>>>>>> ed6111a4
+	err = r.Open(testNs1ID, 0, testWriterStart)
+	assert.NoError(t, err)
 
 	// Close out the dataFd and expect an error on next read
 	reader := r.(*reader)
