--- conflicted
+++ resolved
@@ -97,29 +97,16 @@
 
 func (r *reader) Open(shard uint32, blockStart time.Time) error {
 	// If there is no checkpoint file, don't read the data files.
-<<<<<<< HEAD
 	shardDir := ShardDirPath(r.filePathPrefix, shard)
-	checkpointFilePath := filesetPathFromTime(shardDir, blockStart, checkpointFileSuffix)
-	if !FileExists(checkpointFilePath) {
-		return errCheckpointFileNotFound
-=======
-	shardDir := shardDirPath(r.filePathPrefix, shard)
 	if err := r.readCheckpointFile(shardDir, blockStart); err != nil {
 		return err
->>>>>>> a7604566
 	}
 	var infoFd, indexFd, dataFd, digestFd *os.File
 	if err := openFiles(os.Open, map[string]**os.File{
-<<<<<<< HEAD
-		filesetPathFromTime(shardDir, blockStart, infoFileSuffix):  &r.infoFd,
-		filesetPathFromTime(shardDir, blockStart, indexFileSuffix): &r.indexFd,
-		filesetPathFromTime(shardDir, blockStart, dataFileSuffix):  &r.dataFd,
-=======
-		filepathFromTime(shardDir, blockStart, infoFileSuffix):   &infoFd,
-		filepathFromTime(shardDir, blockStart, indexFileSuffix):  &indexFd,
-		filepathFromTime(shardDir, blockStart, dataFileSuffix):   &dataFd,
-		filepathFromTime(shardDir, blockStart, digestFileSuffix): &digestFd,
->>>>>>> a7604566
+		filesetPathFromTime(shardDir, blockStart, infoFileSuffix):   &infoFd,
+		filesetPathFromTime(shardDir, blockStart, indexFileSuffix):  &indexFd,
+		filesetPathFromTime(shardDir, blockStart, dataFileSuffix):   &dataFd,
+		filesetPathFromTime(shardDir, blockStart, digestFileSuffix): &digestFd,
 	}); err != nil {
 		return err
 	}
@@ -146,8 +133,8 @@
 }
 
 func (r *reader) readCheckpointFile(shardDir string, blockStart time.Time) error {
-	filePath := filepathFromTime(shardDir, blockStart, checkpointFileSuffix)
-	if !fileExists(filePath) {
+	filePath := filesetPathFromTime(shardDir, blockStart, checkpointFileSuffix)
+	if !FileExists(filePath) {
 		return errCheckpointFileNotFound
 	}
 	fd, err := os.Open(filePath)
