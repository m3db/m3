// Copyright (c) 2016 Uber Technologies, Inc.
//
// Permission is hereby granted, free of charge, to any person obtaining a copy
// of this software and associated documentation files (the "Software"), to deal
// in the Software without restriction, including without limitation the rights
// to use, copy, modify, merge, publish, distribute, sublicense, and/or sell
// copies of the Software, and to permit persons to whom the Software is
// furnished to do so, subject to the following conditions:
//
// The above copyright notice and this permission notice shall be included in
// all copies or substantial portions of the Software.
//
// THE SOFTWARE IS PROVIDED "AS IS", WITHOUT WARRANTY OF ANY KIND, EXPRESS OR
// IMPLIED, INCLUDING BUT NOT LIMITED TO THE WARRANTIES OF MERCHANTABILITY,
// FITNESS FOR A PARTICULAR PURPOSE AND NONINFRINGEMENT. IN NO EVENT SHALL THE
// AUTHORS OR COPYRIGHT HOLDERS BE LIABLE FOR ANY CLAIM, DAMAGES OR OTHER
// LIABILITY, WHETHER IN AN ACTION OF CONTRACT, TORT OR OTHERWISE, ARISING FROM,
// OUT OF OR IN CONNECTION WITH THE SOFTWARE OR THE USE OR OTHER DEALINGS IN
// THE SOFTWARE.

package fs

import (
	"errors"
	"fmt"
	"io/ioutil"
	"os"
	"path"
	"sort"
	"strconv"
	"testing"
	"time"

<<<<<<< HEAD
	"github.com/m3db/m3db/persist/fs/proto"
=======
	schema "github.com/m3db/m3db/generated/proto/schema"
>>>>>>> 4406eb7a

	"github.com/golang/protobuf/proto"
	"github.com/stretchr/testify/assert"
	"github.com/stretchr/testify/require"
)

func createTempFile(t *testing.T) *os.File {
	file, err := ioutil.TempFile("", "testfile")
	if err != nil {
		t.Fatal(err)
	}
	return file
}

func createTempDir(t *testing.T) string {
	dir, err := ioutil.TempDir("", "foo")
	if err != nil {
		t.Fatal(err)
	}
	return dir
}

func createFile(t *testing.T, filePath string) {
	f, err := os.Create(filePath)
	require.NoError(t, err)
	f.Close()
}

func createInfoFiles(t *testing.T, iter int) string {
	dir := createTempDir(t)
	for i := 0; i < iter; i++ {
		infoFilePath := filesetPathFromTime(dir, time.Unix(0, int64(i)), infoFileSuffix)
		createFile(t, infoFilePath)
		checkpointFilePath := filesetPathFromTime(dir, time.Unix(0, int64(i)), checkpointFileSuffix)
		createFile(t, checkpointFilePath)
	}
	return dir
}

func createCommitLogFiles(t *testing.T, iter, perSlot int) string {
	dir := createTempDir(t)
	commitLogsDir := path.Join(dir, commitLogsDirName)
	assert.NoError(t, os.Mkdir(commitLogsDir, 0755))
	for i := 0; i < iter; i++ {
		for j := 0; j < perSlot; j++ {
			createFile(t, NextCommitLogsFile(dir, time.Unix(0, int64(i))))
		}
	}
	return dir
}

func TestOpenFilesFails(t *testing.T) {
	testFilePath := "/not/a/real/path"
	expectedErr := errors.New("synthetic error")

	opener := func(filePath string) (*os.File, error) {
		assert.Equal(t, filePath, testFilePath)
		return nil, expectedErr
	}

	var fd *os.File
	err := openFiles(opener, map[string]**os.File{
		testFilePath: &fd,
	})
	assert.Error(t, err)
	assert.Equal(t, expectedErr, err)
}

func TestCloseFilesFails(t *testing.T) {
	file := createTempFile(t)
	defer os.Remove(file.Name())

	assert.NoError(t, file.Close())
	assert.Error(t, closeFiles(file))
}

func TestByTimeAscending(t *testing.T) {
	files := []string{"foo/fileset-1-info.db", "foo/fileset-12-info.db", "foo/fileset-2-info.db"}
	expected := []string{"foo/fileset-1-info.db", "foo/fileset-2-info.db", "foo/fileset-12-info.db"}
	sort.Sort(byTimeAscending(files))
	require.Equal(t, expected, files)
}

func TestInfoFiles(t *testing.T) {
	iter := 20
	dir := createInfoFiles(t, iter)
	defer os.RemoveAll(dir)

	createFile(t, path.Join(dir, "abcd"))
	createFile(t, path.Join(dir, infoFileSuffix+fileSuffix))
	createFile(t, path.Join(dir, strconv.Itoa(iter+1)+separator+infoFileSuffix+fileSuffix))
	createFile(t, path.Join(dir, separator+strconv.Itoa(iter+1)+separator+infoFileSuffix+fileSuffix))

	files, err := InfoFiles(dir)
	require.NoError(t, err)
	require.Equal(t, iter, len(files))
	for i := 0; i < iter; i++ {
		require.Equal(t, path.Join(dir, fmt.Sprintf("%s%s%d%s%s%s", filesetFilePrefix, separator, i, separator, infoFileSuffix, fileSuffix)), files[i])
	}
}

func TestCommitLogFiles(t *testing.T) {
	iter := 20
	perSlot := 3
	dir := createCommitLogFiles(t, iter, perSlot)
	defer os.RemoveAll(dir)

	createFile(t, path.Join(dir, "abcd"))
	createFile(t, path.Join(dir, strconv.Itoa(perSlot+1)+fileSuffix))
	createFile(t, path.Join(dir, strconv.Itoa(iter+1)+separator+strconv.Itoa(perSlot+1)+fileSuffix))
	createFile(t, path.Join(dir, separator+strconv.Itoa(iter+1)+separator+strconv.Itoa(perSlot+1)+fileSuffix))

	files, err := CommitLogFiles(CommitLogsDirPath(dir))
	require.NoError(t, err)
	require.Equal(t, iter*perSlot, len(files))
	for i := 0; i < iter; i++ {
		for j := 0; j < perSlot; j++ {
			entry := fmt.Sprintf("%d%s%d", i, separator, j)
			fileName := fmt.Sprintf("%s%s%s%s", commitLogFilePrefix, separator, entry, fileSuffix)

			x := (i * perSlot) + j
			require.Equal(t, path.Join(dir, commitLogsDirName, fileName), files[x])
		}
	}
}

func TestReadInfo(t *testing.T) {
	tmpfile, err := ioutil.TempFile("", "example")
	if err != nil {
		t.Fatal(err)
	}

	defer os.Remove(tmpfile.Name())

	_, err = tmpfile.Write([]byte{0x1, 0x2})
	require.NoError(t, err)

	tmpfile.Seek(0, 0)
	_, err = ReadInfo(tmpfile)
	require.Error(t, err)

	data, err := proto.Marshal(&schema.IndexInfo{Start: 100, BlockSize: 10, Entries: 20})
	require.NoError(t, err)

	tmpfile.Truncate(0)
	tmpfile.Seek(0, 0)
	_, err = tmpfile.Write(data)
	require.NoError(t, err)

	tmpfile.Seek(0, 0)
	entry, err := ReadInfo(tmpfile)
	require.NoError(t, err)
	require.Equal(t, int64(100), entry.Start)
	require.Equal(t, int64(10), entry.BlockSize)
	require.Equal(t, int64(20), entry.Entries)
}

func TestTimeFromName(t *testing.T) {
	_, err := TimeFromFileName("foo/bar")
	require.Error(t, err)
	require.Equal(t, "unexpected file name foo/bar", err.Error())

	_, err = TimeFromFileName("foo/bar-baz")
	require.Error(t, err)

	v, err := TimeFromFileName("test-1.db")
	expected := time.Unix(0, 1)
	require.Equal(t, expected, v)
	require.NoError(t, err)

	v, err = TimeFromFileName("foo/bar/test-21234567890.db")
	expected = time.Unix(0, 21234567890)
	require.Equal(t, expected, v)
	require.NoError(t, err)
}

func TestTimeAndIndexFromFileName(t *testing.T) {
	_, _, err := TimeAndIndexFromFileName("foo/bar")
	require.Error(t, err)
	require.Equal(t, "unexpected file name foo/bar", err.Error())

	_, _, err = TimeAndIndexFromFileName("foo/bar-baz")
	require.Error(t, err)

	type expected struct {
		t time.Time
		i int
	}
	ts, i, err := TimeAndIndexFromFileName("test-1-0.db")
	exp := expected{time.Unix(0, 1), 0}
	require.Equal(t, exp.t, ts)
	require.Equal(t, exp.i, i)
	require.NoError(t, err)

	ts, i, err = TimeAndIndexFromFileName("foo/bar/test-21234567890-1.db")
	exp = expected{time.Unix(0, 21234567890), 1}
	require.Equal(t, exp.t, ts)
	require.Equal(t, exp.i, i)
	require.NoError(t, err)
}

func TestShardDirPath(t *testing.T) {
	require.Equal(t, "foo/bar/data/12", ShardDirPath("foo/bar", 12))
	require.Equal(t, "foo/bar/data/12", ShardDirPath("foo/bar/", 12))
}

func TestFilePathFromTime(t *testing.T) {
	start := time.Unix(1465501321, 123456789)
	inputs := []struct {
		prefix   string
		suffix   string
		expected string
	}{
		{"foo/bar", infoFileSuffix, "foo/bar/fileset-1465501321123456789-info.db"},
		{"foo/bar", indexFileSuffix, "foo/bar/fileset-1465501321123456789-index.db"},
		{"foo/bar", dataFileSuffix, "foo/bar/fileset-1465501321123456789-data.db"},
		{"foo/bar", checkpointFileSuffix, "foo/bar/fileset-1465501321123456789-checkpoint.db"},
		{"foo/bar/", infoFileSuffix, "foo/bar/fileset-1465501321123456789-info.db"},
	}
	for _, input := range inputs {
		require.Equal(t, input.expected, filesetPathFromTime(input.prefix, start, input.suffix))
	}
}

func TestFileExists(t *testing.T) {
	dir := createTempDir(t)
	defer os.RemoveAll(dir)

	shard := 10
	start := time.Now()
	shardDir := path.Join(dir, strconv.Itoa(shard))
	err := os.Mkdir(shardDir, defaultNewDirectoryMode)
	require.NoError(t, err)
	infoFilePath := path.Join(shardDir, fmt.Sprintf("%s%s%d%s%s%s", filesetFilePrefix, separator, start, separator, infoFileSuffix, fileSuffix))
	createFile(t, infoFilePath)
	require.True(t, FileExists(infoFilePath))
	require.False(t, FileExistsAt(shardDir, uint32(shard), start))

	checkpointFilePath := path.Join(shardDir, fmt.Sprintf("%s%s%d%s%s%s", filesetFilePrefix, separator, start, separator, checkpointFileSuffix, fileSuffix))
	createFile(t, checkpointFilePath)
	require.True(t, FileExists(checkpointFilePath))
	require.False(t, FileExistsAt(shardDir, uint32(shard), start))

	os.Remove(infoFilePath)
	require.False(t, FileExists(infoFilePath))
}<|MERGE_RESOLUTION|>--- conflicted
+++ resolved
@@ -31,11 +31,7 @@
 	"testing"
 	"time"
 
-<<<<<<< HEAD
-	"github.com/m3db/m3db/persist/fs/proto"
-=======
-	schema "github.com/m3db/m3db/generated/proto/schema"
->>>>>>> 4406eb7a
+	"github.com/m3db/m3db/generated/proto/schema"
 
 	"github.com/golang/protobuf/proto"
 	"github.com/stretchr/testify/assert"
@@ -81,7 +77,8 @@
 	assert.NoError(t, os.Mkdir(commitLogsDir, 0755))
 	for i := 0; i < iter; i++ {
 		for j := 0; j < perSlot; j++ {
-			createFile(t, NextCommitLogsFile(dir, time.Unix(0, int64(i))))
+			filePath, _ := NextCommitLogsFile(dir, time.Unix(0, int64(i)))
+			createFile(t, filePath)
 		}
 	}
 	return dir
