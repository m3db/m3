--- conflicted
+++ resolved
@@ -30,14 +30,10 @@
 	"strings"
 	"time"
 
-<<<<<<< HEAD
-	"github.com/m3db/m3db/generated/proto/schema"
-=======
 	"github.com/m3db/m3db/digest"
 	"github.com/m3db/m3db/generated/proto/schema"
 	"github.com/m3db/m3x/close"
 	"github.com/m3db/m3x/errors"
->>>>>>> a7604566
 
 	"github.com/golang/protobuf/proto"
 )
@@ -153,7 +149,7 @@
 
 // ForEachInfoFile iterates over each valid info file and applies the function passed in.
 func ForEachInfoFile(filePathPrefix string, shard uint32, readerBufferSize int, fn infoFileFn) {
-	shardDir := shardDirPath(filePathPrefix, shard)
+	shardDir := ShardDirPath(filePathPrefix, shard)
 	matched, err := filepath.Glob(path.Join(shardDir, infoFilePattern))
 	if err != nil {
 		return
@@ -166,8 +162,8 @@
 		if err != nil {
 			continue
 		}
-		checkpointFilePath := filepathFromTime(shardDir, t, checkpointFileSuffix)
-		if !fileExists(checkpointFilePath) {
+		checkpointFilePath := filesetPathFromTime(shardDir, t, checkpointFileSuffix)
+		if !FileExists(checkpointFilePath) {
 			continue
 		}
 		checkpointFd, err := os.Open(checkpointFilePath)
@@ -185,40 +181,16 @@
 		if err != nil {
 			continue
 		}
-<<<<<<< HEAD
-		checkpointFile := filesetPathFromTime(shardDir, t, checkpointFileSuffix)
-		if FileExists(checkpointFile) {
-			matched[j] = matched[i]
-			j++
-=======
 		// Read and validate the info file
 		expectedInfoDigest := digest.ToBuffer(digestData).ReadDigest()
 		infoData, err := readAndValidate(shardDir, t, infoFileSuffix, readerBufferSize, expectedInfoDigest)
 		if err != nil {
 			continue
->>>>>>> a7604566
 		}
 		fn(matched[i], infoData)
 	}
 }
 
-<<<<<<< HEAD
-// CommitLogFiles returns all the commit log files in the commit logs directory.
-func CommitLogFiles(commitLogsDir string) ([]string, error) {
-	matched, err := filepath.Glob(path.Join(commitLogsDir, commitLogFilePattern))
-	if err != nil {
-		return nil, err
-	}
-	sort.Sort(byTimeAndIndexAscending(matched))
-	return matched, err
-}
-
-// FileExistsAt determines whether a data file exists for the given shard and block start time.
-func FileExistsAt(prefix string, shard uint32, blockStart time.Time) bool {
-	shardDir := ShardDirPath(prefix, shard)
-	checkpointFile := filesetPathFromTime(shardDir, blockStart, checkpointFileSuffix)
-	return FileExists(checkpointFile)
-=======
 // ReadInfoFiles reads all the valid info entries.
 func ReadInfoFiles(filePathPrefix string, shard uint32, readerBufferSize int) []*schema.IndexInfo {
 	var indexEntries []*schema.IndexInfo
@@ -230,7 +202,16 @@
 		indexEntries = append(indexEntries, info)
 	})
 	return indexEntries
->>>>>>> a7604566
+}
+
+// CommitLogFiles returns all the commit log files in the commit logs directory.
+func CommitLogFiles(commitLogsDir string) ([]string, error) {
+	matched, err := filepath.Glob(path.Join(commitLogsDir, commitLogFilePattern))
+	if err != nil {
+		return nil, err
+	}
+	sort.Sort(byTimeAndIndexAscending(matched))
+	return matched, err
 }
 
 // readInfo reads the data stored in the info file and returns an index entry.
@@ -242,16 +223,6 @@
 	return info, nil
 }
 
-<<<<<<< HEAD
-// ShardDirPath returns the path to a given shard.
-func ShardDirPath(prefix string, shard uint32) string {
-	return path.Join(prefix, dataDirName, strconv.Itoa(int(shard)))
-}
-
-// CommitLogsDirPath returns the path to commit logs.
-func CommitLogsDirPath(prefix string) string {
-	return path.Join(prefix, commitLogsDirName)
-=======
 func readAndValidate(
 	prefix string,
 	t time.Time,
@@ -259,7 +230,7 @@
 	readerBufferSize int,
 	expectedDigest uint32,
 ) ([]byte, error) {
-	filePath := filepathFromTime(prefix, t, suffix)
+	filePath := filesetPathFromTime(prefix, t, suffix)
 	fd, err := os.Open(filePath)
 	if err != nil {
 		return nil, err
@@ -271,12 +242,21 @@
 	return fwd.ReadAllAndValidate(expectedDigest)
 }
 
+// ShardDirPath returns the path to a given shard.
+func ShardDirPath(prefix string, shard uint32) string {
+	return path.Join(prefix, dataDirName, strconv.Itoa(int(shard)))
+}
+
+// CommitLogsDirPath returns the path to commit logs.
+func CommitLogsDirPath(prefix string) string {
+	return path.Join(prefix, commitLogsDirName)
+}
+
 // FileExistsAt determines whether a data file exists for the given shard and block start time.
 func FileExistsAt(prefix string, shard uint32, blockStart time.Time) bool {
-	shardDir := shardDirPath(prefix, shard)
-	checkpointFile := filepathFromTime(shardDir, blockStart, checkpointFileSuffix)
-	return fileExists(checkpointFile)
->>>>>>> a7604566
+	shardDir := ShardDirPath(prefix, shard)
+	checkpointFile := filesetPathFromTime(shardDir, blockStart, checkpointFileSuffix)
+	return FileExists(checkpointFile)
 }
 
 // NextCommitLogsFile returns the next commit logs file.
@@ -297,7 +277,6 @@
 	return err == nil
 }
 
-<<<<<<< HEAD
 // OpenWritable opens a file for writing and truncating as necessary.
 func OpenWritable(filePath string, perm os.FileMode) (*os.File, error) {
 	return os.OpenFile(filePath, os.O_WRONLY|os.O_CREATE|os.O_TRUNC, perm)
@@ -306,13 +285,4 @@
 func filesetPathFromTime(prefix string, t time.Time, suffix string) string {
 	name := fmt.Sprintf("%s%s%d%s%s%s", filesetFilePrefix, separator, t.UnixNano(), separator, suffix, fileSuffix)
 	return path.Join(prefix, name)
-=======
-// shardDirPath returns the path to a given shard.
-func shardDirPath(prefix string, shard uint32) string {
-	return path.Join(prefix, strconv.Itoa(int(shard)))
-}
-
-func filepathFromTime(prefix string, t time.Time, suffix string) string {
-	return path.Join(prefix, fmt.Sprintf("%d%s%s", t.UnixNano(), separator, suffix))
->>>>>>> a7604566
 }