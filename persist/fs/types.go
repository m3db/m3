// Copyright (c) 2016 Uber Technologies, Inc
//
// Permission is hereby granted, free of charge, to any person obtaining a copy
// of this software and associated documentation files (the "Software"), to deal
// in the Software without restriction, including without limitation the rights
// to use, copy, modify, merge, publish, distribute, sublicense, and/or sell
// copies of the Software, and to permit persons to whom the Software is
// furnished to do so, subject to the following conditions:
//
// The above copyright notice and this permission notice shall be included in
// all copies or substantial portions of the Software
//
// THE SOFTWARE IS PROVIDED "AS IS", WITHOUT WARRANTY OF ANY KIND, EXPRESS OR
// IMPLIED, INCLUDING BUT NOT LIMITED TO THE WARRANTIES OF MERCHANTABILITY,
// FITNESS FOR A PARTICULAR PURPOSE AND NONINFRINGEMENT. IN NO EVENT SHALL THE
// AUTHORS OR COPYRIGHT HOLDERS BE LIABLE FOR ANY CLAIM, DAMAGES OR OTHER
// LIABILITY, WHETHER IN AN ACTION OF CONTRACT, TORT OR OTHERWISE, ARISING FROM,
// OUT OF OR IN CONNECTION WITH THE SOFTWARE OR THE USE OR OTHER DEALINGS IN
// THE SOFTWARE

package fs

import (
	"io"
	"os"
	"time"

	"github.com/m3db/m3db/clock"
	"github.com/m3db/m3db/persist/encoding/msgpack"
	"github.com/m3db/m3db/runtime"
	"github.com/m3db/m3db/storage/block"
	"github.com/m3db/m3db/storage/namespace"
	"github.com/m3db/m3db/ts"
	"github.com/m3db/m3db/x/io"
	"github.com/m3db/m3x/checked"
	"github.com/m3db/m3x/instrument"
	"github.com/m3db/m3x/pool"
	xtime "github.com/m3db/m3x/time"
)

// FileSetWriter provides an unsynchronized writer for a TSDB file set
type FileSetWriter interface {
	io.Closer

	// Open opens the files for writing data to the given shard in the given namespace
	Open(namespace ts.ID, blockSize time.Duration, shard uint32, start time.Time) error

	// Write will write the id and data pair and returns an error on a write error
	Write(id ts.ID, data checked.Bytes, checksum uint32) error

	// WriteAll will write the id and all byte slices and returns an error on a write error
	WriteAll(id ts.ID, data []checked.Bytes, checksum uint32) error
}

// FileSetReader provides an unsynchronized reader for a TSDB file set
type FileSetReader interface {
	io.Closer

	// Open opens the files for the given shard and version for reading
	Open(namespace ts.ID, shard uint32, start time.Time) error

	// Read returns the next id, data, checksum tuple or error, will return io.EOF at end of volume.
	// Use either Read or ReadMetadata to progress through a volume, but not both.
	Read() (id ts.ID, data checked.Bytes, checksum uint32, err error)

	// ReadMetadata returns the next id and metadata or error, will return io.EOF at end of volume.
	// Use either Read or ReadMetadata to progress through a volume, but not both.
	ReadMetadata() (id ts.ID, length int, checksum uint32, err error)

<<<<<<< HEAD
	// ReadMetadataPosition returns the current position into the index volume
	// when reading metadata.
	ReadMetadataPosition() ReadMetadataPosition

	// ResetReadMetadataPosition resets the current position into the index
	// volume for continuing to read metadata from a previous position.
	ResetReadMetadataPosition(position ReadMetadataPosition) error
=======
	// ReadBloomFilter returns the bloom filter stored on disk in a container object that is safe
	// for concurrent use and has a Close() method for releasing resources when done.
	ReadBloomFilter() (*ManagedConcurrentBloomFilter, error)
>>>>>>> be5242bb

	// Validate validates the data and returns an error if the data are corrupted
	Validate() error

	// Range returns the time range associated with data in the volume
	Range() xtime.Range

	// Entries returns the count of entries in the volume
	Entries() int

	// EntriesRead returns the position read into the volume
	EntriesRead() int
}

// ReadMetadataPosition describes a position into metadata when reading
// metadata using a FileSetReader. It can be used to resume reading metadata
// from a volume at a later time.
type ReadMetadataPosition struct {
	Entries  int64
	Read     int64
	Offset   int64
	Checksum uint32
}

// FileSetSeeker provides an out of order reader for a TSDB file set
type FileSetSeeker interface {
	io.Closer

	// Open opens the files for the given shard and version for reading
	Open(namespace ts.ID, shard uint32, start time.Time) error

	// Seek returns the data for specified ID provided the index was loaded upon open. An
	// error will be returned if the index was not loaded or ID cannot be found.
	Seek(id ts.ID) (data checked.Bytes, err error)

	// SeekOffset returns the offset for specified ID provided the index was loaded upon open. If
	// the index was not loaded or ID cannot be found the value -1 will be returned.
	// This can be helpful ahead of issuing a number of seek requests so that the seek
	// requests can be made in order.
	SeekOffset(id ts.ID) int

	// Range returns the time range associated with data in the volume
	Range() xtime.Range

	// Entries returns the count of entries in the volume
	Entries() int

	// IDs retrieves all the identifiers present in the file set
	IDs() []ts.ID
}

// FileSetSeekerManager provides management of seekers for a TSDB namespace.
type FileSetSeekerManager interface {
	io.Closer

	// Open opens the seekers for a given namespace.
	Open(md namespace.Metadata) error

	// CacheShardIndices will pre-parse the indexes for given shards
	// to improve times when seeking to a block.
	CacheShardIndices(shards []uint32) error

	// Seeker returns an open seeker for a given shard and block start time.
	Seeker(shard uint32, start time.Time) (FileSetSeeker, error)
}

// BlockRetriever provides a block retriever for TSDB file sets
type BlockRetriever interface {
	io.Closer
	block.DatabaseBlockRetriever

	// Open the block retriever to retrieve from a namespace
	Open(md namespace.Metadata) error
}

// RetrievableBlockSegmentReader is a retrievable block reader
type RetrievableBlockSegmentReader interface {
	xio.SegmentReader
}

// Options represents the options for filesystem persistence
type Options interface {
	// Validate will validate the options and return an error if not valid
	Validate() error

	// SetClockOptions sets the clock options
	SetClockOptions(value clock.Options) Options

	// ClockOptions returns the clock options
	ClockOptions() clock.Options

	// SetInstrumentOptions sets the instrumentation options
	SetInstrumentOptions(value instrument.Options) Options

	// InstrumentOptions returns the instrumentation options
	InstrumentOptions() instrument.Options

	// SetRuntimeOptionsManager sets the runtime options manager
	SetRuntimeOptionsManager(value runtime.OptionsManager) Options

	// RuntimeOptionsManager returns the runtime options manager
	RuntimeOptionsManager() runtime.OptionsManager

	// SetDecodingOptions sets the decoding options
	SetDecodingOptions(value msgpack.DecodingOptions) Options

	// DecodingOptions returns the decoding options
	DecodingOptions() msgpack.DecodingOptions

	// SetFilePathPrefix sets the file path prefix for sharded TSDB files
	SetFilePathPrefix(value string) Options

	// FilePathPrefix returns the file path prefix for sharded TSDB files
	FilePathPrefix() string

	// SetNewFileMode sets the new file mode
	SetNewFileMode(value os.FileMode) Options

	// NewFileMode returns the new file mode
	NewFileMode() os.FileMode

	// SetNewDirectoryMode sets the new directory mode
	SetNewDirectoryMode(value os.FileMode) Options

	// NewDirectoryMode returns the new directory mode
	NewDirectoryMode() os.FileMode

	// SetIndexSummariesPercent size sets the percent of index summaries to write
	SetIndexSummariesPercent(value float64) Options

	// IndexSummariesPercent size returns the percent of index summaries to write
	IndexSummariesPercent() float64

	// SetIndexBloomFilterFalsePositivePercent size sets the percent of false positive
	// rate to use for the index bloom filter size and k hashes estimation
	SetIndexBloomFilterFalsePositivePercent(value float64) Options

	// IndexBloomFilterFalsePositivePercent size returns the percent of false positive
	// rate to use for the index bloom filter size and k hashes estimation
	IndexBloomFilterFalsePositivePercent() float64

	// SetWriterBufferSize sets the buffer size for writing TSDB files
	SetWriterBufferSize(value int) Options

	// WriterBufferSize returns the buffer size for writing TSDB files
	WriterBufferSize() int

	// SetInfoReaderBufferSize sets the buffer size for reading TSDB info, digest and checkpoint files
	SetInfoReaderBufferSize(value int) Options

	// InfoReaderBufferSize returns the buffer size for reading TSDB info, digest and checkpoint files
	InfoReaderBufferSize() int

	// SetDataReaderBufferSize sets the buffer size for reading TSDB data and index files
	SetDataReaderBufferSize(value int) Options

	// DataReaderBufferSize returns the buffer size for reading TSDB data and index files
	DataReaderBufferSize() int

	// SetSeekReaderBufferSize size sets the buffer size for seeking TSDB files
	SetSeekReaderBufferSize(value int) Options

	// SeekReaderBufferSize size returns the buffer size for seeking TSDB files
	SeekReaderBufferSize() int

	// SetMmapEnableHugePages sets whether mmap huge pages are enabled when running on linux
	SetMmapEnableHugePages(value bool) Options

	// MmapEnableHugePages returns whether mmap huge pages are enabled when running on linux
	MmapEnableHugePages() bool

	// SetMmapHugePagesThreshold sets the threshold when to use mmap huge pages for mmap'd files on linux
	SetMmapHugePagesThreshold(value int64) Options

	// MmapHugePagesThreshold returns the threshold when to use mmap huge pages for mmap'd files on linux
	MmapHugePagesThreshold() int64
}

// BlockRetrieverOptions represents the options for block retrieval
type BlockRetrieverOptions interface {
	// SetRequestPoolOptions sets the request pool options
	SetRequestPoolOptions(value pool.ObjectPoolOptions) BlockRetrieverOptions

	// RequestPoolOptions returns the request pool options
	RequestPoolOptions() pool.ObjectPoolOptions

	// SetBytesPool sets the bytes pool
	SetBytesPool(value pool.CheckedBytesPool) BlockRetrieverOptions

	// BytesPool returns the bytes pool
	BytesPool() pool.CheckedBytesPool

	// SetSegmentReaderPool sets the segment reader pool
	SetSegmentReaderPool(value xio.SegmentReaderPool) BlockRetrieverOptions

	// SegmentReaderPool returns the segment reader pool
	SegmentReaderPool() xio.SegmentReaderPool

	// SetFetchConcurrency sets the fetch concurrency
	SetFetchConcurrency(value int) BlockRetrieverOptions

	// FetchConcurrency returns the fetch concurrency
	FetchConcurrency() int
}<|MERGE_RESOLUTION|>--- conflicted
+++ resolved
@@ -67,7 +67,6 @@
 	// Use either Read or ReadMetadata to progress through a volume, but not both.
 	ReadMetadata() (id ts.ID, length int, checksum uint32, err error)
 
-<<<<<<< HEAD
 	// ReadMetadataPosition returns the current position into the index volume
 	// when reading metadata.
 	ReadMetadataPosition() ReadMetadataPosition
@@ -75,11 +74,10 @@
 	// ResetReadMetadataPosition resets the current position into the index
 	// volume for continuing to read metadata from a previous position.
 	ResetReadMetadataPosition(position ReadMetadataPosition) error
-=======
+
 	// ReadBloomFilter returns the bloom filter stored on disk in a container object that is safe
 	// for concurrent use and has a Close() method for releasing resources when done.
 	ReadBloomFilter() (*ManagedConcurrentBloomFilter, error)
->>>>>>> be5242bb
 
 	// Validate validates the data and returns an error if the data are corrupted
 	Validate() error
