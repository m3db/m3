--- conflicted
+++ resolved
@@ -142,9 +142,6 @@
 		},
 	}
 
-<<<<<<< HEAD
-	return commitLog, nil
-=======
 	switch opts.Strategy() {
 	case StrategyWriteWait:
 		commitLog.writeFn = commitLog.writeWait
@@ -152,8 +149,7 @@
 		commitLog.writeFn = commitLog.writeBehind
 	}
 
-	return commitLog
->>>>>>> d927fd58
+	return commitLog, nil
 }
 
 func (l *commitLog) Open() error {
