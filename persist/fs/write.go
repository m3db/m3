// Copyright (c) 2016 Uber Technologies, Inc.
//
// Permission is hereby granted, free of charge, to any person obtaining a copy
// of this software and associated documentation files (the "Software"), to deal
// in the Software without restriction, including without limitation the rights
// to use, copy, modify, merge, publish, distribute, sublicense, and/or sell
// copies of the Software, and to permit persons to whom the Software is
// furnished to do so, subject to the following conditions:
//
// The above copyright notice and this permission notice shall be included in
// all copies or substantial portions of the Software.
//
// THE SOFTWARE IS PROVIDED "AS IS", WITHOUT WARRANTY OF ANY KIND, EXPRESS OR
// IMPLIED, INCLUDING BUT NOT LIMITED TO THE WARRANTIES OF MERCHANTABILITY,
// FITNESS FOR A PARTICULAR PURPOSE AND NONINFRINGEMENT. IN NO EVENT SHALL THE
// AUTHORS OR COPYRIGHT HOLDERS BE LIABLE FOR ANY CLAIM, DAMAGES OR OTHER
// LIABILITY, WHETHER IN AN ACTION OF CONTRACT, TORT OR OTHERWISE, ARISING FROM,
// OUT OF OR IN CONNECTION WITH THE SOFTWARE OR THE USE OR OTHER DEALINGS IN
// THE SOFTWARE.

package fs

import (
	"bytes"
	"fmt"
	"math"
	"os"
	"sort"
	"time"

	"github.com/m3db/bloom"
	"github.com/m3db/m3db/digest"
	"github.com/m3db/m3db/persist"
	"github.com/m3db/m3db/persist/fs/msgpack"
	"github.com/m3db/m3db/persist/schema"
	"github.com/m3db/m3x/checked"
	"github.com/m3db/m3x/ident"
	xtime "github.com/m3db/m3x/time"
)

type writer struct {
	blockSize        time.Duration
	filePathPrefix   string
	newFileMode      os.FileMode
	newDirectoryMode os.FileMode

	summariesPercent                float64
	bloomFilterFalsePositivePercent float64

	infoFdWithDigest           digest.FdWithDigestWriter
	indexFdWithDigest          digest.FdWithDigestWriter
	summariesFdWithDigest      digest.FdWithDigestWriter
	bloomFilterFdWithDigest    digest.FdWithDigestWriter
	dataFdWithDigest           digest.FdWithDigestWriter
	digestFdWithDigestContents digest.FdWithDigestContentsWriter
	checkpointFilePath         string
	indexEntries               indexEntries

	start        time.Time
	snapshotTime time.Time
	currIdx      int64
	currOffset   int64
	encoder      *msgpack.Encoder
	digestBuf    digest.Buffer
	err          error
}

type indexEntry struct {
	index           int64
	id              ident.ID
	dataFileOffset  int64
	indexFileOffset int64
	size            uint32
	checksum        uint32
}

type indexEntries []indexEntry

func (e indexEntries) releaseRefs() {
	for i := range e {
		e[i].id = nil
	}
}

func (e indexEntries) Len() int {
	return len(e)
}

func (e indexEntries) Less(i, j int) bool {
	return bytes.Compare(e[i].id.Data().Bytes(), e[j].id.Data().Bytes()) < 0
}

func (e indexEntries) Swap(i, j int) {
	e[i], e[j] = e[j], e[i]
}

// NewWriter returns a new writer for a filePathPrefix
func NewWriter(opts Options) (FileSetWriter, error) {
	if err := opts.Validate(); err != nil {
		return nil, err
	}
	bufferSize := opts.WriterBufferSize()
	return &writer{
		filePathPrefix:                  opts.FilePathPrefix(),
		newFileMode:                     opts.NewFileMode(),
		newDirectoryMode:                opts.NewDirectoryMode(),
		summariesPercent:                opts.IndexSummariesPercent(),
		bloomFilterFalsePositivePercent: opts.IndexBloomFilterFalsePositivePercent(),
		infoFdWithDigest:                digest.NewFdWithDigestWriter(bufferSize),
		indexFdWithDigest:               digest.NewFdWithDigestWriter(bufferSize),
		summariesFdWithDigest:           digest.NewFdWithDigestWriter(bufferSize),
		bloomFilterFdWithDigest:         digest.NewFdWithDigestWriter(bufferSize),
		dataFdWithDigest:                digest.NewFdWithDigestWriter(bufferSize),
		digestFdWithDigestContents:      digest.NewFdWithDigestContentsWriter(bufferSize),
		encoder:                         msgpack.NewEncoder(),
		digestBuf:                       digest.NewBuffer(),
	}, nil
}

// Open initializes the internal state for writing to the given shard,
// specifically creating the shard directory if it doesn't exist, and
// opening / truncating files associated with that shard for writing.
func (w *writer) Open(opts WriterOpenOptions) error {
	var (
		nextSnapshotIndex int
		err               error
		namespace         = opts.Identifier.Namespace
		shard             = opts.Identifier.Shard
		blockStart        = opts.Identifier.BlockStart
	)

	w.blockSize = opts.BlockSize
	w.start = blockStart
	w.snapshotTime = opts.Snapshot.SnapshotTime
	w.currIdx = 0
	w.currOffset = 0
	w.err = nil

	var (
		shardDir            string
		infoFilepath        string
		indexFilepath       string
		summariesFilepath   string
		bloomFilterFilepath string
		dataFilepath        string
		digestFilepath      string
	)
	switch opts.FilesetType {
	case persist.FilesetSnapshotType:
		shardDir = ShardSnapshotsDirPath(w.filePathPrefix, namespace, shard)
		// Can't do this outside of the switch statement because we need to make sure
		// the directory exists before calling NextSnapshotFileIndex
		if err := os.MkdirAll(shardDir, w.newDirectoryMode); err != nil {
			return err
		}

		// This method is not thread-safe, so its the callers responsibilities that they never
		// try and write two snapshot files for the same block start at the same time.
		nextSnapshotIndex, err = NextSnapshotFileIndex(w.filePathPrefix, namespace, shard, blockStart)
		if err != nil {
			return err
		}

		w.checkpointFilePath = snapshotPathFromTimeAndIndex(shardDir, blockStart, checkpointFileSuffix, nextSnapshotIndex)
		infoFilepath = snapshotPathFromTimeAndIndex(shardDir, blockStart, infoFileSuffix, nextSnapshotIndex)
		indexFilepath = snapshotPathFromTimeAndIndex(shardDir, blockStart, indexFileSuffix, nextSnapshotIndex)
		summariesFilepath = snapshotPathFromTimeAndIndex(shardDir, blockStart, summariesFileSuffix, nextSnapshotIndex)
		bloomFilterFilepath = snapshotPathFromTimeAndIndex(shardDir, blockStart, bloomFilterFileSuffix, nextSnapshotIndex)
		dataFilepath = snapshotPathFromTimeAndIndex(shardDir, blockStart, dataFileSuffix, nextSnapshotIndex)
		digestFilepath = snapshotPathFromTimeAndIndex(shardDir, blockStart, digestFileSuffix, nextSnapshotIndex)
	case persist.FilesetFlushType:
		shardDir = ShardDataDirPath(w.filePathPrefix, namespace, shard)
		if err := os.MkdirAll(shardDir, w.newDirectoryMode); err != nil {
			return err
		}

		w.checkpointFilePath = filesetPathFromTime(shardDir, blockStart, checkpointFileSuffix)
		infoFilepath = filesetPathFromTime(shardDir, blockStart, infoFileSuffix)
		indexFilepath = filesetPathFromTime(shardDir, blockStart, indexFileSuffix)
		summariesFilepath = filesetPathFromTime(shardDir, blockStart, summariesFileSuffix)
		bloomFilterFilepath = filesetPathFromTime(shardDir, blockStart, bloomFilterFileSuffix)
		dataFilepath = filesetPathFromTime(shardDir, blockStart, dataFileSuffix)
		digestFilepath = filesetPathFromTime(shardDir, blockStart, digestFileSuffix)
	default:
		return fmt.Errorf("unable to open reader with fileset type: %s", opts.FilesetType)
	}

	var infoFd, indexFd, summariesFd, bloomFilterFd, dataFd, digestFd *os.File
	err = openFiles(w.openWritable,
		map[string]**os.File{
			infoFilepath:        &infoFd,
			indexFilepath:       &indexFd,
			summariesFilepath:   &summariesFd,
			bloomFilterFilepath: &bloomFilterFd,
			dataFilepath:        &dataFd,
			digestFilepath:      &digestFd,
		},
	)
	if err != nil {
		return err
	}

	w.infoFdWithDigest.Reset(infoFd)
	w.indexFdWithDigest.Reset(indexFd)
	w.summariesFdWithDigest.Reset(summariesFd)
	w.bloomFilterFdWithDigest.Reset(bloomFilterFd)
	w.dataFdWithDigest.Reset(dataFd)
	w.digestFdWithDigestContents.Reset(digestFd)

	return nil
}

func (w *writer) writeData(data []byte) error {
	if len(data) == 0 {
		return nil
	}
	written, err := w.dataFdWithDigest.Write(data)
	if err != nil {
		return err
	}
	w.currOffset += int64(written)
	return nil
}

func (w *writer) Write(
	id ident.ID,
	data checked.Bytes,
	checksum uint32,
) error {
	return w.WriteAll(id, []checked.Bytes{data}, checksum)
}

func (w *writer) WriteAll(
	id ident.ID,
	data []checked.Bytes,
	checksum uint32,
) error {
	if w.err != nil {
		return w.err
	}

	if err := w.writeAll(id, data, checksum); err != nil {
		w.err = err
		return err
	}
	return nil
}

func (w *writer) writeAll(
	id ident.ID,
	data []checked.Bytes,
	checksum uint32,
) error {
	var size int64
	for _, d := range data {
		if d == nil {
			continue
		}
		size += int64(d.Len())
	}
	if size == 0 {
		return nil
	}

	entry := indexEntry{
		index:          w.currIdx,
		id:             id,
		dataFileOffset: w.currOffset,
		size:           uint32(size),
		checksum:       checksum,
	}
	for _, d := range data {
		if d == nil {
			continue
		}
		if err := w.writeData(d.Bytes()); err != nil {
			return err
		}
	}

	w.indexEntries = append(w.indexEntries, entry)
	w.currIdx++

	return nil
}

func (w *writer) Close() error {
	err := w.close()
	if w.err != nil {
		return w.err
	}
	if err != nil {
		w.err = err
		return err
	}
	// NB(xichen): only write out the checkpoint file if there are no errors
	// encountered between calling writer.Open() and writer.Close().
	if err := w.writeCheckpointFile(); err != nil {
		w.err = err
		return err
	}
	return nil
}

func (w *writer) close() error {
	if err := w.writeIndexRelatedFiles(); err != nil {
		return err
	}

	if err := w.digestFdWithDigestContents.WriteDigests(
		w.infoFdWithDigest.Digest().Sum32(),
		w.indexFdWithDigest.Digest().Sum32(),
		w.summariesFdWithDigest.Digest().Sum32(),
		w.bloomFilterFdWithDigest.Digest().Sum32(),
		w.dataFdWithDigest.Digest().Sum32(),
	); err != nil {
		return err
	}

	return closeAll(
		w.infoFdWithDigest,
		w.indexFdWithDigest,
		w.summariesFdWithDigest,
		w.bloomFilterFdWithDigest,
		w.dataFdWithDigest,
		w.digestFdWithDigestContents,
	)
}

func (w *writer) writeCheckpointFile() error {
	fd, err := w.openWritable(w.checkpointFilePath)
	if err != nil {
		return err
	}
	digestChecksum := w.digestFdWithDigestContents.Digest().Sum32()
	if err := w.digestBuf.WriteDigestToFile(fd, digestChecksum); err != nil {
		// NB(prateek): intentionally skipping fd.Close() error, as failure
		// to write takes precedence over failure to close the file
		fd.Close()
		return err
	}
	return fd.Close()
}

func (w *writer) openWritable(filePath string) (*os.File, error) {
	return OpenWritable(filePath, w.newFileMode)
}

func (w *writer) writeIndexRelatedFiles() error {
	summariesApprox := float64(len(w.indexEntries)) * w.summariesPercent
	summaryEvery := 0
	if summariesApprox > 0 {
		summaryEvery = int(math.Floor(float64(len(w.indexEntries)) / summariesApprox))
	}

	// Write the index entries and calculate the bloom filter
	n, p := uint(w.currIdx), w.bloomFilterFalsePositivePercent
	m, k := bloom.EstimateFalsePositiveRate(n, p)
	bloomFilter := bloom.NewBloomFilter(m, k)

	err := w.writeIndexFileContents(bloomFilter, summaryEvery)
	if err != nil {
		return err
	}

	// Write summaries and start zeroing out memory to avoid holding onto refs
	summaries, err := w.writeSummariesFileContents(summaryEvery)
	if err != nil {
		return err
	}

	// Reset summaries slice to avoid allocs for next shard flush, this avoids
	// leaking memory. Be sure to release all refs before resizing to avoid GC
	// holding roots.
	w.indexEntries.releaseRefs()
	w.indexEntries = w.indexEntries[:0]

	// Write the bloom filter bitset out
	if err := w.writeBloomFilterFileContents(bloomFilter); err != nil {
		return err
	}

	return w.writeInfoFileContents(bloomFilter, summaries)
}

func (w *writer) writeIndexFileContents(
	bloomFilter *bloom.BloomFilter,
	summaryEvery int,
) error {
	// NB(r): Write the index file in order, in the future we could write
	// these in order to avoid this sort at the end however that does require
	// significant changes in the storage/databaseShard to store things in order
	// which would sacrifice O(1) insertion of new series we currently have.
	//
	// Probably do want to do this at the end still however so we don't stripe
	// writes to two different files during the write loop.
	sort.Sort(w.indexEntries)

	var (
		offset int64
		prevID []byte
	)
	for i := range w.indexEntries {
<<<<<<< HEAD
		id := w.indexEntries[i].id.Data().Bytes()
=======
		id := w.indexEntries[i].id.Data().Get()
		// Need to check if i > 0 or we can never write an empty string ID
		if i > 0 && bytes.Equal(id, prevID) {
			// Should never happen, Write() should only be called once per ID
			return fmt.Errorf("encountered duplicate ID: %s", id)
		}
>>>>>>> 221748df

		entry := schema.IndexEntry{
			Index:    w.indexEntries[i].index,
			ID:       id,
			Size:     int64(w.indexEntries[i].size),
			Offset:   w.indexEntries[i].dataFileOffset,
			Checksum: int64(w.indexEntries[i].checksum),
		}

		w.encoder.Reset()
		if err := w.encoder.EncodeIndexEntry(entry); err != nil {
			return err
		}

		data := w.encoder.Bytes()
		if _, err := w.indexFdWithDigest.Write(data); err != nil {
			return err
		}

		// Add to the bloom filter, note this must be zero alloc or else this will
		// cause heavy GC churn as we flush millions of series at end of each
		// time window
		bloomFilter.Add(id)

		if i%summaryEvery == 0 {
			// Capture the offset for when we write this summary back, only capture
			// for every summary we'll actually write to avoid a few memcopies
			w.indexEntries[i].indexFileOffset = offset
		}

		offset += int64(len(data))

		prevID = id
	}

	return nil
}

func (w *writer) writeSummariesFileContents(
	summaryEvery int,
) (int, error) {
	summaries := 0
	for i := range w.indexEntries {
		if i%summaryEvery != 0 {
			continue
		}

		summary := schema.IndexSummary{
			Index:            w.indexEntries[i].index,
			ID:               w.indexEntries[i].id.Data().Bytes(),
			IndexEntryOffset: w.indexEntries[i].indexFileOffset,
		}

		w.encoder.Reset()
		if err := w.encoder.EncodeIndexSummary(summary); err != nil {
			return 0, err
		}

		data := w.encoder.Bytes()
		if _, err := w.summariesFdWithDigest.Write(data); err != nil {
			return 0, err
		}

		summaries++
	}

	return summaries, nil
}

func (w *writer) writeBloomFilterFileContents(
	bloomFilter *bloom.BloomFilter,
) error {
	return bloomFilter.BitSet().Write(w.bloomFilterFdWithDigest)
}

func (w *writer) writeInfoFileContents(
	bloomFilter *bloom.BloomFilter,
	summaries int,
) error {
	info := schema.IndexInfo{
		BlockStart:   xtime.ToNanoseconds(w.start),
		SnapshotTime: xtime.ToNanoseconds(w.snapshotTime),
		BlockSize:    int64(w.blockSize),
		Entries:      w.currIdx,
		MajorVersion: schema.MajorVersion,
		Summaries: schema.IndexSummariesInfo{
			Summaries: int64(summaries),
		},
		BloomFilter: schema.IndexBloomFilterInfo{
			NumElementsM: int64(bloomFilter.M()),
			NumHashesK:   int64(bloomFilter.K()),
		},
	}

	w.encoder.Reset()
	if err := w.encoder.EncodeIndexInfo(info); err != nil {
		return err
	}

	_, err := w.infoFdWithDigest.Write(w.encoder.Bytes())
	return err
}<|MERGE_RESOLUTION|>--- conflicted
+++ resolved
@@ -401,16 +401,12 @@
 		prevID []byte
 	)
 	for i := range w.indexEntries {
-<<<<<<< HEAD
 		id := w.indexEntries[i].id.Data().Bytes()
-=======
-		id := w.indexEntries[i].id.Data().Get()
 		// Need to check if i > 0 or we can never write an empty string ID
 		if i > 0 && bytes.Equal(id, prevID) {
 			// Should never happen, Write() should only be called once per ID
 			return fmt.Errorf("encountered duplicate ID: %s", id)
 		}
->>>>>>> 221748df
 
 		entry := schema.IndexEntry{
 			Index:    w.indexEntries[i].index,
