// Copyright (c) 2018 Uber Technologies, Inc.
//
// Permission is hereby granted, free of charge, to any person obtaining a copy
// of this software and associated documentation files (the "Software"), to deal
// in the Software without restriction, including without limitation the rights
// to use, copy, modify, merge, publish, distribute, sublicense, and/or sell
// copies of the Software, and to permit persons to whom the Software is
// furnished to do so, subject to the following conditions:
//
// The above copyright notice and this permission notice shall be included in
// all copies or substantial portions of the Software.
//
// THE SOFTWARE IS PROVIDED "AS IS", WITHOUT WARRANTY OF ANY KIND, EXPRESS OR
// IMPLIED, INCLUDING BUT NOT LIMITED TO THE WARRANTIES OF MERCHANTABILITY,
// FITNESS FOR A PARTICULAR PURPOSE AND NONINFRINGEMENT. IN NO EVENT SHALL THE
// AUTHORS OR COPYRIGHT HOLDERS BE LIABLE FOR ANY CLAIM, DAMAGES OR OTHER
// LIABILITY, WHETHER IN AN ACTION OF CONTRACT, TORT OR OTHERWISE, ARISING FROM,
// OUT OF OR IN CONNECTION WITH THE SOFTWARE OR THE USE OR OTHER DEALINGS IN
// THE SOFTWARE.

package aggregator

import (
	"fmt"
	"math"
	"sync"
	"time"

	"github.com/mauricelam/genny/generic"
	"github.com/willf/bitset"
	"go.uber.org/zap"

	raggregation "github.com/m3db/m3/src/aggregator/aggregation"
	maggregation "github.com/m3db/m3/src/metrics/aggregation"
	"github.com/m3db/m3/src/metrics/metadata"
	"github.com/m3db/m3/src/metrics/metric"
	"github.com/m3db/m3/src/metrics/metric/aggregated"
	"github.com/m3db/m3/src/metrics/metric/unaggregated"
	"github.com/m3db/m3/src/metrics/transformation"
	"github.com/m3db/m3/src/x/instrument"
	xtime "github.com/m3db/m3/src/x/time"
)

type typeSpecificAggregation interface {
	generic.Type

	// Add adds a new metric value.
	Add(t time.Time, value float64, annotation []byte)

	// UpdateVal updates a previously added value.
	UpdateVal(t time.Time, value float64, prevValue float64) error

	// AddUnion adds a new metric value union.
	AddUnion(t time.Time, mu unaggregated.MetricUnion)

	// Annotation returns the last annotation of aggregated values.
	Annotation() []byte

	// ValueOf returns the value for the given aggregation type.
	ValueOf(aggType maggregation.Type) float64

	// LastAt returns the time for last received value.
	LastAt() time.Time

	// Close closes the aggregation object.
	Close()
}

type genericElemPool interface {
	generic.Type

	// Put returns an element to a pool.
	Put(value *GenericElem)
}

type typeSpecificElemBase interface {
	generic.Type

	// Type returns the elem type.
	Type() metric.Type

	// FullPrefix returns the full prefix for the given metric type.
	FullPrefix(opts Options) []byte

	// DefaultAggregationTypes returns the default aggregation types.
	DefaultAggregationTypes(aggTypesOpts maggregation.TypesOptions) maggregation.Types

	// TypeStringFor returns the type string for the given aggregation type.
	TypeStringFor(aggTypesOpts maggregation.TypesOptions, aggType maggregation.Type) []byte

	// ElemPool returns the pool for the given element.
	ElemPool(opts Options) genericElemPool

	// NewAggregation creates a new aggregation.
	NewAggregation(opts Options, aggOpts raggregation.Options) typeSpecificAggregation

	// ResetSetData resets and sets data.
	ResetSetData(
		aggTypesOpts maggregation.TypesOptions,
		aggTypes maggregation.Types,
		useDefaultAggregation bool,
	) error

	// Close closes the element.
	Close()
}

type lockedAggregation struct {
	sync.Mutex

	dirty       bool
	closed      bool
	sourcesSeen map[uint32]*bitset.BitSet
	aggregation typeSpecificAggregation
}

type timedAggregation struct {
	startAt       xtime.UnixNano // start time of an aggregation window
	lockedAgg     *lockedAggregation
	resendEnabled bool
	inDirtySet    bool
	prevStart     xtime.UnixNano
	nextStart     xtime.UnixNano
}

// close is called when the aggregation has been expired or the element is being closed.
func (ta *timedAggregation) close() {
	ta.lockedAgg.aggregation.Close()
	ta.lockedAgg = nil
}

// GenericElem is an element storing time-bucketed aggregations.
type GenericElem struct {
	elemBase
	typeSpecificElemBase

	// startTime -> agg (new one per every resolution)
	values map[xtime.UnixNano]timedAggregation
	// startTime -> state. this is local state to the flusher and does not need to guarded with a lock.
	// values and flushState should always have the exact same key set.
	flushState map[xtime.UnixNano]flushState
	// sorted start aligned times that have been written to since the last flush
	dirty []xtime.UnixNano
	// min time in the values map. allows for iterating through map.
	minStartTime xtime.UnixNano
	// max time in the values map. allows for iterating through map.
	maxStartTime xtime.UnixNano

	// internal consume state that does not need to be synchronized.
	toConsume          []consumeState   // small buffer to avoid memory allocations during consumption
	flushStateToExpire []xtime.UnixNano // small buffer to avoid memory allocations during consumption
}

// NewGenericElem returns a new GenericElem.
func NewGenericElem(data ElemData, opts ElemOptions) (*GenericElem, error) {
	e := &GenericElem{
		elemBase:   newElemBase(opts),
		dirty:      make([]xtime.UnixNano, 0, defaultNumAggregations), // in most cases values will have two entries
		values:     make(map[xtime.UnixNano]timedAggregation),
		flushState: make(map[xtime.UnixNano]flushState),
	}
	if err := e.ResetSetData(data); err != nil {
		return nil, err
	}
	return e, nil
}

// MustNewGenericElem returns a new GenericElem and panics if an error occurs.
func MustNewGenericElem(data ElemData, opts ElemOptions) *GenericElem {
	elem, err := NewGenericElem(data, opts)
	if err != nil {
		panic(fmt.Errorf("unable to create element: %v", err))
	}
	return elem
}

// ResetSetData resets the element and sets data.
func (e *GenericElem) ResetSetData(data ElemData) error {
	useDefaultAggregation := data.AggTypes.IsDefault()
	if useDefaultAggregation {
		data.AggTypes = e.DefaultAggregationTypes(e.aggTypesOpts)
	}
	if err := e.elemBase.resetSetData(data, useDefaultAggregation); err != nil {
		return err
	}
	return e.typeSpecificElemBase.ResetSetData(e.aggTypesOpts, data.AggTypes, useDefaultAggregation)
}

// AddUnion adds a metric value union at a given timestamp.
func (e *GenericElem) AddUnion(timestamp time.Time, mu unaggregated.MetricUnion, resendEnabled bool) error {
	return e.doAddUnion(timestamp, mu, resendEnabled, false)
}

func (e *GenericElem) doAddUnion(timestamp time.Time, mu unaggregated.MetricUnion, resendEnabled bool, retry bool,
) error {
	alignedStart := timestamp.Truncate(e.sp.Resolution().Window)
	lockedAgg, err := e.findOrCreate(alignedStart.UnixNano(), createAggregationOptions{
		resendEnabled: resendEnabled,
	})
	if err != nil {
		return err
	}
	lockedAgg.Lock()
	if lockedAgg.closed {
		// Note: this might have created an entry in the dirty set for lockedAgg when calling findOrCreate, even though
		// it's already closed. The Consume loop will detect this and clean it up.
		lockedAgg.Unlock()
		if !resendEnabled && !retry {
			// handle the edge case where the aggregation was already flushed/closed because the current time is right
			// at the boundary. just roll the untimed metric into the next aggregation.
			return e.doAddUnion(alignedStart.Add(e.sp.Resolution().Window), mu, false, true)
		}
		return errAggregationClosed
	}
	lockedAgg.aggregation.AddUnion(timestamp, mu)
	lockedAgg.dirty = true
	lockedAgg.Unlock()
	if retry {
		e.metrics.retriedValues.Inc(1)
	}
	return nil
}

// AddValue adds a metric value at a given timestamp.
func (e *GenericElem) AddValue(timestamp time.Time, value float64, annotation []byte) error {
	alignedStart := timestamp.Truncate(e.sp.Resolution().Window).UnixNano()
	lockedAgg, err := e.findOrCreate(alignedStart, createAggregationOptions{})
	if err != nil {
		return err
	}
	lockedAgg.Lock()
	if lockedAgg.closed {
		lockedAgg.Unlock()
		return errAggregationClosed
	}
	lockedAgg.aggregation.Add(timestamp, value, annotation)
	lockedAgg.dirty = true
	lockedAgg.Unlock()
	return nil
}

// AddUnique adds a metric value from a given source at a given timestamp.
// If previous values from the same source have already been added to the
// same aggregation, the incoming value is discarded.
//nolint: dupl
func (e *GenericElem) AddUnique(
	timestamp time.Time,
	metric aggregated.ForwardedMetric,
	metadata metadata.ForwardMetadata,
) error {
	alignedStart := timestamp.Truncate(e.sp.Resolution().Window).UnixNano()
	lockedAgg, err := e.findOrCreate(alignedStart, createAggregationOptions{
		initSourceSet: true,
		resendEnabled: metadata.ResendEnabled,
	})
	if err != nil {
		return err
	}
	lockedAgg.Lock()
	if lockedAgg.closed {
		lockedAgg.Unlock()
		return errAggregationClosed
	}
	versionsSeen := lockedAgg.sourcesSeen[metadata.SourceID]
	if versionsSeen == nil {
		// N.B - these bitsets will be transitively cached through the cached sources seen.
		versionsSeen = bitset.New(defaultNumVersions)
		lockedAgg.sourcesSeen[metadata.SourceID] = versionsSeen
	}
	version := uint(metric.Version)
	if versionsSeen.Test(version) {
		lockedAgg.Unlock()
		return errDuplicateForwardingSource
	}
	versionsSeen.Set(version)

	if metric.Version > 0 {
		e.metrics.updatedValues.Inc(1)
		for i := range metric.Values {
			if err := lockedAgg.aggregation.UpdateVal(timestamp, metric.Values[i], metric.PrevValues[i]); err != nil {
				return err
			}
		}
	} else {
		for _, v := range metric.Values {
			lockedAgg.aggregation.Add(timestamp, v, metric.Annotation)
		}
	}
	lockedAgg.dirty = true
	lockedAgg.Unlock()
	return nil
}

// remove expired aggregations from the values map.
func (e *GenericElem) expireValuesWithLock(
	targetNanos int64,
	isEarlierThanFn isEarlierThanFn) {
	e.flushStateToExpire = e.flushStateToExpire[:0]
	if len(e.values) == 0 {
		return
	}
	resolution := e.sp.Resolution().Window

	currAgg := e.values[e.minStartTime]
	resendExpire := targetNanos - int64(e.bufferForPastTimedMetricFn(resolution))
	for isEarlierThanFn(int64(currAgg.startAt), resolution, targetNanos) {
		if currAgg.resendEnabled {
			// if resend enabled we want to keep this value until it is outside the buffer past period.
			if !isEarlierThanFn(int64(currAgg.startAt), resolution, resendExpire) {
				break
			}
		}

		// close the agg to prevent any more writes.
		dirty := false
		currAgg.lockedAgg.Lock()
		currAgg.lockedAgg.closed = true
		dirty = currAgg.lockedAgg.dirty
		currAgg.lockedAgg.Unlock()
		if dirty {
			// a race occurred and a write happened before we could close the aggregation. will expire next time.
			break
		}

		// if this current value is closed and clean it will no longer be flushed. this means it's safe
		// to remove the previous value since it will no longer be needed for binary transformations. when the
		// next value is eligible to be expired, this current value will actually be removed.
		// if we're currently pointing at the start skip this because there is no previous for the start. this
		// ensures we always keep at least one value in the map for binary transformations.
		if prevAgg, ok := e.prevAggWithLock(currAgg); ok && currAgg.startAt != e.minStartTime {
			// can't expire flush state until after the flushing, so we save the time to expire later.
			e.flushStateToExpire = append(e.flushStateToExpire, e.minStartTime)
			delete(e.values, e.minStartTime)
			e.minStartTime = currAgg.startAt

			// it's safe to access this outside the agg lock since it was closed in a previous iteration.
			// This is to make sure there aren't too many cached source sets taking up
			// too much space.
			if prevAgg.lockedAgg.sourcesSeen != nil && len(e.cachedSourceSets) < e.opts.MaxNumCachedSourceSets() {
				e.cachedSourceSets = append(e.cachedSourceSets, prevAgg.lockedAgg.sourcesSeen)
			}
			prevAgg.close()
		}
		var ok bool
		currAgg, ok = e.nextAggWithLock(currAgg)
		if !ok {
			break
		}
	}
}

func (e *GenericElem) expireFlushState() {
	for _, t := range e.flushStateToExpire {
		fState, ok := e.flushState[t]
		if !ok {
			ts := t.ToTime()
			instrument.EmitAndLogInvariantViolation(e.opts.InstrumentOptions(), func(l *zap.Logger) {
				l.Error("expire time not in state map", zap.Time("ts", ts))
			})
			continue
		}
		fState.close()
		delete(e.flushState, t)
	}
}

// return the previous aggregation before the provided time. returns false if the provided time is the
// earliest time or the map is empty.
func (e *GenericElem) prevAggWithLock(agg timedAggregation) (timedAggregation, bool) {
	if len(e.values) == 0 {
		return timedAggregation{}, false
	}
	if agg.prevStart != 0 {
		prevAgg, ok := e.values[agg.prevStart]
		return prevAgg, ok
	}

	resolution := e.sp.Resolution().Window
	startTime := agg.startAt.Add(-resolution)
	for !startTime.Before(e.minStartTime) {
		agg, ok := e.values[startTime]
		if ok {
			return agg, true
		}
		startTime = startTime.Add(-resolution)
	}
	return timedAggregation{}, false
}

// return the next aggregation after the provided time. returns false if the provided time is the
// largest time or the map is empty.
func (e *GenericElem) nextAggWithLock(agg timedAggregation) (timedAggregation, bool) {
	if len(e.values) == 0 {
		return timedAggregation{}, false
	}
	if agg.nextStart != 0 {
		nextAgg, ok := e.values[agg.nextStart]
		return nextAgg, ok
	}
	resolution := e.sp.Resolution().Window
	start := agg.startAt.Add(resolution)
	for !start.After(e.maxStartTime) {
		agg, ok := e.values[start]
		if ok {
			return agg, true
		}
		start = start.Add(resolution)
	}
	return timedAggregation{}, false
}

// Consume consumes values before a given time and removes them from the element
// after they are consumed, returning whether the element can be collected after
// the consumption is completed.
// NB: Consume is not thread-safe and must be called within a single goroutine
// to avoid race conditions.
func (e *GenericElem) Consume(
	targetNanos int64,
	isEarlierThanFn isEarlierThanFn,
	timestampNanosFn timestampNanosFn,
	targetNanosFn targetNanosFn,
	flushLocalFn flushLocalMetricFn,
	flushForwardedFn flushForwardedMetricFn,
	onForwardedFlushedFn onForwardingElemFlushedFn,
	jitter time.Duration,
	flushType flushType,
) bool {
	resolution := e.sp.Resolution().Window
	// reverse engineer the allowed lateness.
	latenessAllowed := time.Duration(targetNanos - targetNanosFn(targetNanos))
	e.Lock()
	if e.closed {
		e.Unlock()
		return false
	}

	// move currently dirty aggs to toConsume to process next.
	e.dirtyToConsumeWithLock(targetNanos, resolution, isEarlierThanFn)

	// expire the values and aggregations while we still hold the lock.
	e.expireValuesWithLock(targetNanos, isEarlierThanFn)
	canCollect := len(e.dirty) == 0 && e.tombstoned
	e.Unlock()

	// Process the aggregations that are ready for consumption.
	for _, cState := range e.toConsume {
		e.processValue(cState,
			timestampNanosFn,
			flushLocalFn,
			flushForwardedFn,
			resolution,
			latenessAllowed,
			jitter,
			flushType,
		)
	}

	// expire the flush state after processing since it's needed in the processing.
	e.expireFlushState()

	if e.parsedPipeline.HasRollup {
		forwardedAggregationKey, _ := e.ForwardedAggregationKey()
		onForwardedFlushedFn(e.onForwardedAggregationWrittenFn, forwardedAggregationKey)
	}

	return canCollect
}

func (e *GenericElem) dirtyToConsumeWithLock(targetNanos int64,
	resolution time.Duration,
	isEarlierThanFn isEarlierThanFn,
) {
	e.toConsume = e.toConsume[:0]
	// Evaluate and GC expired items.
	dirtyTimes := e.dirty
	e.dirty = e.dirty[:0]
	for i, dirtyTime := range dirtyTimes {
		if !isEarlierThanFn(int64(dirtyTime), resolution, targetNanos) {
			// not ready yet
			e.dirty = append(e.dirty, dirtyTime)
			continue
		}
		agg, ok := e.values[dirtyTime]
		if !ok {
			// there is a race where a writer adds a closed aggregation to the dirty set. eventually the closed
			// aggregation is expired and removed from the values map. ok to skip.
			continue
		}

		var dirty bool
		e.toConsume, dirty = e.appendConsumeStateWithLock(agg, e.toConsume, isDirty)
		if !dirty {
			// there is a race where the value was added to the dirty set, but the writer didn't actually update the
			// value yet (by marking dirty). add back to the dirty set so it can be processed in the next round once
			// the value has been updated.
			e.dirty = append(e.dirty, dirtyTime)
			continue
		}
		val := e.values[dirtyTime]
		val.inDirtySet = false
		e.values[dirtyTime] = val

		// potentially consume the nextAgg as well in case we need to cascade an update to the nextAgg.
		// this is necessary for binary transformations that rely on the previous aggregation value for calculating the
		// current aggregation value. if the nextAgg was already flushed, it used an outdated value for the previous
		// value (this agg). this can only happen when we allow updating previously flushed data (i.e resendEnabled).
		if agg.resendEnabled {
			nextAgg, ok := e.nextAggWithLock(agg)
			// only need to add if not already in the dirty set (since it will be added in a subsequent iteration).
			if ok &&
				// at the end of the dirty times OR the next dirty time does not match.
				(i == len(dirtyTimes)-1 || dirtyTimes[i+1] != nextAgg.startAt) {
				// only need to add if it was previously flushed.
				e.toConsume, _ = e.appendConsumeStateWithLock(nextAgg, e.toConsume, e.isFlushed)
			}
		}
	}
<<<<<<< HEAD
=======
	// expire the values and aggregations while we still hold the lock.
	e.expireValuesWithLock(targetNanos, isEarlierThanFn)
	canCollect := len(e.dirty) == 0 && e.tombstoned
	e.Unlock()

	// Process the aggregations that are ready for consumption.
	for _, cState := range e.toConsume {
		e.processValue(cState,
			timestampNanosFn,
			flushLocalFn,
			flushForwardedFn,
			resolution,
			latenessAllowed,
			jitter,
			flushType,
		)
	}

	// expire the flush state after processing since it's needed in the processing.
	e.expireFlushState()

	if e.parsedPipeline.HasRollup {
		forwardedAggregationKey, _ := e.ForwardedAggregationKey()
		onForwardedFlushedFn(e.onForwardedAggregationWrittenFn, forwardedAggregationKey, e.flushStateToExpire)
	}

	return canCollect
>>>>>>> 68445746
}

func (e *GenericElem) isFlushed(c consumeState) bool {
	return e.flushState[c.startAt].flushed
}

// append the consumeState for the timedAggregation to the provided slice if it matches the provided filter.
// returns the updated slice and true if added.
func (e *GenericElem) appendConsumeStateWithLock(
	agg timedAggregation,
	toConsume []consumeState,
	includeFilter func(consumeState) bool) ([]consumeState, bool) {
	// eagerly append a new element so we can try reusing memory already allocated in the slice.
	toConsume = append(toConsume, consumeState{})
	cState := toConsume[len(toConsume)-1]
	if cState.values == nil {
		cState.values = make([]float64, len(e.aggTypes))
	}
	cState.values = cState.values[:0]
	// copy the lockedAgg data while holding the lock.
	agg.lockedAgg.Lock()
	cState.dirty = agg.lockedAgg.dirty
	for _, aggType := range e.aggTypes {
		cState.values = append(cState.values, agg.lockedAgg.aggregation.ValueOf(aggType))
	}
	cState.annotation = raggregation.MaybeReplaceAnnotation(
		cState.annotation, agg.lockedAgg.aggregation.Annotation())
	agg.lockedAgg.dirty = false
	agg.lockedAgg.Unlock()

	// update with everything else.
	prevAgg, ok := e.prevAggWithLock(agg)
	if ok {
		cState.prevStartTime = prevAgg.startAt
	} else {
		cState.prevStartTime = 0
	}
	cState.resendEnabled = agg.resendEnabled
	cState.startAt = agg.startAt
	toConsume[len(toConsume)-1] = cState

	if includeFilter != nil && !includeFilter(cState) {
		// since we eagerly appended, we need to remove if it should not be included.
		toConsume = toConsume[0 : len(toConsume)-1]
		return toConsume, false
	}
	return toConsume, true
}

// Close closes the element.
func (e *GenericElem) Close() {
	e.Lock()
	if e.closed {
		e.Unlock()
		return
	}
	e.closed = true
	e.id = nil
	e.parsedPipeline = parsedPipeline{}
	e.writeForwardedMetricFn = nil
	e.onForwardedAggregationWrittenFn = nil
	for idx := range e.cachedSourceSets {
		e.cachedSourceSets[idx] = nil
	}
	e.cachedSourceSets = nil

	// note: this is not in the hot path so it's ok to iterate over the map.
	// this allows to catch any bugs with unexpected entries still in the map.
	minStartTime := e.minStartTime
	for k, v := range e.values {
		if k < minStartTime {
			k := k
			ts := e.minStartTime.ToTime()
			instrument.EmitAndLogInvariantViolation(e.opts.InstrumentOptions(), func(l *zap.Logger) {
				l.Error("value timestamp is less than min start time",
					zap.Time("ts", k.ToTime()),
					zap.Time("min", ts))
			})
		}
		v.close()
		delete(e.values, k)
		fState, ok := e.flushState[k]
		if ok {
			fState.close()
		}
		delete(e.flushState, k)
	}
	// clean up any dangling flush state that should never exist.
	for k, v := range e.flushState {
		ts := k.ToTime()
		instrument.EmitAndLogInvariantViolation(e.opts.InstrumentOptions(), func(l *zap.Logger) {
			l.Error("dangling state timestamp", zap.Time("ts", ts))
		})
		v.close()
		delete(e.flushState, k)
	}
	e.typeSpecificElemBase.Close()
	aggTypesPool := e.aggTypesOpts.TypesPool()
	pool := e.ElemPool(e.opts)
	e.dirty = e.dirty[:0]
	e.toConsume = e.toConsume[:0]
	e.flushStateToExpire = e.flushStateToExpire[:0]
	e.minStartTime = 0
	e.Unlock()

	if !e.useDefaultAggregation {
		aggTypesPool.Put(e.aggTypes)
	}
	pool.Put(e)
}

func (e *GenericElem) insertDirty(alignedStart xtime.UnixNano) {
	numValues := len(e.dirty)

	// Optimize for the common case.
	if numValues > 0 && e.dirty[numValues-1] == alignedStart {
		return
	}
	// Binary search for the unusual case. We intentionally do not
	// use the sort.Search() function because it requires passing
	// in a closure.
	left, right := 0, numValues
	for left < right {
		mid := left + (right-left)/2 // avoid overflow
		if e.dirty[mid] < alignedStart {
			left = mid + 1
		} else {
			right = mid
		}
	}
	// If the current timestamp is equal to or larger than the target time,
	// return the index as is.
	if left < numValues && e.dirty[left] == alignedStart {
		return
	}

	e.dirty = append(e.dirty, 0)
	copy(e.dirty[left+1:numValues+1], e.dirty[left:numValues])
	e.dirty[left] = alignedStart
}

// find finds the aggregation for a given time, or returns nil.
//nolint: dupl
func (e *GenericElem) find(alignedStartNanos xtime.UnixNano) (timedAggregation, error) {
	e.RLock()
	if e.closed {
		e.RUnlock()
		return timedAggregation{}, errElemClosed
	}
	timedAgg, ok := e.values[alignedStartNanos]
	if ok {
		e.RUnlock()
		return timedAgg, nil
	}
	e.RUnlock()
	return timedAggregation{}, nil
}

// findOrCreate finds the aggregation for a given time, or creates one
// if it doesn't exist.
//nolint: dupl
func (e *GenericElem) findOrCreate(
	alignedStartNanos int64,
	createOpts createAggregationOptions,
) (*lockedAggregation, error) {
	alignedStart := xtime.UnixNano(alignedStartNanos)
	found, err := e.find(alignedStart)
	if err != nil {
		return nil, err
	}
	// if the aggregation is found and does not need to be updated, return as is.
	if found.lockedAgg != nil && found.inDirtySet && found.resendEnabled == createOpts.resendEnabled {
		return found.lockedAgg, err
	}

	e.Lock()
	if e.closed {
		e.Unlock()
		return nil, errElemClosed
	}

	timedAgg, ok := e.values[alignedStart]
	if ok {
		// add to dirty set so it will be flushed.
		if !timedAgg.inDirtySet {
			timedAgg.inDirtySet = true
			e.insertDirty(alignedStart)
		}
		// ensure the resendEnabled state is the latest.
		timedAgg.resendEnabled = createOpts.resendEnabled
		e.values[alignedStart] = timedAgg
		e.Unlock()
		return timedAgg.lockedAgg, nil
	}

	var sourcesSeen map[uint32]*bitset.BitSet
	if createOpts.initSourceSet {
		if numCachedSourceSets := len(e.cachedSourceSets); numCachedSourceSets > 0 {
			sourcesSeen = e.cachedSourceSets[numCachedSourceSets-1]
			e.cachedSourceSets[numCachedSourceSets-1] = nil
			e.cachedSourceSets = e.cachedSourceSets[:numCachedSourceSets-1]
			for _, bs := range sourcesSeen {
				bs.ClearAll()
			}
		} else {
			sourcesSeen = make(map[uint32]*bitset.BitSet)
		}
	}
	timedAgg = timedAggregation{
		startAt: alignedStart,
		lockedAgg: &lockedAggregation{
			sourcesSeen: sourcesSeen,
			aggregation: e.NewAggregation(e.opts, e.aggOpts),
		},
		resendEnabled: createOpts.resendEnabled,
		inDirtySet:    true,
	}

	if len(e.values) == 0 || e.minStartTime > alignedStart {
		e.minStartTime = alignedStart
	}
	prevMaxStart := e.maxStartTime
	if len(e.values) == 0 || alignedStart > e.maxStartTime {
		e.maxStartTime = alignedStart
	}

	if len(e.values) > 0 {
		if e.maxStartTime == alignedStart {
			// common case we are adding the latest start time.
			timedAgg.prevStart = prevMaxStart
			prevAgg := e.values[prevMaxStart]
			prevAgg.nextStart = alignedStart
			e.values[prevMaxStart] = prevAgg
		} else {
			// look up
			prevAgg, ok := e.prevAggWithLock(timedAgg)
			if ok {
				timedAgg.prevStart = prevAgg.startAt
				prevAgg.nextStart = alignedStart
				e.values[prevAgg.startAt] = prevAgg
			}
			nextAgg, ok := e.nextAggWithLock(timedAgg)
			if ok {
				timedAgg.nextStart = nextAgg.startAt
				nextAgg.prevStart = alignedStart
				e.values[nextAgg.startAt] = nextAgg
			}
		}
	}

	e.values[alignedStart] = timedAgg
	e.insertDirty(alignedStart)
	e.Unlock()
	return timedAgg.lockedAgg, nil
}

// returns true if a datapoint is emitted.
func (e *GenericElem) processValue(
	cState consumeState,
	timestampNanosFn timestampNanosFn,
	flushLocalFn flushLocalMetricFn,
	flushForwardedFn flushForwardedMetricFn,
	resolution time.Duration,
	latenessAllowed time.Duration,
	jitter time.Duration,
	flushType flushType) {
	var (
		transformations  = e.parsedPipeline.Transformations
		discardNaNValues = e.opts.DiscardNaNAggregatedValues()
		timestamp        = xtime.UnixNano(timestampNanosFn(int64(cState.startAt), resolution))
		prevTimestamp    = xtime.UnixNano(timestampNanosFn(int64(cState.prevStartTime), resolution))
	)
	fState := e.flushState[cState.startAt]
	if cState.dirty && fState.flushed && !cState.resendEnabled {
		cState := cState
		instrument.EmitAndLogInvariantViolation(e.opts.InstrumentOptions(), func(l *zap.Logger) {
			l.Error("reflushing aggregation without resendEnabled", zap.Any("consumeState", cState))
		})
	}
	for aggTypeIdx, aggType := range e.aggTypes {
		var extraDp transformation.Datapoint
		value := cState.values[aggTypeIdx]
		for _, transformOp := range transformations {
			unaryOp, isUnaryOp := transformOp.UnaryTransform()
			binaryOp, isBinaryOp := transformOp.BinaryTransform()
			unaryMultiOp, isUnaryMultiOp := transformOp.UnaryMultiOutputTransform()
			switch {
			case isUnaryOp:
				curr := transformation.Datapoint{
					TimeNanos: int64(timestamp),
					Value:     value,
				}

				res := unaryOp.Evaluate(curr)

				value = res.Value

			case isBinaryOp:
				prev := transformation.Datapoint{
					Value: nan,
				}
				if cState.prevStartTime > 0 {
					prevFlushState, ok := e.flushState[cState.prevStartTime]
					if !ok {
						ts := cState.prevStartTime.ToTime()
						instrument.EmitAndLogInvariantViolation(e.opts.InstrumentOptions(), func(l *zap.Logger) {
							l.Error("previous start time not in state map",
								zap.Time("ts", ts))
						})
					} else {
						prev.Value = prevFlushState.consumedValues[aggTypeIdx]
						prev.TimeNanos = int64(prevTimestamp)
					}
				}
				curr := transformation.Datapoint{
					TimeNanos: int64(timestamp),
					Value:     value,
				}
				res := binaryOp.Evaluate(prev, curr, transformation.FeatureFlags{})

				// NB: we only need to record the value needed for derivative transformations.
				// We currently only support first-order derivative transformations so we only
				// need to keep one value. In the future if we need to support higher-order
				// derivative transformations, we need to store an array of values here.
				if fState.consumedValues == nil {
					fState.consumedValues = make([]float64, len(e.aggTypes))
				}
				fState.consumedValues[aggTypeIdx] = curr.Value
				value = res.Value
			case isUnaryMultiOp:
				curr := transformation.Datapoint{
					TimeNanos: int64(timestamp),
					Value:     value,
				}

				var res transformation.Datapoint
				res, extraDp = unaryMultiOp.Evaluate(curr, resolution)
				value = res.Value
			}
		}

		if discardNaNValues && math.IsNaN(value) {
			continue
		}

		// It's ok to send a 0 prevValue on the first forward because it's not used in AddUnique unless it's a
		// resend (version > 0)
		var prevValue float64
		if fState.emittedValues == nil {
			fState.emittedValues = make([]float64, len(e.aggTypes))
		} else {
			prevValue = fState.emittedValues[aggTypeIdx]
		}
		fState.emittedValues[aggTypeIdx] = value
		if fState.flushed {
			// no need to resend a value that hasn't changed.
			if (math.IsNaN(prevValue) && math.IsNaN(value)) || (prevValue == value) {
				continue
			}
		}

		if !e.parsedPipeline.HasRollup {
			toFlush := make([]transformation.Datapoint, 0, 2)
			toFlush = append(toFlush, transformation.Datapoint{
				TimeNanos: int64(timestamp),
				Value:     value,
			})
			if extraDp.TimeNanos != 0 {
				toFlush = append(toFlush, extraDp)
			}
			for _, point := range toFlush {
				switch e.idPrefixSuffixType {
				case NoPrefixNoSuffix:
					flushLocalFn(nil, e.id, nil, point.TimeNanos, point.Value, cState.annotation,
						e.sp)
				case WithPrefixWithSuffix:
					flushLocalFn(e.FullPrefix(e.opts), e.id, e.TypeStringFor(e.aggTypesOpts, aggType),
						point.TimeNanos, point.Value, cState.annotation, e.sp)
				}

				if !fState.flushed {
					e.forwardLagMetric(resolution, "local", false, flushType).
						RecordDuration(time.Since(timestamp.ToTime().Add(-latenessAllowed - jitter)))
					e.forwardLagMetric(resolution, "local", true, flushType).
						RecordDuration(time.Since(timestamp.ToTime().Add(-latenessAllowed)))
				}
			}
		} else {
			forwardedAggregationKey, _ := e.ForwardedAggregationKey()
			// only record lag for the initial flush (not resends)
			if !fState.flushed {
				e.forwardLagMetric(resolution, "remote", false, flushType).
					RecordDuration(time.Since(timestamp.ToTime().Add(-latenessAllowed - jitter)))
				e.forwardLagMetric(resolution, "remote", true, flushType).
					RecordDuration(time.Since(timestamp.ToTime().Add(-latenessAllowed)))
			}
			flushForwardedFn(e.writeForwardedMetricFn, forwardedAggregationKey,
				int64(timestamp), value, prevValue, cState.annotation, cState.resendEnabled)
		}
	}
	fState.flushed = true
	e.flushState[cState.startAt] = fState
}<|MERGE_RESOLUTION|>--- conflicted
+++ resolved
@@ -460,7 +460,7 @@
 
 	if e.parsedPipeline.HasRollup {
 		forwardedAggregationKey, _ := e.ForwardedAggregationKey()
-		onForwardedFlushedFn(e.onForwardedAggregationWrittenFn, forwardedAggregationKey)
+		onForwardedFlushedFn(e.onForwardedAggregationWrittenFn, forwardedAggregationKey, e.flushStateToExpire)
 	}
 
 	return canCollect
@@ -515,36 +515,6 @@
 			}
 		}
 	}
-<<<<<<< HEAD
-=======
-	// expire the values and aggregations while we still hold the lock.
-	e.expireValuesWithLock(targetNanos, isEarlierThanFn)
-	canCollect := len(e.dirty) == 0 && e.tombstoned
-	e.Unlock()
-
-	// Process the aggregations that are ready for consumption.
-	for _, cState := range e.toConsume {
-		e.processValue(cState,
-			timestampNanosFn,
-			flushLocalFn,
-			flushForwardedFn,
-			resolution,
-			latenessAllowed,
-			jitter,
-			flushType,
-		)
-	}
-
-	// expire the flush state after processing since it's needed in the processing.
-	e.expireFlushState()
-
-	if e.parsedPipeline.HasRollup {
-		forwardedAggregationKey, _ := e.ForwardedAggregationKey()
-		onForwardedFlushedFn(e.onForwardedAggregationWrittenFn, forwardedAggregationKey, e.flushStateToExpire)
-	}
-
-	return canCollect
->>>>>>> 68445746
 }
 
 func (e *GenericElem) isFlushed(c consumeState) bool {
