--- conflicted
+++ resolved
@@ -471,16 +471,9 @@
 	e.Unlock()
 
 	// Process the aggregations that are ready for consumption.
-<<<<<<< HEAD
-	for _, flushState := range e.toConsume {
-		flushState.timestamp = xtime.UnixNano(timestampNanosFn(int64(flushState.startAt), resolution))
-		flushState = e.processValue(
-			flushState,
-=======
 	for _, cState := range e.toConsume {
 		e.processValue(cState,
 			timestampNanosFn,
->>>>>>> 30deb914
 			flushLocalFn,
 			flushForwardedFn,
 			resolution,
@@ -734,19 +727,7 @@
 	resolution time.Duration,
 	latenessAllowed time.Duration,
 	jitter time.Duration,
-<<<<<<< HEAD
-	flushType flushType,
-) aggFlushState {
-	if flushState.dirty && flushState.flushed && !flushState.resendEnabled {
-		flushState := flushState
-		instrument.EmitAndLogInvariantViolation(e.opts.InstrumentOptions(), func(l *zap.Logger) {
-			l.Error("reflushing aggregation without resendEnabled", zap.Any("flushState", flushState))
-		})
-	}
-
-=======
 	flushType flushType) {
->>>>>>> 30deb914
 	var (
 		transformations  = e.parsedPipeline.Transformations
 		discardNaNValues = e.opts.DiscardNaNAggregatedValues()
@@ -790,9 +771,10 @@
 							l.Error("previous start time not in state map",
 								zap.Time("ts", ts))
 						})
+					} else {
+						prev.Value = prevFlushState.consumedValues[aggTypeIdx]
+						prev.TimeNanos = int64(prevTimestamp)
 					}
-					prev.Value = prevFlushState.consumedValues[aggTypeIdx]
-					prev.TimeNanos = int64(prevTimestamp)
 				}
 				curr := transformation.Datapoint{
 					TimeNanos: int64(timestamp),
