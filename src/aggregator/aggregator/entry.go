// Copyright (c) 2016 Uber Technologies, Inc.
//
// Permission is hereby granted, free of charge, to any person obtaining a copy
// of this software and associated documentation files (the "Software"), to deal
// in the Software without restriction, including without limitation the rights
// to use, copy, modify, merge, publish, distribute, sublicense, and/or sell
// copies of the Software, and to permit persons to whom the Software is
// furnished to do so, subject to the following conditions:
//
// The above copyright notice and this permission notice shall be included in
// all copies or substantial portions of the Software.
//
// THE SOFTWARE IS PROVIDED "AS IS", WITHOUT WARRANTY OF ANY KIND, EXPRESS OR
// IMPLIED, INCLUDING BUT NOT LIMITED TO THE WARRANTIES OF MERCHANTABILITY,
// FITNESS FOR A PARTICULAR PURPOSE AND NONINFRINGEMENT. IN NO EVENT SHALL THE
// AUTHORS OR COPYRIGHT HOLDERS BE LIABLE FOR ANY CLAIM, DAMAGES OR OTHER
// LIABILITY, WHETHER IN AN ACTION OF CONTRACT, TORT OR OTHERWISE, ARISING FROM,
// OUT OF OR IN CONNECTION WITH THE SOFTWARE OR THE USE OR OTHER DEALINGS IN
// THE SOFTWARE.

package aggregator

import (
	"container/list"
	"errors"
	"fmt"
	"sync"
	"time"

	"github.com/m3db/m3/src/aggregator/bitset"
	"github.com/m3db/m3/src/aggregator/rate"
	"github.com/m3db/m3/src/aggregator/runtime"
	"github.com/m3db/m3/src/metrics/aggregation"
	"github.com/m3db/m3/src/metrics/metadata"
	"github.com/m3db/m3/src/metrics/metric"
	"github.com/m3db/m3/src/metrics/metric/aggregated"
	metricid "github.com/m3db/m3/src/metrics/metric/id"
	"github.com/m3db/m3/src/metrics/metric/unaggregated"
	"github.com/m3db/m3/src/metrics/policy"
	"github.com/m3db/m3/src/x/clock"
	xerrors "github.com/m3db/m3/src/x/errors"
	xtime "github.com/m3db/m3/src/x/time"

	"github.com/uber-go/tally"
	"go.uber.org/atomic"
	"go.uber.org/multierr"
)

const (
	// initialAggregationCapacity is the initial number of slots
	// allocated for aggregation metadata.
	initialAggregationCapacity = 2
)

var (
	errEntryClosed                 = errors.New("entry is closed")
	errWriteValueRateLimitExceeded = errors.New("write value rate limit is exceeded")
	errEmptyMetadatas              = errors.New("empty metadata list")
	errNoApplicableMetadata        = errors.New("no applicable metadata")
	errNoPipelinesInMetadata       = errors.New("no pipelines in metadata")
	errOnlyDefaultStagedMetadata   = xerrors.NewInvalidParamsError(
		errors.New("only default staged metadata provided"),
	)
	errOnlyDropPolicyStagedMetadata = xerrors.NewInvalidParamsError(
		errors.New("only drop policy staged metadata provided"),
	)
	errTooFarInTheFuture = xerrors.NewInvalidParamsError(errors.New("too far in the future"))
	errTooFarInThePast   = xerrors.NewInvalidParamsError(errors.New("too far in the past"))
	errArrivedTooLate    = xerrors.NewInvalidParamsError(errors.New("arrived too late"))
	errTimestampFormat   = time.RFC3339
)

// baseEntryMetrics are common to all entry types.
type baseEntryMetrics struct {
	rateLimit rateLimitEntryMetrics
	// count of metrics added to the entry.
	added tally.Counter
}

func newBaseEntryMetrics(scope tally.Scope) baseEntryMetrics {
	return baseEntryMetrics{
		rateLimit: newRateLimitEntryMetrics(scope),
		added:     scope.Counter("added"),
	}
}

type rateLimitEntryMetrics struct {
	valueRateLimitExceeded tally.Counter
	droppedValues          tally.Counter
}

func newRateLimitEntryMetrics(scope tally.Scope) rateLimitEntryMetrics {
	return rateLimitEntryMetrics{
		valueRateLimitExceeded: scope.Counter("value-rate-limit-exceeded"),
		droppedValues:          scope.Counter("dropped-values"),
	}
}

type untimedEntryMetrics struct {
	baseEntryMetrics
	emptyMetadatas          tally.Counter
	noApplicableMetadata    tally.Counter
	noPipelinesInMetadata   tally.Counter
	emptyPipeline           tally.Counter
	noAggregationInPipeline tally.Counter
	staleMetadata           tally.Counter
	tombstonedMetadata      tally.Counter
	metadatasUpdates        tally.Counter
}

func newUntimedEntryMetrics(scope tally.Scope) untimedEntryMetrics {
	return untimedEntryMetrics{
		baseEntryMetrics:        newBaseEntryMetrics(scope),
		emptyMetadatas:          scope.Counter("empty-metadatas"),
		noApplicableMetadata:    scope.Counter("no-applicable-metadata"),
		noPipelinesInMetadata:   scope.Counter("no-pipelines-in-metadata"),
		emptyPipeline:           scope.Counter("empty-pipeline"),
		noAggregationInPipeline: scope.Counter("no-aggregation-in-pipeline"),
		staleMetadata:           scope.Counter("stale-metadata"),
		tombstonedMetadata:      scope.Counter("tombstoned-metadata"),
		metadatasUpdates:        scope.Counter("metadatas-updates"),
	}
}

type timedEntryMetrics struct {
	baseEntryMetrics
	tooFarInTheFuture     tally.Counter
	tooFarInThePast       tally.Counter
	ingestDelay           tally.Histogram
	noPipelinesInMetadata tally.Counter
	tombstonedMetadata    tally.Counter
	metadataUpdates       tally.Counter
	metadatasUpdates      tally.Counter
}

func newTimedEntryMetrics(scope tally.Scope) timedEntryMetrics {
	return timedEntryMetrics{
		baseEntryMetrics:      newBaseEntryMetrics(scope),
		tooFarInTheFuture:     scope.Counter("too-far-in-the-future"),
		tooFarInThePast:       scope.Counter("too-far-in-the-past"),
		noPipelinesInMetadata: scope.Counter("no-pipelines-in-metadata"),
		tombstonedMetadata:    scope.Counter("tombstoned-metadata"),
		metadataUpdates:       scope.Counter("metadata-updates"),
		metadatasUpdates:      scope.Counter("metadatas-updates"),
		ingestDelay: scope.Histogram("ingest-delay", tally.DurationBuckets{
			time.Millisecond,
			time.Millisecond * 10,
			time.Millisecond * 100,
			time.Second,
			time.Second * 5,
			time.Second * 10,
			time.Second * 30,
			time.Minute,
			time.Minute * 2,
			time.Minute * 3,
			time.Minute * 5,
			time.Minute * 10,
		}),
	}
}

type forwardedEntryMetrics struct {
	baseEntryMetrics
	arrivedTooLate   tally.Counter
	duplicateSources tally.Counter
	metadataUpdates  tally.Counter
}

func newForwardedEntryMetrics(scope tally.Scope) forwardedEntryMetrics {
	return forwardedEntryMetrics{
		baseEntryMetrics: newBaseEntryMetrics(scope),
		arrivedTooLate:   scope.Counter("arrived-too-late"),
		duplicateSources: scope.Counter("duplicate-sources"),
		metadataUpdates:  scope.Counter("metadata-updates"),
	}
}

type entryMetrics struct {
<<<<<<< HEAD
	resendEnabled         tally.Counter
	untimed               untimedEntryMetrics
	timed                 timedEntryMetrics
	forwarded             forwardedEntryMetrics
	entryExpiryByCategory map[metricCategory]tally.Histogram
=======
	resendEnabled tally.Counter
	retriedValues tally.Counter
	untimed       untimedEntryMetrics
	timed         timedEntryMetrics
	forwarded     forwardedEntryMetrics
>>>>>>> 565c6555
}

// NewEntryMetrics creates new entry metrics.
//nolint:golint,revive
func NewEntryMetrics(scope tally.Scope) *entryMetrics {
	scope = scope.SubScope("entry")
	untimedEntryScope := scope.Tagged(map[string]string{"entry-type": "untimed"})
	timedEntryScope := scope.Tagged(map[string]string{"entry-type": "timed"})
	forwardedEntryScope := scope.Tagged(map[string]string{"entry-type": "forwarded"})
	// NB: add a histogram tracking entry expiries to help tune entry TTL.
	expiries := make(map[metricCategory]tally.Histogram, len(validMetricCategories))
	for _, category := range validMetricCategories {
		expiries[category] = scope.
			Tagged(map[string]string{"metric-category": category.String()}).
			Histogram("expiry", tally.DurationBuckets{
				time.Minute,
				time.Minute * 2,
				time.Minute * 5,
				time.Minute * 10,
				time.Minute * 15,
				time.Minute * 20,
				time.Minute * 30,
				time.Minute * 40,
				time.Minute * 50,
				time.Minute * 60,
			})
	}
	return &entryMetrics{
<<<<<<< HEAD
		resendEnabled:         scope.Counter("resend-enabled"),
		untimed:               newUntimedEntryMetrics(untimedEntryScope),
		timed:                 newTimedEntryMetrics(timedEntryScope),
		forwarded:             newForwardedEntryMetrics(forwardedEntryScope),
		entryExpiryByCategory: expiries,
=======
		resendEnabled: scope.Counter("resend-enabled"),
		retriedValues: scope.Counter("retried-values"),
		untimed:       newUntimedEntryMetrics(untimedEntryScope),
		timed:         newTimedEntryMetrics(timedEntryScope),
		forwarded:     newForwardedEntryMetrics(forwardedEntryScope),
>>>>>>> 565c6555
	}
}

// Entry keeps track of a metric's aggregations alongside the aggregation
// metadatas including storage policies, aggregation types, and remaining pipeline
// steps if any.
//
// TODO(xichen): make the access time per aggregation key for entries associated
// with forwarded metrics so we can reclaim aggregation elements associated with
// individual aggregation keys even though the entry is still active.
// nolint: maligned
type Entry struct {
	opts                Options
	decompressor        aggregation.IDDecompressor
	timeLock            *sync.RWMutex
	nowFn               clock.NowFn
	lists               *metricLists
	metrics             *entryMetrics
	rateLimiter         *rate.Limiter
	aggregations        aggregationValues
	numWriters          atomic.Int32
	lastAccessNanos     atomic.Int64
	cutoverNanos        int64
	mtx                 sync.RWMutex
	closed              bool
	hasDefaultMetadatas bool
}

// NewEntry creates a new entry.
func NewEntry(lists *metricLists, runtimeOpts runtime.Options, opts Options) *Entry {
	scope := opts.InstrumentOptions().MetricsScope()
	return NewEntryWithMetrics(lists, NewEntryMetrics(scope), runtimeOpts, opts)
}

// NewEntryWithMetrics creates a new entry.
func NewEntryWithMetrics(
	lists *metricLists,
	metrics *entryMetrics,
	runtimeOpts runtime.Options,
	opts Options,
) *Entry {
	e := &Entry{
		timeLock:     opts.TimeLock(),
		aggregations: make(aggregationValues, 0, initialAggregationCapacity),
		metrics:      metrics,
		decompressor: aggregation.NewPooledIDDecompressor(opts.AggregationTypesOptions().TypesPool()),
		rateLimiter:  rate.NewLimiter(0),
		nowFn:        opts.ClockOptions().NowFn(),
	}
	e.ResetSetData(lists, runtimeOpts, opts)
	return e
}

// IncWriter increases the writer count.
func (e *Entry) IncWriter() { e.numWriters.Inc() }

// DecWriter decreases the writer count.
func (e *Entry) DecWriter() { e.numWriters.Dec() }

// ResetSetData resets the entry and sets initial data.
// NB(xichen): we need to reset the options here to use the correct
// time lock contained in the options.
func (e *Entry) ResetSetData(lists *metricLists, runtimeOpts runtime.Options, opts Options) {
	e.mtx.Lock()
	e.closed = false
	e.opts = opts
	e.resetRateLimiterWithLock(runtimeOpts)
	e.hasDefaultMetadatas = false
	e.cutoverNanos = uninitializedCutoverNanos
	e.lists = lists
	e.numWriters.Store(0)
	e.lastAccessNanos.Store(int64(xtime.ToUnixNano(e.nowFn())))
	e.mtx.Unlock()
}

// SetRuntimeOptions updates the parameters of the rate limiter.
func (e *Entry) SetRuntimeOptions(opts runtime.Options) {
	e.mtx.Lock()
	if e.closed {
		e.mtx.Unlock()
		return
	}
	e.resetRateLimiterWithLock(opts)
	e.mtx.Unlock()
}

// AddUntimed adds an untimed metric along with its metadatas.
func (e *Entry) AddUntimed(
	metricUnion unaggregated.MetricUnion,
	metadatas metadata.StagedMetadatas,
) error {
	switch metricUnion.Type {
	case metric.TimerType:
		var err error
		if err = e.applyValueRateLimit(
			int64(len(metricUnion.BatchTimerVal)),
			e.metrics.untimed.rateLimit,
		); err == nil {
			err = e.writeBatchTimerWithMetadatas(metricUnion, metadatas)
		}
		if metricUnion.BatchTimerVal != nil && metricUnion.TimerValPool != nil {
			metricUnion.TimerValPool.Put(metricUnion.BatchTimerVal)
		}
		return err
	default:
		// For counters and gauges, there is a single value in the metric union.
		if err := e.applyValueRateLimit(1, e.metrics.untimed.rateLimit); err != nil {
			return err
		}
		return e.addUntimed(metricUnion, metadatas)
	}
}

// AddTimed adds a timed metric alongside its metadata.
func (e *Entry) AddTimed(
	metric aggregated.Metric,
	metadata metadata.TimedMetadata,
) error {
	if err := e.applyValueRateLimit(1, e.metrics.timed.rateLimit); err != nil {
		return err
	}
	return e.addTimed(metric, metadata, nil)
}

// AddTimedWithStagedMetadatas adds a timed metric with staged metadatas.
func (e *Entry) AddTimedWithStagedMetadatas(
	metric aggregated.Metric,
	metas metadata.StagedMetadatas,
) error {
	if err := e.applyValueRateLimit(1, e.metrics.timed.rateLimit); err != nil {
		return err
	}
	// Must have at least one metadata. addTimed further confirms that this metadata isn't the default metadata.
	if len(metas) == 0 {
		return errEmptyMetadatas
	}
	return e.addTimed(metric, metadata.TimedMetadata{}, metas)
}

// AddForwarded adds a forwarded metric alongside its metadata.
func (e *Entry) AddForwarded(
	metric aggregated.ForwardedMetric,
	metadata metadata.ForwardMetadata,
) error {
	if err := e.applyValueRateLimit(1, e.metrics.forwarded.rateLimit); err != nil {
		return err
	}
	return e.addForwarded(metric, metadata)
}

// ShouldExpire returns whether the entry should expire.
func (e *Entry) ShouldExpire(now time.Time) bool {
	e.mtx.RLock()
	if e.closed {
		e.mtx.RUnlock()
		return false
	}
	e.mtx.RUnlock()

	return e.shouldExpire(xtime.UnixNano(now.UnixNano()), unknownMetricCategory, false)
}

// TryExpire attempts to expire the entry, returning true
// if the entry is expired, and false otherwise.
func (e *Entry) TryExpire(now time.Time, metricCategory metricCategory) bool {
	e.mtx.Lock()
	if e.closed {
		e.mtx.Unlock()
		return false
	}
	if !e.shouldExpire(xtime.UnixNano(now.UnixNano()), metricCategory, true) {
		e.mtx.Unlock()
		return false
	}
	e.closed = true
	// Empty out the aggregation elements so they don't hold references
	// to other objects after being put back to pool to reduce GC overhead.
	for i := range e.aggregations {
		e.aggregations[i].elem.Value.(metricElem).MarkAsTombstoned()
		e.aggregations[i] = aggregationValue{}
	}
	e.aggregations = e.aggregations[:0]
	e.lists = nil
	pool := e.opts.EntryPool()
	e.mtx.Unlock()

	pool.Put(e)
	return true
}

func (e *Entry) writeBatchTimerWithMetadatas(
	metric unaggregated.MetricUnion,
	metadatas metadata.StagedMetadatas,
) error {
	// If there is no limit on the maximum batch size per write, write
	// all timers at once.
	maxTimerBatchSizePerWrite := e.opts.MaxTimerBatchSizePerWrite()
	if maxTimerBatchSizePerWrite == 0 {
		return e.addUntimed(metric, metadatas)
	}

	// Otherwise, honor maximum timer batch size.
	var (
		timerValues    = metric.BatchTimerVal
		numTimerValues = len(timerValues)
		start, end     int
	)
	for start = 0; start < numTimerValues; start = end {
		end = start + maxTimerBatchSizePerWrite
		if end > numTimerValues {
			end = numTimerValues
		}
		splitTimer := metric
		splitTimer.BatchTimerVal = timerValues[start:end]
		if err := e.addUntimed(splitTimer, metadatas); err != nil {
			return err
		}
	}
	return nil
}

func (e *Entry) addUntimed(
	metric unaggregated.MetricUnion,
	metadatas metadata.StagedMetadatas,
) error {
	e.timeLock.RLock()
	defer e.timeLock.RUnlock()

	// NB(xichen): it is important that we determine the current time
	// within the time lock. This ensures time ordering by wrapping
	// actions that need to happen before a given time within a read lock,
	// so it is guaranteed that actions before when a write lock is acquired
	// must have all completed. This is used to ensure we never write metrics
	// for times that have already been flushed.
	currTime := e.nowFn()
	e.lastAccessNanos.Store(currTime.UnixNano())

	e.mtx.RLock()
	if e.closed {
		e.mtx.RUnlock()
		return errEntryClosed
	}

	// Fast exit path for the common case where the metric has default metadatas for aggregation.
	hasDefaultMetadatas := metadatas.IsDefault()
	if e.hasDefaultMetadatas && hasDefaultMetadatas {
		err := e.addUntimedWithLock(currTime, metric)
		e.mtx.RUnlock()
		return err
	}

	sm, err := e.activeStagedMetadataWithLock(currTime, metadatas)
	if err != nil {
		e.mtx.RUnlock()
		return err
	}

	// If the metadata indicates the (rollup) metric has been tombstoned, the metric is
	// not ingested for aggregation. However, we do not update the policies asssociated
	// with this entry and mark it tombstoned because there may be a different raw metric
	// generating this same (rollup) metric that is actively emitting, meaning this entry
	// may still be very much alive.
	if sm.Tombstoned {
		e.mtx.RUnlock()
		e.metrics.untimed.tombstonedMetadata.Inc(1)
		return nil
	}

	// It is expected that there is at least one pipeline in the metadata.
	if len(sm.Pipelines) == 0 {
		e.mtx.RUnlock()
		e.metrics.untimed.noPipelinesInMetadata.Inc(1)
		return errNoPipelinesInMetadata
	}

	if !e.shouldUpdateStagedMetadatasWithLock(sm) {
		err = e.addUntimedWithLock(currTime, metric)
		e.mtx.RUnlock()
		return err
	}
	e.mtx.RUnlock()

	e.mtx.Lock()
	if e.closed {
		e.mtx.Unlock()
		return errEntryClosed
	}

	if e.shouldUpdateStagedMetadatasWithLock(sm) {
		err := e.updateStagedMetadatasWithLock(metric.ID, metric.Type,
			hasDefaultMetadatas, sm, false)
		if err != nil {
			// NB(xichen): if an error occurred during policy update, the policies
			// will remain as they are, i.e., there are no half-updated policies.
			e.mtx.Unlock()
			return err
		}
		e.metrics.untimed.metadatasUpdates.Inc(1)
	}

	err = e.addUntimedWithLock(currTime, metric)
	e.mtx.Unlock()

	return err
}

// NB(xichen): we assume the metadatas are sorted by their cutover times
// in ascending order.
func (e *Entry) activeStagedMetadataWithLock(
	t time.Time,
	metadatas metadata.StagedMetadatas,
) (metadata.StagedMetadata, error) {
	// If we have no metadata to apply, simply bail.
	if len(metadatas) == 0 {
		e.metrics.untimed.emptyMetadatas.Inc(1)
		return metadata.DefaultStagedMetadata, errEmptyMetadatas
	}
	timeNanos := t.UnixNano()
	for idx := len(metadatas) - 1; idx >= 0; idx-- {
		if metadatas[idx].CutoverNanos <= timeNanos {
			return metadatas[idx], nil
		}
	}
	e.metrics.untimed.noApplicableMetadata.Inc(1)
	return metadata.DefaultStagedMetadata, errNoApplicableMetadata
}

// NB: The metadata passed in is guaranteed to have cut over based on the current time.
func (e *Entry) shouldUpdateStagedMetadatasWithLock(sm metadata.StagedMetadata) bool {
	// If this is a stale metadata, we don't update the existing metadata.
	if e.cutoverNanos > sm.CutoverNanos {
		e.metrics.untimed.staleMetadata.Inc(1)
		return false
	}

	// If this is a newer metadata, we always update.
	if e.cutoverNanos < sm.CutoverNanos {
		return true
	}

	// Iterate over the list of pipelines and check whether we have metadata changes.
	// NB: If the incoming metadata have the same set of aggregation keys as the cached
	// set but also have duplicates, there is no need to update metadatas as long as
	// the cached set has all aggregation keys in the incoming metadata and vice versa.
	bs := bitset.New(uint(len(e.aggregations)))
	for i := range sm.Pipelines {
		storagePolicies := e.storagePolicies(sm.Pipelines[i].StoragePolicies)
		for j := range storagePolicies {
			key := aggregationKey{
				aggregationID:      sm.Pipelines[i].AggregationID,
				storagePolicy:      storagePolicies[j],
				pipeline:           sm.Pipelines[i].Pipeline,
				idPrefixSuffixType: WithPrefixWithSuffix,
			}
			val, idx := e.aggregations.get(key)
			if idx < 0 {
				return true
			}
			if val.resendEnabled != sm.Pipelines[i].ResendEnabled {
				// If resendEnabled has changed force an update of the staged metadata. This won't actually change
				// the aggregations, since the aggregationKeys have not changed. However, it will allow toggling
				// the resendEnabled state on the aggregations.
				return true
			}
			bs.Set(uint(idx))
		}
	}
	return !bs.All(uint(len(e.aggregations)))
}

func (e *Entry) storagePolicies(policies policy.StoragePolicies) policy.StoragePolicies {
	if !policies.IsDefault() {
		return policies
	}
	return e.opts.DefaultStoragePolicies()
}

func (e *Entry) maybeCopyIDWithLock(id metricid.RawID) metricid.RawID {
	// If there are existing elements for this id, try reusing
	// the id from the elements because those are owned by us.
	if len(e.aggregations) > 0 {
		return e.aggregations[0].elem.Value.(metricElem).ID()
	}

	// Otherwise it is necessary to make a copy because it's not owned by us.
	elemID := make(metricid.RawID, len(id))
	copy(elemID, id)
	return elemID
}

// addAggregationKey adds a new aggregation key to the list of new aggregations.
func (e *Entry) addNewAggregationKeyWithLock(
	metricType metric.Type,
	metricID metricid.RawID,
	key aggregationKey,
	listID metricListID,
	newAggregations aggregationValues,
	resendEnabled bool,
) (aggregationValues, error) {
	// Remove duplicate aggregation pipelines.
	if newAggregations.contains(key) {
		return newAggregations, nil
	}
	if idx := e.aggregations.index(key); idx >= 0 {
		// updating staged metadata was triggered, but the aggregation keys did not change. most likely because the
		// resendEnabled state changed, which we update below.
		a := e.aggregations[idx]
		a.resendEnabled = resendEnabled
		newAggregations = append(newAggregations, a)
		return newAggregations, nil
	}
	aggTypes, err := e.decompressor.Decompress(key.aggregationID)
	if err != nil {
		return nil, err
	}
	var newElem metricElem
	switch metricType {
	case metric.CounterType:
		newElem = e.opts.CounterElemPool().Get()
	case metric.TimerType:
		newElem = e.opts.TimerElemPool().Get()
	case metric.GaugeType:
		newElem = e.opts.GaugeElemPool().Get()
	default:
		return nil, errInvalidMetricType
	}
	// NB: The pipeline may not be owned by us and as such we need to make a copy here.
	key.pipeline = key.pipeline.Clone()
	if err = newElem.ResetSetData(ElemData{
		ID:                 metricID,
		StoragePolicy:      key.storagePolicy,
		AggTypes:           aggTypes,
		Pipeline:           key.pipeline,
		NumForwardedTimes:  key.numForwardedTimes,
		IDPrefixSuffixType: key.idPrefixSuffixType,
		ListType:           listID.listType,
	}); err != nil {
		return nil, err
	}
	list, err := e.lists.FindOrCreate(listID)
	if err != nil {
		return nil, err
	}
	newListElem, err := list.PushBack(newElem)
	if err != nil {
		return nil, err
	}
	newAggregations = append(newAggregations, aggregationValue{
		key:           key,
		elem:          newListElem,
		resendEnabled: resendEnabled,
	})
	return newAggregations, nil
}

func (e *Entry) removeOldAggregations(newAggregations aggregationValues) {
	for i := range e.aggregations {
		if !newAggregations.contains(e.aggregations[i].key) {
			e.aggregations[i].elem.Value.(metricElem).MarkAsTombstoned()
		}
	}
}

func (e *Entry) updateStagedMetadatasWithLock(
	metricID metricid.RawID,
	metricType metric.Type,
	hasDefaultMetadatas bool,
	sm metadata.StagedMetadata,
	timed bool,
) error {
	var (
		elemID          = e.maybeCopyIDWithLock(metricID)
		newAggregations = make(aggregationValues, 0, initialAggregationCapacity)
	)

	// Update the metadatas.
	for i := range sm.Pipelines {
		storagePolicies := e.storagePolicies(sm.Pipelines[i].StoragePolicies)
		for j := range storagePolicies {
			key := aggregationKey{
				aggregationID:      sm.Pipelines[i].AggregationID,
				storagePolicy:      storagePolicies[j],
				pipeline:           sm.Pipelines[i].Pipeline,
				idPrefixSuffixType: WithPrefixWithSuffix,
			}
			var (
				resendEnabled = sm.Pipelines[i].ResendEnabled
				listID        metricListID
			)
			if timed {
				listID = timedMetricListID{
					resolution: storagePolicies[j].Resolution().Window,
				}.toMetricListID()
			} else {
				listID = standardMetricListID{
					resolution: storagePolicies[j].Resolution().Window,
				}.toMetricListID()
			}
			var err error
			newAggregations, err = e.addNewAggregationKeyWithLock(metricType, elemID, key, listID, newAggregations,
				resendEnabled)
			if err != nil {
				return err
			}
		}
	}

	// Mark the outdated elements as tombstoned.
	e.removeOldAggregations(newAggregations)

	// Replace the existing aggregations with new aggregations.
	e.aggregations = newAggregations
	e.hasDefaultMetadatas = hasDefaultMetadatas
	e.cutoverNanos = sm.CutoverNanos

	return nil
}

func (e *Entry) addUntimedWithLock(serverTimestamp time.Time, mu unaggregated.MetricUnion) error {
	var err error
	for i := range e.aggregations {
		multierr.AppendInto(&err, e.addUntimedValueWithLock(
			e.aggregations[i], serverTimestamp, mu, e.aggregations[i].resendEnabled, false))
	}
	return err
}

// addUntimedValueWithLock adds the untimed value to the aggregationValue.
// this method handles all the various cases of switching to use a client timestamp if resendEnabled is set for the
// rollup rule.
func (e *Entry) addUntimedValueWithLock(
	aggValue aggregationValue,
	serverTimestamp time.Time,
	mu unaggregated.MetricUnion,
	resendEnabled bool,
	retry bool) error {
	elem := aggValue.elem.Value.(metricElem)
	resolution := aggValue.key.storagePolicy.Resolution().Window
	if resendEnabled && mu.ClientTimeNanos > 0 {
		// Migrate an originally untimed metric (server timestamp) to a "timed" metric (client timestamp) if
		// resendEnabled is set on the rollup rule. Continuing to use untimed allows for a seamless transition since
		// the Entry does not change.
		e.metrics.resendEnabled.Inc(1)
		err := e.checkTimestampForMetric(int64(mu.ClientTimeNanos), e.nowFn().UnixNano(), resolution)
		if err != nil {
			return err
		}
		err = elem.AddUnion(mu.ClientTimeNanos.ToTime(), mu, true)
		if xerrors.Is(err, errClosedBeforeResendEnabledMigration) {
			// this handles a race where the rule was just migrated to resendEnabled. if the client timestamp is
			// delayed, most likely the aggregation has already been closed, since it did not previously have
			// resendEnabled set. continue using the serverTimestamp and this will eventually resolve itself for future
			// aggregations.
			e.metrics.retriedValues.Inc(1)
			return e.addUntimedValueWithLock(aggValue, serverTimestamp, mu, false, false)
		}
		return err
	}
	err := elem.AddUnion(serverTimestamp, mu, false)
	if xerrors.Is(err, errAggregationClosed) && !retry {
		// the aggregation just closed and we lost the race. roll the value into the next aggregation.
		e.metrics.retriedValues.Inc(1)
		return e.addUntimedValueWithLock(aggValue, serverTimestamp.Add(resolution), mu, false, true)
	}
	return err
}

func (e *Entry) addTimed(
	metric aggregated.Metric,
	metadata metadata.TimedMetadata,
	stagedMetadatas metadata.StagedMetadatas,
) error {
	e.timeLock.RLock()
	defer e.timeLock.RUnlock()

	// NB(xichen): it is important that we determine the current time
	// within the time lock. This ensures time ordering by wrapping
	// actions that need to happen before a given time within a read lock,
	// so it is guaranteed that actions before when a write lock is acquired
	// must have all completed. This is used to ensure we never write metrics
	// for times that have already been flushed.
	currTime := e.nowFn()
	e.lastAccessNanos.Store(currTime.UnixNano())

	e.mtx.RLock()
	if e.closed {
		e.mtx.RUnlock()
		return errEntryClosed
	}

	// Only apply processing of staged metadatas if has sent staged metadatas
	// that isn't the default staged metadatas. The default staged metadata
	// would not produce a meaningful aggregation, so we error out in that case.
	hasDefaultMetadatas := stagedMetadatas.IsDefault()
	if len(stagedMetadatas) > 0 {
		if hasDefaultMetadatas {
			e.mtx.RUnlock()
			return errOnlyDefaultStagedMetadata
		} else if stagedMetadatas.IsDropPolicySet() {
			e.mtx.RUnlock()
			return errOnlyDropPolicyStagedMetadata
		}

		sm, err := e.activeStagedMetadataWithLock(currTime, stagedMetadatas)
		if err != nil {
			e.mtx.RUnlock()
			return err
		}

		// If the metadata indicates the (rollup) metric has been tombstoned, the metric is
		// not ingested for aggregation. However, we do not update the policies asssociated
		// with this entry and mark it tombstoned because there may be a different raw metric
		// generating this same (rollup) metric that is actively emitting, meaning this entry
		// may still be very much alive.
		if sm.Tombstoned {
			e.mtx.RUnlock()
			e.metrics.timed.tombstonedMetadata.Inc(1)
			return nil
		}

		// It is expected that there is at least one pipeline in the metadata.
		if len(sm.Pipelines) == 0 {
			e.mtx.RUnlock()
			e.metrics.timed.noPipelinesInMetadata.Inc(1)
			return errNoPipelinesInMetadata
		}

		if !e.shouldUpdateStagedMetadatasWithLock(sm) {
			err = e.addTimedWithStagedMetadatasAndLock(metric)
			e.mtx.RUnlock()
			return err
		}
		e.mtx.RUnlock()

		e.mtx.Lock()
		if e.closed {
			e.mtx.Unlock()
			return errEntryClosed
		}

		if e.shouldUpdateStagedMetadatasWithLock(sm) {
			err := e.updateStagedMetadatasWithLock(metric.ID, metric.Type,
				hasDefaultMetadatas, sm, true)
			if err != nil {
				// NB(xichen): if an error occurred during policy update, the policies
				// will remain as they are, i.e., there are no half-updated policies.
				e.mtx.Unlock()
				return err
			}
			e.metrics.timed.metadatasUpdates.Inc(1)
		}

		err = e.addTimedWithStagedMetadatasAndLock(metric)
		e.mtx.Unlock()

		return err
	}

	// Check if we should update metadata, and add metric if not.
	key := aggregationKey{
		aggregationID:      metadata.AggregationID,
		storagePolicy:      metadata.StoragePolicy,
		idPrefixSuffixType: NoPrefixNoSuffix,
	}
	if idx := e.aggregations.index(key); idx >= 0 {
		err := e.addTimedWithLock(e.aggregations[idx], metric)
		e.mtx.RUnlock()
		return err
	}
	e.mtx.RUnlock()

	e.mtx.Lock()
	if e.closed {
		e.mtx.Unlock()
		return errEntryClosed
	}

	if idx := e.aggregations.index(key); idx >= 0 {
		err := e.addTimedWithLock(e.aggregations[idx], metric)
		e.mtx.Unlock()
		return err
	}

	// Update metadata if not exists, and add metric.
	if err := e.updateTimedMetadataWithLock(metric, metadata); err != nil {
		e.mtx.Unlock()
		return err
	}
	idx := e.aggregations.index(key)
	err := e.addTimedWithLock(e.aggregations[idx], metric)
	e.mtx.Unlock()
	return err
}

// Reject datapoints that arrive too late or too early.
func (e *Entry) checkTimestampForMetric(
	metricTimeNanos int64,
	currNanos int64,
	resolution time.Duration,
) error {
	e.metrics.timed.ingestDelay.RecordDuration(time.Duration(e.nowFn().UnixNano() - metricTimeNanos))
	timedBufferFuture := e.opts.BufferForFutureTimedMetric()
	if metricTimeNanos-currNanos > timedBufferFuture.Nanoseconds() {
		e.metrics.timed.tooFarInTheFuture.Inc(1)
		if !e.opts.VerboseErrors() {
			// Don't return verbose errors if not enabled.
			return errTooFarInTheFuture
		}
		timestamp := time.Unix(0, metricTimeNanos)
		futureLimit := time.Unix(0, currNanos+timedBufferFuture.Nanoseconds())
		err := fmt.Errorf("datapoint for aggregation too far in future: "+
			"off_by=%s, timestamp=%s, future_limit=%s, "+
			"timestamp_unix_nanos=%d, future_limit_unix_nanos=%d",
			timestamp.Sub(futureLimit).String(),
			timestamp.Format(errTimestampFormat),
			futureLimit.Format(errTimestampFormat),
			timestamp.UnixNano(), futureLimit.UnixNano())
		return xerrors.NewRenamedError(errTooFarInTheFuture, err)
	}
	bufferPastFn := e.opts.BufferForPastTimedMetricFn()
	timedBufferPast := bufferPastFn(resolution)
	if currNanos-metricTimeNanos > timedBufferPast.Nanoseconds() {
		e.metrics.timed.tooFarInThePast.Inc(1)
		if !e.opts.VerboseErrors() {
			// Don't return verbose errors if not enabled.
			return errTooFarInThePast
		}
		timestamp := time.Unix(0, metricTimeNanos)
		pastLimit := time.Unix(0, currNanos-timedBufferPast.Nanoseconds())
		err := fmt.Errorf("datapoint for aggregation too far in past: "+
			"off_by=%s, timestamp=%s, past_limit=%s, "+
			"timestamp_unix_nanos=%d, past_limit_unix_nanos=%d",
			pastLimit.Sub(timestamp).String(),
			timestamp.Format(errTimestampFormat),
			pastLimit.Format(errTimestampFormat),
			timestamp.UnixNano(), pastLimit.UnixNano())
		return xerrors.NewRenamedError(errTooFarInThePast, err)
	}
	return nil
}

func (e *Entry) updateTimedMetadataWithLock(
	metric aggregated.Metric,
	metadata metadata.TimedMetadata,
) error {
	var (
		elemID = e.maybeCopyIDWithLock(metric.ID)
		err    error
	)

	// Update the timed metadata.
	key := aggregationKey{
		aggregationID:      metadata.AggregationID,
		storagePolicy:      metadata.StoragePolicy,
		idPrefixSuffixType: NoPrefixNoSuffix,
	}
	listID := timedMetricListID{
		resolution: metadata.StoragePolicy.Resolution().Window,
	}.toMetricListID()
	newAggregations, err := e.addNewAggregationKeyWithLock(metric.Type, elemID, key, listID, e.aggregations, false)
	if err != nil {
		return err
	}

	e.aggregations = newAggregations
	e.metrics.timed.metadataUpdates.Inc(1)
	return nil
}

func (e *Entry) addTimedWithLock(
	value aggregationValue,
	metric aggregated.Metric,
) error {
	timestamp := time.Unix(0, metric.TimeNanos)
	err := e.checkTimestampForMetric(metric.TimeNanos, e.nowFn().UnixNano(),
		value.key.storagePolicy.Resolution().Window)
	if err != nil {
		return err
	}
	return value.elem.Value.(metricElem).AddValue(timestamp, metric.Value, metric.Annotation)
}

func (e *Entry) addTimedWithStagedMetadatasAndLock(metric aggregated.Metric) error {
	var (
		timestamp = time.Unix(0, metric.TimeNanos)
		err       error
	)

	for i := range e.aggregations {
		if multierr.AppendInto(
			&err,
			e.checkTimestampForMetric(
				metric.TimeNanos,
				e.nowFn().UnixNano(),
				e.aggregations[i].key.storagePolicy.Resolution().Window),
		) {
			continue
		}
		multierr.AppendInto(
			&err,
			e.aggregations[i].elem.Value.(metricElem).AddValue(timestamp, metric.Value, metric.Annotation),
		)
	}
	return err
}

func (e *Entry) addForwarded(
	metric aggregated.ForwardedMetric,
	metadata metadata.ForwardMetadata,
) error {
	e.timeLock.RLock()
	defer e.timeLock.RUnlock()

	// NB(xichen): it is important that we determine the current time
	// within the time lock. This ensures time ordering by wrapping
	// actions that need to happen before a given time within a read lock,
	// so it is guaranteed that actions before when a write lock is acquired
	// must have all completed. This is used to ensure we never write metrics
	// for times that have already been flushed.
	currTime := e.nowFn()
	currTimeNanos := currTime.UnixNano()
	e.lastAccessNanos.Store(currTimeNanos)

	e.mtx.RLock()
	if e.closed {
		e.mtx.RUnlock()
		return errEntryClosed
	}

	// Reject datapoints that arrive too late.
	if err := e.checkLatenessForForwardedMetric(
		metric,
		metadata,
		currTimeNanos,
		metadata.StoragePolicy.Resolution().Window,
		metadata.NumForwardedTimes,
	); err != nil {
		e.mtx.RUnlock()
		return err
	}

	// Check if we should update metadata, and add metric if not.
	key := aggregationKey{
		aggregationID:      metadata.AggregationID,
		storagePolicy:      metadata.StoragePolicy,
		pipeline:           metadata.Pipeline,
		numForwardedTimes:  metadata.NumForwardedTimes,
		idPrefixSuffixType: WithPrefixWithSuffix,
	}
	if idx := e.aggregations.index(key); idx >= 0 {
		err := e.addForwardedWithLock(e.aggregations[idx], metric, metadata)
		e.mtx.RUnlock()
		return err
	}
	e.mtx.RUnlock()

	e.mtx.Lock()
	if e.closed {
		e.mtx.Unlock()
		return errEntryClosed
	}

	if idx := e.aggregations.index(key); idx >= 0 {
		err := e.addForwardedWithLock(e.aggregations[idx], metric, metadata)
		e.mtx.Unlock()
		return err
	}

	// Update metatadata if not exists, and add metric.
	if err := e.updateForwardMetadataWithLock(metric, metadata); err != nil {
		e.mtx.Unlock()
		return err
	}
	idx := e.aggregations.index(key)
	err := e.addForwardedWithLock(e.aggregations[idx], metric, metadata)
	e.mtx.Unlock()
	return err
}

func (e *Entry) checkLatenessForForwardedMetric(
	metric aggregated.ForwardedMetric,
	metadata metadata.ForwardMetadata,
	currNanos int64,
	resolution time.Duration,
	numForwardedTimes int,
) error {
	metricTimeNanos := metric.TimeNanos
	maxAllowedForwardingDelayFn := e.opts.MaxAllowedForwardingDelayFn()
	maxLatenessAllowed := maxAllowedForwardingDelayFn(resolution, numForwardedTimes)
	if metadata.ResendEnabled {
		maxLatenessAllowed = e.opts.BufferForPastTimedMetricFn()(resolution)
	}
	if currNanos-metricTimeNanos <= maxLatenessAllowed.Nanoseconds() {
		return nil
	}

	e.metrics.forwarded.arrivedTooLate.Inc(1)

	if !e.opts.VerboseErrors() {
		// Don't return verbose errors if not enabled.
		return errArrivedTooLate
	}

	timestamp := time.Unix(0, metricTimeNanos)
	pastLimit := time.Unix(0, currNanos-maxLatenessAllowed.Nanoseconds())
	err := fmt.Errorf("datapoint for aggregation forwarded too late: "+
		"id=%s, off_by=%s, timestamp=%s, past_limit=%s, "+
		"timestamp_unix_nanos=%d, past_limit_unix_nanos=%d",
		metric.ID, maxLatenessAllowed.String(),
		timestamp.Format(errTimestampFormat),
		pastLimit.Format(errTimestampFormat),
		timestamp.UnixNano(), pastLimit.UnixNano())
	return xerrors.NewRenamedError(errArrivedTooLate, err)
}

func (e *Entry) updateForwardMetadataWithLock(
	metric aggregated.ForwardedMetric,
	metadata metadata.ForwardMetadata,
) error {
	var (
		elemID = e.maybeCopyIDWithLock(metric.ID)
		err    error
	)

	// Update the forward metadata.
	key := aggregationKey{
		aggregationID:      metadata.AggregationID,
		storagePolicy:      metadata.StoragePolicy,
		pipeline:           metadata.Pipeline,
		numForwardedTimes:  metadata.NumForwardedTimes,
		idPrefixSuffixType: WithPrefixWithSuffix,
	}
	listID := forwardedMetricListID{
		resolution:        metadata.StoragePolicy.Resolution().Window,
		numForwardedTimes: metadata.NumForwardedTimes,
	}.toMetricListID()
	newAggregations, err := e.addNewAggregationKeyWithLock(metric.Type, elemID, key, listID, e.aggregations,
		metadata.ResendEnabled)
	if err != nil {
		return err
	}

	e.aggregations = newAggregations
	e.metrics.forwarded.metadataUpdates.Inc(1)
	return nil
}

func (e *Entry) addForwardedWithLock(
	value aggregationValue,
	metric aggregated.ForwardedMetric,
	metadata metadata.ForwardMetadata,
) error {
	timestamp := time.Unix(0, metric.TimeNanos)
	err := value.elem.Value.(metricElem).AddUnique(timestamp, metric, metadata)
	if err == errDuplicateForwardingSource {
		// Duplicate forwarding sources may occur during a leader re-election and is not
		// considered an external facing error. Hence, we record it and move on.
		e.metrics.forwarded.duplicateSources.Inc(1)
		return nil
	}
	return err
}

func (e *Entry) shouldExpire(
	now xtime.UnixNano,
	metricCategory metricCategory,
	recordTiming bool,
) bool {
	// Only expire the entry if there are no active writers
	// and it has reached its ttl since last accessed.
	age := now.Sub(xtime.UnixNano(e.lastAccessNanos.Load()))
	if recordTiming {
		e.metrics.entryExpiryByCategory[metricCategory].RecordDuration(age)
	}

	return e.numWriters.Load() == 0 && age > e.opts.EntryTTL()
}

func (e *Entry) resetRateLimiterWithLock(runtimeOpts runtime.Options) {
	newLimit := runtimeOpts.WriteValuesPerMetricLimitPerSecond()
	e.rateLimiter.Reset(newLimit)
}

func (e *Entry) applyValueRateLimit(numValues int64, m rateLimitEntryMetrics) error {
	rateLimiter := e.rateLimiter

	if rateLimiter.IsAllowed(numValues, xtime.ToUnixNano(e.nowFn())) {
		return nil
	}
	m.valueRateLimitExceeded.Inc(1)
	m.droppedValues.Inc(numValues)
	return errWriteValueRateLimitExceeded
}

type aggregationValue struct {
	elem *list.Element
	key  aggregationKey

	// mutable data that is not part of the aggregationKey.
	// This allows changing the resendEnabled bit without creating a new aggregation. This allows seamlessly
	// transitioning to resendEnabled without a gap in the aggregation.
	resendEnabled bool
}

// TODO(xichen): benchmark the performance of using a single slice
// versus a map with a partial key versus a map with a hash of full key.
type aggregationValues []aggregationValue

// returns the aggregation value and the index position. if not found, the index position is -1.
func (vals aggregationValues) get(k aggregationKey) (aggregationValue, int) {
	// keep in sync with aggregationKey.Equal()
	// this is >2x slower if not inlined manually.
	for i := range vals {
		if vals[i].key.aggregationID == k.aggregationID &&
			vals[i].key.storagePolicy == k.storagePolicy &&
			vals[i].key.pipeline.Equal(k.pipeline) &&
			vals[i].key.numForwardedTimes == k.numForwardedTimes &&
			vals[i].key.idPrefixSuffixType == k.idPrefixSuffixType {
			return vals[i], i
		}
	}
	return aggregationValue{}, -1
}

func (vals aggregationValues) index(k aggregationKey) int {
	_, i := vals.get(k)
	return i
}

func (vals aggregationValues) contains(k aggregationKey) bool {
	return vals.index(k) != -1
}<|MERGE_RESOLUTION|>--- conflicted
+++ resolved
@@ -176,19 +176,12 @@
 }
 
 type entryMetrics struct {
-<<<<<<< HEAD
 	resendEnabled         tally.Counter
+	retriedValues         tally.Counter
 	untimed               untimedEntryMetrics
 	timed                 timedEntryMetrics
 	forwarded             forwardedEntryMetrics
 	entryExpiryByCategory map[metricCategory]tally.Histogram
-=======
-	resendEnabled tally.Counter
-	retriedValues tally.Counter
-	untimed       untimedEntryMetrics
-	timed         timedEntryMetrics
-	forwarded     forwardedEntryMetrics
->>>>>>> 565c6555
 }
 
 // NewEntryMetrics creates new entry metrics.
@@ -217,19 +210,12 @@
 			})
 	}
 	return &entryMetrics{
-<<<<<<< HEAD
 		resendEnabled:         scope.Counter("resend-enabled"),
+		retriedValues:         scope.Counter("retried-values"),
 		untimed:               newUntimedEntryMetrics(untimedEntryScope),
 		timed:                 newTimedEntryMetrics(timedEntryScope),
 		forwarded:             newForwardedEntryMetrics(forwardedEntryScope),
 		entryExpiryByCategory: expiries,
-=======
-		resendEnabled: scope.Counter("resend-enabled"),
-		retriedValues: scope.Counter("retried-values"),
-		untimed:       newUntimedEntryMetrics(untimedEntryScope),
-		timed:         newTimedEntryMetrics(timedEntryScope),
-		forwarded:     newForwardedEntryMetrics(forwardedEntryScope),
->>>>>>> 565c6555
 	}
 }
 
