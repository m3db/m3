--- conflicted
+++ resolved
@@ -328,22 +328,14 @@
 	if err := (&jsonpb.Marshaler{}).Marshal(data, body); err != nil {
 		logger.Error("failed to marshal", zap.Error(err))
 
-<<<<<<< HEAD
-		return &http.Response{}, fmt.Errorf("failed to marshal: %w", err)
-=======
 		return nil, fmt.Errorf("failed to marshal: %w", err)
->>>>>>> 55da4f3a
 	}
 
 	req, err := http.NewRequestWithContext(context.Background(), http.MethodPost, url, data)
 	if err != nil {
 		logger.Error("failed to construct request", zap.Error(err))
 
-<<<<<<< HEAD
-		return &http.Response{}, fmt.Errorf("failed to construct request: %w", err)
-=======
 		return nil, fmt.Errorf("failed to construct request: %w", err)
->>>>>>> 55da4f3a
 	}
 
 	req.Header.Add("Content-Type", "application/json")
