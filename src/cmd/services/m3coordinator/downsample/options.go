// Copyright (c) 2018 Uber Technologies, Inc.
//
// Permission is hereby granted, free of charge, to any person obtaining a copy
// of this software and associated documentation files (the "Software"), to deal
// in the Software without restriction, including without limitation the rights
// to use, copy, modify, merge, publish, distribute, sublicense, and/or sell
// copies of the Software, and to permit persons to whom the Software is
// furnished to do so, subject to the following conditions:
//
// The above copyright notice and this permission notice shall be included in
// all copies or substantial portions of the Software.
//
// THE SOFTWARE IS PROVIDED "AS IS", WITHOUT WARRANTY OF ANY KIND, EXPRESS OR
// IMPLIED, INCLUDING BUT NOT LIMITED TO THE WARRANTIES OF MERCHANTABILITY,
// FITNESS FOR A PARTICULAR PURPOSE AND NONINFRINGEMENT. IN NO EVENT SHALL THE
// AUTHORS OR COPYRIGHT HOLDERS BE LIABLE FOR ANY CLAIM, DAMAGES OR OTHER
// LIABILITY, WHETHER IN AN ACTION OF CONTRACT, TORT OR OTHERWISE, ARISING FROM,
// OUT OF OR IN CONNECTION WITH THE SOFTWARE OR THE USE OR OTHER DEALINGS IN
// THE SOFTWARE.

package downsample

import (
	"errors"
	"fmt"
	"runtime"
	"time"

	"github.com/m3db/m3/src/aggregator/aggregator"
	"github.com/m3db/m3/src/aggregator/aggregator/handler"
	"github.com/m3db/m3/src/aggregator/client"
	clusterclient "github.com/m3db/m3/src/cluster/client"
	"github.com/m3db/m3/src/cluster/kv"
	"github.com/m3db/m3/src/cluster/kv/mem"
	"github.com/m3db/m3/src/cluster/placement"
	placementservice "github.com/m3db/m3/src/cluster/placement/service"
	placementstorage "github.com/m3db/m3/src/cluster/placement/storage"
	"github.com/m3db/m3/src/cluster/services"
	"github.com/m3db/m3/src/metrics/aggregation"
	"github.com/m3db/m3/src/metrics/filters"
	"github.com/m3db/m3/src/metrics/generated/proto/aggregationpb"
	"github.com/m3db/m3/src/metrics/generated/proto/metricpb"
	"github.com/m3db/m3/src/metrics/generated/proto/pipelinepb"
	"github.com/m3db/m3/src/metrics/generated/proto/rulepb"
	"github.com/m3db/m3/src/metrics/generated/proto/transformationpb"
	"github.com/m3db/m3/src/metrics/matcher"
	"github.com/m3db/m3/src/metrics/matcher/cache"
	"github.com/m3db/m3/src/metrics/metadata"
	"github.com/m3db/m3/src/metrics/metric/aggregated"
	"github.com/m3db/m3/src/metrics/metric/id"
	"github.com/m3db/m3/src/metrics/metric/unaggregated"
	"github.com/m3db/m3/src/metrics/pipeline"
	"github.com/m3db/m3/src/metrics/pipeline/applied"
	"github.com/m3db/m3/src/metrics/policy"
	"github.com/m3db/m3/src/metrics/rules"
	ruleskv "github.com/m3db/m3/src/metrics/rules/store/kv"
	"github.com/m3db/m3/src/metrics/rules/view"
	"github.com/m3db/m3/src/metrics/transformation"
	"github.com/m3db/m3/src/query/models"
	"github.com/m3db/m3/src/query/storage"
	"github.com/m3db/m3/src/x/clock"
	"github.com/m3db/m3/src/x/ident"
	"github.com/m3db/m3/src/x/instrument"
	xio "github.com/m3db/m3/src/x/io"
	"github.com/m3db/m3/src/x/pool"
	"github.com/m3db/m3/src/x/serialize"
	xsync "github.com/m3db/m3/src/x/sync"

	"github.com/pborman/uuid"
)

const (
	instanceID                     = "downsampler_local"
	placementKVKey                 = "/placement"
	defaultConfigInMemoryNamespace = "default"
	replicationFactor              = 1
	defaultStorageFlushConcurrency = 20000
	defaultOpenTimeout             = 10 * time.Second
	defaultBufferFutureTimedMetric = time.Minute
	defaultVerboseErrors           = true
	defaultMatcherCacheCapacity    = 100000
)

var (
	numShards = runtime.NumCPU()

	errNoStorage                    = errors.New("downsampling enabled with storage not set")
	errNoClusterClient              = errors.New("downsampling enabled with cluster client not set")
	errNoRulesStore                 = errors.New("downsampling enabled with rules store not set")
	errNoClockOptions               = errors.New("downsampling enabled with clock options not set")
	errNoInstrumentOptions          = errors.New("downsampling enabled with instrument options not set")
	errNoTagEncoderOptions          = errors.New("downsampling enabled with tag encoder options not set")
	errNoTagDecoderOptions          = errors.New("downsampling enabled with tag decoder options not set")
	errNoTagEncoderPoolOptions      = errors.New("downsampling enabled with tag encoder pool options not set")
	errNoTagDecoderPoolOptions      = errors.New("downsampling enabled with tag decoder pool options not set")
	errNoMetricsAppenderPoolOptions = errors.New("downsampling enabled with metrics appender pool options not set")
	errRollupRuleNoTransforms       = errors.New("rollup rule has no transforms set")
)

// DownsamplerOptions is a set of required downsampler options.
type DownsamplerOptions struct {
<<<<<<< HEAD
	Storage                 storage.Storage
	StorageFlushConcurrency int
	ClusterClient           clusterclient.Client
	RulesKVStore            kv.Store
	AutoMappingRules        []AutoMappingRule
	NameTag                 string
	ClockOptions            clock.Options
	InstrumentOptions       instrument.Options
	TagEncoderOptions       serialize.TagEncoderOptions
	TagDecoderOptions       serialize.TagDecoderOptions
	TagEncoderPoolOptions   pool.ObjectPoolOptions
	TagDecoderPoolOptions   pool.ObjectPoolOptions
	OpenTimeout             time.Duration
	TagOptions              models.TagOptions
	RWOptions               xio.Options
=======
	Storage                    storage.Storage
	StorageFlushConcurrency    int
	ClusterClient              clusterclient.Client
	RulesKVStore               kv.Store
	AutoMappingRules           []AutoMappingRule
	NameTag                    string
	ClockOptions               clock.Options
	InstrumentOptions          instrument.Options
	TagEncoderOptions          serialize.TagEncoderOptions
	TagDecoderOptions          serialize.TagDecoderOptions
	TagEncoderPoolOptions      pool.ObjectPoolOptions
	TagDecoderPoolOptions      pool.ObjectPoolOptions
	OpenTimeout                time.Duration
	TagOptions                 models.TagOptions
	MetricsAppenderPoolOptions pool.ObjectPoolOptions
>>>>>>> ecf8d804
}

// AutoMappingRule is a mapping rule to apply to metrics.
type AutoMappingRule struct {
	Aggregations []aggregation.Type
	Policies     policy.StoragePolicies
}

// StagedMetadatas returns the corresponding staged metadatas for this mapping rule.
func (r AutoMappingRule) StagedMetadatas() (metadata.StagedMetadatas, error) {
	aggID, err := aggregation.CompressTypes(r.Aggregations...)
	if err != nil {
		return nil, err
	}

	return metadata.StagedMetadatas{
		metadata.StagedMetadata{
			Metadata: metadata.Metadata{
				Pipelines: metadata.PipelineMetadatas{
					metadata.PipelineMetadata{
						AggregationID:   aggID,
						StoragePolicies: r.Policies,
					},
				},
			},
		},
	}, nil
}

// Validate validates the dynamic downsampling options.
func (o DownsamplerOptions) validate() error {
	if o.Storage == nil {
		return errNoStorage
	}
	if o.ClusterClient == nil {
		return errNoClusterClient
	}
	if o.RulesKVStore == nil {
		return errNoRulesStore
	}
	if o.ClockOptions == nil {
		return errNoClockOptions
	}
	if o.InstrumentOptions == nil {
		return errNoInstrumentOptions
	}
	if o.TagEncoderOptions == nil {
		return errNoTagEncoderOptions
	}
	if o.TagDecoderOptions == nil {
		return errNoTagDecoderOptions
	}
	if o.TagEncoderPoolOptions == nil {
		return errNoTagEncoderPoolOptions
	}
	if o.TagDecoderPoolOptions == nil {
		return errNoTagDecoderPoolOptions
	}
	if o.MetricsAppenderPoolOptions == nil {
		return errNoMetricsAppenderPoolOptions
	}
	return nil
}

// agg will have one of aggregator or clientRemote set, the
// rest of the fields must not be nil.
type agg struct {
	aggregator   aggregator.Aggregator
	clientRemote client.Client

	defaultStagedMetadatasProtos []metricpb.StagedMetadatas
	clockOpts                    clock.Options
	matcher                      matcher.Matcher
	pools                        aggPools
}

// Configuration configurates a downsampler.
type Configuration struct {
	// Matcher is the configuration for the downsampler matcher.
	Matcher MatcherConfiguration `yaml:"matcher"`

	// Rules is a set of downsample rules. If set, this overrides any rules set
	// in the KV store (and the rules in KV store are not evaluated at all).
	Rules *RulesConfiguration `yaml:"rules"`

	// RemoteAggregator specifies that downsampling should be done remotely
	// by sending values to a remote m3aggregator cluster which then
	// can forward the aggregated values to stateless m3coordinator backends.
	RemoteAggregator *RemoteAggregatorConfiguration `yaml:"remoteAggregator"`

	// AggregationTypes configs the aggregation types.
	AggregationTypes *aggregation.TypesConfiguration `yaml:"aggregationTypes"`

	// Pool of counter elements.
	CounterElemPool pool.ObjectPoolConfiguration `yaml:"counterElemPool"`

	// Pool of timer elements.
	TimerElemPool pool.ObjectPoolConfiguration `yaml:"timerElemPool"`

	// Pool of gauge elements.
	GaugeElemPool pool.ObjectPoolConfiguration `yaml:"gaugeElemPool"`

	// BufferPastLimits specifies the buffer past limits.
	BufferPastLimits []BufferPastLimitConfiguration `yaml:"bufferPastLimits"`

	// EntryTTL determines how long an entry remains alive before it may be expired due to inactivity.
	EntryTTL time.Duration `yaml:"entryTTL"`
}

// MatcherConfiguration is the configuration for the rule matcher.
type MatcherConfiguration struct {
	// Cache if non-zero will set the capacity of the rules matching cache.
	Cache MatcherCacheConfiguration `yaml:"cache"`
}

// MatcherCacheConfiguration is the configuration for the rule matcher cache.
type MatcherCacheConfiguration struct {
	// Capacity if non-zero will set the capacity of the rules matching cache.
	Capacity int `yaml:"capacity"`
}

// RulesConfiguration is a set of rules configuration to use for downsampling.
type RulesConfiguration struct {
	// MappingRules are mapping rules that set retention and resolution
	// for metrics given a filter to match metrics against.
	MappingRules []MappingRuleConfiguration `yaml:"mappingRules"`

	// RollupRules are rollup rules that sets specific aggregations for sets
	// of metrics given a filter to match metrics against.
	RollupRules []RollupRuleConfiguration `yaml:"rollupRules"`
}

// MappingRuleConfiguration is a mapping rule configuration.
type MappingRuleConfiguration struct {
	// Filter is a string separated filter of label name to label value
	// glob patterns to filter the mapping rule to.
	// e.g. "app:*nginx* foo:bar baz:qux*qaz*"
	Filter string `yaml:"filter"`

	// Aggregations is the aggregations to apply to the set of metrics.
	// One of:
	// - "Last"
	// - "Min"
	// - "Max"
	// - "Mean"
	// - "Median"
	// - "Count"
	// - "Sum"
	// - "SumSq"
	// - "Stdev"
	// - "P10"
	// - "P20"
	// - "P30"
	// - "P40"
	// - "P50"
	// - "P60"
	// - "P70"
	// - "P80"
	// - "P90"
	// - "P95"
	// - "P99"
	// - "P999"
	// - "P9999"
	Aggregations []aggregation.Type `yaml:"aggregations"`

	// StoragePolicies are retention/resolution storage policies at which to
	// keep matched metrics.
	StoragePolicies []StoragePolicyConfiguration `yaml:"storagePolicies"`

	// Drop specifies to drop any metrics that match the filter rather than
	// keeping them with a storage policy.
	Drop bool `yaml:"drop"`

	// Optional fields follow.

	// Name is optional.
	Name string `yaml:"name"`
}

// Rule returns the mapping rule for the mapping rule configuration.
func (r MappingRuleConfiguration) Rule() (view.MappingRule, error) {
	id := uuid.New()
	name := r.Name
	if name == "" {
		name = id
	}
	filter := r.Filter

	aggID, err := aggregation.CompressTypes(r.Aggregations...)
	if err != nil {
		return view.MappingRule{}, err
	}

	storagePolicies, err := StoragePolicyConfigurations(r.StoragePolicies).StoragePolicies()
	if err != nil {
		return view.MappingRule{}, err
	}

	var drop policy.DropPolicy
	if r.Drop {
		drop = policy.DropIfOnlyMatch
	}

	return view.MappingRule{
		ID:              id,
		Name:            name,
		Filter:          filter,
		AggregationID:   aggID,
		StoragePolicies: storagePolicies,
		DropPolicy:      drop,
	}, nil
}

// StoragePolicyConfiguration is the storage policy to apply to a set of metrics.
type StoragePolicyConfiguration struct {
	Resolution time.Duration `yaml:"resolution"`
	Retention  time.Duration `yaml:"retention"`
}

// StoragePolicy returns the corresponding storage policy.
func (p StoragePolicyConfiguration) StoragePolicy() (policy.StoragePolicy, error) {
	return policy.ParseStoragePolicy(p.String())
}

func (p StoragePolicyConfiguration) String() string {
	return fmt.Sprintf("%s:%s", p.Resolution.String(), p.Retention.String())
}

// StoragePolicyConfigurations are a set of storage policy configurations.
type StoragePolicyConfigurations []StoragePolicyConfiguration

// StoragePolicies returns storage policies.
func (p StoragePolicyConfigurations) StoragePolicies() (policy.StoragePolicies, error) {
	storagePolicies := make(policy.StoragePolicies, 0, len(p))
	for _, policy := range p {
		value, err := policy.StoragePolicy()
		if err != nil {
			return nil, err
		}
		storagePolicies = append(storagePolicies, value)
	}
	return storagePolicies, nil
}

// RollupRuleConfiguration is a rollup rule configuration.
type RollupRuleConfiguration struct {
	// Filter is a space separated filter of label name to label value glob
	// patterns to which to filter the mapping rule.
	// e.g. "app:*nginx* foo:bar baz:qux*qaz*"
	Filter string `yaml:"filter"`

	// Transforms are a set of of rollup rule transforms.
	Transforms []TransformConfiguration `yaml:"transforms"`

	// StoragePolicies are retention/resolution storage policies at which to keep
	// the matched metrics.
	StoragePolicies []StoragePolicyConfiguration `yaml:"storagePolicies"`

	// Optional fields follow.

	// Name is optional.
	Name string `yaml:"name"`
}

// Rule returns the rollup rule for the rollup rule configuration.
func (r RollupRuleConfiguration) Rule() (view.RollupRule, error) {
	id := uuid.New()
	name := r.Name
	if name == "" {
		name = id
	}
	filter := r.Filter

	storagePolicies, err := StoragePolicyConfigurations(r.StoragePolicies).
		StoragePolicies()
	if err != nil {
		return view.RollupRule{}, err
	}

	ops := make([]pipeline.OpUnion, 0, len(r.Transforms))
	for _, elem := range r.Transforms {
		// TODO: make sure only one of "Rollup" or "Aggregate" or "Transform" is not nil
		switch {
		case elem.Rollup != nil:
			cfg := elem.Rollup
			aggregationTypes, err := AggregationTypes(cfg.Aggregations).Proto()
			if err != nil {
				return view.RollupRule{}, err
			}
			op, err := pipeline.NewOpUnionFromProto(pipelinepb.PipelineOp{
				Type: pipelinepb.PipelineOp_ROLLUP,
				Rollup: &pipelinepb.RollupOp{
					NewName:          cfg.MetricName,
					Tags:             cfg.GroupBy,
					AggregationTypes: aggregationTypes,
				},
			})
			if err != nil {
				return view.RollupRule{}, err
			}
			ops = append(ops, op)
		case elem.Aggregate != nil:
			cfg := elem.Aggregate
			aggregationType, err := cfg.Type.Proto()
			if err != nil {
				return view.RollupRule{}, err
			}
			op, err := pipeline.NewOpUnionFromProto(pipelinepb.PipelineOp{
				Type: pipelinepb.PipelineOp_AGGREGATION,
				Aggregation: &pipelinepb.AggregationOp{
					Type: aggregationType,
				},
			})
			if err != nil {
				return view.RollupRule{}, err
			}
			ops = append(ops, op)
		case elem.Transform != nil:
			cfg := elem.Transform
			var transformType transformationpb.TransformationType
			err := cfg.Type.ToProto(&transformType)
			if err != nil {
				return view.RollupRule{}, err
			}
			op, err := pipeline.NewOpUnionFromProto(pipelinepb.PipelineOp{
				Type: pipelinepb.PipelineOp_TRANSFORMATION,
				Transformation: &pipelinepb.TransformationOp{
					Type: transformType,
				},
			})
			if err != nil {
				return view.RollupRule{}, err
			}
			ops = append(ops, op)
		}
	}

	if len(ops) == 0 {
		return view.RollupRule{}, errRollupRuleNoTransforms
	}

	targetPipeline := pipeline.NewPipeline(ops)

	targets := []view.RollupTarget{
		view.RollupTarget{
			Pipeline:        targetPipeline,
			StoragePolicies: storagePolicies,
		},
	}

	return view.RollupRule{
		ID:      id,
		Name:    name,
		Filter:  filter,
		Targets: targets,
	}, nil
}

// TransformConfiguration is a rollup rule transform operation, only one
// single operation is allowed to be specified on any one transform configuration.
type TransformConfiguration struct {
	Rollup    *RollupOperationConfiguration    `yaml:"rollup"`
	Aggregate *AggregateOperationConfiguration `yaml:"aggregate"`
	Transform *TransformOperationConfiguration `yaml:"transform"`
}

// RollupOperationConfiguration is a rollup operation.
type RollupOperationConfiguration struct {
	// MetricName is the name of the new metric that is emitted after
	// the rollup is applied with its aggregations and group by's.
	MetricName string `yaml:"metricName"`

	// GroupBy is a set of labels to group by, only these remain on the
	// new metric name produced by the rollup operation.
	GroupBy []string `yaml:"groupBy"`

	// Aggregations is a set of aggregate operations to perform.
	Aggregations []aggregation.Type `yaml:"aggregations"`
}

// AggregateOperationConfiguration is an aggregate operation.
type AggregateOperationConfiguration struct {
	// Type is an aggregation operation type.
	Type aggregation.Type `yaml:"type"`
}

// TransformOperationConfiguration is a transform operation.
type TransformOperationConfiguration struct {
	// Type is a transformation operation type.
	Type transformation.Type `yaml:"type"`
}

// AggregationTypes is a set of aggregation types.
type AggregationTypes []aggregation.Type

// Proto returns a set of aggregation types as their protobuf value.
func (t AggregationTypes) Proto() ([]aggregationpb.AggregationType, error) {
	result := make([]aggregationpb.AggregationType, 0, len(t))
	for _, elem := range t {
		value, err := elem.Proto()
		if err != nil {
			return nil, err
		}
		result = append(result, value)
	}
	return result, nil
}

// RemoteAggregatorConfiguration specifies a remote aggregator
// to use for downsampling.
type RemoteAggregatorConfiguration struct {
	// Client is the remote aggregator client.
	Client client.Configuration `yaml:"client"`
	// clientOverride can be used in tests to test initializing a mock client.
	clientOverride client.Client
}

func (c RemoteAggregatorConfiguration) newClient(
	kvClient clusterclient.Client,
	clockOpts clock.Options,
	instrumentOpts instrument.Options,
	rwOpts xio.Options,
) (client.Client, error) {
	if c.clientOverride != nil {
		return c.clientOverride, nil
	}

	return c.Client.NewClient(kvClient, clockOpts, instrumentOpts, rwOpts)
}

// BufferPastLimitConfiguration specifies a custom buffer past limit
// for aggregation tiles.
type BufferPastLimitConfiguration struct {
	Resolution time.Duration `yaml:"resolution"`
	BufferPast time.Duration `yaml:"bufferPast"`
}

// NewDownsampler returns a new downsampler.
func (cfg Configuration) NewDownsampler(
	opts DownsamplerOptions,
) (Downsampler, error) {
	agg, err := cfg.newAggregator(opts)
	if err != nil {
		return nil, err
	}

	return newDownsampler(downsamplerOptions{
		opts: opts,
		agg:  agg,
	})
}

func (cfg Configuration) newAggregator(o DownsamplerOptions) (agg, error) {
	// Validate options first.
	if err := o.validate(); err != nil {
		return agg{}, err
	}

	var (
		storageFlushConcurrency      = defaultStorageFlushConcurrency
		clockOpts                    = o.ClockOptions
		instrumentOpts               = o.InstrumentOptions
		scope                        = instrumentOpts.MetricsScope()
		logger                       = instrumentOpts.Logger()
		openTimeout                  = defaultOpenTimeout
		defaultStagedMetadatasProtos []metricpb.StagedMetadatas
	)
	if o.StorageFlushConcurrency > 0 {
		storageFlushConcurrency = o.StorageFlushConcurrency
	}
	if o.OpenTimeout > 0 {
		openTimeout = o.OpenTimeout
	}
	for _, rule := range o.AutoMappingRules {
		metadatas, err := rule.StagedMetadatas()
		if err != nil {
			return agg{}, err
		}

		var metadatasProto metricpb.StagedMetadatas
		if err := metadatas.ToProto(&metadatasProto); err != nil {
			return agg{}, err
		}

		defaultStagedMetadatasProtos =
			append(defaultStagedMetadatasProtos, metadatasProto)
	}

	pools := o.newAggregatorPools()
	ruleSetOpts := o.newAggregatorRulesOptions(pools)

	matcherOpts := matcher.NewOptions().
		SetClockOptions(clockOpts).
		SetInstrumentOptions(instrumentOpts).
		SetRuleSetOptions(ruleSetOpts).
		SetKVStore(o.RulesKVStore)

	// NB(r): If rules are being explicitly set in config then we are
	// going to use an in memory KV store for rules and explicitly set them up.
	if cfg.Rules != nil {
		logger.Debug("registering downsample rules from config, not using KV")
		kvTxnMemStore := mem.NewStore()

		// Initialize the namespaces
		_, err := kvTxnMemStore.Set(matcherOpts.NamespacesKey(), &rulepb.Namespaces{})
		if err != nil {
			return agg{}, err
		}

		rulesetKeyFmt := matcherOpts.RuleSetKeyFn()([]byte("%s"))
		rulesStoreOpts := ruleskv.NewStoreOptions(matcherOpts.NamespacesKey(),
			rulesetKeyFmt, nil)
		rulesStore := ruleskv.NewStore(kvTxnMemStore, rulesStoreOpts)

		ruleNamespaces, err := rulesStore.ReadNamespaces()
		if err != nil {
			return agg{}, err
		}

		updateMetadata := rules.NewRuleSetUpdateHelper(0).
			NewUpdateMetadata(time.Now().UnixNano(), "config")

		// Create the default namespace, always not present since in-memory.
		_, err = ruleNamespaces.AddNamespace(defaultConfigInMemoryNamespace,
			updateMetadata)
		if err != nil {
			return agg{}, err
		}

		// Create the ruleset in the default namespace.
		rs := rules.NewEmptyRuleSet(defaultConfigInMemoryNamespace,
			updateMetadata)
		for _, mappingRule := range cfg.Rules.MappingRules {
			rule, err := mappingRule.Rule()
			if err != nil {
				return agg{}, err
			}

			_, err = rs.AddMappingRule(rule, updateMetadata)
			if err != nil {
				return agg{}, err
			}
		}

		for _, rollupRule := range cfg.Rules.RollupRules {
			rule, err := rollupRule.Rule()
			if err != nil {
				return agg{}, err
			}

			_, err = rs.AddRollupRule(rule, updateMetadata)
			if err != nil {
				return agg{}, err
			}
		}

		if err := rulesStore.WriteAll(ruleNamespaces, rs); err != nil {
			return agg{}, err
		}

		// Set the rules KV store to the in-memory one we created to
		// store the rules we created from config.
		// This makes sure that other components using rules KV store points to
		// the in-memory store that has the rules created from config.
		matcherOpts = matcherOpts.SetKVStore(kvTxnMemStore)
	}

	matcherCacheCapacity := defaultMatcherCacheCapacity
	if v := cfg.Matcher.Cache.Capacity; v > 0 {
		matcherCacheCapacity = v
	}

	matcher, err := o.newAggregatorMatcher(matcherOpts, matcherCacheCapacity)
	if err != nil {
		return agg{}, err
	}

	if remoteAgg := cfg.RemoteAggregator; remoteAgg != nil {
		// If downsampling setup to use a remote aggregator instead of local
		// aggregator, set that up instead.
		scope := instrumentOpts.MetricsScope().SubScope("remote-aggregator-client")
		iOpts := instrumentOpts.SetMetricsScope(scope)
		rwOpts := o.RWOptions
		if rwOpts == nil {
			logger.Info("no rw options set, using default")
			rwOpts = xio.NewOptions()
		}

		client, err := remoteAgg.newClient(o.ClusterClient, clockOpts, iOpts, rwOpts)
		if err != nil {
			err = fmt.Errorf("could not create remote aggregator client: %v", err)
			return agg{}, err
		}
		if err := client.Init(); err != nil {
			return agg{}, fmt.Errorf("could not initialize remote aggregator client: %v", err)
		}

		return agg{
			clientRemote:                 client,
			defaultStagedMetadatasProtos: defaultStagedMetadatasProtos,
			matcher:                      matcher,
			pools:                        pools,
		}, nil
	}

	serviceID := services.NewServiceID().
		SetEnvironment("production").
		SetName("downsampler").
		SetZone("embedded")

	localKVStore := mem.NewStore()

	placementManager, err := o.newAggregatorPlacementManager(serviceID, localKVStore)
	if err != nil {
		return agg{}, err
	}

	flushTimesManager := aggregator.NewFlushTimesManager(
		aggregator.NewFlushTimesManagerOptions().
			SetFlushTimesStore(localKVStore))

	electionManager, err := o.newAggregatorElectionManager(serviceID,
		placementManager, flushTimesManager)
	if err != nil {
		return agg{}, err
	}

	flushManager, flushHandler := o.newAggregatorFlushManagerAndHandler(serviceID,
		placementManager, flushTimesManager, electionManager, instrumentOpts,
		storageFlushConcurrency, pools)

	bufferPastLimits := defaultBufferPastLimits
	if numLimitsCfg := len(cfg.BufferPastLimits); numLimitsCfg > 0 {
		// Allow overrides from config.
		bufferPastLimits = make([]bufferPastLimit, 0, numLimitsCfg)
		for _, limit := range cfg.BufferPastLimits {
			bufferPastLimits = append(bufferPastLimits, bufferPastLimit{
				upperBound: limit.Resolution,
				bufferPast: limit.BufferPast,
			})
		}
	}

	bufferForPastTimedMetricFn := func(tile time.Duration) time.Duration {
		return bufferForPastTimedMetric(bufferPastLimits, tile)
	}

	maxAllowedForwardingDelayFn := func(tile time.Duration, numForwardedTimes int) time.Duration {
		return maxAllowedForwardingDelay(bufferPastLimits, tile, numForwardedTimes)
	}

	// Finally construct all options.
	aggregatorOpts := aggregator.NewOptions().
		SetClockOptions(clockOpts).
		SetInstrumentOptions(instrumentOpts).
		SetDefaultStoragePolicies(nil).
		SetMetricPrefix(nil).
		SetCounterPrefix(nil).
		SetGaugePrefix(nil).
		SetTimerPrefix(nil).
		SetPlacementManager(placementManager).
		SetFlushTimesManager(flushTimesManager).
		SetElectionManager(electionManager).
		SetFlushManager(flushManager).
		SetFlushHandler(flushHandler).
		SetBufferForPastTimedMetricFn(bufferForPastTimedMetricFn).
		SetBufferForFutureTimedMetric(defaultBufferFutureTimedMetric).
		SetMaxAllowedForwardingDelayFn(maxAllowedForwardingDelayFn).
		SetVerboseErrors(defaultVerboseErrors)

	if cfg.EntryTTL != 0 {
		aggregatorOpts = aggregatorOpts.SetEntryTTL(cfg.EntryTTL)
	}

	if cfg.AggregationTypes != nil {
		aggTypeOpts, err := cfg.AggregationTypes.NewOptions(instrumentOpts)
		if err != nil {
			return agg{}, err
		}
		aggregatorOpts = aggregatorOpts.SetAggregationTypesOptions(aggTypeOpts)
	}

	// Set counter elem pool.
	counterElemPoolOpts := cfg.CounterElemPool.NewObjectPoolOptions(
		instrumentOpts.SetMetricsScope(scope.SubScope("counter-elem-pool")),
	)
	counterElemPool := aggregator.NewCounterElemPool(counterElemPoolOpts)
	aggregatorOpts = aggregatorOpts.SetCounterElemPool(counterElemPool)
	counterElemPool.Init(func() *aggregator.CounterElem {
		return aggregator.MustNewCounterElem(
			nil,
			policy.EmptyStoragePolicy,
			aggregation.DefaultTypes,
			applied.DefaultPipeline,
			0,
			aggregator.WithPrefixWithSuffix,
			aggregatorOpts,
		)
	})

	// Set timer elem pool.
	timerElemPoolOpts := cfg.TimerElemPool.NewObjectPoolOptions(
		instrumentOpts.SetMetricsScope(scope.SubScope("timer-elem-pool")),
	)
	timerElemPool := aggregator.NewTimerElemPool(timerElemPoolOpts)
	aggregatorOpts = aggregatorOpts.SetTimerElemPool(timerElemPool)
	timerElemPool.Init(func() *aggregator.TimerElem {
		return aggregator.MustNewTimerElem(
			nil,
			policy.EmptyStoragePolicy,
			aggregation.DefaultTypes,
			applied.DefaultPipeline,
			0,
			aggregator.WithPrefixWithSuffix,
			aggregatorOpts,
		)
	})

	// Set gauge elem pool.
	gaugeElemPoolOpts := cfg.GaugeElemPool.NewObjectPoolOptions(
		instrumentOpts.SetMetricsScope(scope.SubScope("gauge-elem-pool")),
	)
	gaugeElemPool := aggregator.NewGaugeElemPool(gaugeElemPoolOpts)
	aggregatorOpts = aggregatorOpts.SetGaugeElemPool(gaugeElemPool)
	gaugeElemPool.Init(func() *aggregator.GaugeElem {
		return aggregator.MustNewGaugeElem(
			nil,
			policy.EmptyStoragePolicy,
			aggregation.DefaultTypes,
			applied.DefaultPipeline,
			0,
			aggregator.WithPrefixWithSuffix,
			aggregatorOpts,
		)
	})

	adminAggClient := newAggregatorLocalAdminClient()
	aggregatorOpts = aggregatorOpts.SetAdminClient(adminAggClient)

	aggregatorInstance := aggregator.NewAggregator(aggregatorOpts)
	if err := aggregatorInstance.Open(); err != nil {
		return agg{}, err
	}

	// Update the local aggregator client with the active aggregator instance.
	// NB: Can't do this at construction time since needs to be passed as an
	// option to the aggregator constructor.
	adminAggClient.setAggregator(aggregatorInstance)

	// Wait until the aggregator becomes leader so we don't miss datapoints
	deadline := time.Now().Add(openTimeout)
	for {
		if !time.Now().Before(deadline) {
			return agg{}, fmt.Errorf("aggregator not promoted to leader after: %s",
				openTimeout.String())
		}
		if electionManager.ElectionState() == aggregator.LeaderState {
			break
		}
		time.Sleep(10 * time.Millisecond)
	}

	return agg{
		aggregator:                   aggregatorInstance,
		defaultStagedMetadatasProtos: defaultStagedMetadatasProtos,
		matcher:                      matcher,
		pools:                        pools,
	}, nil
}

type aggPools struct {
	tagEncoderPool         serialize.TagEncoderPool
	tagDecoderPool         serialize.TagDecoderPool
	metricTagsIteratorPool serialize.MetricTagsIteratorPool
	metricsAppenderPool    *metricsAppenderPool
}

func (o DownsamplerOptions) newAggregatorPools() aggPools {
	tagEncoderPool := serialize.NewTagEncoderPool(o.TagEncoderOptions,
		o.TagEncoderPoolOptions)
	tagEncoderPool.Init()

	tagDecoderPool := serialize.NewTagDecoderPool(o.TagDecoderOptions,
		o.TagDecoderPoolOptions)
	tagDecoderPool.Init()

	metricTagsIteratorPool := serialize.NewMetricTagsIteratorPool(tagDecoderPool,
		o.TagDecoderPoolOptions)
	metricTagsIteratorPool.Init()

	metricsAppenderPool := newMetricsAppenderPool(o.MetricsAppenderPoolOptions)

	return aggPools{
		tagEncoderPool:         tagEncoderPool,
		tagDecoderPool:         tagDecoderPool,
		metricTagsIteratorPool: metricTagsIteratorPool,
		metricsAppenderPool:    metricsAppenderPool,
	}
}

func (o DownsamplerOptions) newAggregatorRulesOptions(pools aggPools) rules.Options {
	nameTag := defaultMetricNameTagName
	if o.NameTag != "" {
		nameTag = []byte(o.NameTag)
	}

	sortedTagIteratorFn := func(tagPairs []byte) id.SortedTagIterator {
		it := pools.metricTagsIteratorPool.Get()
		it.Reset(tagPairs)
		return it
	}

	tagsFilterOpts := filters.TagsFilterOptions{
		NameTagKey: nameTag,
		NameAndTagsFn: func(id []byte) ([]byte, []byte, error) {
			name, err := resolveEncodedTagsNameTag(id, pools.metricTagsIteratorPool,
				nameTag)
			if err != nil {
				return nil, nil, err
			}
			// ID is always the encoded tags for IDs in the downsampler
			tags := id
			return name, tags, nil
		},
		SortedTagIteratorFn: sortedTagIteratorFn,
	}

	isRollupIDFn := func(name []byte, tags []byte) bool {
		return isRollupID(tags, pools.metricTagsIteratorPool)
	}

	newRollupIDProviderPool := newRollupIDProviderPool(pools.tagEncoderPool,
		o.TagEncoderPoolOptions, ident.BytesID(nameTag))
	newRollupIDProviderPool.Init()

	newRollupIDFn := func(newName []byte, tagPairs []id.TagPair) []byte {
		rollupIDProvider := newRollupIDProviderPool.Get()
		id, err := rollupIDProvider.provide(newName, tagPairs)
		if err != nil {
			panic(err) // Encoding should never fail
		}
		rollupIDProvider.finalize()
		return id
	}

	return rules.NewOptions().
		SetTagsFilterOptions(tagsFilterOpts).
		SetNewRollupIDFn(newRollupIDFn).
		SetIsRollupIDFn(isRollupIDFn)
}

func (o DownsamplerOptions) newAggregatorMatcher(
	opts matcher.Options,
	capacity int,
) (matcher.Matcher, error) {
	cacheOpts := cache.NewOptions().
		SetCapacity(capacity).
		SetClockOptions(opts.ClockOptions()).
		SetInstrumentOptions(opts.InstrumentOptions().
			SetMetricsScope(opts.InstrumentOptions().MetricsScope().SubScope("matcher-cache")))

	cache := cache.NewCache(cacheOpts)
	return matcher.NewMatcher(cache, opts)
}

func (o DownsamplerOptions) newAggregatorPlacementManager(
	serviceID services.ServiceID,
	localKVStore kv.Store,
) (aggregator.PlacementManager, error) {
	instance := placement.NewInstance().
		SetID(instanceID).
		SetWeight(1).
		SetEndpoint(instanceID)

	placementOpts := placement.NewOptions().
		SetIsStaged(true).
		SetShardStateMode(placement.StableShardStateOnly)

	placementSvc := placementservice.NewPlacementService(
		placementstorage.NewPlacementStorage(localKVStore, placementKVKey, placementOpts),
		placementOpts)

	_, err := placementSvc.BuildInitialPlacement([]placement.Instance{instance}, numShards,
		replicationFactor)
	if err != nil {
		return nil, err
	}

	placementWatcherOpts := placement.NewStagedPlacementWatcherOptions().
		SetStagedPlacementKey(placementKVKey).
		SetStagedPlacementStore(localKVStore)
	placementWatcher := placement.NewStagedPlacementWatcher(placementWatcherOpts)
	placementManagerOpts := aggregator.NewPlacementManagerOptions().
		SetInstanceID(instanceID).
		SetStagedPlacementWatcher(placementWatcher)

	return aggregator.NewPlacementManager(placementManagerOpts), nil
}

func (o DownsamplerOptions) newAggregatorElectionManager(
	serviceID services.ServiceID,
	placementManager aggregator.PlacementManager,
	flushTimesManager aggregator.FlushTimesManager,
) (aggregator.ElectionManager, error) {
	leaderValue := instanceID
	campaignOpts, err := services.NewCampaignOptions()
	if err != nil {
		return nil, err
	}

	campaignOpts = campaignOpts.SetLeaderValue(leaderValue)

	leaderService := newLocalLeaderService(serviceID)

	electionManagerOpts := aggregator.NewElectionManagerOptions().
		SetCampaignOptions(campaignOpts).
		SetLeaderService(leaderService).
		SetPlacementManager(placementManager).
		SetFlushTimesManager(flushTimesManager)

	return aggregator.NewElectionManager(electionManagerOpts), nil
}

func (o DownsamplerOptions) newAggregatorFlushManagerAndHandler(
	serviceID services.ServiceID,
	placementManager aggregator.PlacementManager,
	flushTimesManager aggregator.FlushTimesManager,
	electionManager aggregator.ElectionManager,
	instrumentOpts instrument.Options,
	storageFlushConcurrency int,
	pools aggPools,
) (aggregator.FlushManager, handler.Handler) {
	flushManagerOpts := aggregator.NewFlushManagerOptions().
		SetPlacementManager(placementManager).
		SetFlushTimesManager(flushTimesManager).
		SetElectionManager(electionManager).
		SetJitterEnabled(false)
	flushManager := aggregator.NewFlushManager(flushManagerOpts)

	flushWorkers := xsync.NewWorkerPool(storageFlushConcurrency)
	flushWorkers.Init()
	handler := newDownsamplerFlushHandler(o.Storage, pools.metricTagsIteratorPool,
		flushWorkers, o.TagOptions, instrumentOpts)

	return flushManager, handler
}

// Force the local aggregator client to implement client.Client.
var _ client.AdminClient = (*aggregatorLocalAdminClient)(nil)

type aggregatorLocalAdminClient struct {
	agg aggregator.Aggregator
}

func newAggregatorLocalAdminClient() *aggregatorLocalAdminClient {
	return &aggregatorLocalAdminClient{}
}

func (c *aggregatorLocalAdminClient) setAggregator(agg aggregator.Aggregator) {
	c.agg = agg
}

// Init initializes the client.
func (c *aggregatorLocalAdminClient) Init() error {
	return fmt.Errorf("always initialized")
}

// WriteUntimedCounter writes untimed counter metrics.
func (c *aggregatorLocalAdminClient) WriteUntimedCounter(
	counter unaggregated.Counter,
	metadatas metadata.StagedMetadatas,
) error {
	return c.agg.AddUntimed(counter.ToUnion(), metadatas)
}

// WriteUntimedBatchTimer writes untimed batch timer metrics.
func (c *aggregatorLocalAdminClient) WriteUntimedBatchTimer(
	batchTimer unaggregated.BatchTimer,
	metadatas metadata.StagedMetadatas,
) error {
	return c.agg.AddUntimed(batchTimer.ToUnion(), metadatas)
}

// WriteUntimedGauge writes untimed gauge metrics.
func (c *aggregatorLocalAdminClient) WriteUntimedGauge(
	gauge unaggregated.Gauge,
	metadatas metadata.StagedMetadatas,
) error {
	return c.agg.AddUntimed(gauge.ToUnion(), metadatas)
}

// WriteTimed writes timed metrics.
func (c *aggregatorLocalAdminClient) WriteTimed(
	metric aggregated.Metric,
	metadata metadata.TimedMetadata,
) error {
	return c.agg.AddTimed(metric, metadata)
}

// WriteTimedWithStagedMetadatas writes timed metrics with staged metadatas.
func (c *aggregatorLocalAdminClient) WriteTimedWithStagedMetadatas(
	metric aggregated.Metric,
	metadatas metadata.StagedMetadatas,
) error {
	return c.agg.AddTimedWithStagedMetadatas(metric, metadatas)
}

// WriteForwarded writes forwarded metrics.
func (c *aggregatorLocalAdminClient) WriteForwarded(
	metric aggregated.ForwardedMetric,
	metadata metadata.ForwardMetadata,
) error {
	return c.agg.AddForwarded(metric, metadata)
}

// WritePassthrough writes passthrough metrics.
func (c *aggregatorLocalAdminClient) WritePassthrough(
	metric aggregated.Metric,
	storagePolicy policy.StoragePolicy,
) error {
	return c.agg.AddPassthrough(metric, storagePolicy)
}

// Flush flushes any remaining data buffered by the client.
func (c *aggregatorLocalAdminClient) Flush() error {
	return nil
}

// Close closes the client.
func (c *aggregatorLocalAdminClient) Close() error {
	return nil
}

type bufferPastLimit struct {
	upperBound time.Duration
	bufferPast time.Duration
}

var (
	defaultBufferPastLimits = []bufferPastLimit{
		{upperBound: 0, bufferPast: 15 * time.Second},
		{upperBound: 30 * time.Second, bufferPast: 30 * time.Second},
		{upperBound: time.Minute, bufferPast: time.Minute},
		{upperBound: 2 * time.Minute, bufferPast: 2 * time.Minute},
	}
)

func bufferForPastTimedMetric(
	limits []bufferPastLimit,
	tile time.Duration,
) time.Duration {
	bufferPast := limits[0].bufferPast
	for _, limit := range limits {
		if tile < limit.upperBound {
			return bufferPast
		}
		bufferPast = limit.bufferPast
	}
	return bufferPast
}

func maxAllowedForwardingDelay(
	limits []bufferPastLimit,
	tile time.Duration,
	numForwardedTimes int,
) time.Duration {
	resolutionForwardDelay := tile * time.Duration(numForwardedTimes)
	bufferPast := limits[0].bufferPast
	for _, limit := range limits {
		if tile < limit.upperBound {
			return bufferPast + resolutionForwardDelay
		}
		bufferPast = limit.bufferPast
	}
	return bufferPast + resolutionForwardDelay
}<|MERGE_RESOLUTION|>--- conflicted
+++ resolved
@@ -99,23 +99,6 @@
 
 // DownsamplerOptions is a set of required downsampler options.
 type DownsamplerOptions struct {
-<<<<<<< HEAD
-	Storage                 storage.Storage
-	StorageFlushConcurrency int
-	ClusterClient           clusterclient.Client
-	RulesKVStore            kv.Store
-	AutoMappingRules        []AutoMappingRule
-	NameTag                 string
-	ClockOptions            clock.Options
-	InstrumentOptions       instrument.Options
-	TagEncoderOptions       serialize.TagEncoderOptions
-	TagDecoderOptions       serialize.TagDecoderOptions
-	TagEncoderPoolOptions   pool.ObjectPoolOptions
-	TagDecoderPoolOptions   pool.ObjectPoolOptions
-	OpenTimeout             time.Duration
-	TagOptions              models.TagOptions
-	RWOptions               xio.Options
-=======
 	Storage                    storage.Storage
 	StorageFlushConcurrency    int
 	ClusterClient              clusterclient.Client
@@ -131,7 +114,7 @@
 	OpenTimeout                time.Duration
 	TagOptions                 models.TagOptions
 	MetricsAppenderPoolOptions pool.ObjectPoolOptions
->>>>>>> ecf8d804
+	RWOptions                  xio.Options
 }
 
 // AutoMappingRule is a mapping rule to apply to metrics.
