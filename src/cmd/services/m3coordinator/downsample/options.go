// Copyright (c) 2018 Uber Technologies, Inc.
//
// Permission is hereby granted, free of charge, to any person obtaining a copy
// of this software and associated documentation files (the "Software"), to deal
// in the Software without restriction, including without limitation the rights
// to use, copy, modify, merge, publish, distribute, sublicense, and/or sell
// copies of the Software, and to permit persons to whom the Software is
// furnished to do so, subject to the following conditions:
//
// The above copyright notice and this permission notice shall be included in
// all copies or substantial portions of the Software.
//
// THE SOFTWARE IS PROVIDED "AS IS", WITHOUT WARRANTY OF ANY KIND, EXPRESS OR
// IMPLIED, INCLUDING BUT NOT LIMITED TO THE WARRANTIES OF MERCHANTABILITY,
// FITNESS FOR A PARTICULAR PURPOSE AND NONINFRINGEMENT. IN NO EVENT SHALL THE
// AUTHORS OR COPYRIGHT HOLDERS BE LIABLE FOR ANY CLAIM, DAMAGES OR OTHER
// LIABILITY, WHETHER IN AN ACTION OF CONTRACT, TORT OR OTHERWISE, ARISING FROM,
// OUT OF OR IN CONNECTION WITH THE SOFTWARE OR THE USE OR OTHER DEALINGS IN
// THE SOFTWARE.

package downsample

import (
	"errors"
	"fmt"
	"runtime"
	"time"

	"github.com/m3db/m3/src/aggregator/aggregator"
	"github.com/m3db/m3/src/aggregator/aggregator/handler"
	"github.com/m3db/m3/src/aggregator/client"
	clusterclient "github.com/m3db/m3/src/cluster/client"
	"github.com/m3db/m3/src/cluster/kv"
	"github.com/m3db/m3/src/cluster/kv/mem"
	"github.com/m3db/m3/src/cluster/placement"
	placementservice "github.com/m3db/m3/src/cluster/placement/service"
	placementstorage "github.com/m3db/m3/src/cluster/placement/storage"
	"github.com/m3db/m3/src/cluster/services"
	"github.com/m3db/m3/src/metrics/aggregation"
	"github.com/m3db/m3/src/metrics/filters"
	"github.com/m3db/m3/src/metrics/generated/proto/aggregationpb"
	"github.com/m3db/m3/src/metrics/generated/proto/pipelinepb"
	"github.com/m3db/m3/src/metrics/generated/proto/rulepb"
	"github.com/m3db/m3/src/metrics/generated/proto/transformationpb"
	"github.com/m3db/m3/src/metrics/matcher"
	"github.com/m3db/m3/src/metrics/matcher/cache"
	"github.com/m3db/m3/src/metrics/metadata"
	"github.com/m3db/m3/src/metrics/metric/aggregated"
	"github.com/m3db/m3/src/metrics/metric/id"
	"github.com/m3db/m3/src/metrics/metric/unaggregated"
	"github.com/m3db/m3/src/metrics/pipeline"
	"github.com/m3db/m3/src/metrics/pipeline/applied"
	"github.com/m3db/m3/src/metrics/policy"
	"github.com/m3db/m3/src/metrics/rules"
	ruleskv "github.com/m3db/m3/src/metrics/rules/store/kv"
	"github.com/m3db/m3/src/metrics/rules/view"
	"github.com/m3db/m3/src/metrics/transformation"
	"github.com/m3db/m3/src/query/models"
	"github.com/m3db/m3/src/query/storage"
	"github.com/m3db/m3/src/x/clock"
	"github.com/m3db/m3/src/x/ident"
	"github.com/m3db/m3/src/x/instrument"
	"github.com/m3db/m3/src/x/pool"
	"github.com/m3db/m3/src/x/serialize"
	xsync "github.com/m3db/m3/src/x/sync"

	"github.com/pborman/uuid"
)

const (
	instanceID                     = "downsampler_local"
	placementKVKey                 = "/placement"
	defaultConfigInMemoryNamespace = "default"
	replicationFactor              = 1
	defaultStorageFlushConcurrency = 20000
	defaultOpenTimeout             = 10 * time.Second
	defaultBufferFutureTimedMetric = time.Minute
	defaultVerboseErrors           = true
	defaultMatcherCacheCapacity    = 100000
)

var (
	numShards = runtime.NumCPU()

	errNoStorage               = errors.New("dynamic downsampling enabled with storage not set")
	errNoClusterClient         = errors.New("dynamic downsampling enabled with cluster client not set")
	errNoRulesStore            = errors.New("dynamic downsampling enabled with rules store not set")
	errNoClockOptions          = errors.New("dynamic downsampling enabled with clock options not set")
	errNoInstrumentOptions     = errors.New("dynamic downsampling enabled with instrument options not set")
	errNoTagEncoderOptions     = errors.New("dynamic downsampling enabled with tag encoder options not set")
	errNoTagDecoderOptions     = errors.New("dynamic downsampling enabled with tag decoder options not set")
	errNoTagEncoderPoolOptions = errors.New("dynamic downsampling enabled with tag encoder pool options not set")
	errNoTagDecoderPoolOptions = errors.New("dynamic downsampling enabled with tag decoder pool options not set")
	errRollupRuleNoTransforms  = errors.New("rollup rule has no transforms set")
)

// DownsamplerOptions is a set of required downsampler options.
type DownsamplerOptions struct {
	Storage                 storage.Storage
	StorageFlushConcurrency int
	ClusterClient           clusterclient.Client
	RulesKVStore            kv.Store
	AutoMappingRules        []AutoMappingRule
	NameTag                 string
	ClockOptions            clock.Options
	InstrumentOptions       instrument.Options
	TagEncoderOptions       serialize.TagEncoderOptions
	TagDecoderOptions       serialize.TagDecoderOptions
	TagEncoderPoolOptions   pool.ObjectPoolOptions
	TagDecoderPoolOptions   pool.ObjectPoolOptions
	OpenTimeout             time.Duration
	TagOptions              models.TagOptions
}

// AutoMappingRule is a mapping rule to apply to metrics.
type AutoMappingRule struct {
	Aggregations []aggregation.Type
	Policies     policy.StoragePolicies
}

// StagedMetadatas returns the corresponding staged metadatas for this mapping rule.
func (r AutoMappingRule) StagedMetadatas() (metadata.StagedMetadatas, error) {
	aggID, err := aggregation.CompressTypes(r.Aggregations...)
	if err != nil {
		return nil, err
	}

	return metadata.StagedMetadatas{
		metadata.StagedMetadata{
			Metadata: metadata.Metadata{
				Pipelines: metadata.PipelineMetadatas{
					metadata.PipelineMetadata{
						AggregationID:   aggID,
						StoragePolicies: r.Policies,
					},
				},
			},
		},
	}, nil
}

// Validate validates the dynamic downsampling options.
func (o DownsamplerOptions) validate() error {
	if o.Storage == nil {
		return errNoStorage
	}
	if o.ClusterClient == nil {
		return errNoClusterClient
	}
	if o.RulesKVStore == nil {
		return errNoRulesStore
	}
	if o.ClockOptions == nil {
		return errNoClockOptions
	}
	if o.InstrumentOptions == nil {
		return errNoInstrumentOptions
	}
	if o.TagEncoderOptions == nil {
		return errNoTagEncoderOptions
	}
	if o.TagDecoderOptions == nil {
		return errNoTagDecoderOptions
	}
	if o.TagEncoderPoolOptions == nil {
		return errNoTagEncoderPoolOptions
	}
	if o.TagDecoderPoolOptions == nil {
		return errNoTagDecoderPoolOptions
	}
	return nil
}

// agg will have one of aggregator or clientRemote set, the
// rest of the fields must not be nil.
type agg struct {
	aggregator   aggregator.Aggregator
	clientRemote client.Client

	defaultStagedMetadatas []metadata.StagedMetadatas
	clockOpts              clock.Options
	matcher                matcher.Matcher
	pools                  aggPools
}

// Configuration configurates a downsampler.
type Configuration struct {
	// Rules is a set of downsample rules, if this rules configuration is set
	// then only these rules will be used and none from the KV store.
	Rules *RulesConfiguration `yaml:"rules"`

	// RemoteAggregator specifies that downsampling should be done remotely
	// by sending values to a remote m3aggregator cluster which then
	// can forward the aggregated values to stateless m3coordinator backends.
	RemoteAggregator *RemoteAggregatorConfiguration `yaml:"remoteAggregator"`

	// AggregationTypes configs the aggregation types.
	AggregationTypes *aggregation.TypesConfiguration `yaml:"aggregationTypes"`

	// Pool of counter elements.
	CounterElemPool pool.ObjectPoolConfiguration `yaml:"counterElemPool"`

	// Pool of timer elements.
	TimerElemPool pool.ObjectPoolConfiguration `yaml:"timerElemPool"`

	// Pool of gauge elements.
	GaugeElemPool pool.ObjectPoolConfiguration `yaml:"gaugeElemPool"`

	// BufferPastLimits specifies the buffer past limits.
	BufferPastLimits []BufferPastLimitConfiguration `yaml:"bufferPastLimits"`

	// EntryTTL determines how long an entry remains alive before it may be expired due to inactivity.
	EntryTTL time.Duration `yaml:"entryTTL"`
}

// RulesConfiguration is a set of rules configuration to use for downsampling.
type RulesConfiguration struct {
	// MappingRules are mapping rules that set retention and resolution
	// for metrics given a filter to match metrics against.
	MappingRules []MappingRuleConfiguration `yaml:"mappingRules"`

	// RollupRules are rollup rules that sets specific aggregations for sets
	// of metrics given a filter to match metrics against.
	RollupRules []RollupRuleConfiguration `yaml:"rollupRules"`
}

// MappingRuleConfiguration is a mapping rule configuration.
type MappingRuleConfiguration struct {
	// Filter is a string separated filter of labe name to label value
	// glob patterns to filter the mapping rule to.
	// e.g. "app:*nginx* foo:bar baz:qux*qaz*"
	Filter string `yaml:"filter"`

	// Aggregations is the aggregations to apply to the set of metrics.
	// One of:
	// - "Last"
	// - "Min"
	// - "Max"
	// - "Mean"
	// - "Median"
	// - "Count"
	// - "Sum"
	// - "SumSq"
	// - "Stdev"
	// - "P10"
	// - "P20"
	// - "P30"
	// - "P40"
	// - "P50"
	// - "P60"
	// - "P70"
	// - "P80"
	// - "P90"
	// - "P95"
	// - "P99"
	// - "P999"
	// - "P9999"
	Aggregations []aggregation.Type `yaml:"aggregations"`

	// StoragePolicies are retention/resolution storage policies at which to
	// keep matched metrics.
	StoragePolicies []StoragePolicyConfiguration `yaml:"storagePolicies"`

	// Drop specifies to drop any metrics that match the filter rather than
	// keeping them with a storage policy.
	Drop bool `yaml:"drop"`

	// Optional fields follow.

	// Name is optional.
	Name string `yaml:"name"`
}

// Rule returns the mapping rule for the mapping rule configuration.
func (r MappingRuleConfiguration) Rule() (view.MappingRule, error) {
	id := uuid.New()
	name := r.Name
	if name == "" {
		name = id
	}
	filter := r.Filter

	aggID, err := aggregation.CompressTypes(r.Aggregations...)
	if err != nil {
		return view.MappingRule{}, err
	}

	storagePolicies, err := StoragePolicyConfigurations(r.StoragePolicies).StoragePolicies()
	if err != nil {
		return view.MappingRule{}, err
	}

	var drop policy.DropPolicy
	if r.Drop {
		drop = policy.DropMust
	}

	return view.MappingRule{
		ID:              id,
		Name:            name,
		Filter:          filter,
		AggregationID:   aggID,
		StoragePolicies: storagePolicies,
		DropPolicy:      drop,
	}, nil
}

// StoragePolicyConfiguration is the storage policy to apply to a set of metrics.
type StoragePolicyConfiguration struct {
	Resolution time.Duration `yaml:"resolution"`
	Retention  time.Duration `yaml:"retention"`
}

// StoragePolicy returns the corresponding storage policy.
func (p StoragePolicyConfiguration) StoragePolicy() (policy.StoragePolicy, error) {
	return policy.ParseStoragePolicy(
		fmt.Sprintf("%s:%s", p.Resolution.String(), p.Retention.String()))
}

// StoragePolicyConfigurations are a set of storage policy configurations.
type StoragePolicyConfigurations []StoragePolicyConfiguration

// StoragePolicies returns storage policies.
func (p StoragePolicyConfigurations) StoragePolicies() (policy.StoragePolicies, error) {
	storagePolicies := make(policy.StoragePolicies, 0, len(p))
	for _, policy := range p {
		value, err := policy.StoragePolicy()
		if err != nil {
			return nil, err
		}
		storagePolicies = append(storagePolicies, value)
	}
	return storagePolicies, nil
}

// RollupRuleConfiguration is a rollup rule configuration.
type RollupRuleConfiguration struct {
	// Filter is a space separated filter of label name to label value glob
	// patterns to which to filter the mapping rule.
	// e.g. "app:*nginx* foo:bar baz:qux*qaz*"
	Filter string `yaml:"filter"`

	// Transforms are a set of of rollup rule transforms.
	Transforms []TransformConfiguration `yaml:"transforms"`

	// StoragePolicies are retention/resolution storage policies at which to keep
	// the matched metrics.
	StoragePolicies []StoragePolicyConfiguration `yaml:"storagePolicies"`

	// Optional fields follow.

	// Name is optional.
	Name string `yaml:"name"`
}

// Rule returns the rollup rule for the rollup rule configuration.
func (r RollupRuleConfiguration) Rule() (view.RollupRule, error) {
	id := uuid.New()
	name := r.Name
	if name == "" {
		name = id
	}
	filter := r.Filter

	storagePolicies, err := StoragePolicyConfigurations(r.StoragePolicies).
		StoragePolicies()
	if err != nil {
		return view.RollupRule{}, err
	}

	ops := make([]pipeline.OpUnion, 0, len(r.Transforms))
	for _, elem := range r.Transforms {
		// TODO: make sure only one of "Rollup" or "Aggregate" or "Transform" is not nil
		switch {
		case elem.Rollup != nil:
			cfg := elem.Rollup
			aggregationTypes, err := AggregationTypes(cfg.Aggregations).Proto()
			if err != nil {
				return view.RollupRule{}, err
			}
			op, err := pipeline.NewOpUnionFromProto(pipelinepb.PipelineOp{
				Type: pipelinepb.PipelineOp_ROLLUP,
				Rollup: &pipelinepb.RollupOp{
					NewName:          cfg.MetricName,
					Tags:             cfg.GroupBy,
					AggregationTypes: aggregationTypes,
				},
			})
			if err != nil {
				return view.RollupRule{}, err
			}
			ops = append(ops, op)
		case elem.Aggregate != nil:
			cfg := elem.Aggregate
			aggregationType, err := cfg.Type.Proto()
			if err != nil {
				return view.RollupRule{}, err
			}
			op, err := pipeline.NewOpUnionFromProto(pipelinepb.PipelineOp{
				Type: pipelinepb.PipelineOp_AGGREGATION,
				Aggregation: &pipelinepb.AggregationOp{
					Type: aggregationType,
				},
			})
			if err != nil {
				return view.RollupRule{}, err
			}
			ops = append(ops, op)
		case elem.Transform != nil:
			cfg := elem.Transform
			var transformType transformationpb.TransformationType
			err := cfg.Type.ToProto(&transformType)
			if err != nil {
				return view.RollupRule{}, err
			}
			op, err := pipeline.NewOpUnionFromProto(pipelinepb.PipelineOp{
				Type: pipelinepb.PipelineOp_TRANSFORMATION,
				Transformation: &pipelinepb.TransformationOp{
					Type: transformType,
				},
			})
			if err != nil {
				return view.RollupRule{}, err
			}
			ops = append(ops, op)
		}
	}

	if len(ops) == 0 {
		return view.RollupRule{}, errRollupRuleNoTransforms
	}

	targetPipeline := pipeline.NewPipeline(ops)

	targets := []view.RollupTarget{
		view.RollupTarget{
			Pipeline:        targetPipeline,
			StoragePolicies: storagePolicies,
		},
	}

	return view.RollupRule{
		ID:      id,
		Name:    name,
		Filter:  filter,
		Targets: targets,
	}, nil
}

// TransformConfiguration is a rollup rule transform operation, only one
// single operation is allowed to be specified on any one transform configuration.
type TransformConfiguration struct {
	Rollup    *RollupOperationConfiguration    `yaml:"rollup"`
	Aggregate *AggregateOperationConfiguration `yaml:"aggregate"`
	Transform *TransformOperationConfiguration `yaml:"transform"`
}

// RollupOperationConfiguration is a rollup operation.
type RollupOperationConfiguration struct {
	// MetricName is the name of the new metric that is emitted after
	// the rollup is applied with its aggregations and group by's.
	MetricName string `yaml:"metricName"`

	// GroupBy is a set of labels to group by, only these remain on the
	// new metric name produced by the rollup operation.
	GroupBy []string `yaml:"groupBy"`

	// Aggregations is a set of aggregate operations to perform.
	Aggregations []aggregation.Type `yaml:"aggregations"`
}

// AggregateOperationConfiguration is an aggregate operation.
type AggregateOperationConfiguration struct {
	// Type is an aggregation operation type.
	Type aggregation.Type `yaml:"type"`
}

// TransformOperationConfiguration is a transform operation.
type TransformOperationConfiguration struct {
	// Type is an transformation operation type.
	Type transformation.Type `yaml:"type"`
}

// AggregationTypes is a set of aggregation types.
type AggregationTypes []aggregation.Type

// Proto returns a set of aggregation types as their protobuf value.
func (t AggregationTypes) Proto() ([]aggregationpb.AggregationType, error) {
	result := make([]aggregationpb.AggregationType, 0, len(t))
	for _, elem := range t {
		value, err := elem.Proto()
		if err != nil {
			return nil, err
		}
		result = append(result, value)
	}
	return result, nil
}

// RemoteAggregatorConfiguration specifies a remote aggregator
// to use for downsampling.
type RemoteAggregatorConfiguration struct {
	// Client is the remote aggregator client.
	Client client.Configuration `yaml:"client"`
	// clientOverride can be used in tests to test initializing a mock client.
	clientOverride client.Client
}

func (c RemoteAggregatorConfiguration) newClient(
	kvClient clusterclient.Client,
	clockOpts clock.Options,
	instrumentOpts instrument.Options,
) (client.Client, error) {
	if c.clientOverride != nil {
		return c.clientOverride, nil
	}
	return c.Client.NewClient(kvClient, clockOpts, instrumentOpts)
}

// BufferPastLimitConfiguration specifies a custom buffer past limit
// for aggregation tiles.
type BufferPastLimitConfiguration struct {
	Resolution time.Duration `yaml:"resolution"`
	BufferPast time.Duration `yaml:"bufferPast"`
}

// NewDownsampler returns a new downsampler.
func (cfg Configuration) NewDownsampler(
	opts DownsamplerOptions,
) (Downsampler, error) {
	agg, err := cfg.newAggregator(opts)
	if err != nil {
		return nil, err
	}

	return newDownsampler(downsamplerOptions{
		opts: opts,
		agg:  agg,
	})
}

func (cfg Configuration) newAggregator(o DownsamplerOptions) (agg, error) {
	// Validate options first.
	if err := o.validate(); err != nil {
		return agg{}, err
	}

	var (
		storageFlushConcurrency = defaultStorageFlushConcurrency
		rulesKVStore            = o.RulesKVStore
		clockOpts               = o.ClockOptions
		instrumentOpts          = o.InstrumentOptions
		scope                   = instrumentOpts.MetricsScope()
		logger                  = instrumentOpts.Logger()
		openTimeout             = defaultOpenTimeout
		defaultStagedMetadatas  []metadata.StagedMetadatas
	)
	if o.StorageFlushConcurrency > 0 {
		storageFlushConcurrency = o.StorageFlushConcurrency
	}
	if o.OpenTimeout > 0 {
		openTimeout = o.OpenTimeout
	}
	for _, rule := range o.AutoMappingRules {
		metadatas, err := rule.StagedMetadatas()
		if err != nil {
			return agg{}, err
		}
		defaultStagedMetadatas = append(defaultStagedMetadatas, metadatas)
	}

	pools := o.newAggregatorPools()
	ruleSetOpts := o.newAggregatorRulesOptions(pools)

	matcherOpts := matcher.NewOptions().
		SetClockOptions(clockOpts).
		SetInstrumentOptions(instrumentOpts).
		SetRuleSetOptions(ruleSetOpts).
		SetKVStore(rulesKVStore)

	// NB(r): If rules are being explicitlly set in config then we are
	// going to use an in memory KV store for rules and explicitly set them up.
	if cfg.Rules != nil {
		logger.Debug("registering downsample rules from config, not using KV")
		kvTxnMemStore := mem.NewStore()

		// Make sure that other components using rules KV store points to the
		// in mem store if using config.
		rulesKVStore = kvTxnMemStore
		matcherOpts = matcherOpts.SetKVStore(rulesKVStore)

		// Initialize the namespaces
		_, err := rulesKVStore.Set(matcherOpts.NamespacesKey(), &rulepb.Namespaces{})
		if err != nil {
			return agg{}, err
		}

		rulesetKeyFmt := matcherOpts.RuleSetKeyFn()([]byte("%s"))
		rulesStoreOpts := ruleskv.NewStoreOptions(matcherOpts.NamespacesKey(),
			rulesetKeyFmt, nil)
		rulesStore := ruleskv.NewStore(kvTxnMemStore, rulesStoreOpts)

		ruleNamespaces, err := rulesStore.ReadNamespaces()
		if err != nil {
			return agg{}, err
		}

		updateMetadata := rules.NewRuleSetUpdateHelper(0).
			NewUpdateMetadata(time.Now().UnixNano(), "config")

		// Create the default namespace, always not present since in-memory.
		_, err = ruleNamespaces.AddNamespace(defaultConfigInMemoryNamespace,
			updateMetadata)
		if err != nil {
			return agg{}, err
		}

		// Create the ruleset in the default namespace.
		rs := rules.NewEmptyRuleSet(defaultConfigInMemoryNamespace,
			updateMetadata)
		for _, mappingRule := range cfg.Rules.MappingRules {
			rule, err := mappingRule.Rule()
			if err != nil {
				return agg{}, err
			}

			_, err = rs.AddMappingRule(rule, updateMetadata)
			if err != nil {
				return agg{}, err
			}
		}

		for _, rollupRule := range cfg.Rules.RollupRules {
			rule, err := rollupRule.Rule()
			if err != nil {
				return agg{}, err
			}

			_, err = rs.AddRollupRule(rule, updateMetadata)
			if err != nil {
				return agg{}, err
			}
		}

		if err := rulesStore.WriteAll(ruleNamespaces, rs); err != nil {
			return agg{}, err
		}
	}

	matcher, err := o.newAggregatorMatcher(matcherOpts)
	if err != nil {
		return agg{}, err
	}

	if remoteAgg := cfg.RemoteAggregator; remoteAgg != nil {
		// If downsampling setup to use a remote aggregator instead of local
		// aggregator, set that up instead.
		client, err := remoteAgg.newClient(o.ClusterClient, clockOpts,
			instrumentOpts.SetMetricsScope(instrumentOpts.MetricsScope().
				SubScope("remote-aggregator-client")))
		if err != nil {
			err = fmt.Errorf("could not create remote aggregator client: %v", err)
			return agg{}, err
		}
		if err := client.Init(); err != nil {
			return agg{}, fmt.Errorf("could not initialize remote aggregator client: %v", err)
		}

		return agg{
			clientRemote:           client,
			defaultStagedMetadatas: defaultStagedMetadatas,
			matcher:                matcher,
			pools:                  pools,
		}, nil
	}

	serviceID := services.NewServiceID().
		SetEnvironment("production").
		SetName("downsampler").
		SetZone("embedded")

	localKVStore := mem.NewStore()

	placementManager, err := o.newAggregatorPlacementManager(serviceID, localKVStore)
	if err != nil {
		return agg{}, err
	}

	flushTimesManager := aggregator.NewFlushTimesManager(
		aggregator.NewFlushTimesManagerOptions().
			SetFlushTimesStore(localKVStore))

	electionManager, err := o.newAggregatorElectionManager(serviceID,
		placementManager, flushTimesManager)
	if err != nil {
		return agg{}, err
	}

	flushManager, flushHandler := o.newAggregatorFlushManagerAndHandler(serviceID,
		placementManager, flushTimesManager, electionManager, instrumentOpts,
		storageFlushConcurrency, pools)

	bufferPastLimits := defaultBufferPastLimits
	if numLimitsCfg := len(cfg.BufferPastLimits); numLimitsCfg > 0 {
		// Allow overrides from config.
		bufferPastLimits = make([]bufferPastLimit, 0, numLimitsCfg)
		for _, limit := range cfg.BufferPastLimits {
			bufferPastLimits = append(bufferPastLimits, bufferPastLimit{
				upperBound: limit.Resolution,
				bufferPast: limit.BufferPast,
			})
		}
	}

	bufferForPastTimedMetricFn := func(tile time.Duration) time.Duration {
		return bufferForPastTimedMetric(bufferPastLimits, tile)
	}

	// Finally construct all options.
	aggregatorOpts := aggregator.NewOptions().
		SetClockOptions(clockOpts).
		SetInstrumentOptions(instrumentOpts).
		SetMetricPrefix(nil).
		SetCounterPrefix(nil).
		SetGaugePrefix(nil).
		SetTimerPrefix(nil).
		SetPlacementManager(placementManager).
		SetFlushTimesManager(flushTimesManager).
		SetElectionManager(electionManager).
		SetFlushManager(flushManager).
		SetFlushHandler(flushHandler).
		SetBufferForPastTimedMetricFn(bufferForPastTimedMetricFn).
		SetBufferForFutureTimedMetric(defaultBufferFutureTimedMetric).
		SetVerboseErrors(defaultVerboseErrors)

	if cfg.AggregationTypes != nil {
		aggTypeOpts, err := cfg.AggregationTypes.NewOptions(instrumentOpts)
		if err != nil {
			return agg{}, err
		}
		aggregatorOpts = aggregatorOpts.SetAggregationTypesOptions(aggTypeOpts)
	}

	// Set counter elem pool.
	counterElemPoolOpts := cfg.CounterElemPool.NewObjectPoolOptions(
		instrumentOpts.SetMetricsScope(scope.SubScope("counter-elem-pool")),
	)
	counterElemPool := aggregator.NewCounterElemPool(counterElemPoolOpts)
	aggregatorOpts = aggregatorOpts.SetCounterElemPool(counterElemPool)
	counterElemPool.Init(func() *aggregator.CounterElem {
		return aggregator.MustNewCounterElem(
			nil,
			policy.EmptyStoragePolicy,
			aggregation.DefaultTypes,
			applied.DefaultPipeline,
			0,
			aggregator.WithPrefixWithSuffix,
			aggregatorOpts,
		)
	})

	// Set timer elem pool.
	timerElemPoolOpts := cfg.TimerElemPool.NewObjectPoolOptions(
		instrumentOpts.SetMetricsScope(scope.SubScope("timer-elem-pool")),
	)
	timerElemPool := aggregator.NewTimerElemPool(timerElemPoolOpts)
	aggregatorOpts = aggregatorOpts.SetTimerElemPool(timerElemPool)
	timerElemPool.Init(func() *aggregator.TimerElem {
		return aggregator.MustNewTimerElem(
			nil,
			policy.EmptyStoragePolicy,
			aggregation.DefaultTypes,
			applied.DefaultPipeline,
			0,
			aggregator.WithPrefixWithSuffix,
			aggregatorOpts,
		)
	})

	// Set gauge elem pool.
	gaugeElemPoolOpts := cfg.GaugeElemPool.NewObjectPoolOptions(
		instrumentOpts.SetMetricsScope(scope.SubScope("gauge-elem-pool")),
	)
	gaugeElemPool := aggregator.NewGaugeElemPool(gaugeElemPoolOpts)
	aggregatorOpts = aggregatorOpts.SetGaugeElemPool(gaugeElemPool)
	gaugeElemPool.Init(func() *aggregator.GaugeElem {
		return aggregator.MustNewGaugeElem(
			nil,
			policy.EmptyStoragePolicy,
			aggregation.DefaultTypes,
			applied.DefaultPipeline,
			0,
			aggregator.WithPrefixWithSuffix,
			aggregatorOpts,
		)
	})

<<<<<<< HEAD
	adminAggClient := newAggregatorLocalAdminClient()
	aggregatorOpts = aggregatorOpts.SetAdminClient(adminAggClient)
=======
	if cfg.EntryTTL != 0 {
		aggregatorOpts = aggregatorOpts.SetEntryTTL(cfg.EntryTTL)
	}
>>>>>>> cb08e12d

	aggregatorInstance := aggregator.NewAggregator(aggregatorOpts)
	if err := aggregatorInstance.Open(); err != nil {
		return agg{}, err
	}

	// Update the local aggregator client with the active aggregator instance.
	adminAggClient.SetAggregator(aggregatorInstance)

	// Wait until the aggregator becomes leader so we don't miss datapoints
	deadline := time.Now().Add(openTimeout)
	for {
		if !time.Now().Before(deadline) {
			return agg{}, fmt.Errorf("aggregator not promoted to leader after: %s",
				openTimeout.String())
		}
		if electionManager.ElectionState() == aggregator.LeaderState {
			break
		}
		time.Sleep(10 * time.Millisecond)
	}

	return agg{
		aggregator:             aggregatorInstance,
		defaultStagedMetadatas: defaultStagedMetadatas,
		matcher:                matcher,
		pools:                  pools,
	}, nil
}

type aggPools struct {
	tagEncoderPool         serialize.TagEncoderPool
	tagDecoderPool         serialize.TagDecoderPool
	metricTagsIteratorPool serialize.MetricTagsIteratorPool
}

func (o DownsamplerOptions) newAggregatorPools() aggPools {
	tagEncoderPool := serialize.NewTagEncoderPool(o.TagEncoderOptions,
		o.TagEncoderPoolOptions)
	tagEncoderPool.Init()

	tagDecoderPool := serialize.NewTagDecoderPool(o.TagDecoderOptions,
		o.TagDecoderPoolOptions)
	tagDecoderPool.Init()

	metricTagsIteratorPool := serialize.NewMetricTagsIteratorPool(tagDecoderPool,
		o.TagDecoderPoolOptions)
	metricTagsIteratorPool.Init()

	return aggPools{
		tagEncoderPool:         tagEncoderPool,
		tagDecoderPool:         tagDecoderPool,
		metricTagsIteratorPool: metricTagsIteratorPool,
	}
}

func (o DownsamplerOptions) newAggregatorRulesOptions(pools aggPools) rules.Options {
	nameTag := defaultMetricNameTagName
	if o.NameTag != "" {
		nameTag = []byte(o.NameTag)
	}

	sortedTagIteratorFn := func(tagPairs []byte) id.SortedTagIterator {
		it := pools.metricTagsIteratorPool.Get()
		it.Reset(tagPairs)
		return it
	}

	tagsFilterOpts := filters.TagsFilterOptions{
		NameTagKey: nameTag,
		NameAndTagsFn: func(id []byte) ([]byte, []byte, error) {
			name, err := resolveEncodedTagsNameTag(id, pools.metricTagsIteratorPool,
				nameTag)
			if err != nil {
				return nil, nil, err
			}
			// ID is always the encoded tags for IDs in the downsampler
			tags := id
			return name, tags, nil
		},
		SortedTagIteratorFn: sortedTagIteratorFn,
	}

	isRollupIDFn := func(name []byte, tags []byte) bool {
		return isRollupID(tags, pools.metricTagsIteratorPool)
	}

	newRollupIDProviderPool := newRollupIDProviderPool(pools.tagEncoderPool,
		o.TagEncoderPoolOptions, ident.BytesID(nameTag))
	newRollupIDProviderPool.Init()

	newRollupIDFn := func(newName []byte, tagPairs []id.TagPair) []byte {
		rollupIDProvider := newRollupIDProviderPool.Get()
		id, err := rollupIDProvider.provide(newName, tagPairs)
		if err != nil {
			panic(err) // Encoding should never fail
		}
		rollupIDProvider.finalize()
		return id
	}

	return rules.NewOptions().
		SetTagsFilterOptions(tagsFilterOpts).
		SetNewRollupIDFn(newRollupIDFn).
		SetIsRollupIDFn(isRollupIDFn)
}

func (o DownsamplerOptions) newAggregatorMatcher(
	opts matcher.Options,
) (matcher.Matcher, error) {
	cacheOpts := cache.NewOptions().
		SetCapacity(defaultMatcherCacheCapacity).
		SetClockOptions(opts.ClockOptions()).
		SetInstrumentOptions(opts.InstrumentOptions().
			SetMetricsScope(opts.InstrumentOptions().MetricsScope().SubScope("matcher-cache")))

	cache := cache.NewCache(cacheOpts)

	return matcher.NewMatcher(cache, opts)
}

func (o DownsamplerOptions) newAggregatorPlacementManager(
	serviceID services.ServiceID,
	localKVStore kv.Store,
) (aggregator.PlacementManager, error) {
	instance := placement.NewInstance().
		SetID(instanceID).
		SetWeight(1).
		SetEndpoint(instanceID)

	placementOpts := placement.NewOptions().
		SetIsStaged(true).
		SetShardStateMode(placement.StableShardStateOnly)

	placementSvc := placementservice.NewPlacementService(
		placementstorage.NewPlacementStorage(localKVStore, placementKVKey, placementOpts),
		placementOpts)

	_, err := placementSvc.BuildInitialPlacement([]placement.Instance{instance}, numShards,
		replicationFactor)
	if err != nil {
		return nil, err
	}

	placementWatcherOpts := placement.NewStagedPlacementWatcherOptions().
		SetStagedPlacementKey(placementKVKey).
		SetStagedPlacementStore(localKVStore)
	placementWatcher := placement.NewStagedPlacementWatcher(placementWatcherOpts)
	placementManagerOpts := aggregator.NewPlacementManagerOptions().
		SetInstanceID(instanceID).
		SetStagedPlacementWatcher(placementWatcher)

	return aggregator.NewPlacementManager(placementManagerOpts), nil
}

func (o DownsamplerOptions) newAggregatorElectionManager(
	serviceID services.ServiceID,
	placementManager aggregator.PlacementManager,
	flushTimesManager aggregator.FlushTimesManager,
) (aggregator.ElectionManager, error) {
	leaderValue := instanceID
	campaignOpts, err := services.NewCampaignOptions()
	if err != nil {
		return nil, err
	}

	campaignOpts = campaignOpts.SetLeaderValue(leaderValue)

	leaderService := newLocalLeaderService(serviceID)

	electionManagerOpts := aggregator.NewElectionManagerOptions().
		SetCampaignOptions(campaignOpts).
		SetLeaderService(leaderService).
		SetPlacementManager(placementManager).
		SetFlushTimesManager(flushTimesManager)

	return aggregator.NewElectionManager(electionManagerOpts), nil
}

func (o DownsamplerOptions) newAggregatorFlushManagerAndHandler(
	serviceID services.ServiceID,
	placementManager aggregator.PlacementManager,
	flushTimesManager aggregator.FlushTimesManager,
	electionManager aggregator.ElectionManager,
	instrumentOpts instrument.Options,
	storageFlushConcurrency int,
	pools aggPools,
) (aggregator.FlushManager, handler.Handler) {
	flushManagerOpts := aggregator.NewFlushManagerOptions().
		SetPlacementManager(placementManager).
		SetFlushTimesManager(flushTimesManager).
		SetElectionManager(electionManager).
		SetJitterEnabled(false)
	flushManager := aggregator.NewFlushManager(flushManagerOpts)

	flushWorkers := xsync.NewWorkerPool(storageFlushConcurrency)
	flushWorkers.Init()
	handler := newDownsamplerFlushHandler(o.Storage, pools.metricTagsIteratorPool,
		flushWorkers, o.TagOptions, instrumentOpts)

	return flushManager, handler
}

// Force the local aggregator client to implement client.Client.
var _ client.AdminClient = (*aggregatorLocalAdminClient)(nil)

type aggregatorLocalAdminClient struct {
	agg aggregator.Aggregator
}

func newAggregatorLocalAdminClient() *aggregatorLocalAdminClient {
	return &aggregatorLocalAdminClient{}
}

func (c *aggregatorLocalAdminClient) SetAggregator(agg aggregator.Aggregator) {
	c.agg = agg
}

// Init initializes the client.
func (c *aggregatorLocalAdminClient) Init() error {
	return fmt.Errorf("always initialized")
}

// WriteUntimedCounter writes untimed counter metrics.
func (c *aggregatorLocalAdminClient) WriteUntimedCounter(
	counter unaggregated.Counter,
	metadatas metadata.StagedMetadatas,
) error {
	return c.agg.AddUntimed(counter.ToUnion(), metadatas)
}

// WriteUntimedBatchTimer writes untimed batch timer metrics.
func (c *aggregatorLocalAdminClient) WriteUntimedBatchTimer(
	batchTimer unaggregated.BatchTimer,
	metadatas metadata.StagedMetadatas,
) error {
	return c.agg.AddUntimed(batchTimer.ToUnion(), metadatas)
}

// WriteUntimedGauge writes untimed gauge metrics.
func (c *aggregatorLocalAdminClient) WriteUntimedGauge(
	gauge unaggregated.Gauge,
	metadatas metadata.StagedMetadatas,
) error {
	return c.agg.AddUntimed(gauge.ToUnion(), metadatas)
}

// WriteTimed writes timed metrics.
func (c *aggregatorLocalAdminClient) WriteTimed(
	metric aggregated.Metric,
	metadata metadata.TimedMetadata,
) error {
	return c.agg.AddTimed(metric, metadata)
}

// WriteForwarded writes forwarded metrics.
func (c *aggregatorLocalAdminClient) WriteForwarded(
	metric aggregated.ForwardedMetric,
	metadata metadata.ForwardMetadata,
) error {
	return c.agg.AddForwarded(metric, metadata)
}

// Flush flushes any remaining data buffered by the client.
func (c *aggregatorLocalAdminClient) Flush() error {
	return nil
}

// Close closes the client.
func (c *aggregatorLocalAdminClient) Close() error {
	return nil
}

type bufferPastLimit struct {
	upperBound time.Duration
	bufferPast time.Duration
}

var (
	defaultBufferPastLimits = []bufferPastLimit{
		{upperBound: 0, bufferPast: 15 * time.Second},
		{upperBound: 30 * time.Second, bufferPast: 30 * time.Second},
		{upperBound: time.Minute, bufferPast: time.Minute},
		{upperBound: 2 * time.Minute, bufferPast: 2 * time.Minute},
	}
)

func bufferForPastTimedMetric(limits []bufferPastLimit, tile time.Duration) time.Duration {
	bufferPast := limits[0].bufferPast
	for _, limit := range limits {
		if tile < limit.upperBound {
			return bufferPast
		}
		bufferPast = limit.bufferPast
	}
	return bufferPast
}<|MERGE_RESOLUTION|>--- conflicted
+++ resolved
@@ -733,6 +733,10 @@
 		SetBufferForFutureTimedMetric(defaultBufferFutureTimedMetric).
 		SetVerboseErrors(defaultVerboseErrors)
 
+	if cfg.EntryTTL != 0 {
+		aggregatorOpts = aggregatorOpts.SetEntryTTL(cfg.EntryTTL)
+	}
+
 	if cfg.AggregationTypes != nil {
 		aggTypeOpts, err := cfg.AggregationTypes.NewOptions(instrumentOpts)
 		if err != nil {
@@ -795,14 +799,8 @@
 		)
 	})
 
-<<<<<<< HEAD
 	adminAggClient := newAggregatorLocalAdminClient()
 	aggregatorOpts = aggregatorOpts.SetAdminClient(adminAggClient)
-=======
-	if cfg.EntryTTL != 0 {
-		aggregatorOpts = aggregatorOpts.SetEntryTTL(cfg.EntryTTL)
-	}
->>>>>>> cb08e12d
 
 	aggregatorInstance := aggregator.NewAggregator(aggregatorOpts)
 	if err := aggregatorInstance.Open(); err != nil {
