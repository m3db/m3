// Copyright (c) 2018 Uber Technologies, Inc.
//
// Permission is hereby granted, free of charge, to any person obtaining a copy
// of this software and associated documentation files (the "Software"), to deal
// in the Software without restriction, including without limitation the rights
// to use, copy, modify, merge, publish, distribute, sublicense, and/or sell
// copies of the Software, and to permit persons to whom the Software is
// furnished to do so, subject to the following conditions:
//
// The above copyright notice and this permission notice shall be included in
// all copies or substantial portions of the Software.
//
// THE SOFTWARE IS PROVIDED "AS IS", WITHOUT WARRANTY OF ANY KIND, EXPRESS OR
// IMPLIED, INCLUDING BUT NOT LIMITED TO THE WARRANTIES OF MERCHANTABILITY,
// FITNESS FOR A PARTICULAR PURPOSE AND NONINFRINGEMENT. IN NO EVENT SHALL THE
// AUTHORS OR COPYRIGHT HOLDERS BE LIABLE FOR ANY CLAIM, DAMAGES OR OTHER
// LIABILITY, WHETHER IN AN ACTION OF CONTRACT, TORT OR OTHERWISE, ARISING FROM,
// OUT OF OR IN CONNECTION WITH THE SOFTWARE OR THE USE OR OTHER DEALINGS IN
// THE SOFTWARE.

package downsample

import (
	"context"
	"sync"
	"time"

	"github.com/m3db/m3/src/aggregator/aggregator/handler"
	"github.com/m3db/m3/src/aggregator/aggregator/handler/writer"
	"github.com/m3db/m3/src/query/models"
	"github.com/m3db/m3/src/query/storage"
	"github.com/m3db/m3/src/query/ts"
	"github.com/m3db/m3/src/x/convert"
	"github.com/m3db/m3/src/x/serialize"
	"github.com/m3db/m3metrics/metric/aggregated"
	"github.com/m3db/m3x/instrument"
	xsync "github.com/m3db/m3x/sync"

	"github.com/uber-go/tally"
)

var (
	aggregationSuffixTag = []byte("agg")
)

type downsamplerFlushHandler struct {
	sync.RWMutex
<<<<<<< HEAD
	storage                 storage.Storage
	encodedTagsIteratorPool *serialize.MetricTagsIteratorPool
	workerPool              xsync.WorkerPool
	instrumentOpts          instrument.Options
	metrics                 downsamplerFlushHandlerMetrics
	tagOptions              models.TagOptions
=======
	storage                storage.Storage
	metricTagsIteratorPool serialize.MetricTagsIteratorPool
	workerPool             xsync.WorkerPool
	instrumentOpts         instrument.Options
	metrics                downsamplerFlushHandlerMetrics
>>>>>>> 80814481
}

type downsamplerFlushHandlerMetrics struct {
	flushSuccess tally.Counter
	flushErrors  tally.Counter
}

func newDownsamplerFlushHandlerMetrics(
	scope tally.Scope,
) downsamplerFlushHandlerMetrics {
	return downsamplerFlushHandlerMetrics{
		flushSuccess: scope.Counter("flush-success"),
		flushErrors:  scope.Counter("flush-errors"),
	}
}

func newDownsamplerFlushHandler(
	tagOptions models.TagOptions,
	storage storage.Storage,
	metricTagsIteratorPool serialize.MetricTagsIteratorPool,
	workerPool xsync.WorkerPool,
	instrumentOpts instrument.Options,
) handler.Handler {
	scope := instrumentOpts.MetricsScope().SubScope("downsampler-flush-handler")
	return &downsamplerFlushHandler{
<<<<<<< HEAD
		storage:                 storage,
		encodedTagsIteratorPool: encodedTagsIteratorPool,
		workerPool:              workerPool,
		instrumentOpts:          instrumentOpts,
		metrics:                 newDownsamplerFlushHandlerMetrics(scope),
		tagOptions:              tagOptions,
=======
		storage:                storage,
		metricTagsIteratorPool: metricTagsIteratorPool,
		workerPool:             workerPool,
		instrumentOpts:         instrumentOpts,
		metrics:                newDownsamplerFlushHandlerMetrics(scope),
>>>>>>> 80814481
	}
}

func (h *downsamplerFlushHandler) NewWriter(
	scope tally.Scope,
) (writer.Writer, error) {
	return &downsamplerFlushHandlerWriter{
		tagOptions: h.tagOptions,
		ctx:        context.Background(),
		handler:    h,
	}, nil
}

func (h *downsamplerFlushHandler) Close() {
}

type downsamplerFlushHandlerWriter struct {
	tagOptions models.TagOptions
	wg         sync.WaitGroup
	ctx        context.Context
	handler    *downsamplerFlushHandler
}

func (w *downsamplerFlushHandlerWriter) Write(
	mp aggregated.ChunkedMetricWithStoragePolicy,
) error {
	w.wg.Add(1)
	w.handler.workerPool.Go(func() {
		defer w.wg.Done()

		logger := w.handler.instrumentOpts.Logger()

		iter := w.handler.metricTagsIteratorPool.Get()
		iter.Reset(mp.ChunkedID.Data)

		expected := iter.NumTags()
		chunkSuffix := mp.ChunkedID.Suffix
		if len(chunkSuffix) != 0 {
			expected++
		}

		tags := models.NewTags(expected, w.tagOptions)
		for iter.Next() {
			name, value := iter.Current()
<<<<<<< HEAD
			tags = tags.AddTag(models.Tag{Name: name, Value: value})
=======
			tags = append(tags, models.Tag{
				Name:  append([]byte(nil), name...),
				Value: append([]byte(nil), value...),
			})
>>>>>>> 80814481
		}

		if len(chunkSuffix) != 0 {
			tags = tags.AddTag(models.Tag{Name: aggregationSuffixTag, Value: chunkSuffix})
		}

		err := iter.Err()
		iter.Close()
		if err != nil {
			logger.Errorf("downsampler flush error preparing write: %v", err)
			w.handler.metrics.flushErrors.Inc(1)
			return
		}

		err = w.handler.storage.Write(w.ctx, &storage.WriteQuery{
			Tags: tags,
			Datapoints: ts.Datapoints{ts.Datapoint{
				Timestamp: time.Unix(0, mp.TimeNanos),
				Value:     mp.Value,
			}},
			Unit: convert.UnitForM3DB(mp.StoragePolicy.Resolution().Precision),
			Attributes: storage.Attributes{
				MetricsType: storage.AggregatedMetricsType,
				Retention:   mp.StoragePolicy.Retention().Duration(),
				Resolution:  mp.StoragePolicy.Resolution().Window,
			},
		})
		if err != nil {
			logger.Errorf("downsampler flush error failed write: %v", err)
			w.handler.metrics.flushErrors.Inc(1)
			return
		}

		w.handler.metrics.flushSuccess.Inc(1)
	})

	return nil
}

func (w *downsamplerFlushHandlerWriter) Flush() error {
	// NB(r): This is a just simply waiting for inflight requests
	// to complete since this flush handler isn't connection based.
	w.wg.Wait()
	return nil
}

func (w *downsamplerFlushHandlerWriter) Close() error {
	// NB(r): This is a no-op since this flush handler isn't connection based.
	return nil
}<|MERGE_RESOLUTION|>--- conflicted
+++ resolved
@@ -45,20 +45,12 @@
 
 type downsamplerFlushHandler struct {
 	sync.RWMutex
-<<<<<<< HEAD
-	storage                 storage.Storage
-	encodedTagsIteratorPool *serialize.MetricTagsIteratorPool
-	workerPool              xsync.WorkerPool
-	instrumentOpts          instrument.Options
-	metrics                 downsamplerFlushHandlerMetrics
-	tagOptions              models.TagOptions
-=======
 	storage                storage.Storage
 	metricTagsIteratorPool serialize.MetricTagsIteratorPool
 	workerPool             xsync.WorkerPool
 	instrumentOpts         instrument.Options
 	metrics                downsamplerFlushHandlerMetrics
->>>>>>> 80814481
+	tagOptions             models.TagOptions
 }
 
 type downsamplerFlushHandlerMetrics struct {
@@ -84,20 +76,12 @@
 ) handler.Handler {
 	scope := instrumentOpts.MetricsScope().SubScope("downsampler-flush-handler")
 	return &downsamplerFlushHandler{
-<<<<<<< HEAD
-		storage:                 storage,
-		encodedTagsIteratorPool: encodedTagsIteratorPool,
-		workerPool:              workerPool,
-		instrumentOpts:          instrumentOpts,
-		metrics:                 newDownsamplerFlushHandlerMetrics(scope),
-		tagOptions:              tagOptions,
-=======
 		storage:                storage,
 		metricTagsIteratorPool: metricTagsIteratorPool,
 		workerPool:             workerPool,
 		instrumentOpts:         instrumentOpts,
 		metrics:                newDownsamplerFlushHandlerMetrics(scope),
->>>>>>> 80814481
+		tagOptions:             tagOptions,
 	}
 }
 
@@ -142,18 +126,11 @@
 		tags := models.NewTags(expected, w.tagOptions)
 		for iter.Next() {
 			name, value := iter.Current()
-<<<<<<< HEAD
-			tags = tags.AddTag(models.Tag{Name: name, Value: value})
-=======
-			tags = append(tags, models.Tag{
-				Name:  append([]byte(nil), name...),
-				Value: append([]byte(nil), value...),
-			})
->>>>>>> 80814481
+			tags = tags.AddTag(models.Tag{Name: name, Value: value}.Clone())
 		}
 
 		if len(chunkSuffix) != 0 {
-			tags = tags.AddTag(models.Tag{Name: aggregationSuffixTag, Value: chunkSuffix})
+			tags = tags.AddTag(models.Tag{Name: aggregationSuffixTag, Value: chunkSuffix}.Clone())
 		}
 
 		err := iter.Err()
