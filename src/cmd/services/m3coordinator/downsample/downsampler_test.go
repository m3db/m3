--- conflicted
+++ resolved
@@ -1148,19 +1148,6 @@
 	}
 
 	instance, err := cfg.NewDownsampler(DownsamplerOptions{
-<<<<<<< HEAD
-		Storage:               storage,
-		ClusterClient:         clusterclient.NewMockClient(xtest.NewController(t)),
-		RulesKVStore:          rulesKVStore,
-		AutoMappingRules:      opts.autoMappingRules,
-		ClockOptions:          clockOpts,
-		InstrumentOptions:     instrumentOpts,
-		TagEncoderOptions:     tagEncoderOptions,
-		TagDecoderOptions:     tagDecoderOptions,
-		TagEncoderPoolOptions: tagEncoderPoolOptions,
-		TagDecoderPoolOptions: tagDecoderPoolOptions,
-		RWOptions:             xio.NewOptions(),
-=======
 		Storage:                    storage,
 		ClusterClient:              clusterclient.NewMockClient(gomock.NewController(t)),
 		RulesKVStore:               rulesKVStore,
@@ -1172,7 +1159,7 @@
 		TagEncoderPoolOptions:      tagEncoderPoolOptions,
 		TagDecoderPoolOptions:      tagDecoderPoolOptions,
 		MetricsAppenderPoolOptions: metricsAppenderPoolOptions,
->>>>>>> ecf8d804
+		RWOptions:                  xio.NewOptions(),
 	})
 	require.NoError(t, err)
 
