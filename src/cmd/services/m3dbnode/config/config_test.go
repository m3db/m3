// Copyright (c) 2017 Uber Technologies, Inc.
//
// Permission is hereby granted, free of charge, to any person obtaining a copy
// of this software and associated documentation files (the "Software"), to deal
// in the Software without restriction, including without limitation the rights
// to use, copy, modify, merge, publish, distribute, sublicense, and/or sell
// copies of the Software, and to permit persons to whom the Software is
// furnished to do so, subject to the following conditions:
//
// The above copyright notice and this permission notice shall be included in
// all copies or substantial portions of the Software.
//
// THE SOFTWARE IS PROVIDED "AS IS", WITHOUT WARRANTY OF ANY KIND, EXPRESS OR
// IMPLIED, INCLUDING BUT NOT LIMITED TO THE WARRANTIES OF MERCHANTABILITY,
// FITNESS FOR A PARTICULAR PURPOSE AND NONINFRINGEMENT. IN NO EVENT SHALL THE
// AUTHORS OR COPYRIGHT HOLDERS BE LIABLE FOR ANY CLAIM, DAMAGES OR OTHER
// LIABILITY, WHETHER IN AN ACTION OF CONTRACT, TORT OR OTHERWISE, ARISING FROM,
// OUT OF OR IN CONNECTION WITH THE SOFTWARE OR THE USE OR OTHER DEALINGS IN
// THE SOFTWARE.

package config

import (
	"fmt"
	"io/ioutil"
	"os"
	"testing"

	"github.com/m3db/m3/src/dbnode/client"
	"github.com/m3db/m3/src/dbnode/environment"
	"github.com/m3db/m3/src/dbnode/storage"
	"github.com/m3db/m3/src/dbnode/storage/bootstrap/bootstrapper/commitlog"
	"github.com/m3db/m3/src/dbnode/storage/bootstrap/result"
	"github.com/m3db/m3/src/dbnode/topology"
	xconfig "github.com/m3db/m3/src/x/config"
	"github.com/m3db/m3/src/x/instrument"
	xtest "github.com/m3db/m3/src/x/test"

	"github.com/golang/mock/gomock"
	"github.com/stretchr/testify/assert"
	"github.com/stretchr/testify/require"
	yaml "gopkg.in/yaml.v2"
)

const testBaseConfig = `
db:
  logging:
      level: info
      file: /var/log/m3dbnode.log

  cache:
      postingsList:
          size: 100
          cacheRegexp: false
          cacheTerms: false

  metrics:
      prometheus:
          handlerPath: /metrics
      sanitization: prometheus
      samplingRate: 1.0
      extended: detailed

  listenAddress: 0.0.0.0:9000
  clusterListenAddress: 0.0.0.0:9001
  httpNodeListenAddress: 0.0.0.0:9002
  httpClusterListenAddress: 0.0.0.0:9003
  debugListenAddress: 0.0.0.0:9004

  hostID:
      resolver: config
      value: host1

  client:
      writeConsistencyLevel: majority
      readConsistencyLevel: unstrict_majority
      connectConsistencyLevel: any
      writeTimeout: 10s
      fetchTimeout: 15s
      connectTimeout: 20s
      writeRetry:
          initialBackoff: 500ms
          backoffFactor: 3
          maxRetries: 2
          jitter: true
      fetchRetry:
          initialBackoff: 500ms
          backoffFactor: 2
          maxRetries: 3
          jitter: true
      backgroundHealthCheckFailLimit: 4
      backgroundHealthCheckFailThrottleFactor: 0.5
      hashing:
        seed: 42

  gcPercentage: 100

  writeNewSeriesLimitPerSecond: 1048576
  writeNewSeriesBackoffDuration: 2ms

  bootstrap:
      filesystem:
          numProcessorsPerCPU: 0.42
      commitlog:
          returnUnfulfilledForCorruptCommitLogFiles: false

  commitlog:
      flushMaxBytes: 524288
      flushEvery: 1s
      queue:
          calculationType: fixed
          size: 2097152

  filesystem:
      filePathPrefix: /var/lib/m3db
      writeBufferSize: 65536
      dataReadBufferSize: 65536
      infoReadBufferSize: 128
      seekReadBufferSize: 4096
      throughputLimitMbps: 100.0
      throughputCheckEvery: 128
      force_index_summaries_mmap_memory: true
      force_bloom_filter_mmap_memory: true

  repair:
      enabled: false
      throttle: 2m
      checkInterval: 1m

  pooling:
      blockAllocSize: 16
      thriftBytesPoolAllocSize: 2048
      type: simple
      seriesPool:
          size: 5242880
          lowWatermark: 0.01
          highWatermark: 0.02
      blockPool:
          size: 4194304
          lowWatermark: 0.01
          highWatermark: 0.02
      encoderPool:
          size: 25165824
          lowWatermark: 0.01
          highWatermark: 0.02
      checkedBytesWrapperPool:
          size: 65536
          lowWatermark: 0.01
          highWatermark: 0.02
      closersPool:
          size: 104857
          lowWatermark: 0.01
          highWatermark: 0.02
      contextPool:
          size: 524288
          lowWatermark: 0.01
          highWatermark: 0.02
      segmentReaderPool:
          size: 16384
          lowWatermark: 0.01
          highWatermark: 0.02
      iteratorPool:
          size: 2048
          lowWatermark: 0.01
          highWatermark: 0.02
      fetchBlockMetadataResultsPool:
          size: 65536
          capacity: 32
          lowWatermark: 0.01
          highWatermark: 0.02
      fetchBlocksMetadataResultsPool:
          size: 32
          lowWatermark: 0.01
          highWatermark: 0.02
          capacity: 4096
      replicaMetadataSlicePool:
          size: 131072
          capacity: 3
          lowWatermark: 0.01
          highWatermark: 0.02
      blockMetadataPool:
          size: 65536
          lowWatermark: 0.01
          highWatermark: 0.02
      blockMetadataSlicePool:
          size: 65536
          capacity: 32
          lowWatermark: 0.01
          highWatermark: 0.02
      blocksMetadataPool:
          size: 65536
          lowWatermark: 0.01
          highWatermark: 0.02
      blocksMetadataSlicePool:
          size: 32
          capacity: 4096
          lowWatermark: 0.01
          highWatermark: 0.02
      tagsPool:
          size: 65536
          capacity: 8
          maxCapacity: 32
          lowWatermark: 0.01
          highWatermark: 0.02
      tagIteratorPool:
          size: 8192
          lowWatermark: 0.01
          highWatermark: 0.02
      indexResultsPool:
          size: 8192
          lowWatermark: 0.01
          highWatermark: 0.02
      tagEncoderPool:
          size: 8192
          lowWatermark: 0.01
          highWatermark: 0.02
      tagDecoderPool:
          size: 8192
          lowWatermark: 0.01
          highWatermark: 0.02
      writeBatchPool:
          size: 8192
          initialBatchSize: 128
          maxBatchSize: 100000
      postingsListPool:
          size: 8
          lowWatermark: 0
          highWatermark: 0
      identifierPool:
          size: 9437184
          lowWatermark: 0.01
          highWatermark: 0.02
      bufferBucketPool:
          size: 65536
          lowWatermark: 0.01
          highWatermark: 0.02
      bufferBucketVersionsPool:
          size: 65536
          lowWatermark: 0.01
          highWatermark: 0.02
      retrieveRequestPool:
          size: 65536
          lowWatermark: 0.01
          highWatermark: 0.02
      bytesPool:
          buckets:
              - capacity: 16
                size: 6291456
                lowWatermark: 0.10
                highWatermark: 0.12
              - capacity: 32
                size: 3145728
                lowWatermark: 0.10
                highWatermark: 0.12
              - capacity: 64
                size: 3145728
                lowWatermark: 0.10
                highWatermark: 0.12
              - capacity: 128
                size: 3145728
                lowWatermark: 0.10
                highWatermark: 0.12
              - capacity: 256
                size: 3145728
                lowWatermark: 0.10
                highWatermark: 0.12
              - capacity: 1440
                size: 524288
                lowWatermark: 0.10
                highWatermark: 0.12
              - capacity: 4096
                size: 524288
                lowWatermark: 0.01
                highWatermark: 0.02
              - capacity: 8192
                size: 32768
                lowWatermark: 0.01
                highWatermark: 0.02

  config:
      service:
          env: production
          zone: embedded
          service: m3db
          cacheDir: /var/lib/m3kv
          etcdClusters:
              - zone: embedded
                endpoints:
                    - 1.1.1.1:2379
                    - 1.1.1.2:2379
                    - 1.1.1.3:2379

      seedNodes:
          listenPeerUrls:
              - http://0.0.0.0:2380
          listenClientUrls:
              - http://0.0.0.0:2379
          rootDir: /var/lib/etcd
          initialAdvertisePeerUrls:
              - http://1.1.1.1:2380
          advertiseClientUrls:
              - http://1.1.1.1:2379
          initialCluster:
              - hostID: host1
                endpoint: http://1.1.1.1:2380
                clusterState: existing
              - hostID: host2
                endpoint: http://1.1.1.2:2380
              - hostID: host3
                endpoint: http://1.1.1.3:2380
  hashing:
    seed: 42
  writeNewSeriesAsync: true

  tracing:
    backend: jaeger
`

func TestConfiguration(t *testing.T) {
	fd, err := ioutil.TempFile("", "config.yaml")
	require.NoError(t, err)
	defer func() {
		assert.NoError(t, fd.Close())
		assert.NoError(t, os.Remove(fd.Name()))
	}()

	_, err = fd.Write([]byte(testBaseConfig))
	require.NoError(t, err)

	// Verify is valid
	var cfg Configuration
	err = xconfig.LoadFile(&cfg, fd.Name(), xconfig.Options{})
	require.NoError(t, err)

	// Verify a reverse output of the data matches what we expect
	data, err := yaml.Marshal(cfg)
	require.NoError(t, err)

	expected := `db:
  index:
    maxQueryIDsConcurrency: 0
    forwardIndexProbability: 0
    forwardIndexThreshold: 0
  transforms:
    truncateBy: 0
    forceValue: null
  logging:
    file: /var/log/m3dbnode.log
    level: info
    fields: {}
  metrics:
    scope: null
    m3: null
    prometheus:
      handlerPath: /metrics
      listenAddress: ""
      timerType: ""
      defaultHistogramBuckets: []
      defaultSummaryObjectives: []
      onError: ""
    samplingRate: 1
    extended: 3
    sanitization: 2
  listenAddress: 0.0.0.0:9000
  clusterListenAddress: 0.0.0.0:9001
  httpNodeListenAddress: 0.0.0.0:9002
  httpClusterListenAddress: 0.0.0.0:9003
  debugListenAddress: 0.0.0.0:9004
  hostID:
    resolver: config
    value: host1
    envVarName: null
    file: null
    hostname: null
  client:
    config: null
    writeConsistencyLevel: 2
    readConsistencyLevel: 2
    connectConsistencyLevel: 0
    writeTimeout: 10s
    fetchTimeout: 15s
    connectTimeout: 20s
    writeRetry:
      initialBackoff: 500ms
      backoffFactor: 3
      maxBackoff: 0s
      maxRetries: 2
      forever: null
      jitter: true
    fetchRetry:
      initialBackoff: 500ms
      backoffFactor: 2
      maxBackoff: 0s
      maxRetries: 3
      forever: null
      jitter: true
    logErrorSampleRate: 0
    backgroundHealthCheckFailLimit: 4
    backgroundHealthCheckFailThrottleFactor: 0.5
    hashing:
      seed: 42
    proto: null
    asyncWriteWorkerPoolSize: null
    asyncWriteMaxConcurrency: null
    useV2BatchAPIs: null
    writeTimestampOffset: null
    fetchSeriesBlocksBatchConcurrency: null
    fetchSeriesBlocksBatchSize: null
    writeShardsInitializing: null
    shardsLeavingCountTowardsConsistency: null
  gcPercentage: 100
  writeNewSeriesLimitPerSecond: 1048576
  writeNewSeriesBackoffDuration: 2ms
  tick: null
  bootstrap:
    mode: null
    filesystem:
      numProcessorsPerCPU: 0.42
      migration: null
    commitlog:
      returnUnfulfilledForCorruptCommitLogFiles: false
    peers: null
    cacheSeriesMetadata: null
    indexSegmentConcurrency: null
  blockRetrieve: null
  cache:
    series: null
    postingsList:
      size: 100
      cacheRegexp: false
      cacheTerms: false
<<<<<<< HEAD
  filesystem:
=======
    regexp: null
  fs:
>>>>>>> 7060ac00
    filePathPrefix: /var/lib/m3db
    writeBufferSize: 65536
    dataReadBufferSize: 65536
    infoReadBufferSize: 128
    seekReadBufferSize: 4096
    throughputLimitMbps: 100
    throughputCheckEvery: 128
    newFileMode: null
    newDirectoryMode: null
    mmap: null
    force_index_summaries_mmap_memory: true
    force_bloom_filter_mmap_memory: true
    bloomFilterFalsePositivePercent: null
  commitlog:
    flushMaxBytes: 524288
    flushEvery: 1s
    queue:
      calculationType: fixed
      size: 2097152
    queueChannel: null
  repair:
    enabled: false
    throttle: 2m0s
    checkInterval: 1m0s
    debugShadowComparisonsEnabled: false
    debugShadowComparisonsPercentage: 0
  replication: null
  pooling:
    blockAllocSize: 16
    thriftBytesPoolAllocSize: 2048
    type: simple
    bytesPool:
      buckets:
      - size: 6291456
        lowWatermark: 0.1
        highWatermark: 0.12
        capacity: 16
      - size: 3145728
        lowWatermark: 0.1
        highWatermark: 0.12
        capacity: 32
      - size: 3145728
        lowWatermark: 0.1
        highWatermark: 0.12
        capacity: 64
      - size: 3145728
        lowWatermark: 0.1
        highWatermark: 0.12
        capacity: 128
      - size: 3145728
        lowWatermark: 0.1
        highWatermark: 0.12
        capacity: 256
      - size: 524288
        lowWatermark: 0.1
        highWatermark: 0.12
        capacity: 1440
      - size: 524288
        lowWatermark: 0.01
        highWatermark: 0.02
        capacity: 4096
      - size: 32768
        lowWatermark: 0.01
        highWatermark: 0.02
        capacity: 8192
    checkedBytesWrapperPool:
      size: 65536
      lowWatermark: 0.01
      highWatermark: 0.02
    closersPool:
      size: 104857
      lowWatermark: 0.01
      highWatermark: 0.02
    contextPool:
      size: 524288
      lowWatermark: 0.01
      highWatermark: 0.02
    seriesPool:
      size: 5242880
      lowWatermark: 0.01
      highWatermark: 0.02
    blockPool:
      size: 4194304
      lowWatermark: 0.01
      highWatermark: 0.02
    encoderPool:
      size: 25165824
      lowWatermark: 0.01
      highWatermark: 0.02
    iteratorPool:
      size: 2048
      lowWatermark: 0.01
      highWatermark: 0.02
    segmentReaderPool:
      size: 16384
      lowWatermark: 0.01
      highWatermark: 0.02
    identifierPool:
      size: 9437184
      lowWatermark: 0.01
      highWatermark: 0.02
    fetchBlockMetadataResultsPool:
      size: 65536
      lowWatermark: 0.01
      highWatermark: 0.02
      capacity: 32
    fetchBlocksMetadataResultsPool:
      size: 32
      lowWatermark: 0.01
      highWatermark: 0.02
      capacity: 4096
    replicaMetadataSlicePool:
      size: 131072
      lowWatermark: 0.01
      highWatermark: 0.02
      capacity: 3
    blockMetadataPool:
      size: 65536
      lowWatermark: 0.01
      highWatermark: 0.02
    blockMetadataSlicePool:
      size: 65536
      lowWatermark: 0.01
      highWatermark: 0.02
      capacity: 32
    blocksMetadataPool:
      size: 65536
      lowWatermark: 0.01
      highWatermark: 0.02
    blocksMetadataSlicePool:
      size: 32
      lowWatermark: 0.01
      highWatermark: 0.02
      capacity: 4096
    tagsPool:
      size: 65536
      lowWatermark: 0.01
      highWatermark: 0.02
      capacity: 8
      maxCapacity: 32
    tagIteratorPool:
      size: 8192
      lowWatermark: 0.01
      highWatermark: 0.02
    indexResultsPool:
      size: 8192
      lowWatermark: 0.01
      highWatermark: 0.02
    tagEncoderPool:
      size: 8192
      lowWatermark: 0.01
      highWatermark: 0.02
    tagDecoderPool:
      size: 8192
      lowWatermark: 0.01
      highWatermark: 0.02
    writeBatchPool:
      size: 8192
      initialBatchSize: 128
      maxBatchSize: 100000
    bufferBucketPool:
      size: 65536
      lowWatermark: 0.01
      highWatermark: 0.02
    bufferBucketVersionsPool:
      size: 65536
      lowWatermark: 0.01
      highWatermark: 0.02
    retrieveRequestPool:
      size: 65536
      lowWatermark: 0.01
      highWatermark: 0.02
    postingsListPool:
      size: 8
      lowWatermark: 0
      highWatermark: 0
  config:
    services:
    - async: false
      clientOverrides:
        hostQueueFlushInterval: null
        targetHostQueueFlushSize: null
      service:
        zone: embedded
        env: production
        service: m3db
        cacheDir: /var/lib/m3kv
        etcdClusters:
        - zone: embedded
          endpoints:
          - 1.1.1.1:2379
          - 1.1.1.2:2379
          - 1.1.1.3:2379
          keepAlive: null
          tls: null
          autoSyncInterval: 0s
        m3sd:
          initTimeout: null
        watchWithRevision: 0
        newDirectoryMode: null
    statics: []
    seedNodes:
      rootDir: /var/lib/etcd
      initialAdvertisePeerUrls:
      - http://1.1.1.1:2380
      advertiseClientUrls:
      - http://1.1.1.1:2379
      listenPeerUrls:
      - http://0.0.0.0:2380
      listenClientUrls:
      - http://0.0.0.0:2379
      initialCluster:
      - hostID: host1
        endpoint: http://1.1.1.1:2380
        clusterState: existing
      - hostID: host2
        endpoint: http://1.1.1.2:2380
        clusterState: ""
      - hostID: host3
        endpoint: http://1.1.1.3:2380
        clusterState: ""
      clientTransportSecurity:
        caFile: ""
        certFile: ""
        keyFile: ""
        trustedCaFile: ""
        clientCertAuth: false
        autoTls: false
      peerTransportSecurity:
        caFile: ""
        certFile: ""
        keyFile: ""
        trustedCaFile: ""
        clientCertAuth: false
        autoTls: false
  hashing:
    seed: 42
  writeNewSeriesAsync: true
  proto: null
  tracing:
    serviceName: ""
    backend: jaeger
    jaeger:
      serviceName: ""
      disabled: false
      rpc_metrics: false
      tags: []
      sampler: null
      reporter: null
      headers: null
      baggage_restrictions: null
      throttler: null
    lightstep:
      access_token: ""
      collector:
        scheme: ""
        host: ""
        port: 0
        plaintext: false
        custom_ca_cert_file: ""
      tags: {}
      lightstep_api:
        scheme: ""
        host: ""
        port: 0
        plaintext: false
        custom_ca_cert_file: ""
      max_buffered_spans: 0
      max_log_key_len: 0
      max_log_value_len: 0
      max_logs_per_span: 0
      grpc_max_call_send_msg_size_bytes: 0
      reporting_period: 0s
      min_reporting_period: 0s
      report_timeout: 0s
      drop_span_logs: false
      verbose: false
      use_http: false
      usegrpc: false
      reconnect_period: 0s
      meta_event_reporting_enabled: false
  limits:
    maxRecentlyQueriedSeriesDiskBytesRead: null
    maxRecentlyQueriedSeriesBlocks: null
    maxOutstandingWriteRequests: 0
    maxOutstandingReadRequests: 0
    maxOutstandingRepairedBytes: 0
    maxEncodersPerBlock: 0
  wide: null
  tchannel: null
  debug:
    mutexProfileFraction: 0
    blockProfileRate: 0
coordinator: null
`

	actual := string(data)
	if expected != actual {
		diff := xtest.Diff(expected, actual)
		require.FailNow(t, "reverse config did not match:\n"+diff)
	}
}

func TestInitialClusterEndpoints(t *testing.T) {
	seedNodes := []environment.SeedNode{
		environment.SeedNode{
			HostID:   "host1",
			Endpoint: "http://1.1.1.1:2380",
		},
	}
	endpoints, err := InitialClusterEndpoints(seedNodes)
	require.NoError(t, err)
	require.NotNil(t, endpoints)
	require.Equal(t, 1, len(endpoints))
	assert.Equal(t, "http://1.1.1.1:2379", endpoints[0])

	seedNodes = []environment.SeedNode{
		environment.SeedNode{
			HostID:   "host1",
			Endpoint: "http://1.1.1.1:2380",
		},
		environment.SeedNode{
			HostID:   "host2",
			Endpoint: "http://1.1.1.2:2380",
		},
		environment.SeedNode{
			HostID:   "host3",
			Endpoint: "http://1.1.1.3:2380",
		},
	}
	endpoints, err = InitialClusterEndpoints(seedNodes)
	require.NoError(t, err)
	require.NotNil(t, endpoints)
	require.Equal(t, 3, len(endpoints))
	assert.Equal(t, "http://1.1.1.1:2379", endpoints[0])
	assert.Equal(t, "http://1.1.1.2:2379", endpoints[1])
	assert.Equal(t, "http://1.1.1.3:2379", endpoints[2])

	seedNodes = []environment.SeedNode{}
	endpoints, err = InitialClusterEndpoints(seedNodes)
	assert.NoError(t, err)
	assert.Equal(t, 0, len(endpoints))

	seedNodes = []environment.SeedNode{
		environment.SeedNode{
			HostID:   "host1",
			Endpoint: "",
		},
	}
	_, err = InitialClusterEndpoints(seedNodes)
	require.Error(t, err)
}

func TestIsSeedNode(t *testing.T) {
	seedNodes := []environment.SeedNode{
		environment.SeedNode{
			HostID:   "host1",
			Endpoint: "http://1.1.1.1:2380",
		},
	}
	res := IsSeedNode(seedNodes, "host1")
	assert.Equal(t, true, res)

	seedNodes = []environment.SeedNode{
		environment.SeedNode{
			HostID:   "host1",
			Endpoint: "http://1.1.1.1:2380",
		},
		environment.SeedNode{
			HostID:   "host2",
			Endpoint: "http://1.1.1.2:2380",
		},
		environment.SeedNode{
			HostID:   "host3",
			Endpoint: "http://1.1.1.3:2380",
		},
	}
	res = IsSeedNode(seedNodes, "host2")
	assert.Equal(t, true, res)

	seedNodes = []environment.SeedNode{
		environment.SeedNode{
			HostID:   "host1",
			Endpoint: "http://1.1.1.1:2380",
		},
		environment.SeedNode{
			HostID:   "host2",
			Endpoint: "http://1.1.1.2:2380",
		},
	}
	res = IsSeedNode(seedNodes, "host4")
	assert.Equal(t, false, res)
}

func TestGetHostAndEndpointFromID(t *testing.T) {
	test2Seeds := []environment.SeedNode{
		environment.SeedNode{
			HostID:       "host1",
			Endpoint:     "http://1.1.1.1:2380",
			ClusterState: "existing",
		},
		environment.SeedNode{
			HostID:   "host2",
			Endpoint: "http://1.1.1.2:2380",
		},
	}

	tests := []struct {
		initialCluster []environment.SeedNode
		hostID         string
		expSeedNode    environment.SeedNode
		expEndpoint    string
		expErr         bool
	}{
		{
			initialCluster: test2Seeds,
			hostID:         "host1",
			expSeedNode:    test2Seeds[0],
			expEndpoint:    "http://1.1.1.1",
		},
		{
			initialCluster: test2Seeds,
			hostID:         "host3",
			expErr:         true,
		},
		{
			initialCluster: test2Seeds[:0],
			hostID:         "host1",
			expErr:         true,
		},
	}

	for _, test := range tests {
		node, ep, err := getHostAndEndpointFromID(test.initialCluster, test.hostID)
		if test.expErr {
			assert.Error(t, err)
			continue
		}

		assert.Equal(t, test.expSeedNode, node)
		assert.Equal(t, test.expEndpoint, ep)
	}
}

func TestNewEtcdEmbedConfig(t *testing.T) {
	fd, err := ioutil.TempFile("", "config2.yaml")
	require.NoError(t, err)
	defer func() {
		assert.NoError(t, fd.Close())
		assert.NoError(t, os.Remove(fd.Name()))
	}()

	_, err = fd.Write([]byte(testBaseConfig))
	require.NoError(t, err)

	// Verify is valid
	var cfg Configuration
	err = xconfig.LoadFile(&cfg, fd.Name(), xconfig.Options{})
	require.NoError(t, err)

	embedCfg, err := NewEtcdEmbedConfig(*cfg.DB)
	require.NoError(t, err)

	assert.Equal(t, "existing", embedCfg.ClusterState)
}

func TestNewJaegerTracer(t *testing.T) {
	fd, err := ioutil.TempFile("", "config_jaeger.yaml")
	require.NoError(t, err)
	defer func() {
		assert.NoError(t, fd.Close())
		assert.NoError(t, os.Remove(fd.Name()))
	}()

	_, err = fd.Write([]byte(testBaseConfig))
	require.NoError(t, err)

	// Verify is valid
	var cfg Configuration
	err = xconfig.LoadFile(&cfg, fd.Name(), xconfig.Options{})
	require.NoError(t, err)

	instrumentOpts := instrument.NewOptions()
	tracer, closer, err := cfg.DB.Tracing.NewTracer("m3dbnode",
		instrumentOpts.MetricsScope(), instrumentOpts.Logger())
	require.NoError(t, err)
	defer closer.Close()

	// Verify tracer gets created
	require.NotNil(t, tracer)
}

func TestProtoConfig(t *testing.T) {
	testProtoConf := `
db:
  metrics:
      samplingRate: 1.0

  listenAddress: 0.0.0.0:9000
  clusterListenAddress: 0.0.0.0:9001
  httpNodeListenAddress: 0.0.0.0:9002
  httpClusterListenAddress: 0.0.0.0:9003

  commitlog:
      flushMaxBytes: 524288
      flushEvery: 1s
      queue:
          size: 2097152

  proto:
      enabled: false
      schema_registry:
         "ns1:2d":
            schemaFilePath: "file/path/to/ns1/schema"
            messageName: "ns1_msg_name"
         ns2:
            schemaFilePath: "file/path/to/ns2/schema"
            messageName: "ns2_msg_name"
`
	fd, err := ioutil.TempFile("", "config_proto.yaml")
	require.NoError(t, err)
	defer func() {
		assert.NoError(t, fd.Close())
		assert.NoError(t, os.Remove(fd.Name()))
	}()

	_, err = fd.Write([]byte(testProtoConf))
	require.NoError(t, err)

	// Verify is valid
	var cfg Configuration
	err = xconfig.LoadFile(&cfg, fd.Name(), xconfig.Options{})
	require.NoError(t, err)

	require.NotNil(t, cfg.DB.Proto)
	require.False(t, cfg.DB.Proto.Enabled)

	require.Len(t, cfg.DB.Proto.SchemaRegistry, 2)
	require.EqualValues(t, map[string]NamespaceProtoSchema{
		"ns1:2d": {
			SchemaFilePath: "file/path/to/ns1/schema",
			MessageName:    "ns1_msg_name",
		},
		"ns2": {
			SchemaFilePath: "file/path/to/ns2/schema",
			MessageName:    "ns2_msg_name",
		}}, cfg.DB.Proto.SchemaRegistry)
}

func TestBootstrapCommitLogConfig(t *testing.T) {
	ctrl := gomock.NewController(t)
	defer ctrl.Finish()

	notDefault := !commitlog.DefaultReturnUnfulfilledForCorruptCommitLogFiles
	notDefaultStr := fmt.Sprintf("%v", notDefault)

	testConf := `
db:
  metrics:
      samplingRate: 1.0

  listenAddress: 0.0.0.0:9000
  clusterListenAddress: 0.0.0.0:9001
  httpNodeListenAddress: 0.0.0.0:9002
  httpClusterListenAddress: 0.0.0.0:9003

  bootstrap:
      commitlog:
          returnUnfulfilledForCorruptCommitLogFiles: ` + notDefaultStr + `

  commitlog:
      flushMaxBytes: 524288
      flushEvery: 1s
      queue:
          size: 2097152
`
	fd, err := ioutil.TempFile("", "config.yaml")
	require.NoError(t, err)
	defer func() {
		assert.NoError(t, fd.Close())
		assert.NoError(t, os.Remove(fd.Name()))
	}()

	_, err = fd.Write([]byte(testConf))
	require.NoError(t, err)

	// Verify is valid
	var cfg Configuration
	err = xconfig.LoadFile(&cfg, fd.Name(), xconfig.Options{})
	require.NoError(t, err)
	require.NotNil(t, cfg.DB)

	mapProvider := topology.NewMockMapProvider(ctrl)
	origin := topology.NewMockHost(ctrl)
	adminClient := client.NewMockAdminClient(ctrl)

	_, err = cfg.DB.Bootstrap.New(
		result.NewOptions(),
		storage.DefaultTestOptions(),
		mapProvider,
		origin,
		adminClient,
	)
	require.NoError(t, err)
}<|MERGE_RESOLUTION|>--- conflicted
+++ resolved
@@ -429,12 +429,8 @@
       size: 100
       cacheRegexp: false
       cacheTerms: false
-<<<<<<< HEAD
   filesystem:
-=======
     regexp: null
-  fs:
->>>>>>> 7060ac00
     filePathPrefix: /var/lib/m3db
     writeBufferSize: 65536
     dataReadBufferSize: 65536
