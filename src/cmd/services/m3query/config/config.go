// Copyright (c) 2018 Uber Technologies, Inc.
//
// Permission is hereby granted, free of charge, to any person obtaining a copy
// of this software and associated documentation files (the "Software"), to deal
// in the Software without restriction, including without limitation the rights
// to use, copy, modify, merge, publish, distribute, sublicense, and/or sell
// copies of the Software, and to permit persons to whom the Software is
// furnished to do so, subject to the following conditions:
//
// The above copyright notice and this permission notice shall be included in
// all copies or substantial portions of the Software.
//
// THE SOFTWARE IS PROVIDED "AS IS", WITHOUT WARRANTY OF ANY KIND, EXPRESS OR
// IMPLIED, INCLUDING BUT NOT LIMITED TO THE WARRANTIES OF MERCHANTABILITY,
// FITNESS FOR A PARTICULAR PURPOSE AND NONINFRINGEMENT. IN NO EVENT SHALL THE
// AUTHORS OR COPYRIGHT HOLDERS BE LIABLE FOR ANY CLAIM, DAMAGES OR OTHER
// LIABILITY, WHETHER IN AN ACTION OF CONTRACT, TORT OR OTHERWISE, ARISING FROM,
// OUT OF OR IN CONNECTION WITH THE SOFTWARE OR THE USE OR OTHER DEALINGS IN
// THE SOFTWARE.

package config

import (
	"time"

	"github.com/m3db/m3/src/query/models"
	"github.com/m3db/m3/src/query/storage/m3"
	etcdclient "github.com/m3db/m3cluster/client/etcd"
	xconfig "github.com/m3db/m3x/config"
	"github.com/m3db/m3x/config/listenaddress"
	"github.com/m3db/m3x/instrument"
)

// BackendStorageType is an enum for different backends.
type BackendStorageType string

const (
	// GRPCStorageType is for backends which only support grpc endpoints.
	GRPCStorageType BackendStorageType = "grpc"
	// M3DBStorageType is for m3db backend.
	M3DBStorageType BackendStorageType = "m3db"
)

// Configuration is the configuration for the query service.
type Configuration struct {
	// Metrics configuration.
	Metrics instrument.MetricsConfiguration `yaml:"metrics"`

	// Clusters is the DB cluster configurations for read, write and
	// query endpoints.
	Clusters m3.ClustersStaticConfiguration `yaml:"clusters"`

	// LocalConfiguration is the local embedded configuration if running
	// coordinator embedded in the DB.
	Local *LocalConfiguration `yaml:"local"`

	// ClusterManagement for placemement, namespaces and database management
	// endpoints (optional).
	ClusterManagement *ClusterManagementConfiguration `yaml:"clusterManagement"`

	// ListenAddress is the server listen address.
	ListenAddress *listenaddress.Configuration `yaml:"listenAddress" validate:"nonzero"`

	// RPC is the RPC configuration.
	RPC *RPCConfiguration `yaml:"rpc"`

	// Backend is the backend store for query service. We currently support grpc and m3db (default).
	Backend BackendStorageType `yaml:"backend"`

	// ReadWorkerPool is the worker pool policy for read requests.
	ReadWorkerPool xconfig.WorkerPoolPolicy `yaml:"readWorkerPoolPolicy"`

<<<<<<< HEAD
	// TagOptions is the tag configuration options.
	TagOptions TagOptionsConfiguration `yaml:"tagOptions"`

	// DecompressWorkerPoolSize is the size of the worker pool given to each
	// fetch request.
	DecompressWorkerPoolSize int `yaml:"decompressWorkerPoolSize"`

	// WriteWorkerPoolSize is the size of the worker pool write requests.
	WriteWorkerPoolSize int `yaml:"writeWorkerPoolSize"`
=======
	// WriteWorkerPool is the worker pool policy for write requests.
	WriteWorkerPool xconfig.WorkerPoolPolicy `yaml:"writeWorkerPoolPolicy"`
>>>>>>> b42d9c7f
}

// LocalConfiguration is the local embedded configuration if running
// coordinator embedded in the DB.
type LocalConfiguration struct {
	// Namespace is the name of the local namespace to write/read from.
	Namespace string `yaml:"namespace" validate:"nonzero"`

	// Retention is the retention of the local namespace to write/read from.
	Retention time.Duration `yaml:"retention" validate:"nonzero"`
}

// ClusterManagementConfiguration is configuration for the placemement,
// namespaces and database management endpoints (optional).
type ClusterManagementConfiguration struct {
	// Etcd is the client configuration for etcd.
	Etcd etcdclient.Configuration `yaml:"etcd"`
}

// RPCConfiguration is the RPC configuration for the coordinator for
// the GRPC server used for remote coordinator to coordinator calls.
type RPCConfiguration struct {
	// Enabled determines if coordinator RPC is enabled for remote calls.
	Enabled bool `yaml:"enabled"`

	// ListenAddress is the RPC server listen address.
	ListenAddress string `yaml:"listenAddress"`

	// RemoteListenAddresses is the remote listen addresses to call for remote
	// coordinator calls.
	RemoteListenAddresses []string `yaml:"remoteListenAddresses"`
}

// TagOptionsConfiguration is the configuration for shared tag options
// Currently only name, but can expand to cover deduplication settings, or other
// relevant options.
type TagOptionsConfiguration struct {
	// MetricName specifies the tag name that corresponds to the metric's name tag
	// If not provided, defaults to `__name__`
	MetricName string `yaml:"metricName"`
}

// TagOptionsFromConfig translates tag option configuration into tag options.
func TagOptionsFromConfig(cfg TagOptionsConfiguration) (models.TagOptions, error) {
	opts := models.NewTagOptions()
	name := cfg.MetricName
	if name != "" {
		opts = opts.SetMetricName([]byte(name))
	}

	if err := opts.Validate(); err != nil {
		return nil, err
	}

	return opts, nil
}<|MERGE_RESOLUTION|>--- conflicted
+++ resolved
@@ -67,23 +67,14 @@
 	// Backend is the backend store for query service. We currently support grpc and m3db (default).
 	Backend BackendStorageType `yaml:"backend"`
 
+	// TagOptions is the tag configuration options.
+	TagOptions TagOptionsConfiguration `yaml:"tagOptions"`
+
 	// ReadWorkerPool is the worker pool policy for read requests.
 	ReadWorkerPool xconfig.WorkerPoolPolicy `yaml:"readWorkerPoolPolicy"`
 
-<<<<<<< HEAD
-	// TagOptions is the tag configuration options.
-	TagOptions TagOptionsConfiguration `yaml:"tagOptions"`
-
-	// DecompressWorkerPoolSize is the size of the worker pool given to each
-	// fetch request.
-	DecompressWorkerPoolSize int `yaml:"decompressWorkerPoolSize"`
-
-	// WriteWorkerPoolSize is the size of the worker pool write requests.
-	WriteWorkerPoolSize int `yaml:"writeWorkerPoolSize"`
-=======
 	// WriteWorkerPool is the worker pool policy for write requests.
 	WriteWorkerPool xconfig.WorkerPoolPolicy `yaml:"writeWorkerPoolPolicy"`
->>>>>>> b42d9c7f
 }
 
 // LocalConfiguration is the local embedded configuration if running
