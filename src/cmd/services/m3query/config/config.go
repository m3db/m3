--- conflicted
+++ resolved
@@ -458,16 +458,14 @@
 	// RemoteListenAddresses will only allow for a single remote zone to be used.
 	RemoteListenAddresses []string `yaml:"remoteListenAddresses"`
 
-<<<<<<< HEAD
 	// ErrorBehavior overrides the default error behavior for all rpc hosts.
 	//
 	// NB: defaults to warning on error.
 	ErrorBehavior *storage.ErrorBehavior `yaml:"errorBehavior"`
-=======
+
 	// ReflectionEnabled will enable reflection on the GRPC server, useful
 	// for testing connectivity with grpcurl, etc.
 	ReflectionEnabled bool `yaml:"reflectionEnabled"`
->>>>>>> 80377b0e
 }
 
 // TagOptionsConfiguration is the configuration for shared tag options
