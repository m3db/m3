// Copyright (c) 2019 Uber Technologies, Inc.
//
// Permission is hereby granted, free of charge, to any person obtaining a copy
// of this software and associated documentation files (the "Software"), to deal
// in the Software without restriction, including without limitation the rights
// to use, copy, modify, merge, publish, distribute, sublicense, and/or sell
// copies of the Software, and to permit persons to whom the Software is
// furnished to do so, subject to the following conditions:
//
// The above copyright notice and this permission notice shall be included in
// all copies or substantial portions of the Software.
//
// THE SOFTWARE IS PROVIDED "AS IS", WITHOUT WARRANTY OF ANY KIND, EXPRESS OR
// IMPLIED, INCLUDING BUT NOT LIMITED TO THE WARRANTIES OF MERCHANTABILITY,
// FITNESS FOR A PARTICULAR PURPOSE AND NONINFRINGEMENT. IN NO EVENT SHALL THE
// AUTHORS OR COPYRIGHT HOLDERS BE LIABLE FOR ANY CLAIM, DAMAGES OR OTHER
// LIABILITY, WHETHER IN AN ACTION OF CONTRACT, TORT OR OTHERWISE, ARISING FROM,
// OUT OF OR IN CONNECTION WITH THE SOFTWARE OR THE USE OR OTHER DEALINGS IN
// THE SOFTWARE.

package main

import (
	"bytes"
	"context"
	"fmt"
	"math"
	"math/rand"
	"regexp"
	"strconv"
	"strings"
	"sync"
	"time"

	"github.com/m3db/m3/src/cmd/services/m3comparator/main/parser"
	"github.com/m3db/m3/src/dbnode/encoding"
	"github.com/m3db/m3/src/dbnode/ts"
	"github.com/m3db/m3/src/query/block"
	"github.com/m3db/m3/src/query/storage"
	"github.com/m3db/m3/src/query/storage/m3"
	xtime "github.com/m3db/m3/src/x/time"
)

var _ m3.Querier = (*querier)(nil)

type querier struct {
	iteratorOpts      iteratorOptions
	handler           seriesLoadHandler
	blockSize         time.Duration
	defaultResolution time.Duration
	sync.Mutex
}

func newQuerier(
	iteratorOpts iteratorOptions,
	handler seriesLoadHandler,
	blockSize time.Duration,
	defaultResolution time.Duration,
) (*querier, error) {
	if blockSize <= 0 {
		return nil, fmt.Errorf("blockSize must be positive, got %d", blockSize)
	}
	if defaultResolution <= 0 {
		return nil, fmt.Errorf("defaultResolution must be positive, got %d", defaultResolution)
	}
	return &querier{
		iteratorOpts:      iteratorOpts,
		handler:           handler,
		blockSize:         blockSize,
		defaultResolution: defaultResolution,
	}, nil
}

func noop() error { return nil }

type seriesBlock []ts.Datapoint

type series struct {
	blocks []seriesBlock
	tags   parser.Tags
}

func (q *querier) generateSeriesBlock(
	start time.Time,
	resolution time.Duration,
) seriesBlock {
	numPoints := int(q.blockSize / resolution)
	dps := make(seriesBlock, 0, numPoints)
	for i := 0; i < numPoints; i++ {
		stamp := start.Add(resolution * time.Duration(i))
		dp := ts.Datapoint{
			Timestamp:      stamp,
			TimestampNanos: xtime.ToUnixNano(stamp),
			Value:          rand.Float64(),
		}

		dps = append(dps, dp)
	}

	return dps
}

func (q *querier) generateSeries(
	start time.Time,
	end time.Time,
	resolution time.Duration,
	tags parser.Tags,
) (series, error) {
	numBlocks := int(math.Ceil(float64(end.Sub(start)) / float64(q.blockSize)))
	if numBlocks == 0 {
		return series{}, fmt.Errorf("comparator querier: no blocks generated")
	}

	blocks := make([]seriesBlock, 0, numBlocks)
	for i := 0; i < numBlocks; i++ {
		blocks = append(blocks, q.generateSeriesBlock(start, resolution))
		start = start.Add(q.blockSize)
	}

	return series{
		blocks: blocks,
		tags:   tags,
	}, nil
}

type seriesGen struct {
	name string
	res  time.Duration
}

// FetchCompressed fetches timeseries data based on a query.
func (q *querier) FetchCompressed(
	ctx context.Context,
	query *storage.FetchQuery,
	options *storage.FetchOptions,
) (m3.SeriesFetchResult, m3.Cleanup, error) {
	var (
		iters        encoding.SeriesIterators
		randomSeries []series
		ignoreFilter bool
		err          error
	)

	name := q.iteratorOpts.tagOptions.MetricName()
	for _, matcher := range query.TagMatchers {
		if bytes.Equal(name, matcher.Name) {
			iters, err = q.handler.getSeriesIterators(string(matcher.Value))
			if err != nil {
				return m3.SeriesFetchResult{}, noop, err
			}

			break
		}
	}

	if iters == nil || iters.Len() == 0 {
<<<<<<< HEAD
		randomSeries, ignoreFilter, err = q.generateRandomSeries(query, blockSize)
		if err != nil {
			return m3.SeriesFetchResult{}, noop, err
		}
		iters, err = buildSeriesIterators(randomSeries, query.Start, blockSize, q.opts)
=======
		series, err := q.generateRandomSeries(query)
		if err != nil {
			return m3.SeriesFetchResult{}, noop, err
		}
		iters, err = buildSeriesIterators(series, query.Start, q.blockSize, q.iteratorOpts)
>>>>>>> 4e4ce3b1
		if err != nil {
			return m3.SeriesFetchResult{}, noop, err
		}
	}

	if !ignoreFilter {
		filteredIters := filter(iters, query.TagMatchers)

		cleanup := func() error {
			iters.Close()
			filteredIters.Close()
			return nil
		}

		return m3.SeriesFetchResult{
			SeriesIterators: filteredIters,
			Metadata:        block.NewResultMetadata(),
		}, cleanup, nil
	}

	cleanup := func() error {
		iters.Close()
		return nil
	}

	return m3.SeriesFetchResult{
		SeriesIterators: iters,
		Metadata:        block.NewResultMetadata(),
	}, cleanup, nil
}

func (q *querier) generateRandomSeries(
	query *storage.FetchQuery,
<<<<<<< HEAD
	blockSize time.Duration,
) (series []series, ignoreFilter bool, err error) {
=======
) ([]series, error) {
>>>>>>> 4e4ce3b1
	var (
		start = query.Start.Truncate(q.blockSize)
		end   = query.End.Truncate(q.blockSize).Add(q.blockSize)
	)

	metricNameTag := q.iteratorOpts.tagOptions.MetricName()
	for _, matcher := range query.TagMatchers {
		if bytes.Equal(metricNameTag, matcher.Name) {
			if matched, _ := regexp.Match(`^multi_\d+$`, matcher.Value); matched {
<<<<<<< HEAD
				series, err = q.generateMultiSeriesMetrics(string(matcher.Value), start, end, time.Second*30, blockSize)
				return
			}
		}
	}

	ignoreFilter = true
	series, err = q.generateSingleSeriesMetrics(query, start, end, blockSize)
	return
=======
				return q.generateMultiSeriesMetrics(string(matcher.Value), start, end)
			}
		}
	}

	return q.generateSingleSeriesMetrics(query, start, end)
>>>>>>> 4e4ce3b1
}

func (q *querier) generateSingleSeriesMetrics(
	query *storage.FetchQuery,
	start time.Time,
	end time.Time,
) ([]series, error) {
	var (
		gens = []seriesGen{
			{"foo", time.Second},
			{"bar", time.Second * 15},
			{"quail", time.Minute},
		}

		actualGens []seriesGen
	)

	q.Lock()
	defer q.Unlock()
	rand.Seed(start.Unix())

	metricNameTag := q.iteratorOpts.tagOptions.MetricName()
	for _, matcher := range query.TagMatchers {
		// filter if name, otherwise return all.
		if bytes.Equal(metricNameTag, matcher.Name) {
			value := string(matcher.Value)
			for _, gen := range gens {
				if value == gen.name {
					actualGens = append(actualGens, gen)
					break
				}
			}

			break
		} else if "gen" == string(matcher.Name) {
			cStr := string(matcher.Value)
			count, err := strconv.Atoi(cStr)
			if err != nil {
				return nil, err
			}

			actualGens = make([]seriesGen, 0, count)
			for i := 0; i < count; i++ {
				actualGens = append(actualGens, seriesGen{
					res:  q.defaultResolution,
					name: fmt.Sprintf("foo_%d", i),
				})
			}

			break
		}
	}

	if len(actualGens) == 0 {
		actualGens = gens
	}

	seriesList := make([]series, 0, len(actualGens))
	for _, gen := range actualGens {
		tags := parser.Tags{
			parser.NewTag("__name__", gen.name),
			parser.NewTag("foobar", "qux"),
			parser.NewTag("name", gen.name),
		}

		series, err := q.generateSeries(start, end, gen.res, tags)
		if err != nil {
			return nil, err
		}

		seriesList = append(seriesList, series)
	}

	return seriesList, nil
}

func (q *querier) generateMultiSeriesMetrics(
	metricsName string,
	start time.Time,
	end time.Time,
) ([]series, error) {
	suffix := strings.TrimPrefix(metricsName, "multi_")
	seriesCount, err := strconv.Atoi(suffix)
	if err != nil {
		return nil, err
	}

	q.Lock()
	defer q.Unlock()
	rand.Seed(start.Unix())

	seriesList := make([]series, 0, seriesCount)
	for i := 0; i < seriesCount; i++ {
		tags := parser.Tags{
			parser.NewTag("__name__", metricsName),
			parser.NewTag("id", strconv.Itoa(i)),
			parser.NewTag("parity", strconv.Itoa(i%2)),
			parser.NewTag("const", "x"),
		}

		series, err := q.generateSeries(start, end, q.defaultResolution, tags)
		if err != nil {
			return nil, err
		}

		seriesList = append(seriesList, series)
	}

	return seriesList, nil
}

// SearchCompressed fetches matching tags based on a query.
func (q *querier) SearchCompressed(
	ctx context.Context,
	query *storage.FetchQuery,
	options *storage.FetchOptions,
) (m3.TagResult, m3.Cleanup, error) {
	return m3.TagResult{}, noop, fmt.Errorf("not impl")
}

// CompleteTagsCompressed returns autocompleted tag results.
func (q *querier) CompleteTagsCompressed(
	ctx context.Context,
	query *storage.CompleteTagsQuery,
	options *storage.FetchOptions,
) (*storage.CompleteTagsResult, error) {
	nameOnly := query.CompleteNameOnly
	// TODO: take from config.
	return &storage.CompleteTagsResult{
		CompleteNameOnly: nameOnly,
		CompletedTags: []storage.CompletedTag{
			{
				Name:   []byte("__name__"),
				Values: [][]byte{[]byte("foo"), []byte("foo"), []byte("quail")},
			},
		},
	}, nil
}<|MERGE_RESOLUTION|>--- conflicted
+++ resolved
@@ -154,19 +154,11 @@
 	}
 
 	if iters == nil || iters.Len() == 0 {
-<<<<<<< HEAD
-		randomSeries, ignoreFilter, err = q.generateRandomSeries(query, blockSize)
+		randomSeries, ignoreFilter, err = q.generateRandomSeries(query)
 		if err != nil {
 			return m3.SeriesFetchResult{}, noop, err
 		}
-		iters, err = buildSeriesIterators(randomSeries, query.Start, blockSize, q.opts)
-=======
-		series, err := q.generateRandomSeries(query)
-		if err != nil {
-			return m3.SeriesFetchResult{}, noop, err
-		}
-		iters, err = buildSeriesIterators(series, query.Start, q.blockSize, q.iteratorOpts)
->>>>>>> 4e4ce3b1
+		iters, err = buildSeriesIterators(randomSeries, query.Start, q.blockSize, q.iteratorOpts)
 		if err != nil {
 			return m3.SeriesFetchResult{}, noop, err
 		}
@@ -200,12 +192,7 @@
 
 func (q *querier) generateRandomSeries(
 	query *storage.FetchQuery,
-<<<<<<< HEAD
-	blockSize time.Duration,
 ) (series []series, ignoreFilter bool, err error) {
-=======
-) ([]series, error) {
->>>>>>> 4e4ce3b1
 	var (
 		start = query.Start.Truncate(q.blockSize)
 		end   = query.End.Truncate(q.blockSize).Add(q.blockSize)
@@ -215,24 +202,15 @@
 	for _, matcher := range query.TagMatchers {
 		if bytes.Equal(metricNameTag, matcher.Name) {
 			if matched, _ := regexp.Match(`^multi_\d+$`, matcher.Value); matched {
-<<<<<<< HEAD
-				series, err = q.generateMultiSeriesMetrics(string(matcher.Value), start, end, time.Second*30, blockSize)
+				series, err = q.generateMultiSeriesMetrics(string(matcher.Value), start, end)
 				return
 			}
 		}
 	}
 
 	ignoreFilter = true
-	series, err = q.generateSingleSeriesMetrics(query, start, end, blockSize)
+	series, err = q.generateSingleSeriesMetrics(query, start, end)
 	return
-=======
-				return q.generateMultiSeriesMetrics(string(matcher.Value), start, end)
-			}
-		}
-	}
-
-	return q.generateSingleSeriesMetrics(query, start, end)
->>>>>>> 4e4ce3b1
 }
 
 func (q *querier) generateSingleSeriesMetrics(
