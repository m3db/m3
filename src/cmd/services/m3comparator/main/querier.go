--- conflicted
+++ resolved
@@ -44,15 +44,10 @@
 var _ m3.Querier = (*querier)(nil)
 
 type querier struct {
-<<<<<<< HEAD
-	opts    iteratorOptions
-	handler seriesLoadHandler
-=======
 	iteratorOpts      iteratorOptions
 	handler           seriesLoadHandler
 	blockSize         time.Duration
 	defaultResolution time.Duration
->>>>>>> bdcbc0da
 	sync.Mutex
 }
 
@@ -158,22 +153,12 @@
 		}
 	}
 
-	const blockSize = time.Hour * 12
-
 	if iters == nil || iters.Len() == 0 {
-<<<<<<< HEAD
-		randomSeries, ignoreFilter, err = q.generateRandomSeries(query, blockSize)
-		if err != nil {
-			return m3.SeriesFetchResult{}, noop, err
-		}
-		iters, err = buildSeriesIterators(randomSeries, query.Start, blockSize, q.opts)
-=======
 		randomSeries, ignoreFilter, err = q.generateRandomSeries(query)
 		if err != nil {
 			return m3.SeriesFetchResult{}, noop, err
 		}
 		iters, err = buildSeriesIterators(randomSeries, query.Start, q.blockSize, q.iteratorOpts)
->>>>>>> bdcbc0da
 		if err != nil {
 			return m3.SeriesFetchResult{}, noop, err
 		}
@@ -206,38 +191,6 @@
 }
 
 func (q *querier) generateRandomSeries(
-<<<<<<< HEAD
-	query *storage.FetchQuery,
-	blockSize time.Duration,
-) (series []series, ignoreFilter bool, err error) {
-	var (
-		start = query.Start.Truncate(blockSize)
-		end   = query.End.Truncate(blockSize).Add(blockSize)
-	)
-
-	metricNameTag := q.opts.tagOptions.MetricName()
-	for _, matcher := range query.TagMatchers {
-		if bytes.Equal(metricNameTag, matcher.Name) {
-			if matched, _ := regexp.Match(`^multi_\d+$`, matcher.Value); matched {
-				series, err = q.generateMultiSeriesMetrics(string(matcher.Value), start, end, time.Second*30, blockSize)
-				return
-			}
-		}
-	}
-
-	ignoreFilter = true
-	series, err = q.generateSingleSeriesMetrics(query, start, end, blockSize)
-	return
-}
-
-func (q *querier) generateSingleSeriesMetrics(
-	query *storage.FetchQuery,
-	start time.Time,
-	end time.Time,
-	blockSize time.Duration,
-) ([]series, error) {
-	var (
-=======
 	query *storage.FetchQuery,
 ) (series []series, ignoreFilter bool, err error) {
 	var (
@@ -266,7 +219,6 @@
 	end time.Time,
 ) ([]series, error) {
 	var (
->>>>>>> bdcbc0da
 		gens = []seriesGen{
 			{"foo", time.Second},
 			{"bar", time.Second * 15},
@@ -280,11 +232,7 @@
 	defer q.Unlock()
 	rand.Seed(start.Unix())
 
-<<<<<<< HEAD
-	metricNameTag := q.opts.tagOptions.MetricName()
-=======
 	metricNameTag := q.iteratorOpts.tagOptions.MetricName()
->>>>>>> bdcbc0da
 	for _, matcher := range query.TagMatchers {
 		// filter if name, otherwise return all.
 		if bytes.Equal(metricNameTag, matcher.Name) {
@@ -307,11 +255,7 @@
 			actualGens = make([]seriesGen, 0, count)
 			for i := 0; i < count; i++ {
 				actualGens = append(actualGens, seriesGen{
-<<<<<<< HEAD
-					res:  time.Second * 15,
-=======
 					res:  q.defaultResolution,
->>>>>>> bdcbc0da
 					name: fmt.Sprintf("foo_%d", i),
 				})
 			}
@@ -330,8 +274,6 @@
 			parser.NewTag("__name__", gen.name),
 			parser.NewTag("foobar", "qux"),
 			parser.NewTag("name", gen.name),
-<<<<<<< HEAD
-=======
 		}
 
 		series, err := q.generateSeries(start, end, gen.res, tags)
@@ -367,7 +309,6 @@
 			parser.NewTag("id", strconv.Itoa(i)),
 			parser.NewTag("parity", strconv.Itoa(i%2)),
 			parser.NewTag("const", "x"),
->>>>>>> bdcbc0da
 		}
 
 		series, err := q.generateSeries(start, end, q.defaultResolution, tags)
@@ -379,46 +320,6 @@
 	}
 
 	return seriesList, nil
-<<<<<<< HEAD
-}
-
-func (q *querier) generateMultiSeriesMetrics(
-	metricsName string,
-	start time.Time,
-	end time.Time,
-	resolution time.Duration,
-	blockSize time.Duration,
-) ([]series, error) {
-	suffix := strings.TrimPrefix(metricsName, "multi_")
-	seriesCount, err := strconv.Atoi(suffix)
-	if err != nil {
-		return nil, err
-	}
-
-	q.Lock()
-	defer q.Unlock()
-	rand.Seed(start.Unix())
-
-	seriesList := make([]series, 0, seriesCount)
-	for i := 0; i < seriesCount; i++ {
-		tags := parser.Tags{
-			parser.NewTag("__name__", metricsName),
-			parser.NewTag("id", strconv.Itoa(i)),
-			parser.NewTag("parity", strconv.Itoa(i%2)),
-			parser.NewTag("const", "x"),
-		}
-
-		series, err := generateSeries(start, end, blockSize, resolution, tags)
-		if err != nil {
-			return nil, err
-		}
-
-		seriesList = append(seriesList, series)
-	}
-
-	return seriesList, nil
-=======
->>>>>>> bdcbc0da
 }
 
 // SearchCompressed fetches matching tags based on a query.
