--- conflicted
+++ resolved
@@ -143,19 +143,11 @@
 	options *storage.FetchOptions,
 ) (consolidators.SeriesFetchResult, m3.Cleanup, error) {
 	var (
-<<<<<<< HEAD
-		iters        encoding.SeriesIterators
-		randomSeries []parser.IngestSeries
-		ignoreFilter bool
-		err          error
-		nameTagFound bool
-=======
 		iters               encoding.SeriesIterators
-		randomSeries        []series
+		randomSeries        []parser.IngestSeries
 		ignoreFilter        bool
 		err                 error
 		strictMetricsFilter bool
->>>>>>> 440171d7
 	)
 
 	name := q.iteratorOpts.TagOptions.MetricName()
