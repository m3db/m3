--- conflicted
+++ resolved
@@ -74,7 +74,6 @@
 
 	query := matcherQuery(t, metricNameTag, metricsName)
 
-<<<<<<< HEAD
 	metricsTag := ident.NewTags(ident.Tag{
 		Name:  ident.BytesID(tagOptions.MetricName()),
 		Value: ident.BytesID(metricsName),
@@ -90,9 +89,6 @@
 				EndExclusive:   xtime.ToUnixNano(query.End),
 			}, nil))
 	}
-=======
-	querier, _ := newQuerier(iteratorOpts, seriesLoader, blockSize, defaultResolution)
->>>>>>> 4e4ce3b1
 
 	seriesIterators := encoding.NewMockSeriesIterators(ctrl)
 	seriesIterators.EXPECT().Len().Return(predefinedSeriesCount).MinTimes(1)
@@ -101,7 +97,7 @@
 
 	seriesLoader := &testSeriesLoadHandler{seriesIterators}
 
-	querier := &querier{opts: iteratorOpts, handler: seriesLoader}
+	querier, _ := newQuerier(iteratorOpts, seriesLoader, blockSize, defaultResolution)
 
 	result, cleanup, err := querier.FetchCompressed(nil, query, nil)
 	assert.NoError(t, err)
