--- conflicted
+++ resolved
@@ -22,16 +22,11 @@
 
 import (
 	"errors"
-	"fmt"
 	"math"
 	"sync/atomic"
 
-<<<<<<< HEAD
-	"github.com/m3db/m3/src/x/checked"
-=======
 	"github.com/m3db/m3/src/x/unsafe"
 
->>>>>>> 3aa2f51f
 	"github.com/uber-go/tally"
 	"golang.org/x/sys/cpu"
 )
@@ -125,20 +120,11 @@
 		metrics.getOnEmpty.Inc(1)
 	}
 
-<<<<<<< HEAD
-	switch v := v.(type) {
-	case checked.Bytes:
-		v.SetFinalized(false)
-	}
-
-	p.trySetGauges()
-=======
 	if unsafe.Fastrandn(sampleObjectPoolLengthEvery) == 0 {
 		// inlined setGauges()
 		metrics.free.Update(float64(len(p.values)))
 		metrics.total.Update(float64(p.size))
 	}
->>>>>>> 3aa2f51f
 
 	if p.refillLowWatermark > 0 && len(p.values) <= p.refillLowWatermark {
 		p.tryFill()
@@ -148,23 +134,8 @@
 }
 
 func (p *objectPool) Put(obj interface{}) {
-<<<<<<< HEAD
-
-	switch obj := obj.(type) {
-	case checked.Bytes:
-		if obj.Finalized() {
-			panic(fmt.Errorf("double finalize, %v", obj))
-		}
-		obj.SetFinalized(true)
-	}
-
-	if atomic.LoadInt32(&p.initialized) != 1 {
-		fn := p.opts.OnPoolAccessErrorFn()
-		fn(errPoolPutBeforeInitialized)
-=======
 	if p.values == nil {
 		p.onPoolAccessErrorFn(errPoolAccessBeforeInitialized)
->>>>>>> 3aa2f51f
 		return
 	}
 	select {
