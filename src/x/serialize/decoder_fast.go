--- conflicted
+++ resolved
@@ -50,15 +50,9 @@
 		if len(encodedTags) < 2 {
 			return nil, false, fmt.Errorf("missing size for tag name: index=%d", i)
 		}
-<<<<<<< HEAD
 		numBytesName := int(ByteOrder.Uint16(encodedTags[:2]))
-		if numBytesName <= 0 {
+		if numBytesName == 0 {
 			return nil, false, ErrEmptyTagNameLiteral
-=======
-		numBytesName := int(byteOrder.Uint16(encodedTags[:2]))
-		if numBytesName == 0 {
-			return nil, false, errEmptyTagNameLiteral
->>>>>>> a8e13686
 		}
 		encodedTags = encodedTags[2:]
 
