// Copyright (c) 2018 Uber Technologies, Inc.
//
// Permission is hereby granted, free of charge, to any person obtaining a copy
// of this software and associated documentation files (the "Software"), to deal
// in the Software without restriction, including without limitation the rights
// to use, copy, modify, merge, publish, distribute, sublicense, and/or sell
// copies of the Software, and to permit persons to whom the Software is
// furnished to do so, subject to the following conditions:
//
// The above copyright notice and this permission notice shall be included in
// all copies or substantial portions of the Software.
//
// THE SOFTWARE IS PROVIDED "AS IS", WITHOUT WARRANTY OF ANY KIND, EXPRESS OR
// IMPLIED, INCLUDING BUT NOT LIMITED TO THE WARRANTIES OF MERCHANTABILITY,
// FITNESS FOR A PARTICULAR PURPOSE AND NONINFRINGEMENT. IN NO EVENT SHALL THE
// AUTHORS OR COPYRIGHT HOLDERS BE LIABLE FOR ANY CLAIM, DAMAGES OR OTHER
// LIABILITY, WHETHER IN AN ACTION OF CONTRACT, TORT OR OTHERWISE, ARISING FROM,
// OUT OF OR IN CONNECTION WITH THE SOFTWARE OR THE USE OR OTHER DEALINGS IN
// THE SOFTWARE.

package sync

import (
	"time"

	"github.com/m3db/m3/src/x/context"
	"github.com/m3db/m3/src/x/instrument"
)

// Work is a unit of item to be worked on.
type Work func()

// PooledWorkerPool provides a pool for goroutines, but unlike WorkerPool,
// the actual goroutines themselves are re-used. This can be useful from a
// performance perspective in scenarios where the allocation and growth of
// the new goroutine and its stack is a bottleneck. Specifically, if the
// work function being performed has a very deep call-stack, calls to
// runtime.morestack can dominate the workload. Re-using existing goroutines
// allows the stack to be grown once, and then re-used for many invocations.
//
// In order to prevent abnormally large goroutine stacks from persisting over
// the life-cycle of an application, the PooledWorkerPool will randomly kill
// existing goroutines and spawn a new one.
//
// The PooledWorkerPool also implements sharding of its underlying worker channels
// to prevent excessive lock contention.
type PooledWorkerPool interface {
	// Init initializes the pool.
	Init()

	// Go assign the Work to be executed by a Goroutine. Whether or not
	// it waits for an existing Goroutine to become available or not
	// is determined by the GrowOnDemand() option. If GrowOnDemand is not
	// set then the call to Go() will block until a goroutine is available.
	// If GrowOnDemand() is set then it will expand the pool of goroutines to
	// accommodate the work. The newly allocated goroutine will temporarily
	// participate in the pool in an effort to amortize its allocation cost, but
	// will eventually be killed. This allows the pool to dynamically respond to
	// workloads without causing excessive memory pressure. The pool will grow in
	// size when the workload exceeds its capacity and shrink back down to its
	// original size if/when the burst subsides.
	Go(work Work)

	// GoWithTimeout waits up to the given timeout for a worker to become
	// available, returning true if a worker becomes available, or false
	// otherwise.
	GoWithTimeout(work Work, timeout time.Duration) bool
}

// NewPooledWorkerOptions is a set of new instrument worker pool options.
type NewPooledWorkerOptions struct {
	InstrumentOptions instrument.Options
}

// NewPooledWorkerFn returns a pooled worker pool that Init must be called on.
type NewPooledWorkerFn func(opts NewPooledWorkerOptions) (PooledWorkerPool, error)

// WorkerPool provides a pool for goroutines.
type WorkerPool interface {
	// Init initializes the pool.
	Init()

<<<<<<< HEAD
	// Size returns the size of the worker pool.
	Size() int

	// Go waits until the next wbyorker becomes available and executes it.
=======
	// Go waits until the next worker becomes available and executes it.
>>>>>>> d857bd99
	Go(work Work)

	// GoInstrument instruments Go with timing information.
	GoInstrument(work Work) ScheduleResult

	// GoIfAvailable performs the work inside a worker if one is available and
	// returns true, or false otherwise.
	GoIfAvailable(work Work) bool

	// GoWithTimeout waits up to the given timeout for a worker to become
	// available, returning true if a worker becomes available, or false
	// otherwise.
	GoWithTimeout(work Work, timeout time.Duration) bool

	// GoWithTimeoutInstrument instruments GoWithTimeout with timing information.
	GoWithTimeoutInstrument(work Work, timeout time.Duration) ScheduleResult

	// GoWithContext waits until a worker is available or the provided ctx is canceled.
	GoWithContext(ctx context.Context, work Work) ScheduleResult
}

// ScheduleResult is the result of scheduling a goroutine in the worker pool.
type ScheduleResult struct {
	// Available is true if the goroutine was scheduled in the worker pool. False if the request timed out before a
	// worker became available.
	Available bool
	// WaitTime is how long the goroutine had to wait before receiving a worker from the pool or timing out.
	WaitTime time.Duration
}

// PooledWorkerPoolOptions is the options for a PooledWorkerPool.
type PooledWorkerPoolOptions interface {
	// SetGrowOnDemand sets whether the GrowOnDemand feature is enabled.
	SetGrowOnDemand(value bool) PooledWorkerPoolOptions

	// GrowOnDemand returns whether the GrowOnDemand feature is enabled.
	GrowOnDemand() bool

	// SetNumShards sets the number of worker channel shards.
	SetNumShards(value int64) PooledWorkerPoolOptions

	// NumShards returns the number of worker channel shards.
	NumShards() int64

	// SetKillWorkerProbability sets the probability to kill a worker.
	SetKillWorkerProbability(value float64) PooledWorkerPoolOptions

	// KillWorkerProbability returns the probability to kill a worker.
	KillWorkerProbability() float64

	// SetNowFn sets the now function.
	SetNowFn(value NowFn) PooledWorkerPoolOptions

	// NowFn returns the now function.
	NowFn() NowFn

	// SetInstrumentOptions sets the instrument options.
	SetInstrumentOptions(value instrument.Options) PooledWorkerPoolOptions

	// InstrumentOptions returns the now function.
	InstrumentOptions() instrument.Options
}<|MERGE_RESOLUTION|>--- conflicted
+++ resolved
@@ -21,6 +21,7 @@
 package sync
 
 import (
+	gocontext "context"
 	"time"
 
 	"github.com/m3db/m3/src/x/context"
@@ -65,6 +66,10 @@
 	// available, returning true if a worker becomes available, or false
 	// otherwise.
 	GoWithTimeout(work Work, timeout time.Duration) bool
+
+	// GoWithContext waits until a worker is available or the provided ctx is
+	// canceled.
+	GoWithContext(ctx gocontext.Context, work Work) bool
 }
 
 // NewPooledWorkerOptions is a set of new instrument worker pool options.
@@ -80,14 +85,7 @@
 	// Init initializes the pool.
 	Init()
 
-<<<<<<< HEAD
-	// Size returns the size of the worker pool.
-	Size() int
-
-	// Go waits until the next wbyorker becomes available and executes it.
-=======
 	// Go waits until the next worker becomes available and executes it.
->>>>>>> d857bd99
 	Go(work Work)
 
 	// GoInstrument instruments Go with timing information.
