coordinator:
  local:
    namespaces:
      - namespace: default
        type: unaggregated
        retention: 48h

db:
  hostID:
    resolver: config
    value: m3db_local

<<<<<<< HEAD
  client:
    writeConsistencyLevel: majority
    readConsistencyLevel: unstrict_majority

  gcPercentage: 100

  writeNewSeriesAsync: true
  writeNewSeriesLimitPerSecond: 1048576
  writeNewSeriesBackoffDuration: 2ms

  cache:
    series:
      policy: lru
    postingsList:
      size: 262144

  commitlog:
    flushMaxBytes: 524288
    flushEvery: 1s
    queue:
      calculationType: fixed
      size: 2097152

  filesystem:
    filePathPrefix: /var/lib/m3db

  discovery:
    type: m3db_single_node
=======
  config:
      service:
          env: default_env
          zone: embedded
          service: m3db
          cacheDir: /var/lib/m3kv
          etcdClusters:
              - zone: embedded
                endpoints:
                    - 127.0.0.1:2379
      seedNodes:
          initialCluster:
              - hostID: m3db_local
                endpoint: http://127.0.0.1:2380
>>>>>>> e97464f0

  # un-comment the lines below to enable Jaeger tracing. See https://www.jaegertracing.io/docs/1.9/getting-started/
  # for quick local setup (which this config will send data to).

  # tracing:
  #  backend: jaeger<|MERGE_RESOLUTION|>--- conflicted
+++ resolved
@@ -10,51 +10,8 @@
     resolver: config
     value: m3db_local
 
-<<<<<<< HEAD
-  client:
-    writeConsistencyLevel: majority
-    readConsistencyLevel: unstrict_majority
-
-  gcPercentage: 100
-
-  writeNewSeriesAsync: true
-  writeNewSeriesLimitPerSecond: 1048576
-  writeNewSeriesBackoffDuration: 2ms
-
-  cache:
-    series:
-      policy: lru
-    postingsList:
-      size: 262144
-
-  commitlog:
-    flushMaxBytes: 524288
-    flushEvery: 1s
-    queue:
-      calculationType: fixed
-      size: 2097152
-
-  filesystem:
-    filePathPrefix: /var/lib/m3db
-
   discovery:
     type: m3db_single_node
-=======
-  config:
-      service:
-          env: default_env
-          zone: embedded
-          service: m3db
-          cacheDir: /var/lib/m3kv
-          etcdClusters:
-              - zone: embedded
-                endpoints:
-                    - 127.0.0.1:2379
-      seedNodes:
-          initialCluster:
-              - hostID: m3db_local
-                endpoint: http://127.0.0.1:2380
->>>>>>> e97464f0
 
   # un-comment the lines below to enable Jaeger tracing. See https://www.jaegertracing.io/docs/1.9/getting-started/
   # for quick local setup (which this config will send data to).
