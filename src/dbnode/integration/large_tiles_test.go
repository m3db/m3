// +build integration

// Copyright (c) 2020 Uber Technologies, Inc.
//
// Permission is hereby granted, free of charge, to any person obtaining a copy
// of this software and associated documentation files (the "Software"), to deal
// in the Software without restriction, including without limitation the rights
// to use, copy, modify, merge, publish, distribute, sublicense, and/or sell
// copies of the Software, and to permit persons to whom the Software is
// furnished to do so, subject to the following conditions:
//
// The above copyright notice and this permission notice shall be included in
// all copies or substantial portions of the Software.
//
// THE SOFTWARE IS PROVIDED "AS IS", WITHOUT WARRANTY OF ANY KIND, EXPRESS OR
// IMPLIED, INCLUDING BUT NOT LIMITED TO THE WARRANTIES OF MERCHANTABILITY,
// FITNESS FOR A PARTICULAR PURPOSE AND NONINFRINGEMENT. IN NO EVENT SHALL THE
// AUTHORS OR COPYRIGHT HOLDERS BE LIABLE FOR ANY CLAIM, DAMAGES OR OTHER
// LIABILITY, WHETHER IN AN ACTION OF CONTRACT, TORT OR OTHERWISE, ARISING FROM,
// OUT OF OR IN CONNECTION WITH THE SOFTWARE OR THE USE OR OTHER DEALINGS IN
// THE SOFTWARE.

package integration

import (
	"fmt"
	"io"
	"strconv"
	"testing"
	"time"

	"github.com/m3db/m3/src/dbnode/client"
	"github.com/m3db/m3/src/dbnode/namespace"
	"github.com/m3db/m3/src/dbnode/persist/fs"
	"github.com/m3db/m3/src/dbnode/retention"
	"github.com/m3db/m3/src/dbnode/storage"
	"github.com/m3db/m3/src/dbnode/ts"
	xmetrics "github.com/m3db/m3/src/dbnode/x/metrics"
	xclock "github.com/m3db/m3/src/x/clock"
	"github.com/m3db/m3/src/x/context"
	"github.com/m3db/m3/src/x/ident"
	"github.com/m3db/m3/src/x/instrument"
	"github.com/m3db/m3/src/x/pool"
	"github.com/m3db/m3/src/x/serialize"
	xtime "github.com/m3db/m3/src/x/time"

	"github.com/stretchr/testify/assert"
	"github.com/stretchr/testify/require"
	"github.com/uber-go/tally"
	"go.uber.org/zap"
)

var (
	blockSize  = 2 * time.Hour
	blockSizeT = 24 * time.Hour
)

func TestReadAggregateWrite(t *testing.T) {
	testSetup, srcNs, trgNs, reporter, closer := setupServer(t)
	storageOpts := testSetup.StorageOpts()
	log := storageOpts.InstrumentOptions().Logger()

	// Stop the server.
	defer func() {
		require.NoError(t, testSetup.StopServer())
		log.Debug("server is now down")
		testSetup.Close()
		_ = closer.Close()
	}()

	start := time.Now()
	session, err := testSetup.M3DBClient().DefaultSession()
	require.NoError(t, err)
	nowFn := testSetup.NowFn()

	// Write test data.
	dpTimeStart := nowFn().Truncate(blockSizeT).Add(-blockSizeT)
	dpTime := dpTimeStart
	err = session.WriteTagged(srcNs.ID(), ident.StringID("aab"),
		ident.MustNewTagStringsIterator("__name__", "cpu", "job", "job1"),
		dpTime, 15, xtime.Second, nil)

	testDataPointsCount := 60
	for a := 0; a < testDataPointsCount; a++ {
		if a < 10 {
			dpTime = dpTime.Add(10 * time.Minute)
			continue
		}
		err = session.WriteTagged(srcNs.ID(), ident.StringID("foo"),
			ident.MustNewTagStringsIterator("__name__", "cpu", "job", "job1"),
			dpTime, 42.1+float64(a), xtime.Second, nil)
		require.NoError(t, err)
		dpTime = dpTime.Add(10 * time.Minute)
	}
	log.Info("test data written", zap.Duration("took", time.Since(start)))

	log.Info("waiting till data is cold flushed")
	start = time.Now()
	flushed := xclock.WaitUntil(func() bool {
		counters := reporter.Counters()
		flushes, _ := counters["database.flushIndex.success"]
		writes, _ := counters["database.series.cold-writes"]
		successFlushes, _ := counters["database.flushColdData.success"]
		return flushes >= 1 && writes >= 30 && successFlushes >= 4
	}, time.Minute)
	require.True(t, flushed)
	log.Info("verified data has been cold flushed", zap.Duration("took", time.Since(start)))

	aggOpts, err := storage.NewAggregateTilesOptions(
		dpTimeStart, dpTimeStart.Add(blockSizeT),
		time.Hour, false)
	require.NoError(t, err)

	log.Info("Starting aggregation")
	start = time.Now()
	processedTileCount, err := testSetup.DB().AggregateTiles(
		storageOpts.ContextPool().Get(),
		srcNs.ID(), trgNs.ID(),
		aggOpts)
	log.Info("Finished aggregation", zap.Duration("took", time.Since(start)))
	require.NoError(t, err)
	assert.Equal(t, int64(10), processedTileCount)

	log.Info("validating aggregated data")
	expectedDps := []ts.Datapoint{
		{Timestamp: dpTimeStart.Add(110 * time.Minute), Value: 53.1},
		{Timestamp: dpTimeStart.Add(170 * time.Minute), Value: 59.1},
		{Timestamp: dpTimeStart.Add(230 * time.Minute), Value: 65.1},
		{Timestamp: dpTimeStart.Add(290 * time.Minute), Value: 71.1},
		{Timestamp: dpTimeStart.Add(350 * time.Minute), Value: 77.1},
		{Timestamp: dpTimeStart.Add(410 * time.Minute), Value: 83.1},
		{Timestamp: dpTimeStart.Add(470 * time.Minute), Value: 89.1},
		{Timestamp: dpTimeStart.Add(530 * time.Minute), Value: 95.1},
		{Timestamp: dpTimeStart.Add(590 * time.Minute), Value: 101.1},
	}

	fetchAndValidate(t, session, trgNs.ID(),
		ident.StringID("foo"),
		dpTimeStart, nowFn(),
		expectedDps)

	expectedDps = []ts.Datapoint{
		{Timestamp: dpTimeStart, Value: 15},
	}
	fetchAndValidate(t, session, trgNs.ID(),
		ident.StringID("aab"),
		dpTimeStart, nowFn(),
		expectedDps)

	log.Info("waiting until index filesets are on disk")
	start = time.Now()
	completed := xclock.WaitUntil(func() bool {
		filesets, err := fs.IndexFileSetsAt(testSetup.FilesystemOpts().FilePathPrefix(), srcNs.ID(), dpTimeStart)
		require.NoError(t, err)
		return len(filesets) == 1
	}, time.Minute)
	require.True(t, completed)

	query := index.Query{Query: idx.NewTermQuery([]byte("job"), []byte("job1"))}
	computedNSResults, _, err := session.FetchTagged(
		trgNs.ID(), query, index.QueryOptions{StartInclusive: dpTimeStart, EndExclusive: nowFn()})
	require.NoError(t, err)
	assert.Equal(t, 2, computedNSResults.Len(), "read through the reverse index")
}

var (
	iterationCount      = 10
	testSeriesCount     = 5000
	testDataPointsCount = int(blockSizeT.Hours()) * 100
)

<<<<<<< HEAD
func TestAggregationAndQueryingAtHighConcurrency(t *testing.T) {
	testSetup, srcNs, trgNs, reporter, closer := setupServer(t)
	storageOpts := testSetup.StorageOpts()
	log := storageOpts.InstrumentOptions().Logger()

	// Stop the server.
	defer func() {
		require.NoError(t, testSetup.StopServer())
		log.Debug("server is now down")
		testSetup.Close()
		_ = closer.Close()
	}()

	nowFn := testSetup.NowFn()
	dpTimeStart := nowFn().Truncate(blockSizeT).Add(-2 * blockSizeT)
	writeTestData(t, testSetup, log, reporter, dpTimeStart, srcNs.ID())

	aggOpts, err := storage.NewAggregateTilesOptions(
		dpTimeStart, dpTimeStart.Add(blockSizeT),
		10*time.Minute, false)
	require.NoError(t, err)

	log.Info("Starting aggregation loop")
	start := time.Now()

	inProgress := atomic.NewBool(true)
	var wg sync.WaitGroup
	for b := 0; b < 4; b++ {

		wg.Add(1)

		go func() {
			defer wg.Done()

			query := index.Query{
				Query: idx.NewTermQuery([]byte("job"), []byte("job1"))}

			for inProgress.Load() {
				session, err := testSetup.M3DBClient().NewSession()
				require.NoError(t, err)
				result, _, err := session.FetchTagged(srcNs.ID(), query,
					index.QueryOptions{
						StartInclusive: dpTimeStart.Add(-blockSizeT),
						EndExclusive:   nowFn(),
					})
				session.Close()
				if err != nil {
					require.NoError(t, err)
					return
				}
				require.Equal(t, testSeriesCount, len(result.Iters()))

				result.Close()
				time.Sleep(time.Millisecond)
			}
		}()
	}

	var expectedPoints = int64(testDataPointsCount * testSeriesCount / 100 * 6)
	for a := 0; a < iterationCount; a++ {
		ctx := storageOpts.ContextPool().Get()
		processedTileCount, err := testSetup.DB().AggregateTiles(ctx, srcNs.ID(), trgNs.ID(), aggOpts)
		ctx.BlockingClose()
		if err != nil {
			require.NoError(t, err)
		}
		require.Equal(t, processedTileCount, expectedPoints)
	}
	log.Info("Finished aggregation", zap.Duration("took", time.Since(start)))

	inProgress.Toggle()
	wg.Wait()
	log.Info("Finished parallel querying")

	counters := reporter.Counters()
	writeErrorsCount, _ := counters["database.writeAggData.errors"]
	require.Equal(t, int64(0), writeErrorsCount)
	seriesWritesCount, _ := counters["dbshard.large-tiles-writes"]
	require.Equal(t, int64(testSeriesCount*iterationCount), seriesWritesCount)

	session, err := testSetup.M3DBClient().NewSession()
	require.NoError(t, err)
	_, err = session.Fetch(srcNs.ID(),
		ident.StringID("foo"+strconv.Itoa(50)),
		dpTimeStart, dpTimeStart.Add(blockSizeT))
	session.Close()
	require.NoError(t, err)
}
=======
//func TestAggregationAndQueryingAtHighConcurrency(t *testing.T) {
//	testSetup, srcNs, trgNs, reporter, closer := setupServer(t)
//	storageOpts := testSetup.StorageOpts()
//	log := storageOpts.InstrumentOptions().Logger()
//
//	// Stop the server.
//	defer func() {
//		require.NoError(t, testSetup.StopServer())
//		log.Debug("server is now down")
//		testSetup.Close()
//		_ = closer.Close()
//	}()
//
//	nowFn := testSetup.NowFn()
//	dpTimeStart := nowFn().Truncate(indexBlockSizeT).Add(-2 * indexBlockSizeT)
//	writeTestData(t, testSetup, log, reporter, dpTimeStart, srcNs.ID())
//
//	aggOpts, err := storage.NewAggregateTilesOptions(
//		dpTimeStart, dpTimeStart.Add(blockSizeT),
//		10*time.Minute, false)
//	require.NoError(t, err)
//
//	log.Info("Starting aggregation loop")
//	start := time.Now()
//
//	inProgress := atomic.NewBool(true)
//	var wg sync.WaitGroup
//	for b := 0; b < 4; b++ {
//
//		wg.Add(1)
//
//		go func() {
//			defer wg.Done()
//
//			query := index.Query{
//				Query: idx.NewTermQuery([]byte("job"), []byte("job1"))}
//
//			for inProgress.Load() {
//				session, err := testSetup.M3DBClient().NewSession()
//				require.NoError(t, err)
//				result, _, err := session.FetchTagged(srcNs.ID(), query,
//					index.QueryOptions{
//						StartInclusive: dpTimeStart.Add(-blockSizeT),
//						EndExclusive:   nowFn(),
//					})
//				session.Close()
//				if err != nil {
//					require.NoError(t, err)
//					return
//				}
//				require.Equal(t, testSeriesCount, len(result.Iters()))
//
//				result.Close()
//				time.Sleep(time.Millisecond)
//			}
//		}()
//	}
//
//	var expectedPoints = int64(testDataPointsCount * testSeriesCount / 100 * 6)
//	for a := 0; a < iterationCount; a++ {
//		ctx := storageOpts.ContextPool().Get()
//		processedTileCount, err := testSetup.DB().AggregateTiles(ctx, srcNs.ID(), trgNs.ID(), aggOpts)
//		ctx.BlockingClose()
//		if err != nil {
//			require.NoError(t, err)
//		}
//		require.Equal(t, processedTileCount, expectedPoints)
//	}
//	log.Info("Finished aggregation", zap.Duration("took", time.Since(start)))
//
//	inProgress.Toggle()
//	wg.Wait()
//	log.Info("Finished parallel querying")
//
//	counters := reporter.Counters()
//	writeErrorsCount, _ := counters["database.writeAggData.errors"]
//	require.Equal(t, int64(0), writeErrorsCount)
//	seriesWritesCount, _ := counters["dbshard.large-tiles-writes"]
//	require.Equal(t, int64(testSeriesCount*iterationCount), seriesWritesCount)
//
//	session, err := testSetup.M3DBClient().NewSession()
//	require.NoError(t, err)
//	_, err = session.Fetch(srcNs.ID(),
//		ident.StringID("foo"+strconv.Itoa(50)),
//		dpTimeStart, dpTimeStart.Add(blockSizeT))
//	session.Close()
//	require.NoError(t, err)
//}
>>>>>>> d5fbe4b7

func fetchAndValidate(
	t *testing.T,
	session client.Session,
	nsID ident.ID,
	id ident.ID,
	startInclusive, endExclusive time.Time,
	expected []ts.Datapoint,
) {
	series, err := session.Fetch(nsID, id, startInclusive, endExclusive)
	require.NoError(t, err)

	actual := make([]ts.Datapoint, 0, len(expected))
	for series.Next() {
		dp, _, _ := series.Current()
		// FIXME: init expected timestamp nano field as well for equality, or use
		// permissive equality check instead.
		dp.TimestampNanos = 0
		actual = append(actual, dp)
	}

	assert.Equal(t, expected, actual)
}

func setupServer(t *testing.T) (TestSetup, namespace.Metadata, namespace.Metadata, xmetrics.TestStatsReporter, io.Closer) {
	var (
		rOpts    = retention.NewOptions().SetRetentionPeriod(500 * blockSize).SetBlockSize(blockSize)
		rOptsT   = retention.NewOptions().SetRetentionPeriod(100 * blockSize).SetBlockSize(blockSizeT).SetBufferPast(0)
		idxOpts  = namespace.NewIndexOptions().SetEnabled(true).SetBlockSize(blockSize)
		idxOptsT = namespace.NewIndexOptions().SetEnabled(true).SetBlockSize(blockSizeT)
		nsOpts   = namespace.NewOptions().
				SetRetentionOptions(rOpts).
				SetIndexOptions(idxOpts).
				SetColdWritesEnabled(true)
		nsOptsT = namespace.NewOptions().
			SetRetentionOptions(rOptsT).
			SetIndexOptions(idxOptsT)

		fixedNow = time.Now().Truncate(blockSizeT)
	)

	srcNs, err := namespace.NewMetadata(testNamespaces[0], nsOpts)
	require.NoError(t, err)
	trgNs, err := namespace.NewMetadata(testNamespaces[1], nsOptsT)
	require.NoError(t, err)

	testOpts := NewTestOptions(t).
		SetNamespaces([]namespace.Metadata{srcNs, trgNs}).
		SetWriteNewSeriesAsync(true).
		SetNumShards(1).
		SetFetchRequestTimeout(time.Second * 30).
		SetNowFn(func() time.Time {
			return fixedNow
		})

	testSetup := newTestSetupWithCommitLogAndFilesystemBootstrapper(t, testOpts)
	reporter := xmetrics.NewTestStatsReporter(xmetrics.NewTestStatsReporterOptions())
	scope, closer := tally.NewRootScope(
		tally.ScopeOptions{Reporter: reporter}, time.Millisecond)
	storageOpts := testSetup.StorageOpts().
		SetInstrumentOptions(instrument.NewOptions().SetMetricsScope(scope)).
		SetNamespaceHooks(&aggregateTilesNamespaceHooks{srcNs, trgNs})
	testSetup.SetStorageOpts(storageOpts)

	// Start the server.
	require.NoError(t, testSetup.StartServer())

	return testSetup, srcNs, trgNs, reporter, closer
}

func writeTestData(
	t *testing.T, testSetup TestSetup, log *zap.Logger,
	reporter xmetrics.TestStatsReporter,
	dpTimeStart time.Time, ns ident.ID,
) {
	dpTime := dpTimeStart

	testTagEncodingPool := serialize.NewTagEncoderPool(serialize.NewTagEncoderOptions(),
		pool.NewObjectPoolOptions().SetSize(1))
	testTagEncodingPool.Init()
	encoder := testTagEncodingPool.Get()
	tagsIter := ident.MustNewTagStringsIterator("__name__", "cpu", "job", "job1")
	err := encoder.Encode(tagsIter)
	require.NoError(t, err)

	encodedTags, ok := encoder.Data()
	require.True(t, ok)
	encodedTagsBytes := encodedTags.Bytes()

	start := time.Now()
	for a := 0; a < testDataPointsCount; a++ {
		i := 0
		batchWriter, err := testSetup.DB().BatchWriter(ns, testDataPointsCount)
		require.NoError(t, err)

		for b := 0; b < testSeriesCount; b++ {
			tagsIter.Rewind()
			err := batchWriter.AddTagged(i,
				ident.StringID("foo"+strconv.Itoa(b)),
				tagsIter, encodedTagsBytes,
				dpTime, 42.1+float64(a), xtime.Second, nil)
			require.NoError(t, err)
			i++
		}
		for r := 0; r < 3; r++ {
			err = testSetup.DB().WriteTaggedBatch(context.NewContext(), ns, batchWriter, nil)
			if err != nil && err.Error() == "commit log queue is full" {
				time.Sleep(time.Second)
				continue
			}
			break
		}
		require.NoError(t, err)

		dpTime = dpTime.Add(time.Minute)
	}

	log.Info("test data written", zap.Duration("took", time.Since(start)))

	log.Info("waiting till data is cold flushed")
	start = time.Now()
	flushed := xclock.WaitUntil(func() bool {
		counters := reporter.Counters()
		flushes, _ := counters["database.flushIndex.success"]
		writes, _ := counters["database.series.cold-writes"]
		successFlushes, _ := counters["database.flushColdData.success"]
		return flushes >= 1 &&
			int(writes) >= testDataPointsCount*testSeriesCount &&
			successFlushes >= 4
	}, time.Minute)
	require.True(t, flushed)
	log.Info("verified data has been cold flushed", zap.Duration("took", time.Since(start)))
}

type aggregateTilesNamespaceHooks struct {
	srcNs, trgNs namespace.Metadata
}

func (h *aggregateTilesNamespaceHooks) OnCreatedNamespace(ns storage.Namespace, get storage.GetNamespaceFn) error {
	if ns.ID() == h.trgNs.ID() {
		// Share reverse index between source and target namespaces.
		otherNs, ok := get(h.srcNs.ID())
		if !ok {
			return fmt.Errorf("source namespace %s for sharing reverse index not found", h.srcNs.ID())
		}
		reverseIndex, err := otherNs.Index()
		if err != nil {
			return err
		}
		reverseIndex.SetExtendedRetentionPeriod(ns.Options().RetentionOptions().RetentionPeriod())
		readOnlyIndex := storage.NewReadOnlyIndexProxy(reverseIndex)

		return ns.SetIndex(readOnlyIndex)
	}
	return nil
}<|MERGE_RESOLUTION|>--- conflicted
+++ resolved
@@ -23,25 +23,19 @@
 package integration
 
 import (
-	"fmt"
 	"io"
-	"strconv"
 	"testing"
 	"time"
 
 	"github.com/m3db/m3/src/dbnode/client"
 	"github.com/m3db/m3/src/dbnode/namespace"
-	"github.com/m3db/m3/src/dbnode/persist/fs"
 	"github.com/m3db/m3/src/dbnode/retention"
 	"github.com/m3db/m3/src/dbnode/storage"
 	"github.com/m3db/m3/src/dbnode/ts"
 	xmetrics "github.com/m3db/m3/src/dbnode/x/metrics"
 	xclock "github.com/m3db/m3/src/x/clock"
-	"github.com/m3db/m3/src/x/context"
 	"github.com/m3db/m3/src/x/ident"
 	"github.com/m3db/m3/src/x/instrument"
-	"github.com/m3db/m3/src/x/pool"
-	"github.com/m3db/m3/src/x/serialize"
 	xtime "github.com/m3db/m3/src/x/time"
 
 	"github.com/stretchr/testify/assert"
@@ -146,208 +140,7 @@
 		ident.StringID("aab"),
 		dpTimeStart, nowFn(),
 		expectedDps)
-
-	log.Info("waiting until index filesets are on disk")
-	start = time.Now()
-	completed := xclock.WaitUntil(func() bool {
-		filesets, err := fs.IndexFileSetsAt(testSetup.FilesystemOpts().FilePathPrefix(), srcNs.ID(), dpTimeStart)
-		require.NoError(t, err)
-		return len(filesets) == 1
-	}, time.Minute)
-	require.True(t, completed)
-
-	query := index.Query{Query: idx.NewTermQuery([]byte("job"), []byte("job1"))}
-	computedNSResults, _, err := session.FetchTagged(
-		trgNs.ID(), query, index.QueryOptions{StartInclusive: dpTimeStart, EndExclusive: nowFn()})
-	require.NoError(t, err)
-	assert.Equal(t, 2, computedNSResults.Len(), "read through the reverse index")
 }
-
-var (
-	iterationCount      = 10
-	testSeriesCount     = 5000
-	testDataPointsCount = int(blockSizeT.Hours()) * 100
-)
-
-<<<<<<< HEAD
-func TestAggregationAndQueryingAtHighConcurrency(t *testing.T) {
-	testSetup, srcNs, trgNs, reporter, closer := setupServer(t)
-	storageOpts := testSetup.StorageOpts()
-	log := storageOpts.InstrumentOptions().Logger()
-
-	// Stop the server.
-	defer func() {
-		require.NoError(t, testSetup.StopServer())
-		log.Debug("server is now down")
-		testSetup.Close()
-		_ = closer.Close()
-	}()
-
-	nowFn := testSetup.NowFn()
-	dpTimeStart := nowFn().Truncate(blockSizeT).Add(-2 * blockSizeT)
-	writeTestData(t, testSetup, log, reporter, dpTimeStart, srcNs.ID())
-
-	aggOpts, err := storage.NewAggregateTilesOptions(
-		dpTimeStart, dpTimeStart.Add(blockSizeT),
-		10*time.Minute, false)
-	require.NoError(t, err)
-
-	log.Info("Starting aggregation loop")
-	start := time.Now()
-
-	inProgress := atomic.NewBool(true)
-	var wg sync.WaitGroup
-	for b := 0; b < 4; b++ {
-
-		wg.Add(1)
-
-		go func() {
-			defer wg.Done()
-
-			query := index.Query{
-				Query: idx.NewTermQuery([]byte("job"), []byte("job1"))}
-
-			for inProgress.Load() {
-				session, err := testSetup.M3DBClient().NewSession()
-				require.NoError(t, err)
-				result, _, err := session.FetchTagged(srcNs.ID(), query,
-					index.QueryOptions{
-						StartInclusive: dpTimeStart.Add(-blockSizeT),
-						EndExclusive:   nowFn(),
-					})
-				session.Close()
-				if err != nil {
-					require.NoError(t, err)
-					return
-				}
-				require.Equal(t, testSeriesCount, len(result.Iters()))
-
-				result.Close()
-				time.Sleep(time.Millisecond)
-			}
-		}()
-	}
-
-	var expectedPoints = int64(testDataPointsCount * testSeriesCount / 100 * 6)
-	for a := 0; a < iterationCount; a++ {
-		ctx := storageOpts.ContextPool().Get()
-		processedTileCount, err := testSetup.DB().AggregateTiles(ctx, srcNs.ID(), trgNs.ID(), aggOpts)
-		ctx.BlockingClose()
-		if err != nil {
-			require.NoError(t, err)
-		}
-		require.Equal(t, processedTileCount, expectedPoints)
-	}
-	log.Info("Finished aggregation", zap.Duration("took", time.Since(start)))
-
-	inProgress.Toggle()
-	wg.Wait()
-	log.Info("Finished parallel querying")
-
-	counters := reporter.Counters()
-	writeErrorsCount, _ := counters["database.writeAggData.errors"]
-	require.Equal(t, int64(0), writeErrorsCount)
-	seriesWritesCount, _ := counters["dbshard.large-tiles-writes"]
-	require.Equal(t, int64(testSeriesCount*iterationCount), seriesWritesCount)
-
-	session, err := testSetup.M3DBClient().NewSession()
-	require.NoError(t, err)
-	_, err = session.Fetch(srcNs.ID(),
-		ident.StringID("foo"+strconv.Itoa(50)),
-		dpTimeStart, dpTimeStart.Add(blockSizeT))
-	session.Close()
-	require.NoError(t, err)
-}
-=======
-//func TestAggregationAndQueryingAtHighConcurrency(t *testing.T) {
-//	testSetup, srcNs, trgNs, reporter, closer := setupServer(t)
-//	storageOpts := testSetup.StorageOpts()
-//	log := storageOpts.InstrumentOptions().Logger()
-//
-//	// Stop the server.
-//	defer func() {
-//		require.NoError(t, testSetup.StopServer())
-//		log.Debug("server is now down")
-//		testSetup.Close()
-//		_ = closer.Close()
-//	}()
-//
-//	nowFn := testSetup.NowFn()
-//	dpTimeStart := nowFn().Truncate(indexBlockSizeT).Add(-2 * indexBlockSizeT)
-//	writeTestData(t, testSetup, log, reporter, dpTimeStart, srcNs.ID())
-//
-//	aggOpts, err := storage.NewAggregateTilesOptions(
-//		dpTimeStart, dpTimeStart.Add(blockSizeT),
-//		10*time.Minute, false)
-//	require.NoError(t, err)
-//
-//	log.Info("Starting aggregation loop")
-//	start := time.Now()
-//
-//	inProgress := atomic.NewBool(true)
-//	var wg sync.WaitGroup
-//	for b := 0; b < 4; b++ {
-//
-//		wg.Add(1)
-//
-//		go func() {
-//			defer wg.Done()
-//
-//			query := index.Query{
-//				Query: idx.NewTermQuery([]byte("job"), []byte("job1"))}
-//
-//			for inProgress.Load() {
-//				session, err := testSetup.M3DBClient().NewSession()
-//				require.NoError(t, err)
-//				result, _, err := session.FetchTagged(srcNs.ID(), query,
-//					index.QueryOptions{
-//						StartInclusive: dpTimeStart.Add(-blockSizeT),
-//						EndExclusive:   nowFn(),
-//					})
-//				session.Close()
-//				if err != nil {
-//					require.NoError(t, err)
-//					return
-//				}
-//				require.Equal(t, testSeriesCount, len(result.Iters()))
-//
-//				result.Close()
-//				time.Sleep(time.Millisecond)
-//			}
-//		}()
-//	}
-//
-//	var expectedPoints = int64(testDataPointsCount * testSeriesCount / 100 * 6)
-//	for a := 0; a < iterationCount; a++ {
-//		ctx := storageOpts.ContextPool().Get()
-//		processedTileCount, err := testSetup.DB().AggregateTiles(ctx, srcNs.ID(), trgNs.ID(), aggOpts)
-//		ctx.BlockingClose()
-//		if err != nil {
-//			require.NoError(t, err)
-//		}
-//		require.Equal(t, processedTileCount, expectedPoints)
-//	}
-//	log.Info("Finished aggregation", zap.Duration("took", time.Since(start)))
-//
-//	inProgress.Toggle()
-//	wg.Wait()
-//	log.Info("Finished parallel querying")
-//
-//	counters := reporter.Counters()
-//	writeErrorsCount, _ := counters["database.writeAggData.errors"]
-//	require.Equal(t, int64(0), writeErrorsCount)
-//	seriesWritesCount, _ := counters["dbshard.large-tiles-writes"]
-//	require.Equal(t, int64(testSeriesCount*iterationCount), seriesWritesCount)
-//
-//	session, err := testSetup.M3DBClient().NewSession()
-//	require.NoError(t, err)
-//	_, err = session.Fetch(srcNs.ID(),
-//		ident.StringID("foo"+strconv.Itoa(50)),
-//		dpTimeStart, dpTimeStart.Add(blockSizeT))
-//	session.Close()
-//	require.NoError(t, err)
-//}
->>>>>>> d5fbe4b7
 
 func fetchAndValidate(
 	t *testing.T,
@@ -408,99 +201,11 @@
 	scope, closer := tally.NewRootScope(
 		tally.ScopeOptions{Reporter: reporter}, time.Millisecond)
 	storageOpts := testSetup.StorageOpts().
-		SetInstrumentOptions(instrument.NewOptions().SetMetricsScope(scope)).
-		SetNamespaceHooks(&aggregateTilesNamespaceHooks{srcNs, trgNs})
+		SetInstrumentOptions(instrument.NewOptions().SetMetricsScope(scope))
 	testSetup.SetStorageOpts(storageOpts)
 
 	// Start the server.
 	require.NoError(t, testSetup.StartServer())
 
 	return testSetup, srcNs, trgNs, reporter, closer
-}
-
-func writeTestData(
-	t *testing.T, testSetup TestSetup, log *zap.Logger,
-	reporter xmetrics.TestStatsReporter,
-	dpTimeStart time.Time, ns ident.ID,
-) {
-	dpTime := dpTimeStart
-
-	testTagEncodingPool := serialize.NewTagEncoderPool(serialize.NewTagEncoderOptions(),
-		pool.NewObjectPoolOptions().SetSize(1))
-	testTagEncodingPool.Init()
-	encoder := testTagEncodingPool.Get()
-	tagsIter := ident.MustNewTagStringsIterator("__name__", "cpu", "job", "job1")
-	err := encoder.Encode(tagsIter)
-	require.NoError(t, err)
-
-	encodedTags, ok := encoder.Data()
-	require.True(t, ok)
-	encodedTagsBytes := encodedTags.Bytes()
-
-	start := time.Now()
-	for a := 0; a < testDataPointsCount; a++ {
-		i := 0
-		batchWriter, err := testSetup.DB().BatchWriter(ns, testDataPointsCount)
-		require.NoError(t, err)
-
-		for b := 0; b < testSeriesCount; b++ {
-			tagsIter.Rewind()
-			err := batchWriter.AddTagged(i,
-				ident.StringID("foo"+strconv.Itoa(b)),
-				tagsIter, encodedTagsBytes,
-				dpTime, 42.1+float64(a), xtime.Second, nil)
-			require.NoError(t, err)
-			i++
-		}
-		for r := 0; r < 3; r++ {
-			err = testSetup.DB().WriteTaggedBatch(context.NewContext(), ns, batchWriter, nil)
-			if err != nil && err.Error() == "commit log queue is full" {
-				time.Sleep(time.Second)
-				continue
-			}
-			break
-		}
-		require.NoError(t, err)
-
-		dpTime = dpTime.Add(time.Minute)
-	}
-
-	log.Info("test data written", zap.Duration("took", time.Since(start)))
-
-	log.Info("waiting till data is cold flushed")
-	start = time.Now()
-	flushed := xclock.WaitUntil(func() bool {
-		counters := reporter.Counters()
-		flushes, _ := counters["database.flushIndex.success"]
-		writes, _ := counters["database.series.cold-writes"]
-		successFlushes, _ := counters["database.flushColdData.success"]
-		return flushes >= 1 &&
-			int(writes) >= testDataPointsCount*testSeriesCount &&
-			successFlushes >= 4
-	}, time.Minute)
-	require.True(t, flushed)
-	log.Info("verified data has been cold flushed", zap.Duration("took", time.Since(start)))
-}
-
-type aggregateTilesNamespaceHooks struct {
-	srcNs, trgNs namespace.Metadata
-}
-
-func (h *aggregateTilesNamespaceHooks) OnCreatedNamespace(ns storage.Namespace, get storage.GetNamespaceFn) error {
-	if ns.ID() == h.trgNs.ID() {
-		// Share reverse index between source and target namespaces.
-		otherNs, ok := get(h.srcNs.ID())
-		if !ok {
-			return fmt.Errorf("source namespace %s for sharing reverse index not found", h.srcNs.ID())
-		}
-		reverseIndex, err := otherNs.Index()
-		if err != nil {
-			return err
-		}
-		reverseIndex.SetExtendedRetentionPeriod(ns.Options().RetentionOptions().RetentionPeriod())
-		readOnlyIndex := storage.NewReadOnlyIndexProxy(reverseIndex)
-
-		return ns.SetIndex(readOnlyIndex)
-	}
-	return nil
 }