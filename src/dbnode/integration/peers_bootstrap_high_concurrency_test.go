--- conflicted
+++ resolved
@@ -23,7 +23,6 @@
 package integration
 
 import (
-	"encoding/json"
 	"fmt"
 	"testing"
 	"time"
@@ -40,20 +39,22 @@
 	"go.uber.org/zap"
 )
 
-func TestPeersBootstrapHighConcurrency(t *testing.T) {
-	for _, test := range []testPeersBootstrapHighConcurrencyOptions{
-		{BatchSize: 16, Concurrency: 64, BatchesPerWorker: 8},
-<<<<<<< HEAD
-=======
-		{BatchSize: 64, Concurrency: 16, BatchesPerWorker: 8},
->>>>>>> 4cd4d753
-	} {
-		name, err := json.Marshal(test)
-		require.NoError(t, err)
-		t.Run(string(name), func(t *testing.T) {
-			testPeersBootstrapHighConcurrency(t, test)
-		})
-	}
+func TestPeersBootstrapHighConcurrencyBatch16Workers64(t *testing.T) {
+	testPeersBootstrapHighConcurrency(t,
+		testPeersBootstrapHighConcurrencyOptions{
+			BatchSize:        16,
+			Concurrency:      64,
+			BatchesPerWorker: 8,
+		})
+}
+
+func TestPeersBootstrapHighConcurrencyBatch64Workers16(t *testing.T) {
+	testPeersBootstrapHighConcurrency(t,
+		testPeersBootstrapHighConcurrencyOptions{
+			BatchSize:        64,
+			Concurrency:      16,
+			BatchesPerWorker: 8,
+		})
 }
 
 type testPeersBootstrapHighConcurrencyOptions struct {
