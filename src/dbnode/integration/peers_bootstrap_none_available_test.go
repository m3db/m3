--- conflicted
+++ resolved
@@ -26,6 +26,7 @@
 	"testing"
 	"time"
 
+	"github.com/stretchr/testify/assert"
 	"github.com/stretchr/testify/require"
 
 	"github.com/m3db/m3/src/cluster/services"
@@ -33,20 +34,10 @@
 	"github.com/m3db/m3/src/dbnode/namespace"
 	"github.com/m3db/m3/src/dbnode/retention"
 	"github.com/m3db/m3/src/dbnode/sharding"
-<<<<<<< HEAD
 	"github.com/m3db/m3/src/dbnode/storage/bootstrap/bootstrapper/uninitialized"
 	"github.com/m3db/m3/src/dbnode/topology"
 	"github.com/m3db/m3/src/dbnode/topology/testutil"
 	xtest "github.com/m3db/m3/src/x/test"
-
-	"github.com/stretchr/testify/assert"
-	"github.com/stretchr/testify/require"
-=======
-	"github.com/m3db/m3/src/dbnode/storage/bootstrap/bootstrapper"
-	"github.com/m3db/m3/src/dbnode/topology"
-	"github.com/m3db/m3/src/dbnode/topology/testutil"
-	xtest "github.com/m3db/m3/src/x/test"
->>>>>>> da44ea0a
 )
 
 // TestPeersBootstrapNoneAvailable makes sure that a cluster with the peer bootstrapper enabled can still turn on
@@ -103,20 +94,12 @@
 		{
 			DisablePeersBootstrapper: false,
 			TopologyInitializer:      topoInit,
-<<<<<<< HEAD
 			FinalBootstrapper:        uninitialized.UninitializedTopologyBootstrapperName,
-=======
-			FinalBootstrapper:        bootstrapper.NoOpAllBootstrapperName,
->>>>>>> da44ea0a
 		},
 		{
 			DisablePeersBootstrapper: false,
 			TopologyInitializer:      topoInit,
-<<<<<<< HEAD
 			FinalBootstrapper:        uninitialized.UninitializedTopologyBootstrapperName,
-=======
-			FinalBootstrapper:        bootstrapper.NoOpAllBootstrapperName,
->>>>>>> da44ea0a
 		},
 	}
 	setups, closeFn := NewDefaultBootstrappableTestSetups(t, opts, setupOpts)
