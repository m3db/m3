--- conflicted
+++ resolved
@@ -29,7 +29,6 @@
 	"github.com/m3db/m3/src/dbnode/integration/generate"
 	"github.com/m3db/m3/src/dbnode/namespace"
 	"github.com/m3db/m3/src/dbnode/retention"
-	"github.com/m3db/m3/src/dbnode/storage/bootstrap/bootstrapper"
 	"github.com/m3db/m3/src/dbnode/storage/index"
 	"github.com/m3db/m3/src/m3ninx/idx"
 	"github.com/m3db/m3/src/x/ident"
@@ -67,21 +66,8 @@
 		SetUseTChannelClientForReading(true)
 
 	setupOpts := []BootstrappableTestSetupOptions{
-<<<<<<< HEAD
-		{
-			DisablePeersBootstrapper: true,
-			FinalBootstrapper:        bootstrapper.NoOpAllBootstrapperName,
-		},
-		{
-			DisablePeersBootstrapper: false,
-			FinalBootstrapper:        bootstrapper.NoOpNoneBootstrapperName,
-=======
 		{DisablePeersBootstrapper: true},
-		{
-			DisablePeersBootstrapper: false,
-			FinalBootstrapper:        bootstrapper.NoOpAllBootstrapperName,
->>>>>>> 568e70af
-		},
+		{DisablePeersBootstrapper: false},
 	}
 	setups, closeFn := NewDefaultBootstrappableTestSetups(t, opts, setupOpts)
 	defer closeFn()
