--- conflicted
+++ resolved
@@ -116,7 +116,8 @@
 
 	// "shared":"shared", is a common tag across all written metrics
 	query := index.Query{
-		Query: idx.NewTermQuery([]byte("shared"), []byte("shared"))}
+		Query: idx.NewTermQuery([]byte("shared"), []byte("shared")),
+	}
 
 	// ensure all data is present
 	log.Info("querying period0 results")
@@ -131,24 +132,6 @@
 
 	// ensure all data is absent
 	log.Info("querying period0 results after expiry")
-<<<<<<< HEAD
-	period0Results, _, err = session.FetchTagged(ContextWithDefaultTimeout(),
-		md.ID(), query, index.QueryOptions{StartInclusive: t0, EndExclusive: t1})
-	require.NoError(t, err)
-
-	if period0Results.Len() != 0 {
-		// sometimes eviction lags behind; give tick some extra time if eviction
-		// hasn't completed yet.
-		testSetup.SleepFor10xTickMinimumInterval()
-
-		period0Results, _, err = session.FetchTagged(ContextWithDefaultTimeout(),
-			md.ID(), query, index.QueryOptions{StartInclusive: t0, EndExclusive: t1})
-		require.NoError(t, err)
-	}
-
-	require.Equal(t, 0, period0Results.Len())
-=======
-
 	// await for results to be empty.
 	// in practice we've seen it take 11s, so make it 30s to be safe.
 	timeout := time.Second * 30
@@ -159,5 +142,4 @@
 		return period0Results.Len() == 0
 	}, timeout)
 	require.True(t, empty, "results not empty after %s", timeout)
->>>>>>> 8addc608
 }