--- conflicted
+++ resolved
@@ -274,12 +274,7 @@
 				SetFilesystemOptions(fsOpts).
 				// DatabaseBlockRetrieverManager and PersistManager need to be set or we will never execute
 				// the persist bootstrapping path
-<<<<<<< HEAD
-				SetDatabaseBlockRetrieverManager(setup.StorageOpts().DatabaseBlockRetrieverManager()).
-				SetPersistManager(setup.StorageOpts().PersistManager()).
-=======
 				SetPersistManager(setup.storageOpts.PersistManager()).
->>>>>>> 47f13a10
 				SetCompactor(newCompactor(t, storageIdxOpts)).
 				SetRuntimeOptionsManager(runtimeOptsMgr).
 				SetContextPool(setup.StorageOpts().ContextPool())
@@ -295,10 +290,6 @@
 			SetResultOptions(bsOpts).
 			SetFilesystemOptions(fsOpts).
 			SetIndexOptions(storageIdxOpts).
-<<<<<<< HEAD
-			SetDatabaseBlockRetrieverManager(setup.StorageOpts().DatabaseBlockRetrieverManager()).
-=======
->>>>>>> 47f13a10
 			SetCompactor(newCompactor(t, storageIdxOpts)).
 			SetPersistManager(persistMgr)
 
