--- conflicted
+++ resolved
@@ -114,19 +114,17 @@
 	// RuntimeOptions returns the RuntimeOptions.
 	RuntimeOptions() RuntimeOptions
 
-<<<<<<< HEAD
 	// SetExtendedOptions sets the ExtendedOptions.
 	SetExtendedOptions(value ExtendedOptions) Options
 
 	// ExtendedOptions returns the dynamically typed ExtendedOptions (requires type check on access).
 	ExtendedOptions() ExtendedOptions
-=======
+
 	// SetAggregationOptions sets the aggregation-related options for this namespace.
 	SetAggregationOptions(value AggregationOptions) Options
 
 	// AggregationOptions returns the aggregation-related options for this namespace.
 	AggregationOptions() AggregationOptions
->>>>>>> 68ba5bb2
 }
 
 // IndexOptions controls the indexing options for a namespace.
@@ -310,7 +308,6 @@
 // NamespaceUpdater is a namespace updater function.
 type NamespaceUpdater func(Map) error
 
-<<<<<<< HEAD
 // ExtendedOptions is the type for dynamically typed options.
 type ExtendedOptions interface {
 	// ToProto converts ExtendedOptions to the corresponding protobuf message.
@@ -318,7 +315,8 @@
 
 	// Validate validates the ExtendedOptions.
 	Validate() error
-=======
+}
+
 // AggregationOptions is a set of options for aggregating data
 // within the namespace.
 type AggregationOptions interface {
@@ -358,5 +356,4 @@
 	// case, data will need to be sent to the namespace via another mechanism
 	// (e.g. rollup/recording rules).
 	All bool
->>>>>>> 68ba5bb2
 }