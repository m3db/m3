--- conflicted
+++ resolved
@@ -116,7 +116,7 @@
 	if !strings.HasSuffix(typeUrlPrefix, "/") {
 		typeUrlPrefix += "/"
 	}
-	dynamicExtendedOptionsConverters.Store(typeUrlPrefix + name, converter)
+	dynamicExtendedOptionsConverters.Store(typeUrlPrefix+name, converter)
 }
 
 // ToExtendedOptions converts protobuf message to ExtendedOptions.
@@ -179,16 +179,12 @@
 		return nil, err
 	}
 
-<<<<<<< HEAD
 	extendedOpts, err := ToExtendedOptions(opts.ExtendedOptions)
 	if err != nil {
 		return nil, err
 	}
 
-	mopts := NewOptions().
-=======
 	mOpts := NewOptions().
->>>>>>> 88164cfe
 		SetBootstrapEnabled(opts.BootstrapEnabled).
 		SetFlushEnabled(opts.FlushEnabled).
 		SetCleanupEnabled(opts.CleanupEnabled).
@@ -274,15 +270,10 @@
 			Enabled:        iopts.Enabled(),
 			BlockSizeNanos: iopts.BlockSize().Nanoseconds(),
 		},
-<<<<<<< HEAD
-		ColdWritesEnabled: opts.ColdWritesEnabled(),
-		RuntimeOptions:    toRuntimeOptions(opts.RuntimeOptions()),
-		ExtendedOptions:   extendedOpts,
-=======
 		ColdWritesEnabled:     opts.ColdWritesEnabled(),
 		RuntimeOptions:        toRuntimeOptions(opts.RuntimeOptions()),
 		CacheBlocksOnRetrieve: &protobuftypes.BoolValue{Value: opts.CacheBlocksOnRetrieve()},
->>>>>>> 88164cfe
+		ExtendedOptions:       extendedOpts,
 	}
 
 	return nsOpts, nil
