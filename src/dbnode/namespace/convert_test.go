--- conflicted
+++ resolved
@@ -59,15 +59,13 @@
 		BlockDataExpiryAfterNotAccessPeriodNanos: toNanos(30), // 30m
 	}
 
-<<<<<<< HEAD
 	validExtendedOpts = newTestExtendedOptionsProto("foo")
-=======
+
 	validAggregationOpts = nsproto.AggregationOptions{
 		Aggregations: []*nsproto.Aggregation{
 			{Aggregated: false},
 		},
 	}
->>>>>>> 68ba5bb2
 
 	validNamespaceOpts = []nsproto.NamespaceOptions{
 		nsproto.NamespaceOptions{
@@ -343,7 +341,6 @@
 	require.Equal(t, !namespace.NewOptions().SnapshotEnabled(), md.Options().SnapshotEnabled())
 }
 
-<<<<<<< HEAD
 func TestInvalidExtendedOptions(t *testing.T) {
 	invalidExtendedOptsBadValue := &protobuftypes.Any{
 		TypeUrl: testTypeUrlPrefix + proto.MessageName(&protobuftypes.StringValue{Value: "foo"}),
@@ -368,7 +365,8 @@
 	invalidExtendedOpts := newTestExtendedOptionsProto("invalid")
 	_, err = namespace.ToExtendedOptions(invalidExtendedOpts)
 	assert.Equal(t, errors.New("invalid ExtendedOptions"), err)
-=======
+}
+
 func TestToAggregationOptions(t *testing.T) {
 	aggOpts, err := namespace.ToAggregationOptions(&validAggregationOpts)
 	require.NoError(t, err)
@@ -397,13 +395,13 @@
 	require.NoError(t, err)
 
 	// convert to nsproto map
-	reg := namespace.ToProto(nsMap)
+	reg, err := namespace.ToProto(nsMap)
+	require.NoError(t, err)
 	require.Len(t, reg.Namespaces, 1)
 
 	nsOpts := *reg.Namespaces["ns1"]
 
 	require.Equal(t, validAggregationOpts, *nsOpts.AggregationOptions)
->>>>>>> 68ba5bb2
 }
 
 func assertEqualMetadata(t *testing.T, name string, expected nsproto.NamespaceOptions, observed namespace.Metadata) {
