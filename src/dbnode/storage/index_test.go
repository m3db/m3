// Copyright (c) 2018 Uber Technologies, Inc.
//
// Permission is hereby granted, free of charge, to any person obtaining a copy
// of this software and associated documentation files (the "Software"), to deal
// in the Software without restriction, including without limitation the rights
// to use, copy, modify, merge, publish, distribute, sublicense, and/or sell
// copies of the Software, and to permit persons to whom the Software is
// furnished to do so, subject to the following conditions:
//
// The above copyright notice and this permission notice shall be included in
// all copies or substantial portions of the Software.
//
// THE SOFTWARE IS PROVIDED "AS IS", WITHOUT WARRANTY OF ANY KIND, EXPRESS OR
// IMPLIED, INCLUDING BUT NOT LIMITED TO THE WARRANTIES OF MERCHANTABILITY,
// FITNESS FOR A PARTICULAR PURPOSE AND NONINFRINGEMENT. IN NO EVENT SHALL THE
// AUTHORS OR COPYRIGHT HOLDERS BE LIABLE FOR ANY CLAIM, DAMAGES OR OTHER
// LIABILITY, WHETHER IN AN ACTION OF CONTRACT, TORT OR OTHERWISE, ARISING FROM,
// OUT OF OR IN CONNECTION WITH THE SOFTWARE OR THE USE OR OTHER DEALINGS IN
// THE SOFTWARE.

package storage

import (
	"fmt"
	"io/ioutil"
	"os"
	"testing"
	"time"

	indexpb "github.com/m3db/m3/src/dbnode/generated/proto/index"
	"github.com/m3db/m3/src/dbnode/namespace"
	"github.com/m3db/m3/src/dbnode/persist"
	"github.com/m3db/m3/src/dbnode/persist/fs"
	"github.com/m3db/m3/src/dbnode/retention"
	"github.com/m3db/m3/src/dbnode/storage/block"
	"github.com/m3db/m3/src/dbnode/storage/index"
	"github.com/m3db/m3/src/m3ninx/doc"
	"github.com/m3db/m3/src/m3ninx/idx"
	"github.com/m3db/m3/src/m3ninx/index/segment"
	idxpersist "github.com/m3db/m3/src/m3ninx/persist"
	"github.com/m3db/m3/src/x/context"
	xerrors "github.com/m3db/m3/src/x/errors"
	"github.com/m3db/m3/src/x/ident"
	xtest "github.com/m3db/m3/src/x/test"
	xtime "github.com/m3db/m3/src/x/time"

	protobuftypes "github.com/gogo/protobuf/types"
	"github.com/golang/mock/gomock"
	"github.com/stretchr/testify/assert"
	"github.com/stretchr/testify/require"
)

func TestNamespaceIndexCleanupExpiredFilesets(t *testing.T) {
	md := testNamespaceMetadata(time.Hour, time.Hour*8)
	nsIdx, err := newNamespaceIndex(md, testShardSet, DefaultTestOptions())
	require.NoError(t, err)

	now := time.Now().Truncate(time.Hour)
	idx := nsIdx.(*nsIndex)

	oldestTime := now.Add(-time.Hour * 8)
	files := []string{"abc"}

	idx.indexFilesetsBeforeFn = func(dir string, nsID ident.ID, exclusiveTime time.Time) ([]string, error) {
		require.True(t, oldestTime.Equal(exclusiveTime), fmt.Sprintf("%v %v", exclusiveTime, oldestTime))
		return files, nil
	}
	idx.deleteFilesFn = func(s []string) error {
		require.Equal(t, files, s)
		return nil
	}
	require.NoError(t, idx.CleanupExpiredFileSets(now))
}

func TestNamespaceIndexCleanupDuplicateFilesets(t *testing.T) {
	md := testNamespaceMetadata(time.Hour, time.Hour*8)
	nsIdx, err := newNamespaceIndex(md, testShardSet, DefaultTestOptions())
	require.NoError(t, err)

	idx := nsIdx.(*nsIndex)
	now := time.Now().Truncate(time.Hour)
	indexBlockSize := 2 * time.Hour
	blockTime := now.Add(-2 * indexBlockSize)

	dir, err := ioutil.TempDir("", t.Name())
	require.NoError(t, err)

	defer os.RemoveAll(dir)

	fset1, err := ioutil.TempFile(dir, "fileset-9000-0-")
	require.NoError(t, err)
	fset2, err := ioutil.TempFile(dir, "fileset-9000-1-")
	require.NoError(t, err)
	fset3, err := ioutil.TempFile(dir, "fileset-9000-2-")
	require.NoError(t, err)

	volumeType := "extra"
	infoFiles := []fs.ReadIndexInfoFileResult{
		{
			Info: indexpb.IndexVolumeInfo{
				BlockStart: blockTime.UnixNano(),
				BlockSize:  int64(indexBlockSize),
				Shards:     []uint32{0, 1, 2},
				IndexVolumeType: &protobuftypes.StringValue{
					Value: volumeType,
				},
			},
			AbsoluteFilePaths: []string{fset1.Name()},
		},
		{
			Info: indexpb.IndexVolumeInfo{
				BlockStart: blockTime.UnixNano(),
				BlockSize:  int64(indexBlockSize),
				Shards:     []uint32{0, 1, 2},
				IndexVolumeType: &protobuftypes.StringValue{
					Value: volumeType,
				},
			},
			AbsoluteFilePaths: []string{fset2.Name()},
		},
		{
			Info: indexpb.IndexVolumeInfo{
				BlockStart: blockTime.UnixNano(),
				BlockSize:  int64(indexBlockSize),
				Shards:     []uint32{0, 1, 2, 3},
				IndexVolumeType: &protobuftypes.StringValue{
					Value: volumeType,
				},
			},
			AbsoluteFilePaths: []string{fset3.Name()},
		},
	}

	idx.readIndexInfoFilesFn = func(
		filePathPrefix string,
		namespace ident.ID,
		readerBufferSize int,
	) []fs.ReadIndexInfoFileResult {
		return infoFiles
	}
	idx.deleteFilesFn = func(s []string) error {
		require.Equal(t, []string{fset1.Name(), fset2.Name()}, s)
		multiErr := xerrors.NewMultiError()
		for _, file := range s {
			multiErr = multiErr.Add(os.Remove(file))
		}
		return multiErr.FinalError()
	}
	require.NoError(t, idx.CleanupDuplicateFileSets())
}

func TestNamespaceIndexCleanupDuplicateFilesetsNoop(t *testing.T) {
	md := testNamespaceMetadata(time.Hour, time.Hour*8)
	nsIdx, err := newNamespaceIndex(md, testShardSet, DefaultTestOptions())
	require.NoError(t, err)

	idx := nsIdx.(*nsIndex)
	now := time.Now().Truncate(time.Hour)
	indexBlockSize := 2 * time.Hour
	blockTime := now.Add(-2 * indexBlockSize)

	dir, err := ioutil.TempDir("", t.Name())
	require.NoError(t, err)

	defer os.RemoveAll(dir)

	fset1, err := ioutil.TempFile(dir, "fileset-9000-0-")
	require.NoError(t, err)
	fset2, err := ioutil.TempFile(dir, "fileset-9000-1-")
	require.NoError(t, err)

	volumeType := string(idxpersist.DefaultIndexVolumeType)
	infoFiles := []fs.ReadIndexInfoFileResult{
		{
			Info: indexpb.IndexVolumeInfo{
				BlockStart: blockTime.UnixNano(),
				BlockSize:  int64(indexBlockSize),
				Shards:     []uint32{0, 1, 2},
				IndexVolumeType: &protobuftypes.StringValue{
					Value: volumeType,
				},
			},
			AbsoluteFilePaths: []string{fset1.Name()},
		},
		{
			Info: indexpb.IndexVolumeInfo{
				BlockStart: blockTime.UnixNano(),
				BlockSize:  int64(indexBlockSize),
				Shards:     []uint32{4},
				IndexVolumeType: &protobuftypes.StringValue{
					Value: volumeType,
				},
			},
			AbsoluteFilePaths: []string{fset2.Name()},
		},
	}

	idx.readIndexInfoFilesFn = func(
		filePathPrefix string,
		namespace ident.ID,
		readerBufferSize int,
	) []fs.ReadIndexInfoFileResult {
		return infoFiles
	}
	idx.deleteFilesFn = func(s []string) error {
		require.Equal(t, []string{}, s)
		return nil
	}
	require.NoError(t, idx.CleanupDuplicateFileSets())
}

func TestNamespaceIndexCleanupExpiredFilesetsWithBlocks(t *testing.T) {
	ctrl := gomock.NewController(xtest.Reporter{T: t})
	defer ctrl.Finish()

	md := testNamespaceMetadata(time.Hour, time.Hour*8)
	nsIdx, err := newNamespaceIndex(md, testShardSet, DefaultTestOptions())
	require.NoError(t, err)

	defer func() {
		require.NoError(t, nsIdx.Close())
	}()

	now := time.Now().Truncate(time.Hour)
	idx := nsIdx.(*nsIndex)

	mockBlock := index.NewMockBlock(ctrl)
	mockBlock.EXPECT().Stats(gomock.Any()).Return(nil).AnyTimes()
	mockBlock.EXPECT().Close().Return(nil)
	oldestTime := now.Add(-time.Hour * 9)
	idx.state.blocksByTime[xtime.ToUnixNano(oldestTime)] = mockBlock

	idx.indexFilesetsBeforeFn = func(dir string, nsID ident.ID, exclusiveTime time.Time) ([]string, error) {
		require.True(t, exclusiveTime.Equal(oldestTime))
		return nil, nil
	}
	require.NoError(t, idx.CleanupExpiredFileSets(now))
}

func TestNamespaceIndexFlushSuccess(t *testing.T) {
	ctrl := gomock.NewController(xtest.Reporter{T: t})
	defer ctrl.Finish()

	test := newTestIndex(t, ctrl)

	idx := test.index.(*nsIndex)

	defer func() {
		require.NoError(t, idx.Close())
	}()

	verifyFlushForShards(
		t,
		ctrl,
		idx,
		test.blockSize,
		[]uint32{0},
	)
}

func TestNamespaceIndexFlushSuccessMultipleShards(t *testing.T) {
	ctrl := gomock.NewController(xtest.Reporter{T: t})
	defer ctrl.Finish()

	test := newTestIndex(t, ctrl)

	idx := test.index.(*nsIndex)

	defer func() {
		require.NoError(t, idx.Close())
	}()

	verifyFlushForShards(
		t,
		ctrl,
		idx,
		test.blockSize,
		[]uint32{0, 1, 2},
	)
}

func TestNamespaceIndexFlushShardStateNotSuccess(t *testing.T) {
	ctrl := gomock.NewController(xtest.Reporter{T: t})
	defer ctrl.Finish()

	test := newTestIndex(t, ctrl)

	now := time.Now().Truncate(test.indexBlockSize)
	idx := test.index.(*nsIndex)

	defer func() {
		require.NoError(t, idx.Close())
	}()

	// NB(bodu): We don't need to allocate a mock block for every block start we just need to
	// ensure that we aren't flushing index data if TSDB is not on disk and a single mock block is sufficient.
	mockBlock := index.NewMockBlock(ctrl)
	mockBlock.EXPECT().Stats(gomock.Any()).Return(nil).AnyTimes()
	blockTime := now.Add(-2 * test.indexBlockSize)
	mockBlock.EXPECT().StartTime().Return(blockTime).AnyTimes()
	mockBlock.EXPECT().EndTime().Return(blockTime.Add(test.indexBlockSize)).AnyTimes()
	idx.state.blocksByTime[xtime.ToUnixNano(blockTime)] = mockBlock

	mockBlock.EXPECT().Close().Return(nil)

	mockShard := NewMockdatabaseShard(ctrl)
	mockShard.EXPECT().ID().Return(uint32(0)).AnyTimes()
	mockShard.EXPECT().FlushState(gomock.Any()).Return(fileOpState{WarmStatus: fileOpFailed}, nil).AnyTimes()
	shards := []databaseShard{mockShard}

	mockFlush := persist.NewMockIndexFlush(ctrl)

	require.NoError(t, idx.WarmFlush(mockFlush, shards))
}

func TestNamespaceIndexQueryNoMatchingBlocks(t *testing.T) {
	ctrl := gomock.NewController(xtest.Reporter{T: t})
	defer ctrl.Finish()

	test := newTestIndex(t, ctrl)

	now := time.Now().Truncate(test.indexBlockSize)
	query := index.Query{Query: idx.NewTermQuery([]byte("foo"), []byte("bar"))}
	idx := test.index.(*nsIndex)

	defer func() {
		require.NoError(t, idx.Close())
	}()

	mockBlock := index.NewMockBlock(ctrl)
	mockBlock.EXPECT().Stats(gomock.Any()).Return(nil).AnyTimes()
	blockTime := now.Add(-1 * test.indexBlockSize)
	mockBlock.EXPECT().StartTime().Return(blockTime).AnyTimes()
	mockBlock.EXPECT().EndTime().Return(blockTime.Add(test.indexBlockSize)).AnyTimes()
	mockBlock.EXPECT().Close().Return(nil)
	idx.state.blocksByTime[xtime.ToUnixNano(blockTime)] = mockBlock

	ctx := context.NewContext()
	defer ctx.Close()

	// Query non-overlapping range
	result, err := idx.Query(ctx, query, index.QueryOptions{
		StartInclusive: now.Add(-3 * test.indexBlockSize),
		EndExclusive:   now.Add(-2 * test.indexBlockSize),
	})
	require.NoError(t, err)
	assert.True(t, result.Exhaustive)
	assert.Equal(t, 0, result.Results.Size())

	// Aggregate query on the non-overlapping range
	aggResult, err := idx.AggregateQuery(ctx, query, index.AggregationOptions{
		QueryOptions: index.QueryOptions{
			StartInclusive: now.Add(-3 * test.indexBlockSize),
			EndExclusive:   now.Add(-2 * test.indexBlockSize),
		},
	})
	require.NoError(t, err)
	assert.True(t, aggResult.Exhaustive)
	assert.Equal(t, 0, aggResult.Results.Size())
}

func verifyFlushForShards(
	t *testing.T,
	ctrl *gomock.Controller,
	idx *nsIndex,
	blockSize time.Duration,
	shards []uint32,
) {
	var (
		mockFlush          = persist.NewMockIndexFlush(ctrl)
		shardMap           = make(map[uint32]struct{})
		now                = time.Now()
		warmBlockStart     = now.Add(-idx.bufferPast).Truncate(idx.blockSize)
		mockShards         []*MockdatabaseShard
		dbShards           []databaseShard
		numBlocks          int
		persistClosedTimes int
		persistCalledTimes int
		actualDocs         = make([]doc.Document, 0)
		expectedDocs       = make([]doc.Document, 0)
	)
<<<<<<< HEAD

=======
	// NB(bodu): Always align now w/ the index's view of now.
	idx.nowFn = func() time.Time {
		return now
	}
>>>>>>> 570f91a6
	for _, shard := range shards {
		mockShard := NewMockdatabaseShard(ctrl)
		mockShard.EXPECT().ID().Return(uint32(0)).AnyTimes()
		mockShards = append(mockShards, mockShard)
		shardMap[shard] = struct{}{}
		dbShards = append(dbShards, mockShard)
	}
	earliestBlockStartToRetain := retention.FlushTimeStartForRetentionPeriod(idx.retentionPeriod, idx.blockSize, now)
	for blockStart := earliestBlockStartToRetain; blockStart.Before(warmBlockStart); blockStart = blockStart.Add(idx.blockSize) {
		numBlocks++

		mockBlock := index.NewMockBlock(ctrl)
		mockBlock.EXPECT().Stats(gomock.Any()).Return(nil).AnyTimes()
		mockBlock.EXPECT().StartTime().Return(blockStart).AnyTimes()
		mockBlock.EXPECT().EndTime().Return(blockStart.Add(idx.blockSize)).AnyTimes()
		idx.state.blocksByTime[xtime.ToUnixNano(blockStart)] = mockBlock

		mockBlock.EXPECT().Close().Return(nil)

		closer := func() ([]segment.Segment, error) {
			persistClosedTimes++
			return nil, nil
		}
		persistFn := func(b segment.Builder) error {
			persistCalledTimes++
			actualDocs = append(actualDocs, b.Docs()...)
			return nil
		}
		preparedPersist := persist.PreparedIndexPersist{
			Close:   closer,
			Persist: persistFn,
		}
		mockFlush.EXPECT().PrepareIndex(xtest.CmpMatcher(persist.IndexPrepareOptions{
			NamespaceMetadata: idx.nsMetadata,
			BlockStart:        blockStart,
			FileSetType:       persist.FileSetFlushType,
			Shards:            map[uint32]struct{}{0: {}},
			IndexVolumeType:   idxpersist.DefaultIndexVolumeType,
		})).Return(preparedPersist, nil)

		results := block.NewMockFetchBlocksMetadataResults(ctrl)

		resultsID1 := ident.StringID("CACHED")
		resultsID2 := ident.StringID("NEW")
		doc1 := doc.Document{
			ID:     resultsID1.Bytes(),
			Fields: []doc.Field{},
		}
		doc2 := doc.Document{
			ID:     resultsID2.Bytes(),
			Fields: []doc.Field{},
		}
		expectedDocs = append(expectedDocs, doc1)
		expectedDocs = append(expectedDocs, doc2)

		for _, mockShard := range mockShards {
			mockShard.EXPECT().FlushState(blockStart).Return(fileOpState{WarmStatus: fileOpSuccess}, nil)
			mockShard.EXPECT().FlushState(blockStart.Add(blockSize)).Return(fileOpState{WarmStatus: fileOpSuccess}, nil)

			resultsTags1 := ident.NewTagsIterator(ident.NewTags())
			resultsTags2 := ident.NewTagsIterator(ident.NewTags())
			resultsInShard := []block.FetchBlocksMetadataResult{
				block.FetchBlocksMetadataResult{
					ID:   resultsID1,
					Tags: resultsTags1,
				},
				block.FetchBlocksMetadataResult{
					ID:   resultsID2,
					Tags: resultsTags2,
				},
			}
			results.EXPECT().Results().Return(resultsInShard)
			results.EXPECT().Close()

			mockShard.EXPECT().DocRef(resultsID1).Return(doc1, true, nil)
			mockShard.EXPECT().DocRef(resultsID2).Return(doc.Document{}, false, nil)

			mockShard.EXPECT().FetchBlocksMetadataV2(gomock.Any(), blockStart, blockStart.Add(idx.blockSize),
				gomock.Any(), gomock.Any(), block.FetchBlocksMetadataOptions{OnlyDisk: true}).Return(results, nil, nil)
		}

		mockBlock.EXPECT().AddResults(gomock.Any()).Return(nil)
		mockBlock.EXPECT().EvictMutableSegments().Return(nil)
	}
	require.NoError(t, idx.WarmFlush(mockFlush, dbShards))
<<<<<<< HEAD
	require.Equal(t, persistClosedTimes, numBlocks)
	require.Equal(t, persistCalledTimes, numBlocks)
	require.Equal(t, expectedDocs, actualDocs)
=======
	require.Equal(t, numBlocks, persistClosedTimes)
	require.Equal(t, numBlocks, persistCalledTimes)
>>>>>>> 570f91a6
}

type testIndex struct {
	index          NamespaceIndex
	metadata       namespace.Metadata
	opts           Options
	blockSize      time.Duration
	indexBlockSize time.Duration
	retention      time.Duration
}

func newTestIndex(t *testing.T, ctrl *gomock.Controller) testIndex {
	blockSize := time.Hour
	indexBlockSize := 2 * time.Hour
	retentionPeriod := 24 * time.Hour
	ropts := retention.NewOptions().
		SetBlockSize(blockSize).
		SetRetentionPeriod(retentionPeriod).
		SetBufferPast(blockSize / 2)
	nopts := namespace.NewOptions().
		SetRetentionOptions(ropts).
		SetIndexOptions(namespace.NewIndexOptions().SetBlockSize(indexBlockSize))
	md, err := namespace.NewMetadata(ident.StringID("testns"), nopts)
	require.NoError(t, err)
	opts := DefaultTestOptions()
	index, err := newNamespaceIndex(md, testShardSet, opts)
	require.NoError(t, err)

	return testIndex{
		index:          index,
		metadata:       md,
		opts:           opts,
		blockSize:      blockSize,
		indexBlockSize: indexBlockSize,
		retention:      retentionPeriod,
	}
}<|MERGE_RESOLUTION|>--- conflicted
+++ resolved
@@ -379,14 +379,10 @@
 		actualDocs         = make([]doc.Document, 0)
 		expectedDocs       = make([]doc.Document, 0)
 	)
-<<<<<<< HEAD
-
-=======
 	// NB(bodu): Always align now w/ the index's view of now.
 	idx.nowFn = func() time.Time {
 		return now
 	}
->>>>>>> 570f91a6
 	for _, shard := range shards {
 		mockShard := NewMockdatabaseShard(ctrl)
 		mockShard.EXPECT().ID().Return(uint32(0)).AnyTimes()
@@ -472,14 +468,9 @@
 		mockBlock.EXPECT().EvictMutableSegments().Return(nil)
 	}
 	require.NoError(t, idx.WarmFlush(mockFlush, dbShards))
-<<<<<<< HEAD
-	require.Equal(t, persistClosedTimes, numBlocks)
-	require.Equal(t, persistCalledTimes, numBlocks)
-	require.Equal(t, expectedDocs, actualDocs)
-=======
 	require.Equal(t, numBlocks, persistClosedTimes)
 	require.Equal(t, numBlocks, persistCalledTimes)
->>>>>>> 570f91a6
+	require.Equal(t, expectedDocs, actualDocs)
 }
 
 type testIndex struct {
