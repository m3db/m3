--- conflicted
+++ resolved
@@ -422,11 +422,7 @@
 			logFields []opentracinglog.Field,
 		) error {
 			<-ctx.GoContext().Done()
-<<<<<<< HEAD
-			return index.ErrCancelledQuery
-=======
-			return false, ctx.GoContext().Err()
->>>>>>> f2e449b5
+			return ctx.GoContext().Err()
 		})
 	mockBlock.EXPECT().Close().Return(nil)
 	idx.state.blocksByTime[xtime.ToUnixNano(blockTime)] = mockBlock
