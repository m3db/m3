// Copyright (c) 2018 Uber Technologies, Inc.
//
// Permission is hereby granted, free of charge, to any person obtaining a copy
// of this software and associated documentation files (the "Software"), to deal
// in the Software without restriction, including without limitation the rights
// to use, copy, modify, merge, publish, distribute, sublicense, and/or sell
// copies of the Software, and to permit persons to whom the Software is
// furnished to do so, subject to the following conditions:
//
// The above copyright notice and this permission notice shall be included in
// all copies or substantial portions of the Software.
//
// THE SOFTWARE IS PROVIDED "AS IS", WITHOUT WARRANTY OF ANY KIND, EXPRESS OR
// IMPLIED, INCLUDING BUT NOT LIMITED TO THE WARRANTIES OF MERCHANTABILITY,
// FITNESS FOR A PARTICULAR PURPOSE AND NONINFRINGEMENT. IN NO EVENT SHALL THE
// AUTHORS OR COPYRIGHT HOLDERS BE LIABLE FOR ANY CLAIM, DAMAGES OR OTHER
// LIABILITY, WHETHER IN AN ACTION OF CONTRACT, TORT OR OTHERWISE, ARISING FROM,
// OUT OF OR IN CONNECTION WITH THE SOFTWARE OR THE USE OR OTHER DEALINGS IN
// THE SOFTWARE.

package storage

import (
	"fmt"
	"sync"
	"sync/atomic"
	"testing"
	"time"

	"github.com/m3db/m3/src/dbnode/runtime"
	"github.com/m3db/m3/src/dbnode/storage/index"
	"github.com/m3db/m3/src/dbnode/storage/namespace"
	"github.com/m3db/m3/src/m3ninx/doc"
	xclock "github.com/m3db/m3/src/x/clock"
	"github.com/m3db/m3/src/x/context"
	"github.com/m3db/m3/src/x/ident"
	xtime "github.com/m3db/m3/src/x/time"

	"github.com/fortytw2/leaktest"
	"github.com/golang/mock/gomock"
	"github.com/stretchr/testify/assert"
	"github.com/stretchr/testify/require"
	"github.com/m3db/m3/src/dbnode/storage/series"
)

func TestShardInsertNamespaceIndex(t *testing.T) {
	defer leaktest.CheckTimeout(t, 2*time.Second)()
	opts := testDatabaseOptions()

	lock := sync.Mutex{}
	indexWrites := []doc.Document{}

	now := time.Now()
	blockSize := namespace.NewIndexOptions().BlockSize()

	blockStart := xtime.ToUnixNano(now.Truncate(blockSize))

	ctrl := gomock.NewController(t)
	defer ctrl.Finish()
	idx := NewMocknamespaceIndex(ctrl)
	idx.EXPECT().BlockStartForWriteTime(gomock.Any()).Return(blockStart).AnyTimes()
	idx.EXPECT().WriteBatch(gomock.Any()).Do(
		func(batch *index.WriteBatch) {

			lock.Lock()
			indexWrites = append(indexWrites, batch.PendingDocs()...)
			lock.Unlock()
			for i, e := range batch.PendingEntries() {
				e.OnIndexSeries.OnIndexSuccess(blockStart)
				e.OnIndexSeries.OnIndexFinalize(blockStart)
				batch.PendingEntries()[i].OnIndexSeries = nil
			}
		}).Return(nil).AnyTimes()

	shard := testDatabaseShardWithIndexFn(t, opts, idx)
	shard.SetRuntimeOptions(runtime.NewOptions().SetWriteNewSeriesAsync(false))
	defer shard.Close()

	ctx := context.NewContext()
	defer ctx.Close()

	_, wasWritten, err := shard.WriteTagged(ctx, ident.StringID("foo"),
		ident.NewTagsIterator(ident.NewTags(ident.StringTag("name", "value"))),
		now, 1.0, xtime.Second, nil, series.WriteOptions{})
	require.NoError(t, err)
	require.True(t, wasWritten)

	_, wasWritten, err = shard.WriteTagged(ctx, ident.StringID("foo"),
		ident.NewTagsIterator(ident.NewTags(ident.StringTag("name", "value"))),
		now, 2.0, xtime.Second, nil, series.WriteOptions{})
	require.NoError(t, err)
	require.True(t, wasWritten)

	_, wasWritten, err = shard.Write(
		ctx, ident.StringID("baz"), now, 1.0, xtime.Second, nil, series.WriteOptions{})
	require.NoError(t, err)
	require.True(t, wasWritten)

	lock.Lock()
	defer lock.Unlock()

	require.Len(t, indexWrites, 1)
	require.Equal(t, []byte("foo"), indexWrites[0].ID)
	require.Equal(t, []byte("name"), indexWrites[0].Fields[0].Name)
	require.Equal(t, []byte("value"), indexWrites[0].Fields[0].Value)
}

func TestShardAsyncInsertNamespaceIndex(t *testing.T) {
	defer leaktest.CheckTimeout(t, 2*time.Second)()

	opts := testDatabaseOptions()
	lock := sync.RWMutex{}
	indexWrites := []doc.Document{}

	ctrl := gomock.NewController(t)
	defer ctrl.Finish()
	idx := NewMocknamespaceIndex(ctrl)
	idx.EXPECT().WriteBatch(gomock.Any()).Do(
		func(batch *index.WriteBatch) {
			lock.Lock()
			indexWrites = append(indexWrites, batch.PendingDocs()...)
			lock.Unlock()
		}).Return(nil).AnyTimes()

	shard := testDatabaseShardWithIndexFn(t, opts, idx)
	shard.SetRuntimeOptions(runtime.NewOptions().SetWriteNewSeriesAsync(true))
	defer shard.Close()

	ctx := context.NewContext()
	defer ctx.Close()
	now := time.Now()
	_, wasWritten, err := shard.WriteTagged(ctx, ident.StringID("foo"),
		ident.NewTagsIterator(ident.NewTags(ident.StringTag("name", "value"))),
<<<<<<< HEAD
		time.Now(), 1.0, xtime.Second, nil, series.WriteOptions{})
	assert.NoError(t, err)
	assert.True(t, wasWritten)

	_, wasWritten, err = shard.Write(ctx, ident.StringID("bar"), time.Now(), 1.0, xtime.Second, nil, series.WriteOptions{})
=======
		now, 1.0, xtime.Second, nil)
	assert.NoError(t, err)
	assert.True(t, wasWritten)

	_, wasWritten, err = shard.Write(ctx, ident.StringID("bar"), now,
		1.0, xtime.Second, nil)
>>>>>>> 08cbbef9
	assert.NoError(t, err)
	assert.True(t, wasWritten)

	_, wasWritten, err = shard.WriteTagged(ctx, ident.StringID("baz"),
		ident.NewTagsIterator(ident.NewTags(
			ident.StringTag("all", "tags"),
			ident.StringTag("should", "be-present"),
		)),
<<<<<<< HEAD
		time.Now(), 1.0, xtime.Second, nil, series.WriteOptions{})
=======
		now, 1.0, xtime.Second, nil)
>>>>>>> 08cbbef9
	assert.NoError(t, err)
	assert.True(t, wasWritten)

	for {
		lock.RLock()
		l := len(indexWrites)
		lock.RUnlock()
		if l == 2 {
			break
		}
		time.Sleep(10 * time.Millisecond)
	}
	lock.Lock()
	defer lock.Unlock()

	assert.Len(t, indexWrites, 2)
	for _, w := range indexWrites {
		if string(w.ID) == "foo" {
			assert.Equal(t, 1, len(w.Fields))
			assert.Equal(t, "name", string(w.Fields[0].Name))
			assert.Equal(t, "value", string(w.Fields[0].Value))
		} else if string(w.ID) == "baz" {
			assert.Equal(t, 2, len(w.Fields))
			assert.Equal(t, "all", string(w.Fields[0].Name))
			assert.Equal(t, "tags", string(w.Fields[0].Value))
			assert.Equal(t, "should", string(w.Fields[1].Name))
			assert.Equal(t, "be-present", string(w.Fields[1].Value))
		} else {
			assert.Fail(t, "unexpected write", w)
		}
	}
}

func TestShardAsyncIndexOnlyWhenNotIndexed(t *testing.T) {
	ctrl := gomock.NewController(t)
	defer ctrl.Finish()
	defer leaktest.CheckTimeout(t, 2*time.Second)()

	var numCalls int32
	opts := testDatabaseOptions()
	blockSize := time.Hour
	now := time.Now()
	nextWriteTime := now.Truncate(blockSize)
	idx := NewMocknamespaceIndex(ctrl)
	idx.EXPECT().BlockStartForWriteTime(gomock.Any()).
		DoAndReturn(func(t time.Time) xtime.UnixNano {
			return xtime.ToUnixNano(t.Truncate(blockSize))
		}).
		AnyTimes()
	idx.EXPECT().WriteBatch(gomock.Any()).Do(
		func(batch *index.WriteBatch) {
			if batch.Len() == 0 {
				panic(fmt.Errorf("expected batch of len 1")) // panic to avoid goroutine exit from require
			}
			onIdx := batch.PendingEntries()[0].OnIndexSeries
			onIdx.OnIndexSuccess(xtime.ToUnixNano(nextWriteTime)) // i.e. mark that the entry should not be indexed for an hour at least
			onIdx.OnIndexFinalize(xtime.ToUnixNano(nextWriteTime))
			current := atomic.AddInt32(&numCalls, 1)
			if current > 1 {
				panic("only need to index when not-indexed")
			}
		}).Return(nil)

	shard := testDatabaseShardWithIndexFn(t, opts, idx)
	shard.SetRuntimeOptions(runtime.NewOptions().SetWriteNewSeriesAsync(true))
	defer shard.Close()

	ctx := context.NewContext()
	defer ctx.Close()

	_, wasWritten, err := shard.WriteTagged(ctx, ident.StringID("foo"),
		ident.NewTagsIterator(ident.NewTags(ident.StringTag("name", "value"))),
		now, 1.0, xtime.Second, nil, series.WriteOptions{})
	assert.NoError(t, err)
	assert.True(t, wasWritten)

	for {
		if l := atomic.LoadInt32(&numCalls); l == 1 {
			break
		}
		time.Sleep(10 * time.Millisecond)
	}

	// ensure we don't index once we have already indexed
	_, wasWritten, err = shard.WriteTagged(ctx, ident.StringID("foo"),
		ident.NewTagsIterator(ident.NewTags(ident.StringTag("name", "value"))),
		now.Add(time.Second), 2.0, xtime.Second, nil, series.WriteOptions{})
	assert.NoError(t, err)
	assert.True(t, wasWritten)

	// ensure attempting to write same point yields false and does not write
	_, wasWritten, err = shard.WriteTagged(ctx, ident.StringID("foo"),
		ident.NewTagsIterator(ident.NewTags(ident.StringTag("name", "value"))),
		now.Add(time.Second), 2.0, xtime.Second, nil, series.WriteOptions{})
	assert.NoError(t, err)
	assert.False(t, wasWritten)

	l := atomic.LoadInt32(&numCalls)
	assert.Equal(t, int32(1), l)

	entry, _, err := shard.tryRetrieveWritableSeries(ident.StringID("foo"))
	assert.NoError(t, err)
	assert.True(t, entry.IndexedForBlockStart(xtime.ToUnixNano(nextWriteTime)))
}

func TestShardAsyncIndexIfExpired(t *testing.T) {
	defer leaktest.CheckTimeout(t, 2*time.Second)()

	var numCalls int32

	// Make now not rounded exactly to the block size
	blockSize := time.Minute
	now := time.Now().Truncate(blockSize).Add(time.Second)

	ctrl := gomock.NewController(t)
	defer ctrl.Finish()
	idx := NewMocknamespaceIndex(ctrl)
	idx.EXPECT().BlockStartForWriteTime(gomock.Any()).
		DoAndReturn(func(t time.Time) xtime.UnixNano {
			return xtime.ToUnixNano(t.Truncate(blockSize))
		}).
		AnyTimes()
	idx.EXPECT().WriteBatch(gomock.Any()).
		Return(nil).
		Do(func(batch *index.WriteBatch) {
			for _, b := range batch.PendingEntries() {
				blockStart := b.Timestamp.Truncate(blockSize)
				b.OnIndexSeries.OnIndexSuccess(xtime.ToUnixNano(blockStart))
				b.OnIndexSeries.OnIndexFinalize(xtime.ToUnixNano(blockStart))
				atomic.AddInt32(&numCalls, 1)
			}
		}).
		AnyTimes()

	opts := testDatabaseOptions()
	shard := testDatabaseShardWithIndexFn(t, opts, idx)
	shard.SetRuntimeOptions(runtime.NewOptions().SetWriteNewSeriesAsync(true))
	defer shard.Close()

	ctx := context.NewContext()
	defer ctx.Close()

	_, wasWritten, err := shard.WriteTagged(ctx, ident.StringID("foo"),
		ident.NewTagsIterator(ident.NewTags(ident.StringTag("name", "value"))),
<<<<<<< HEAD
		now, 1.0, xtime.Second, nil, series.WriteOptions{})
=======
		now, 1.0, xtime.Second, nil)

>>>>>>> 08cbbef9
	assert.NoError(t, err)
	assert.True(t, wasWritten)

	// wait till we're done indexing.
	indexed := xclock.WaitUntil(func() bool {
		return atomic.LoadInt32(&numCalls) == 1
	}, 2*time.Second)
	assert.True(t, indexed)

	// ensure we index because it's expired
	nextWriteTime := now.Add(blockSize)
	_, wasWritten, err = shard.WriteTagged(ctx, ident.StringID("foo"),
		ident.NewTagsIterator(ident.NewTags(ident.StringTag("name", "value"))),
		nextWriteTime, 2.0, xtime.Second, nil, series.WriteOptions{})
	assert.NoError(t, err)
	assert.True(t, wasWritten)

	// wait till we're done indexing.
	reIndexed := xclock.WaitUntil(func() bool {
		return atomic.LoadInt32(&numCalls) == 2
	}, 2*time.Second)
	assert.True(t, reIndexed)

	entry, _, err := shard.tryRetrieveWritableSeries(ident.StringID("foo"))
	assert.NoError(t, err)

	// make sure we indexed the second write
	assert.True(t, entry.IndexedForBlockStart(
		xtime.ToUnixNano(nextWriteTime.Truncate(blockSize))))
}

// TODO(prateek): wire tests above to use the field `ts`
// nolint
type testIndexWrite struct {
	id   ident.ID
	tags ident.Tags
	ts   time.Time
}<|MERGE_RESOLUTION|>--- conflicted
+++ resolved
@@ -131,20 +131,12 @@
 	now := time.Now()
 	_, wasWritten, err := shard.WriteTagged(ctx, ident.StringID("foo"),
 		ident.NewTagsIterator(ident.NewTags(ident.StringTag("name", "value"))),
-<<<<<<< HEAD
-		time.Now(), 1.0, xtime.Second, nil, series.WriteOptions{})
-	assert.NoError(t, err)
-	assert.True(t, wasWritten)
-
-	_, wasWritten, err = shard.Write(ctx, ident.StringID("bar"), time.Now(), 1.0, xtime.Second, nil, series.WriteOptions{})
-=======
 		now, 1.0, xtime.Second, nil)
 	assert.NoError(t, err)
 	assert.True(t, wasWritten)
 
 	_, wasWritten, err = shard.Write(ctx, ident.StringID("bar"), now,
-		1.0, xtime.Second, nil)
->>>>>>> 08cbbef9
+		1.0, xtime.Second, nil, series.WriteOptions{})
 	assert.NoError(t, err)
 	assert.True(t, wasWritten)
 
@@ -153,11 +145,7 @@
 			ident.StringTag("all", "tags"),
 			ident.StringTag("should", "be-present"),
 		)),
-<<<<<<< HEAD
-		time.Now(), 1.0, xtime.Second, nil, series.WriteOptions{})
-=======
-		now, 1.0, xtime.Second, nil)
->>>>>>> 08cbbef9
+		now, 1.0, xtime.Second, nil, series.WriteOptions{})
 	assert.NoError(t, err)
 	assert.True(t, wasWritten)
 
@@ -302,12 +290,7 @@
 
 	_, wasWritten, err := shard.WriteTagged(ctx, ident.StringID("foo"),
 		ident.NewTagsIterator(ident.NewTags(ident.StringTag("name", "value"))),
-<<<<<<< HEAD
 		now, 1.0, xtime.Second, nil, series.WriteOptions{})
-=======
-		now, 1.0, xtime.Second, nil)
-
->>>>>>> 08cbbef9
 	assert.NoError(t, err)
 	assert.True(t, wasWritten)
 
