// Copyright (c) 2019 Uber Technologies, Inc.
//
// Permission is hereby granted, free of charge, to any person obtaining a copy
// of this software and associated documentation files (the "Software"), to deal
// in the Software without restriction, including without limitation the rights
// to use, copy, modify, merge, publish, distribute, sublicense, and/or sell
// copies of the Software, and to permit persons to whom the Software is
// furnished to do so, subject to the following conditions:
//
// The above copyright notice and this permission notice shall be included in
// all copies or substantial portions of the Software.
//
// THE SOFTWARE IS PROVIDED "AS IS", WITHOUT WARRANTY OF ANY KIND, EXPRESS OR
// IMPLIED, INCLUDING BUT NOT LIMITED TO THE WARRANTIES OF MERCHANTABILITY,
// FITNESS FOR A PARTICULAR PURPOSE AND NONINFRINGEMENT. IN NO EVENT SHALL THE
// AUTHORS OR COPYRIGHT HOLDERS BE LIABLE FOR ANY CLAIM, DAMAGES OR OTHER
// LIABILITY, WHETHER IN AN ACTION OF CONTRACT, TORT OR OTHERWISE, ARISING FROM,
// OUT OF OR IN CONNECTION WITH THE SOFTWARE OR THE USE OR OTHER DEALINGS IN
// THE SOFTWARE.

package storage

import (
	"errors"
	"testing"

	"github.com/m3db/m3/src/dbnode/storage/series/lookup"

	"github.com/m3db/m3/src/dbnode/storage/series"

	"github.com/golang/mock/gomock"
	"github.com/m3db/m3/src/dbnode/storage/series"
	"github.com/m3db/m3/src/x/ident"
	"github.com/stretchr/testify/require"
)

<<<<<<< HEAD
=======
var (
	id        = ident.StringID("foo")
	idErr     = ident.StringID("bar")
	tagIter   ident.TagIterator
	uniqueIdx = uint64(10)
)

type releaser struct {
	calls int
}

func (r *releaser) OnReleaseReadWriteRef() {
	r.calls++
}

>>>>>>> 88474724
func TestCheckoutSeries(t *testing.T) {
	ctrl := gomock.NewController(t)
	defer ctrl.Finish()

<<<<<<< HEAD
	ns := NewMockdatabaseNamespace(ctrl)
	acc := NewDatabaseNamespaceDataAccumulator(ns)
	s := series.NewMockDatabaseSeries(ctrl)

	releases := 0
	releaseReadWriteRef := lookup.NewMockOnReleaseReadWriteRef(ctrl)
	releaseReadWriteRef.EXPECT().OnReleaseReadWriteRef().Do(func() {
		releases++
	})

	result := SeriesReadWriteRef{
		Series:              s,
		Shard:               42,
		UniqueIndex:         4242,
		ReleaseReadWriteRef: releaseReadWriteRef,
	}

	ns.EXPECT().
		SeriesReadWriteRef(ident.NewIDMatcher("foo"),
			ident.NewTagIterMatcher(ident.EmptyTagIterator)).
		Return(result, nil)

	_, err := acc.CheckoutSeriesWithLock(ident.StringID("foo"),
		ident.EmptyTagIterator)
	require.NoError(t, err)

	// Ensure not released yet.
	require.Equal(t, 0, releases)

	err = acc.Close()
	require.NoError(t, err)

	// Now ensure released after close.
	require.Equal(t, 1, releases)
}

func TestCheckoutSeriesError(t *testing.T) {
	ctrl := gomock.NewController(t)
	defer ctrl.Finish()

	ns := NewMockdatabaseNamespace(ctrl)
	acc := NewDatabaseNamespaceDataAccumulator(ns)

	ns.EXPECT().
		SeriesReadWriteRef(ident.NewIDMatcher("foo"),
			ident.NewTagIterMatcher(ident.EmptyTagIterator)).
		Return(SeriesReadWriteRef{}, errors.New("an error"))
	_, err := acc.CheckoutSeriesWithLock(ident.StringID("foo"),
		ident.EmptyTagIterator)
	require.Error(t, err)

	err = acc.Close()
	require.NoError(t, err)
=======
	var (
		ns     = NewMockdatabaseNamespace(ctrl)
		series = series.NewMockDatabaseSeries(ctrl)
		acc    = NewDatabaseNamespaceDataAccumulator(ns)

		release = &releaser{}
		ref     = SeriesReadWriteRef{
			UniqueIndex:         uniqueIdx,
			Series:              series,
			ReleaseReadWriteRef: release,
		}
	)

	ns.EXPECT().SeriesReadWriteRef(id, tagIter).Return(ref, nil)
	ns.EXPECT().SeriesReadWriteRef(idErr, tagIter).
		Return(SeriesReadWriteRef{}, errors.New("err"))

	_, err := acc.CheckoutSeries(idErr, tagIter)
	require.Error(t, err)

	seriesResult, err := acc.CheckoutSeries(id, tagIter)
	require.NoError(t, err)
	require.Equal(t, series, seriesResult.Series)
	require.Equal(t, uniqueIdx, seriesResult.UniqueIndex)

	cast, ok := acc.(*namespaceDataAccumulator)
	require.True(t, ok)
	require.Equal(t, 1, len(cast.needsRelease))
	require.Equal(t, release, cast.needsRelease[0])
	// Ensure it hasn't been released.
	require.Equal(t, 0, release.calls)
}

func TestAccumulatorRelease(t *testing.T) {
	ctrl := gomock.NewController(t)
	defer ctrl.Finish()

	var (
		ns  = NewMockdatabaseNamespace(ctrl)
		acc = NewDatabaseNamespaceDataAccumulator(ns)

		release = &releaser{}
		ref     = SeriesReadWriteRef{
			UniqueIndex:         uniqueIdx,
			Series:              series.NewMockDatabaseSeries(ctrl),
			ReleaseReadWriteRef: release,
		}
	)

	ns.EXPECT().SeriesReadWriteRef(id, tagIter).Return(ref, nil)
	_, err := acc.CheckoutSeries(id, tagIter)
	require.NoError(t, err)

	cast, ok := acc.(*namespaceDataAccumulator)
	require.True(t, ok)
	require.Equal(t, 1, len(cast.needsRelease))
	require.Equal(t, release, cast.needsRelease[0])

	acc.Release()
	require.Equal(t, 0, len(cast.needsRelease))
	// ensure release has been called.
	require.Equal(t, 1, release.calls)

	// ensure double release does not panic.
	acc.Release()
	require.NoError(t, acc.Close())
}

func TestAccumulatorErrorsOnCloseWithoutRelease(t *testing.T) {
	ctrl := gomock.NewController(t)
	defer ctrl.Finish()

	var (
		ns  = NewMockdatabaseNamespace(ctrl)
		acc = NewDatabaseNamespaceDataAccumulator(ns)

		release = &releaser{}
		ref     = SeriesReadWriteRef{
			UniqueIndex:         uniqueIdx,
			Series:              series.NewMockDatabaseSeries(ctrl),
			ReleaseReadWriteRef: release,
		}
	)

	ns.EXPECT().SeriesReadWriteRef(id, tagIter).Return(ref, nil)
	_, err := acc.CheckoutSeries(id, tagIter)
	require.NoError(t, err)

	cast, ok := acc.(*namespaceDataAccumulator)
	require.True(t, ok)
	require.Equal(t, 1, len(cast.needsRelease))
	require.Equal(t, release, cast.needsRelease[0])

	err = acc.Close()
	// ensure release has been called regardless of error status.
	require.Equal(t, 0, len(cast.needsRelease))
	require.Equal(t, 1, release.calls)

	require.Error(t, err)
>>>>>>> 88474724
}<|MERGE_RESOLUTION|>--- conflicted
+++ resolved
@@ -24,18 +24,13 @@
 	"errors"
 	"testing"
 
-	"github.com/m3db/m3/src/dbnode/storage/series/lookup"
-
-	"github.com/m3db/m3/src/dbnode/storage/series"
-
 	"github.com/golang/mock/gomock"
+	"github.com/m3db/m3/src/dbnode/storage/bootstrap"
 	"github.com/m3db/m3/src/dbnode/storage/series"
 	"github.com/m3db/m3/src/x/ident"
 	"github.com/stretchr/testify/require"
 )
 
-<<<<<<< HEAD
-=======
 var (
 	id        = ident.StringID("foo")
 	idErr     = ident.StringID("bar")
@@ -51,66 +46,36 @@
 	r.calls++
 }
 
->>>>>>> 88474724
+type checkoutFn func(bootstrap.NamespaceDataAccumulator,
+	ident.ID, ident.TagIterator) (bootstrap.CheckoutSeriesResult, error)
+
+func checkoutWithLock(
+	acc bootstrap.NamespaceDataAccumulator,
+	id ident.ID,
+	tags ident.TagIterator,
+) (bootstrap.CheckoutSeriesResult, error) {
+	return acc.CheckoutSeriesWithLock(id, tags)
+}
+
+func checkoutWithoutLock(
+	acc bootstrap.NamespaceDataAccumulator,
+	id ident.ID,
+	tags ident.TagIterator,
+) (bootstrap.CheckoutSeriesResult, error) {
+	return acc.CheckoutSeriesWithoutLock(id, tags)
+}
+
 func TestCheckoutSeries(t *testing.T) {
+	testCheckoutSeries(t, checkoutWithoutLock)
+}
+
+func TestCheckoutSeriesWithLock(t *testing.T) {
+	testCheckoutSeries(t, checkoutWithLock)
+}
+
+func testCheckoutSeries(t *testing.T, checkoutFn checkoutFn) {
 	ctrl := gomock.NewController(t)
 	defer ctrl.Finish()
-
-<<<<<<< HEAD
-	ns := NewMockdatabaseNamespace(ctrl)
-	acc := NewDatabaseNamespaceDataAccumulator(ns)
-	s := series.NewMockDatabaseSeries(ctrl)
-
-	releases := 0
-	releaseReadWriteRef := lookup.NewMockOnReleaseReadWriteRef(ctrl)
-	releaseReadWriteRef.EXPECT().OnReleaseReadWriteRef().Do(func() {
-		releases++
-	})
-
-	result := SeriesReadWriteRef{
-		Series:              s,
-		Shard:               42,
-		UniqueIndex:         4242,
-		ReleaseReadWriteRef: releaseReadWriteRef,
-	}
-
-	ns.EXPECT().
-		SeriesReadWriteRef(ident.NewIDMatcher("foo"),
-			ident.NewTagIterMatcher(ident.EmptyTagIterator)).
-		Return(result, nil)
-
-	_, err := acc.CheckoutSeriesWithLock(ident.StringID("foo"),
-		ident.EmptyTagIterator)
-	require.NoError(t, err)
-
-	// Ensure not released yet.
-	require.Equal(t, 0, releases)
-
-	err = acc.Close()
-	require.NoError(t, err)
-
-	// Now ensure released after close.
-	require.Equal(t, 1, releases)
-}
-
-func TestCheckoutSeriesError(t *testing.T) {
-	ctrl := gomock.NewController(t)
-	defer ctrl.Finish()
-
-	ns := NewMockdatabaseNamespace(ctrl)
-	acc := NewDatabaseNamespaceDataAccumulator(ns)
-
-	ns.EXPECT().
-		SeriesReadWriteRef(ident.NewIDMatcher("foo"),
-			ident.NewTagIterMatcher(ident.EmptyTagIterator)).
-		Return(SeriesReadWriteRef{}, errors.New("an error"))
-	_, err := acc.CheckoutSeriesWithLock(ident.StringID("foo"),
-		ident.EmptyTagIterator)
-	require.Error(t, err)
-
-	err = acc.Close()
-	require.NoError(t, err)
-=======
 	var (
 		ns     = NewMockdatabaseNamespace(ctrl)
 		series = series.NewMockDatabaseSeries(ctrl)
@@ -128,10 +93,10 @@
 	ns.EXPECT().SeriesReadWriteRef(idErr, tagIter).
 		Return(SeriesReadWriteRef{}, errors.New("err"))
 
-	_, err := acc.CheckoutSeries(idErr, tagIter)
+	_, err := checkoutFn(acc, idErr, tagIter)
 	require.Error(t, err)
 
-	seriesResult, err := acc.CheckoutSeries(id, tagIter)
+	seriesResult, err := checkoutFn(acc, id, tagIter)
 	require.NoError(t, err)
 	require.Equal(t, series, seriesResult.Series)
 	require.Equal(t, uniqueIdx, seriesResult.UniqueIndex)
@@ -145,10 +110,19 @@
 }
 
 func TestAccumulatorRelease(t *testing.T) {
+	testAccumulatorRelease(t, checkoutWithoutLock)
+}
+
+func TestAccumulatorReleaseWithLock(t *testing.T) {
+	testAccumulatorRelease(t, checkoutWithLock)
+}
+
+func testAccumulatorRelease(t *testing.T, checkoutFn checkoutFn) {
 	ctrl := gomock.NewController(t)
 	defer ctrl.Finish()
 
 	var (
+		err error
 		ns  = NewMockdatabaseNamespace(ctrl)
 		acc = NewDatabaseNamespaceDataAccumulator(ns)
 
@@ -161,7 +135,7 @@
 	)
 
 	ns.EXPECT().SeriesReadWriteRef(id, tagIter).Return(ref, nil)
-	_, err := acc.CheckoutSeries(id, tagIter)
+	_, err = checkoutFn(acc, id, tagIter)
 	require.NoError(t, err)
 
 	cast, ok := acc.(*namespaceDataAccumulator)
@@ -169,46 +143,10 @@
 	require.Equal(t, 1, len(cast.needsRelease))
 	require.Equal(t, release, cast.needsRelease[0])
 
-	acc.Release()
+	require.NoError(t, acc.Close())
 	require.Equal(t, 0, len(cast.needsRelease))
 	// ensure release has been called.
 	require.Equal(t, 1, release.calls)
-
-	// ensure double release does not panic.
-	acc.Release()
-	require.NoError(t, acc.Close())
-}
-
-func TestAccumulatorErrorsOnCloseWithoutRelease(t *testing.T) {
-	ctrl := gomock.NewController(t)
-	defer ctrl.Finish()
-
-	var (
-		ns  = NewMockdatabaseNamespace(ctrl)
-		acc = NewDatabaseNamespaceDataAccumulator(ns)
-
-		release = &releaser{}
-		ref     = SeriesReadWriteRef{
-			UniqueIndex:         uniqueIdx,
-			Series:              series.NewMockDatabaseSeries(ctrl),
-			ReleaseReadWriteRef: release,
-		}
-	)
-
-	ns.EXPECT().SeriesReadWriteRef(id, tagIter).Return(ref, nil)
-	_, err := acc.CheckoutSeries(id, tagIter)
-	require.NoError(t, err)
-
-	cast, ok := acc.(*namespaceDataAccumulator)
-	require.True(t, ok)
-	require.Equal(t, 1, len(cast.needsRelease))
-	require.Equal(t, release, cast.needsRelease[0])
-
-	err = acc.Close()
-	// ensure release has been called regardless of error status.
-	require.Equal(t, 0, len(cast.needsRelease))
-	require.Equal(t, 1, release.calls)
-
-	require.Error(t, err)
->>>>>>> 88474724
+	// ensure double-close errors.
+	require.Error(t, acc.Close())
 }