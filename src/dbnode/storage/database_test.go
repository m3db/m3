// Copyright (c) 2016 Uber Technologies, Inc.
//
// Permission is hereby granted, free of charge, to any person obtaining a copy
// of this software and associated documentation files (the "Software"), to deal
// in the Software without restriction, including without limitation the rights
// to use, copy, modify, merge, publish, distribute, sublicense, and/or sell
// copies of the Software, and to permit persons to whom the Software is
// furnished to do so, subject to the following conditions:
//
// The above copyright notice and this permission notice shall be included in
// all copies or substantial portions of the Software.
//
// THE SOFTWARE IS PROVIDED "AS IS", WITHOUT WARRANTY OF ANY KIND, EXPRESS OR
// IMPLIED, INCLUDING BUT NOT LIMITED TO THE WARRANTIES OF MERCHANTABILITY,
// FITNESS FOR A PARTICULAR PURPOSE AND NONINFRINGEMENT. IN NO EVENT SHALL THE
// AUTHORS OR COPYRIGHT HOLDERS BE LIABLE FOR ANY CLAIM, DAMAGES OR OTHER
// LIABILITY, WHETHER IN AN ACTION OF CONTRACT, TORT OR OTHERWISE, ARISING FROM,
// OUT OF OR IN CONNECTION WITH THE SOFTWARE OR THE USE OR OTHER DEALINGS IN
// THE SOFTWARE.

package storage

import (
	stdlibctx "context"
	"errors"
	"fmt"
	"sort"
	"sync"
	"testing"
	"time"

	"github.com/m3db/m3/src/cluster/shard"
	"github.com/m3db/m3/src/dbnode/client"
	"github.com/m3db/m3/src/dbnode/namespace"
	"github.com/m3db/m3/src/dbnode/persist/fs/commitlog"
	"github.com/m3db/m3/src/dbnode/retention"
	"github.com/m3db/m3/src/dbnode/sharding"
	"github.com/m3db/m3/src/dbnode/storage/block"
	dberrors "github.com/m3db/m3/src/dbnode/storage/errors"
	"github.com/m3db/m3/src/dbnode/storage/index"
	"github.com/m3db/m3/src/dbnode/storage/repair"
	"github.com/m3db/m3/src/dbnode/topology"
	"github.com/m3db/m3/src/dbnode/tracepoint"
	"github.com/m3db/m3/src/dbnode/ts"
	"github.com/m3db/m3/src/dbnode/ts/writes"
	xmetrics "github.com/m3db/m3/src/dbnode/x/metrics"
	"github.com/m3db/m3/src/m3ninx/idx"
	xclock "github.com/m3db/m3/src/x/clock"
	"github.com/m3db/m3/src/x/context"
	xerrors "github.com/m3db/m3/src/x/errors"
	"github.com/m3db/m3/src/x/ident"
	"github.com/m3db/m3/src/x/pool"
	"github.com/m3db/m3/src/x/serialize"
	xtime "github.com/m3db/m3/src/x/time"
	xwatch "github.com/m3db/m3/src/x/watch"

	"github.com/fortytw2/leaktest"
	"github.com/golang/mock/gomock"
	"github.com/m3db/m3/src/dbnode/testdata/prototest"
	"github.com/opentracing/opentracing-go"
	"github.com/opentracing/opentracing-go/mocktracer"
	"github.com/stretchr/testify/assert"
	"github.com/stretchr/testify/require"
	"github.com/uber-go/tally"
)

var (
	defaultTestNs1ID         = ident.StringID("testns1")
	defaultTestNs2ID         = ident.StringID("testns2")
	defaultTestRetentionOpts = retention.NewOptions().SetBufferFuture(10 * time.Minute).SetBufferPast(10 * time.Minute).
		SetBlockSize(2 * time.Hour).SetRetentionPeriod(2 * 24 * time.Hour)
	defaultTestNs2RetentionOpts = retention.NewOptions().SetBufferFuture(10 * time.Minute).SetBufferPast(10 * time.Minute).
		SetBlockSize(4 * time.Hour).SetRetentionPeriod(2 * 24 * time.Hour)
	defaultTestNs1Opts = namespace.NewOptions().SetRetentionOptions(defaultTestRetentionOpts)
	defaultTestNs2Opts = namespace.NewOptions().SetRetentionOptions(defaultTestNs2RetentionOpts)
	testSchemaHistory  = prototest.NewSchemaHistory()
	testClientOptions  = client.NewOptions()
)

type nsMapCh chan namespace.Map

type mockNsInitializer struct {
	registry *namespace.MockRegistry
	updateCh chan struct{}
}

func (mi *mockNsInitializer) Init() (namespace.Registry, error) {
	return mi.registry, nil
}

func newMockNsInitializer(
	t *testing.T,
	ctrl *gomock.Controller,
	nsMapCh nsMapCh,
) namespace.Initializer {
	updateCh := make(chan struct{}, 10)
	watch := xwatch.NewWatchable()
	go func() {
		for {
			v, ok := <-nsMapCh
			if !ok { // closed channel
				return
			}

			watch.Update(v)
			updateCh <- struct{}{}
		}
	}()

	_, w, err := watch.Watch()
	require.NoError(t, err)

	nsWatch := namespace.NewWatch(w)
	reg := namespace.NewMockRegistry(ctrl)
	reg.EXPECT().Watch().Return(nsWatch, nil).AnyTimes()

	return &mockNsInitializer{
		registry: reg,
		updateCh: updateCh,
	}
}

func testNamespaceMap(t *testing.T) namespace.Map {
	md1, err := namespace.NewMetadata(defaultTestNs1ID, defaultTestNs1Opts)
	require.NoError(t, err)
	md2, err := namespace.NewMetadata(defaultTestNs2ID, defaultTestNs2Opts)
	require.NoError(t, err)
	nsMap, err := namespace.NewMap([]namespace.Metadata{md1, md2})
	require.NoError(t, err)
	return nsMap
}

func testRepairOptions(ctrl *gomock.Controller) repair.Options {
	var (
		origin     = topology.NewHost("some-id", "some-address")
		clientOpts = testClientOptions.(client.AdminOptions).SetOrigin(origin)
		mockClient = client.NewMockAdminClient(ctrl)
	)
	mockClient.EXPECT().Options().Return(clientOpts).AnyTimes()
	return repair.NewOptions().
		SetAdminClients([]client.AdminClient{mockClient}).
		SetRepairCheckInterval(100 * time.Millisecond)
}

func newMockdatabase(ctrl *gomock.Controller, ns ...databaseNamespace) *Mockdatabase {
	db := NewMockdatabase(ctrl)
	db.EXPECT().Options().Return(DefaultTestOptions()).AnyTimes()
	if len(ns) != 0 {
		db.EXPECT().OwnedNamespaces().Return(ns, nil).AnyTimes()
	}
	return db
}

type newTestDatabaseOpt struct {
	bs    BootstrapState
	nsMap namespace.Map
	dbOpt Options
}

func defaultTestDatabase(t *testing.T, ctrl *gomock.Controller, bs BootstrapState) (*db, nsMapCh, xmetrics.TestStatsReporter) {
	return newTestDatabase(t, ctrl, newTestDatabaseOpt{bs: bs, nsMap: testNamespaceMap(t), dbOpt: DefaultTestOptions()})
}

func newTestDatabase(
	t *testing.T,
	ctrl *gomock.Controller,
	opt newTestDatabaseOpt,
) (*db, nsMapCh, xmetrics.TestStatsReporter) {
	testReporter := xmetrics.NewTestStatsReporter(xmetrics.NewTestStatsReporterOptions())
	scope, _ := tally.NewRootScope(tally.ScopeOptions{
		Reporter: testReporter,
	}, 100*time.Millisecond)

	mapCh := make(nsMapCh, 10)
	mapCh <- opt.nsMap

	opts := opt.dbOpt
	opts = opts.SetInstrumentOptions(
		opts.InstrumentOptions().SetMetricsScope(scope)).
		SetRepairEnabled(false).
		SetRepairOptions(testRepairOptions(ctrl)).
		SetNamespaceInitializer(newMockNsInitializer(t, ctrl, mapCh))

	shards := sharding.NewShards([]uint32{0, 1}, shard.Available)
	shardSet, err := sharding.NewShardSet(shards, nil)
	require.NoError(t, err)

	database, err := NewDatabase(shardSet, opts)
	require.NoError(t, err)
	d := database.(*db)
	m := d.mediator.(*mediator)
	bsm := newBootstrapManager(d, m, opts).(*bootstrapManager)
	bsm.state = opt.bs
	m.databaseBootstrapManager = bsm

	return d, mapCh, testReporter
}

func dbAddNewMockNamespace(
	ctrl *gomock.Controller,
	d *db,
	id string,
) *MockdatabaseNamespace {
	ns := ident.StringID(id)
	mockNamespace := NewMockdatabaseNamespace(ctrl)
	mockNamespace.EXPECT().ID().Return(ns).AnyTimes()
	d.namespaces.Set(ns, mockNamespace)
	return mockNamespace
}

func TestDatabaseOpen(t *testing.T) {
	ctrl := gomock.NewController(t)
	defer ctrl.Finish()

	d, mapCh, _ := defaultTestDatabase(t, ctrl, BootstrapNotStarted)
	defer func() {
		close(mapCh)
		leaktest.CheckTimeout(t, time.Second)()
	}()
	require.NoError(t, d.Open())
	require.Equal(t, errDatabaseAlreadyOpen, d.Open())
	require.NoError(t, d.Close())
}

func TestDatabaseClose(t *testing.T) {
	ctrl := gomock.NewController(t)
	defer ctrl.Finish()

	d, mapCh, _ := defaultTestDatabase(t, ctrl, Bootstrapped)
	defer func() {
		close(mapCh)
		leaktest.CheckTimeout(t, time.Second)()
	}()
	require.NoError(t, d.Open())
	require.NoError(t, d.Close())
	require.Equal(t, errDatabaseAlreadyClosed, d.Close())
}

func TestDatabaseTerminate(t *testing.T) {
	ctrl := gomock.NewController(t)
	defer ctrl.Finish()

	d, mapCh, _ := defaultTestDatabase(t, ctrl, Bootstrapped)
	defer func() {
		close(mapCh)
		leaktest.CheckTimeout(t, time.Second)()
	}()
	require.NoError(t, d.Open())
	require.NoError(t, d.Terminate())
	require.Equal(t, errDatabaseAlreadyClosed, d.Close())
}

func TestDatabaseReadEncodedNamespaceNotOwned(t *testing.T) {
	ctrl := gomock.NewController(t)
	defer ctrl.Finish()

	ctx := context.NewContext()
	defer ctx.Close()

	d, mapCh, _ := defaultTestDatabase(t, ctrl, Bootstrapped)
	defer func() {
		close(mapCh)
	}()
	_, err := d.ReadEncoded(ctx, ident.StringID("nonexistent"), ident.StringID("foo"), time.Now(), time.Now())
	require.True(t, dberrors.IsUnknownNamespaceError(err))
}

func TestDatabaseReadEncodedNamespaceOwned(t *testing.T) {
	ctrl := gomock.NewController(t)
	defer ctrl.Finish()

	ctx := context.NewContext()
	defer ctx.Close()

	d, mapCh, _ := defaultTestDatabase(t, ctrl, Bootstrapped)
	defer func() {
		close(mapCh)
	}()

	ns := ident.StringID("testns1")
	id := ident.StringID("bar")
	end := time.Now()
	start := end.Add(-time.Hour)
	mockNamespace := NewMockdatabaseNamespace(ctrl)
	mockNamespace.EXPECT().ReadEncoded(ctx, id, start, end).Return(nil, nil)
	d.namespaces.Set(ns, mockNamespace)

	res, err := d.ReadEncoded(ctx, ns, id, start, end)
	require.Nil(t, res)
	require.Nil(t, err)
}

func TestDatabaseFetchBlocksNamespaceNotOwned(t *testing.T) {
	ctrl := gomock.NewController(t)
	defer ctrl.Finish()

	ctx := context.NewContext()
	defer ctx.Close()

	d, mapCh, _ := defaultTestDatabase(t, ctrl, Bootstrapped)
	defer func() {
		close(mapCh)
	}()

	now := time.Now()
	starts := []time.Time{now, now.Add(time.Second), now.Add(-time.Second)}
	res, err := d.FetchBlocks(ctx, ident.StringID("non-existent-ns"), 0, ident.StringID("foo"), starts)
	require.Nil(t, res)
	require.True(t, xerrors.IsInvalidParams(err))
}

func TestDatabaseFetchBlocksNamespaceOwned(t *testing.T) {
	ctrl := gomock.NewController(t)
	defer ctrl.Finish()

	ctx := context.NewContext()
	defer ctx.Close()

	d, mapCh, _ := defaultTestDatabase(t, ctrl, Bootstrapped)
	defer func() {
		close(mapCh)
	}()

	ns := ident.StringID("testns1")
	id := ident.StringID("bar")
	shardID := uint32(0)
	now := time.Now()
	starts := []time.Time{now, now.Add(time.Second), now.Add(-time.Second)}
	expected := []block.FetchBlockResult{block.NewFetchBlockResult(starts[0], nil, nil)}
	mockNamespace := NewMockdatabaseNamespace(ctrl)
	mockNamespace.EXPECT().FetchBlocks(ctx, shardID, id, starts).Return(expected, nil)
	d.namespaces.Set(ns, mockNamespace)

	res, err := d.FetchBlocks(ctx, ns, shardID, id, starts)
	require.Equal(t, expected, res)
	require.NoError(t, err)
}

func TestDatabaseNamespaces(t *testing.T) {
	ctrl := gomock.NewController(t)
	defer ctrl.Finish()

	d, mapCh, _ := defaultTestDatabase(t, ctrl, Bootstrapped)
	defer func() {
		close(mapCh)
	}()

	dbAddNewMockNamespace(ctrl, d, "testns1")
	dbAddNewMockNamespace(ctrl, d, "testns2")

	result := d.Namespaces()
	require.Equal(t, 2, len(result))

	sort.Sort(NamespacesByID(result))
	assert.Equal(t, "testns1", result[0].ID().String())
	assert.Equal(t, "testns2", result[1].ID().String())
}

func TestOwnedNamespacesErrorIfClosed(t *testing.T) {
	ctrl := gomock.NewController(t)
	defer ctrl.Finish()

	d, mapCh, _ := defaultTestDatabase(t, ctrl, Bootstrapped)
	defer func() {
		close(mapCh)
	}()

	require.NoError(t, d.Open())
	require.NoError(t, d.Terminate())

	_, err := d.OwnedNamespaces()
	require.Equal(t, errDatabaseIsClosed, err)
}

func TestDatabaseAssignShardSet(t *testing.T) {
	ctrl := gomock.NewController(t)
	defer ctrl.Finish()

	d, mapCh, _ := defaultTestDatabase(t, ctrl, Bootstrapped)
	defer func() {
		close(mapCh)
	}()

	var ns []*MockdatabaseNamespace
	ns = append(ns, dbAddNewMockNamespace(ctrl, d, "testns1"))
	ns = append(ns, dbAddNewMockNamespace(ctrl, d, "testns2"))

	shards := append(sharding.NewShards([]uint32{0, 1}, shard.Available),
		sharding.NewShards([]uint32{2}, shard.Initializing)...)
	shardSet, err := sharding.NewShardSet(shards, nil)
	require.NoError(t, err)

	var wg sync.WaitGroup
	wg.Add(len(ns))
	for _, n := range ns {
		n.EXPECT().AssignShardSet(shardSet).Do(func(_ sharding.ShardSet) {
			wg.Done()
		})
	}

	t1 := d.lastReceivedNewShards
	d.AssignShardSet(shardSet)
	require.True(t, d.lastReceivedNewShards.After(t1))

	wg.Wait()
}

func TestDatabaseAssignShardSetBehaviorNoNewShards(t *testing.T) {
	ctrl := gomock.NewController(t)
	defer ctrl.Finish()

	d, mapCh, _ := defaultTestDatabase(t, ctrl, Bootstrapped)
	defer func() {
		close(mapCh)
	}()

	// Set a mock mediator to be certain that bootstrap is not called when
	// no new shards are assigned.
	mediator := NewMockdatabaseMediator(ctrl)
	d.mediator = mediator

	var ns []*MockdatabaseNamespace
	ns = append(ns, dbAddNewMockNamespace(ctrl, d, "testns1"))
	ns = append(ns, dbAddNewMockNamespace(ctrl, d, "testns2"))

	var wg sync.WaitGroup
	wg.Add(len(ns))
	for _, n := range ns {
		n.EXPECT().AssignShardSet(d.shardSet).Do(func(_ sharding.ShardSet) {
			wg.Done()
		})
	}

	t1 := d.lastReceivedNewShards
	d.AssignShardSet(d.shardSet)
	// Ensure that lastReceivedNewShards is not updated if no new shards are assigned.
	require.True(t, d.lastReceivedNewShards.Equal(t1))

	wg.Wait()
}

func TestDatabaseBootstrappedAssignShardSet(t *testing.T) {
	ctrl := gomock.NewController(t)
	defer ctrl.Finish()

	d, mapCh, _ := defaultTestDatabase(t, ctrl, Bootstrapped)
	defer func() {
		close(mapCh)
	}()

	ns := dbAddNewMockNamespace(ctrl, d, "testns")

	mediator := NewMockdatabaseMediator(ctrl)
	mediator.EXPECT().Bootstrap().Return(BootstrapResult{}, nil)
	d.mediator = mediator

	assert.NoError(t, d.Bootstrap())

	shards := append(sharding.NewShards([]uint32{0, 1}, shard.Available),
		sharding.NewShards([]uint32{2}, shard.Initializing)...)
	shardSet, err := sharding.NewShardSet(shards, nil)
	require.NoError(t, err)

	ns.EXPECT().AssignShardSet(shardSet)

	var wg sync.WaitGroup
	wg.Add(1)
	mediator.EXPECT().Bootstrap().Return(BootstrapResult{}, nil).Do(func() {
		wg.Done()
	})

	d.AssignShardSet(shardSet)

	wg.Wait()
}

func TestDatabaseRemoveNamespace(t *testing.T) {
	ctrl := gomock.NewController(t)
	defer ctrl.Finish()

	d, mapCh, testReporter := defaultTestDatabase(t, ctrl, Bootstrapped)
	require.NoError(t, d.Open())
	defer func() {
		close(mapCh)
		require.NoError(t, d.Close())
		leaktest.CheckTimeout(t, time.Second)()
	}()

	// retrieve the update channel to track propatation
	updateCh := d.opts.NamespaceInitializer().(*mockNsInitializer).updateCh

	// check initial namespaces
	nses := d.Namespaces()
	require.Len(t, nses, 2)

	// construct new namespace Map
	md1, err := namespace.NewMetadata(defaultTestNs1ID, defaultTestNs1Opts)
	require.NoError(t, err)
	nsMap, err := namespace.NewMap([]namespace.Metadata{md1})
	require.NoError(t, err)

	// update the database watch with new Map
	mapCh <- nsMap

	// wait till the update has propagated
	<-updateCh
	<-updateCh

	// the updateCh gets are in-sufficient to determine the update has been applied
	// to the database, they only measure if the watch itself has been updated. It
	// can take a few ms until the DB finds those values.
	require.True(t, xclock.WaitUntil(func() bool {
		counter, ok := testReporter.Counters()["database.namespace-watch.updates"]
		return ok && counter == 1
	}, 2*time.Second))
	require.True(t, xclock.WaitUntil(func() bool {
		return len(d.Namespaces()) == 2
	}, 2*time.Second))
}

func TestDatabaseAddNamespace(t *testing.T) {
	ctrl := gomock.NewController(t)
	defer ctrl.Finish()

	d, mapCh, testReporter := defaultTestDatabase(t, ctrl, Bootstrapped)
	require.NoError(t, d.Open())
	defer func() {
		close(mapCh)
		require.NoError(t, d.Close())
		leaktest.CheckTimeout(t, time.Second)()
	}()

	// retrieve the update channel to track propatation
	updateCh := d.opts.NamespaceInitializer().(*mockNsInitializer).updateCh

	// check initial namespaces
	nses := d.Namespaces()
	require.Len(t, nses, 2)

	// construct new namespace Map
	md1, err := namespace.NewMetadata(defaultTestNs1ID, defaultTestNs1Opts)
	require.NoError(t, err)
	md2, err := namespace.NewMetadata(defaultTestNs2ID, defaultTestNs2Opts)
	require.NoError(t, err)
	md3, err := namespace.NewMetadata(ident.StringID("and1"), defaultTestNs1Opts)
	require.NoError(t, err)
	nsMap, err := namespace.NewMap([]namespace.Metadata{md1, md2, md3})
	require.NoError(t, err)

	// update the database watch with new Map
	mapCh <- nsMap

	// wait till the update has propagated
	<-updateCh
	<-updateCh

	// the updateCh gets are in-sufficient to determine the update has been applied
	// to the database, they only measure if the watch itself has been updated. It
	// can take a few ms until the DB finds those values.
	require.True(t, xclock.WaitUntil(func() bool {
		counter, ok := testReporter.Counters()["database.namespace-watch.updates"]
		return ok && counter == 1
	}, 2*time.Second))
	require.True(t, xclock.WaitUntil(func() bool {
		return len(d.Namespaces()) == 3
	}, 2*time.Second))

	// ensure the expected namespaces exist
	nses = d.Namespaces()
	require.Len(t, nses, 3)
	ns1, ok := d.Namespace(defaultTestNs1ID)
	require.True(t, ok)
	require.Equal(t, md1.Options(), ns1.Options())
	ns2, ok := d.Namespace(defaultTestNs2ID)
	require.True(t, ok)
	require.Equal(t, md2.Options(), ns2.Options())
	ns3, ok := d.Namespace(ident.StringID("and1"))
	require.True(t, ok)
	require.Equal(t, md1.Options(), ns3.Options())
}

func TestDatabaseUpdateNamespace(t *testing.T) {
	ctrl := gomock.NewController(t)
	defer ctrl.Finish()

	d, mapCh, _ := defaultTestDatabase(t, ctrl, Bootstrapped)
	require.NoError(t, d.Open())
	defer func() {
		close(mapCh)
		require.NoError(t, d.Close())
		leaktest.CheckTimeout(t, time.Second)()
	}()

	// retrieve the update channel to track propatation
	updateCh := d.opts.NamespaceInitializer().(*mockNsInitializer).updateCh

	// check initial namespaces
	nses := d.Namespaces()
	require.Len(t, nses, 2)

	// construct new namespace Map
	ropts := defaultTestNs1Opts.RetentionOptions().SetRetentionPeriod(2000 * time.Hour)
	md1, err := namespace.NewMetadata(defaultTestNs1ID, defaultTestNs1Opts.SetRetentionOptions(ropts))
	require.NoError(t, err)
	md2, err := namespace.NewMetadata(defaultTestNs2ID, defaultTestNs2Opts)
	require.NoError(t, err)
	nsMap, err := namespace.NewMap([]namespace.Metadata{md1, md2})
	require.NoError(t, err)

	// update the database watch with new Map
	mapCh <- nsMap

	// wait till the update has propagated
	<-updateCh
	<-updateCh
	time.Sleep(10 * time.Millisecond)

	// ensure the namespaces have old properties
	nses = d.Namespaces()
	require.Len(t, nses, 2)
	ns1, ok := d.Namespace(defaultTestNs1ID)
	require.True(t, ok)
	require.Equal(t, defaultTestNs1Opts, ns1.Options())
	ns2, ok := d.Namespace(defaultTestNs2ID)
	require.True(t, ok)
	require.Equal(t, defaultTestNs2Opts, ns2.Options())

	// Ensure schema is not set and no error
	require.Nil(t, ns1.Schema())
	require.Nil(t, ns2.Schema())
	schema, err := d.Options().SchemaRegistry().GetLatestSchema(defaultTestNs2ID)
	require.NoError(t, err)
	require.Nil(t, schema)
}

func TestDatabaseCreateSchemaNotSet(t *testing.T) {
	protoTestDatabaseOptions := DefaultTestOptions().
		SetSchemaRegistry(namespace.NewSchemaRegistry(true, nil))

	ctrl := gomock.NewController(t)
	defer ctrl.Finish()

	// Start the database with two namespaces, one miss configured (missing schema).
	nsID1 := ident.StringID("testns1")
	md1, err := namespace.NewMetadata(nsID1, defaultTestNs1Opts.SetSchemaHistory(testSchemaHistory))
	require.NoError(t, err)
	nsID2 := ident.StringID("testns2")
	md2, err := namespace.NewMetadata(nsID2, defaultTestNs1Opts)
	require.NoError(t, err)
	nsMap, err := namespace.NewMap([]namespace.Metadata{md1, md2})
	require.NoError(t, err)

	d, mapCh, _ := newTestDatabase(t, ctrl, newTestDatabaseOpt{bs: Bootstrapped, nsMap: nsMap, dbOpt: protoTestDatabaseOptions})
	require.NoError(t, d.Open())
	defer func() {
		close(mapCh)
		require.NoError(t, d.Close())
		leaktest.CheckTimeout(t, time.Second)()
	}()

	// check initial namespaces
	nses := d.Namespaces()
	require.Len(t, nses, 1)

	_, ok := d.Namespace(nsID1)
	require.True(t, ok)
	_, ok = d.Namespace(nsID2)
	require.False(t, ok)
}

func TestDatabaseUpdateNamespaceSchemaNotSet(t *testing.T) {
	protoTestDatabaseOptions := DefaultTestOptions().
		SetSchemaRegistry(namespace.NewSchemaRegistry(true, nil))

	ctrl := gomock.NewController(t)
	defer ctrl.Finish()

	// Start db with no namespaces.
	d, mapCh, _ := newTestDatabase(t, ctrl, newTestDatabaseOpt{bs: Bootstrapped, dbOpt: protoTestDatabaseOptions})
	require.NoError(t, d.Open())
	defer func() {
		close(mapCh)
		require.NoError(t, d.Close())
		leaktest.CheckTimeout(t, time.Second)()
	}()

	// retrieve the update channel to track propatation
	updateCh := d.opts.NamespaceInitializer().(*mockNsInitializer).updateCh

	// check initial namespaces
	nses := d.Namespaces()
	require.Len(t, nses, 0)

	// construct new namespace Map
	nsID3 := ident.StringID("testns3")
	md3, err := namespace.NewMetadata(nsID3, defaultTestNs1Opts)
	require.NoError(t, err)
	nsMap, err := namespace.NewMap([]namespace.Metadata{md3})
	require.NoError(t, err)

	// update the database watch with new Map
	mapCh <- nsMap

	// wait till the update has propagated
	time.Sleep(10 * time.Millisecond)

	// ensure the namespace3 is not created successfully.
	nses = d.Namespaces()
	require.Len(t, nses, 0)

	// Update nsID3 schema
	md3, err = namespace.NewMetadata(nsID3, defaultTestNs1Opts.SetSchemaHistory(testSchemaHistory))
	require.NoError(t, err)
	nsMap, err = namespace.NewMap([]namespace.Metadata{md3})
	require.NoError(t, err)

	// update the database watch with new Map
	mapCh <- nsMap

	// wait till the update has propagated
	time.Sleep(10 * time.Millisecond)

	// Ensure the namespace3 is created successfully.
	nses = d.Namespaces()
	require.Len(t, nses, 1)
	ns3, ok := d.Namespace(nsID3)
	require.True(t, ok)

	// Ensure schema is set
	require.NotNil(t, ns3.Schema())

	schema, err := d.Options().SchemaRegistry().GetLatestSchema(nsID3)
	require.NoError(t, err)
	require.NotNil(t, schema)

	// Update nsID3 schema to empty
	md3, err = namespace.NewMetadata(nsID3, defaultTestNs1Opts)
	require.NoError(t, err)
	nsMap, err = namespace.NewMap([]namespace.Metadata{md3})
	require.NoError(t, err)

	// update the database watch with new Map
	mapCh <- nsMap

	// wait till the update has propagated
	<-updateCh
	time.Sleep(10 * time.Millisecond)

	// Ensure schema is not set to empty
	require.NotNil(t, ns3.Schema())

	schema, err = d.Options().SchemaRegistry().GetLatestSchema(nsID3)
	require.NoError(t, err)
	require.NotNil(t, schema)
}

func TestDatabaseNamespaceIndexFunctions(t *testing.T) {
	testDatabaseNamespaceIndexFunctions(t, true)
}

func TestDatabaseNamespaceIndexFunctionsNoCommitlog(t *testing.T) {
	testDatabaseNamespaceIndexFunctions(t, false)
}

func testDatabaseNamespaceIndexFunctions(t *testing.T, commitlogEnabled bool) {
	ctrl := gomock.NewController(t)
	defer ctrl.Finish()

	d, mapCh, _ := defaultTestDatabase(t, ctrl, BootstrapNotStarted)
	defer func() {
		close(mapCh)
	}()

	commitlog := d.commitLog
	if !commitlogEnabled {
		// We don't mock the commitlog so set this to nil to ensure its
		// not being used as the test will panic if any methods are called
		// on it.
		d.commitLog = nil
	}

	ns := dbAddNewMockNamespace(ctrl, d, "testns")
	nsOptions := namespace.NewOptions().
		SetWritesToCommitLog(commitlogEnabled)

	ns.EXPECT().OwnedShards().Return([]databaseShard{}).AnyTimes()
	ns.EXPECT().Tick(gomock.Any(), gomock.Any()).Return(nil).AnyTimes()
	ns.EXPECT().BootstrapState().Return(ShardBootstrapStates{}).AnyTimes()
	ns.EXPECT().Options().Return(nsOptions).AnyTimes()
	require.NoError(t, d.Open())

	var (
		namespace   = ident.StringID("testns")
		ctx         = context.NewContext()
		id          = ident.StringID("foo")
		tagsIter    = ident.EmptyTagIterator
		seriesWrite = SeriesWrite{
			Series: ts.Series{
				ID:        id,
				Namespace: namespace,
			},
			WasWritten: true,
		}
	)

	// create initial span from a mock tracer and get ctx
	mtr := mocktracer.New()
	sp := mtr.StartSpan("root")
	ctx.SetGoContext(opentracing.ContextWithSpan(stdlibctx.Background(), sp))

	ns.EXPECT().WriteTagged(gomock.Any(), ident.NewIDMatcher("foo"), gomock.Any(),
		time.Time{}, 1.0, xtime.Second, nil).Return(seriesWrite, nil)
	require.NoError(t, d.WriteTagged(ctx, namespace,
		id, tagsIter, time.Time{},
		1.0, xtime.Second, nil))

	ns.EXPECT().WriteTagged(gomock.Any(), ident.NewIDMatcher("foo"), gomock.Any(),
		time.Time{}, 1.0, xtime.Second, nil).Return(SeriesWrite{}, fmt.Errorf("random err"))
	require.Error(t, d.WriteTagged(ctx, namespace,
		ident.StringID("foo"), ident.EmptyTagIterator, time.Time{},
		1.0, xtime.Second, nil))

	var (
		q = index.Query{
			Query: idx.NewTermQuery([]byte("foo"), []byte("bar")),
		}
		opts    = index.QueryOptions{}
		res     = index.QueryResult{}
		aggOpts = index.AggregationOptions{}
		aggRes  = index.AggregateQueryResult{}
		err     error
	)
	ctx.SetGoContext(opentracing.ContextWithSpan(stdlibctx.Background(), sp))
	ns.EXPECT().QueryIDs(gomock.Any(), q, opts).Return(res, nil)
	_, err = d.QueryIDs(ctx, ident.StringID("testns"), q, opts)
	require.NoError(t, err)

	ns.EXPECT().QueryIDs(gomock.Any(), q, opts).Return(res, fmt.Errorf("random err"))
	_, err = d.QueryIDs(ctx, ident.StringID("testns"), q, opts)
	require.Error(t, err)

	ns.EXPECT().AggregateQuery(gomock.Any(), q, aggOpts).Return(aggRes, nil)
	_, err = d.AggregateQuery(ctx, ident.StringID("testns"), q, aggOpts)
	require.NoError(t, err)

	ns.EXPECT().AggregateQuery(gomock.Any(), q, aggOpts).
		Return(aggRes, fmt.Errorf("random err"))
	_, err = d.AggregateQuery(ctx, ident.StringID("testns"), q, aggOpts)
	require.Error(t, err)

	ns.EXPECT().Close().Return(nil)

	// Ensure commitlog is set before closing because this will call commitlog.Close()
	d.commitLog = commitlog
	require.NoError(t, d.Close())

	sp.Finish()
	spans := mtr.FinishedSpans()
	require.Len(t, spans, 5)
	assert.Equal(t, tracepoint.DBQueryIDs, spans[0].OperationName)
	assert.Equal(t, tracepoint.DBQueryIDs, spans[1].OperationName)
	assert.Equal(t, tracepoint.DBAggregateQuery, spans[2].OperationName)
	assert.Equal(t, tracepoint.DBAggregateQuery, spans[3].OperationName)
	assert.Equal(t, "root", spans[4].OperationName)
}

func TestDatabaseWriteBatchNoNamespace(t *testing.T) {
	ctrl := gomock.NewController(t)
	defer ctrl.Finish()

	d, mapCh, _ := defaultTestDatabase(t, ctrl, BootstrapNotStarted)
	defer func() {
		close(mapCh)
	}()
	require.NoError(t, d.Open())

	var (
		notExistNamespace = ident.StringID("not-exist-namespace")
		batchSize         = 100
	)
	_, err := d.BatchWriter(notExistNamespace, batchSize)
	require.Error(t, err)

	err = d.WriteBatch(context.NewContext(), notExistNamespace, nil, nil)
	require.Error(t, err)

	require.NoError(t, d.Close())
}

func TestDatabaseWriteTaggedBatchNoNamespace(t *testing.T) {
	ctrl := gomock.NewController(t)
	defer ctrl.Finish()

	d, mapCh, _ := defaultTestDatabase(t, ctrl, BootstrapNotStarted)
	defer func() {
		close(mapCh)
	}()
	require.NoError(t, d.Open())

	var (
		notExistNamespace = ident.StringID("not-exist-namespace")
		batchSize         = 100
	)
	_, err := d.BatchWriter(notExistNamespace, batchSize)
	require.Error(t, err)

	err = d.WriteTaggedBatch(context.NewContext(), notExistNamespace, nil, nil)
	require.Error(t, err)

	require.NoError(t, d.Close())
}

func TestDatabaseWrite(t *testing.T) {
	dbWriteTests := []struct {
		name                              string
		tagged, commitlogEnabled, skipAll bool
	}{
		{"batch", false, false, false},
		{"tagged batch", true, false, false},
		{"batch no commitlog", false, true, false},
		{"tagged batch no commitlog", true, true, false},
		{"batch skip all", false, false, true},
		{"tagged batch skip all", true, false, true},
		{"batch no commitlog skip all", false, true, true},
		{"tagged batch no commitlog skip all", true, true, true},
	}

	for _, tt := range dbWriteTests {
		t.Run(tt.name, func(t *testing.T) {
			testDatabaseWriteBatch(t, tt.tagged, tt.commitlogEnabled, tt.skipAll)
		})
	}
}

type fakeIndexedErrorHandler struct {
	errs []indexedErr
}

func (f *fakeIndexedErrorHandler) HandleError(index int, err error) {
	f.errs = append(f.errs, indexedErr{index, err})
}

type indexedErr struct {
	index int
	err   error
}

func testDatabaseWriteBatch(t *testing.T,
	tagged bool, commitlogEnabled bool, skipAll bool) {
	ctrl := gomock.NewController(t)
	defer ctrl.Finish()

	d, mapCh, _ := defaultTestDatabase(t, ctrl, BootstrapNotStarted)
	defer func() {
		close(mapCh)
	}()

	commitlog := d.commitLog
	if !commitlogEnabled {
		// We don't mock the commitlog so set this to nil to ensure its
		// not being used as the test will panic if any methods are called
		// on it.
		d.commitLog = nil
	}

	ns := dbAddNewMockNamespace(ctrl, d, "testns")
	nsOptions := namespace.NewOptions().
		SetWritesToCommitLog(commitlogEnabled)

	ns.EXPECT().OwnedShards().Return([]databaseShard{}).AnyTimes()
	ns.EXPECT().Tick(gomock.Any(), gomock.Any()).Return(nil).AnyTimes()
	ns.EXPECT().BootstrapState().Return(ShardBootstrapStates{}).AnyTimes()
	ns.EXPECT().Options().Return(nsOptions).AnyTimes()
	ns.EXPECT().Close().Return(nil).Times(1)
	require.NoError(t, d.Open())

	var (
		namespace = ident.StringID("testns")
		ctx       = context.NewContext()
		tags      = ident.NewTags(ident.Tag{
			Name:  ident.StringID("foo"),
			Value: ident.StringID("bar"),
		}, ident.Tag{
			Name:  ident.StringID("baz"),
			Value: ident.StringID("qux"),
		})
		tagsIter = ident.NewTagsIterator(tags)
	)

	testTagEncodingPool := serialize.NewTagEncoderPool(serialize.NewTagEncoderOptions(),
		pool.NewObjectPoolOptions().SetSize(1))
	testTagEncodingPool.Init()
	encoder := testTagEncodingPool.Get()
	err := encoder.Encode(tagsIter)
	require.NoError(t, err)

	encodedTags, ok := encoder.Data()
	require.True(t, ok)

	testWrites := []struct {
		series string
		t      time.Time
		v      float64
		skip   bool
		err    error
	}{
		{
			series: "won't appear - always skipped",
			t:      time.Time{}.Add(0 * time.Second),
			skip:   true,
			v:      0.0,
		},
		{
			series: "foo",
			t:      time.Time{}.Add(10 * time.Second),
			skip:   skipAll,
			v:      1.0,
		},
		{
			series: "bar",
			t:      time.Time{}.Add(20 * time.Second),
			skip:   skipAll,
			v:      2.0,
		},
		{
			series: "baz",
			t:      time.Time{}.Add(20 * time.Second),
			skip:   skipAll,
			v:      3.0,
		},
		{
			series: "qux",
			t:      time.Time{}.Add(30 * time.Second),
			skip:   skipAll,
			v:      4.0,
		},
		{
			series: "won't appear - always skipped",
			t:      time.Time{}.Add(40 * time.Second),
			skip:   true,
			v:      5.0,
		},
		{
			series: "error-series",
			err:    errors.New("some-error"),
		},
	}

	batchWriter, err := d.BatchWriter(namespace, 10)
	require.NoError(t, err)

	var i int
	for _, write := range testWrites {
		// Write with the provided index as i*2 so we can assert later that the
		// ErrorHandler is called with the provided index, not the actual position
		// in the WriteBatch slice.
		if tagged {
			batchWriter.AddTagged(i*2, ident.StringID(write.series),
				tagsIter.Duplicate(), encodedTags.Bytes(), write.t, write.v, xtime.Second, nil)
			wasWritten := write.err == nil
			ns.EXPECT().
				WriteTagged(ctx, ident.NewIDMatcher(write.series), gomock.Any(),
					write.t, write.v, xtime.Second, nil).
				Return(SeriesWrite{
					Series: ts.Series{
						ID:        ident.StringID(write.series + "-updated"),
						Namespace: namespace,
					}, WasWritten: wasWritten,
				}, write.err)
		} else {
			batchWriter.Add(i*2, ident.StringID(write.series),
				write.t, write.v, xtime.Second, nil)
			wasWritten := write.err == nil
			ns.EXPECT().
				Write(ctx, ident.NewIDMatcher(write.series),
					write.t, write.v, xtime.Second, nil).
				Return(SeriesWrite{
					Series: ts.Series{
						ID:        ident.StringID(write.series + "-updated"),
						Namespace: namespace,
					},
					WasWritten: wasWritten,
				}, write.err)
		}
		i++
	}

	errHandler := &fakeIndexedErrorHandler{}
	if tagged {
		err = d.WriteTaggedBatch(ctx, namespace, batchWriter.(writes.WriteBatch),
			errHandler)
	} else {
		err = d.WriteBatch(ctx, namespace, batchWriter.(writes.WriteBatch),
			errHandler)
	}

	require.NoError(t, err)
	require.Len(t, errHandler.errs, 1)
	// Make sure it calls the error handler with the "original" provided index, not the position
	// of the write in the WriteBatch slice.
	require.Equal(t, (i-1)*2, errHandler.errs[0].index)

	// Ensure commitlog is set before closing because this will call commitlog.Close()
	d.commitLog = commitlog
	require.NoError(t, d.Close())
}

func TestDatabaseBootstrapState(t *testing.T) {
	ctrl := gomock.NewController(t)
	defer ctrl.Finish()

	d, mapCh, _ := defaultTestDatabase(t, ctrl, Bootstrapped)
	defer func() {
		close(mapCh)
	}()

	ns1 := dbAddNewMockNamespace(ctrl, d, "testns1")
	ns1.EXPECT().BootstrapState().Return(ShardBootstrapStates{
		1: Bootstrapping,
	})
	ns2 := dbAddNewMockNamespace(ctrl, d, "testns2")
	ns2.EXPECT().BootstrapState().Return(ShardBootstrapStates{
		2: Bootstrapped,
	})

	dbBootstrapState := d.BootstrapState()
	require.Equal(t, DatabaseBootstrapState{
		NamespaceBootstrapStates: NamespaceBootstrapStates{
			"testns1": ShardBootstrapStates{
				1: Bootstrapping,
			},
			"testns2": ShardBootstrapStates{
				2: Bootstrapped,
			},
		},
	}, dbBootstrapState)
}

func TestDatabaseFlushState(t *testing.T) {
	ctrl := gomock.NewController(t)
	defer ctrl.Finish()

	d, mapCh, _ := defaultTestDatabase(t, ctrl, Bootstrapped)
	defer func() {
		close(mapCh)
	}()

	var (
		shardID            = uint32(0)
		blockStart         = time.Now().Truncate(2 * time.Hour)
		expectedFlushState = fileOpState{
			ColdVersionRetrievable: 2,
		}
		nsID = "testns1"
		ns   = dbAddNewMockNamespace(ctrl, d, nsID)
	)
	ns.EXPECT().FlushState(shardID, blockStart).Return(expectedFlushState, nil)

	flushState, err := d.FlushState(ident.StringID(nsID), shardID, blockStart)
	require.NoError(t, err)
	require.Equal(t, expectedFlushState, flushState)

	_, err = d.FlushState(ident.StringID("not-exist"), shardID, blockStart)
	require.Error(t, err)
}

func TestDatabaseIsBootstrapped(t *testing.T) {
	ctrl := gomock.NewController(t)
	defer ctrl.Finish()

	d, mapCh, _ := defaultTestDatabase(t, ctrl, Bootstrapped)
	defer func() {
		close(mapCh)
	}()

	mediator := NewMockdatabaseMediator(ctrl)
	mediator.EXPECT().IsBootstrapped().Return(true)
	mediator.EXPECT().IsBootstrapped().Return(false)
	d.mediator = mediator

	assert.True(t, d.IsBootstrapped())
	assert.False(t, d.IsBootstrapped())
}

func TestUpdateBatchWriterBasedOnShardResults(t *testing.T) {
	ctrl := gomock.NewController(t)
	defer ctrl.Finish()

	d, mapCh, _ := defaultTestDatabase(t, ctrl, BootstrapNotStarted)
	defer func() {
		close(mapCh)
	}()

	commitlog := d.commitLog
	d.commitLog = nil

	ns := dbAddNewMockNamespace(ctrl, d, "testns")
	nsOptions := namespace.NewOptions().
		SetWritesToCommitLog(false)
	ns.EXPECT().OwnedShards().Return([]databaseShard{}).AnyTimes()
	ns.EXPECT().Tick(gomock.Any(), gomock.Any()).Return(nil).AnyTimes()
	ns.EXPECT().BootstrapState().Return(ShardBootstrapStates{}).AnyTimes()
	ns.EXPECT().Options().Return(nsOptions).AnyTimes()
	ns.EXPECT().Close().Return(nil).Times(1)
	require.NoError(t, d.Open())

	var (
		namespace    = ident.StringID("testns")
		ctx          = context.NewContext()
		seriesWrite1 = SeriesWrite{Series: ts.Series{UniqueIndex: 0}, WasWritten: true}
		seriesWrite2 = SeriesWrite{Series: ts.Series{UniqueIndex: 1}, WasWritten: true}
		seriesWrite3 = SeriesWrite{Series: ts.Series{UniqueIndex: 2}, WasWritten: false}
		seriesWrite4 = SeriesWrite{Series: ts.Series{UniqueIndex: 3}, WasWritten: false}
		err          = fmt.Errorf("err")
	)

	gomock.InOrder(
		ns.EXPECT().
			Write(ctx, gomock.Any(), gomock.Any(), gomock.Any(),
				gomock.Any(), gomock.Any()).
			Return(seriesWrite1, nil),
		ns.EXPECT().
			Write(ctx, gomock.Any(), gomock.Any(), gomock.Any(),
				gomock.Any(), gomock.Any()).
			Return(seriesWrite2, err),
		ns.EXPECT().
			Write(ctx, gomock.Any(), gomock.Any(), gomock.Any(),
				gomock.Any(), gomock.Any()).
			Return(seriesWrite3, err),
		ns.EXPECT().
			Write(ctx, gomock.Any(), gomock.Any(), gomock.Any(),
				gomock.Any(), gomock.Any()).
			Return(seriesWrite4, nil),
	)

	write := writes.Write{
		Series: ts.Series{ID: ident.StringID("foo")},
	}

	iters := []writes.BatchWrite{
		{Write: write},
		{Write: write},
		{Write: write},
		{Write: write},
	}

	batchWriter := writes.NewMockWriteBatch(ctrl)
	gomock.InOrder(
		batchWriter.EXPECT().Iter().Return(iters),
		batchWriter.EXPECT().SetSeries(0, seriesWrite1.Series),
		batchWriter.EXPECT().SetError(1, err),
		batchWriter.EXPECT().SetError(2, err),
		batchWriter.EXPECT().SetSeries(3, seriesWrite4.Series),
		batchWriter.EXPECT().SetSkipWrite(3),
		batchWriter.EXPECT().PendingIndex().Return(nil),
		batchWriter.EXPECT().Finalize(),
	)

	errHandler := &fakeIndexedErrorHandler{}
	d.WriteBatch(ctx, namespace, batchWriter, errHandler)
	require.Equal(t, 2, len(errHandler.errs))
	require.Equal(t, err, errHandler.errs[0].err)
	require.Equal(t, err, errHandler.errs[1].err)
	d.commitLog = commitlog
	require.NoError(t, d.Close())
}

func TestDatabaseIsOverloaded(t *testing.T) {
	ctrl := gomock.NewController(t)
	defer ctrl.Finish()

	d, mapCh, _ := defaultTestDatabase(t, ctrl, BootstrapNotStarted)
	defer func() {
		close(mapCh)
	}()

	d.opts = d.opts.SetCommitLogOptions(
		d.opts.CommitLogOptions().SetBacklogQueueSize(100),
	)

	mockCL := commitlog.NewMockCommitLog(ctrl)
	d.commitLog = mockCL

	mockCL.EXPECT().QueueLength().Return(int64(89))
	require.Equal(t, false, d.IsOverloaded())

	mockCL.EXPECT().QueueLength().Return(int64(90))
	require.Equal(t, true, d.IsOverloaded())
}

func TestDatabaseAggregateTiles(t *testing.T) {
	ctrl := gomock.NewController(t)
	defer ctrl.Finish()

	d, mapCh, _ := defaultTestDatabase(t, ctrl, Bootstrapped)
	defer func() {
		close(mapCh)
	}()

	var (
		sourceNsID = ident.StringID("source")
		targetNsID = ident.StringID("target")
		ctx        = context.NewContext()
<<<<<<< HEAD
=======
		pm         = d.opts.PersistManager()
>>>>>>> 3aa2f51f
		start      = time.Now().Truncate(time.Hour)
	)

	opts, err := NewAggregateTilesOptions(start, start.Add(-time.Second), time.Minute, true)
<<<<<<< HEAD
	require.NotNil(t, err)

	sourceNs := dbAddNewMockNamespace(ctrl, d, sourceNsID.String())
	targetNs := dbAddNewMockNamespace(ctrl, d, targetNsID.String())
	targetNs.EXPECT().AggregateTiles(ctx, sourceNs, opts).Return(int64(4), nil)
=======
	require.Error(t, err)

	sourceNs := dbAddNewMockNamespace(ctrl, d, sourceNsID.String())
	targetNs := dbAddNewMockNamespace(ctrl, d, targetNsID.String())
	targetNs.EXPECT().AggregateTiles(ctx, sourceNs, opts, pm).Return(int64(4), nil)
>>>>>>> 3aa2f51f

	processedBlockCount, err := d.AggregateTiles(ctx, sourceNsID, targetNsID, opts)
	require.NoError(t, err)
	assert.Equal(t, int64(4), processedBlockCount)
}

func TestNewAggregateTilesOptions(t *testing.T) {
	start := time.Now().Truncate(time.Hour)

	_, err := NewAggregateTilesOptions(start, start.Add(-time.Second), time.Minute, false)
	assert.Error(t, err)

	_, err = NewAggregateTilesOptions(start, start, time.Minute, false)
	assert.Error(t, err)

	_, err = NewAggregateTilesOptions(start, start.Add(time.Second), -time.Minute, false)
	assert.Error(t, err)

	_, err = NewAggregateTilesOptions(start, start.Add(time.Second), 0, false)
	assert.Error(t, err)

	_, err = NewAggregateTilesOptions(start, start.Add(time.Second), time.Minute, false)
	assert.NoError(t, err)
}<|MERGE_RESOLUTION|>--- conflicted
+++ resolved
@@ -1301,27 +1301,15 @@
 		sourceNsID = ident.StringID("source")
 		targetNsID = ident.StringID("target")
 		ctx        = context.NewContext()
-<<<<<<< HEAD
-=======
-		pm         = d.opts.PersistManager()
->>>>>>> 3aa2f51f
 		start      = time.Now().Truncate(time.Hour)
 	)
 
 	opts, err := NewAggregateTilesOptions(start, start.Add(-time.Second), time.Minute, true)
-<<<<<<< HEAD
 	require.NotNil(t, err)
 
 	sourceNs := dbAddNewMockNamespace(ctrl, d, sourceNsID.String())
 	targetNs := dbAddNewMockNamespace(ctrl, d, targetNsID.String())
 	targetNs.EXPECT().AggregateTiles(ctx, sourceNs, opts).Return(int64(4), nil)
-=======
-	require.Error(t, err)
-
-	sourceNs := dbAddNewMockNamespace(ctrl, d, sourceNsID.String())
-	targetNs := dbAddNewMockNamespace(ctrl, d, targetNsID.String())
-	targetNs.EXPECT().AggregateTiles(ctx, sourceNs, opts, pm).Return(int64(4), nil)
->>>>>>> 3aa2f51f
 
 	processedBlockCount, err := d.AggregateTiles(ctx, sourceNsID, targetNsID, opts)
 	require.NoError(t, err)
