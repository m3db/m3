--- conflicted
+++ resolved
@@ -2631,16 +2631,9 @@
 		}
 	}()
 
-<<<<<<< HEAD
 	maxEntries := 0
 	for sourceBlockPos, blockReader := range blockReaders {
 		sourceBlockVolume := sourceBlockVolumes[sourceBlockPos]
-=======
-	for sourceBlockPos, blockReader := range blockReaders {
-
-		sourceBlockVolume := sourceBlockVolumes[sourceBlockPos]
-
->>>>>>> a2344434
 		openOpts := fs.DataReaderOpenOptions{
 			Identifier: fs.FileSetFileIdentifier{
 				Namespace:   sourceNsID,
@@ -2653,17 +2646,12 @@
 		}
 
 		if err := blockReader.Open(openOpts); err != nil {
-<<<<<<< HEAD
 			s.logger.Error("blockReader.Open", zap.Error(err))
 			return 0, err
 		}
 		if blockReader.Entries() > maxEntries {
 			maxEntries = blockReader.Entries()
 		}
-=======
-			return 0, err
-		}
->>>>>>> a2344434
 
 		blockReadersToClose = append(blockReadersToClose, blockReader)
 	}
@@ -2680,7 +2668,6 @@
 		Start:              xtime.ToUnixNano(opts.Start),
 		UseArrow:           false,
 		ReaderIteratorPool: s.opts.ReaderIteratorPool(),
-<<<<<<< HEAD
 	}
 
 	// TODO: these should probably be pooled
@@ -2745,7 +2732,6 @@
 		prevFrameLastValue := math.NaN()
 		for seriesIter.Next() {
 			frame := seriesIter.Current()
-
 			id = frame.ID()
 			if justStarted {
 				prevID = id
@@ -2764,39 +2750,6 @@
 			}
 
 			tags = frame.Tags()
-=======
-	}
-
-	// TODO: these should probably be pooled
-	readerIter, err := tile.NewSeriesBlockIterator(crossBlockReader, tileOpts)
-	if err != nil {
-		return 0, err
-	}
-
-	closed := false
-	defer func() {
-		if !closed {
-			if err := readerIter.Close(); err != nil {
-				// NB: log the error on ungraceful exit.
-				s.logger.Error("could not close read iterator on error", zap.Error(err))
-			}
-		}
-	}()
-
-	var (
-		processedBlockCount atomic.Int64
-		multiErr            xerrors.MultiError
-		downsampledValues   = make([]tile.DownsampledValue, 0, 4)
-	)
-
-	for readerIter.Next() {
-		seriesIter := readerIter.Current()
-		prevFrameLastValue := math.NaN()
-		for seriesIter.Next() {
-			frame := seriesIter.Current()
-			id := frame.ID()
-			tags := frame.Tags()
->>>>>>> a2344434
 			unit, singleUnit := frame.Units().SingleValue()
 			annotation, singleAnnotation := frame.Annotations().SingleValue()
 
@@ -2822,19 +2775,14 @@
 					if !singleUnit {
 						// TODO: what happens if unit has changed mid-tile?
 						// Write early and then do the remaining values separately?
-<<<<<<< HEAD
 						if downsampledValue.FrameIndex < len(frame.Units().Values()) {
 							unit = frame.Units().Values()[downsampledValue.FrameIndex]
 						}
-=======
-						unit = frame.Units().Values()[downsampledValue.FrameIndex]
->>>>>>> a2344434
 					}
 
 					if !singleAnnotation {
 						// TODO: what happens if annotation has changed mid-tile?
 						// Write early and then do the remaining values separately?
-<<<<<<< HEAD
 						if downsampledValue.FrameIndex < len(frame.Annotations().Values()) {
 							annotation = frame.Annotations().Values()[downsampledValue.FrameIndex]
 						}
@@ -2846,15 +2794,6 @@
 					if err != nil {
 						s.metrics.largeTilesWriteErrors.Inc(1)
 						lastError = err
-=======
-						annotation = frame.Annotations().Values()[downsampledValue.FrameIndex]
-					}
-
-					_, err = s.writeAndIndex(ctx, id, tags, timestamp, value, unit, annotation, wOpts, true)
-					if err != nil {
-						s.metrics.largeTilesWriteErrors.Inc(1)
-						multiErr = multiErr.Add(err)
->>>>>>> a2344434
 					}
 				}
 
@@ -2864,7 +2803,6 @@
 		}
 	}
 
-<<<<<<< HEAD
 	// If there was at least one series then the last one wasn't written. Write it.
 	if !justStarted {
 		if err := writer.Write(ctx, encoder, id, tags); err != nil {
@@ -2902,22 +2840,6 @@
 		multiErr = multiErr.Add(err)
 	}
 
-=======
-		if err := seriesIter.Err(); err != nil {
-			multiErr = multiErr.Add(err)
-		}
-	}
-
-	if err := readerIter.Err(); err != nil {
-		multiErr = multiErr.Add(err)
-	}
-
-	closed = true
-	if err := readerIter.Close(); err != nil {
-		multiErr = multiErr.Add(err)
-	}
-
->>>>>>> a2344434
 	// If there were some errors shard is still flushable. Log an error but do not return it to the upper level.
 	writeErr := multiErr.FinalError()
 	if writeErr != nil {
