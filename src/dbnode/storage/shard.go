--- conflicted
+++ resolved
@@ -21,7 +21,6 @@
 package storage
 
 import (
-	"bytes"
 	"container/list"
 	"errors"
 	"fmt"
@@ -31,12 +30,7 @@
 	"time"
 
 	"github.com/m3db/m3/src/dbnode/clock"
-<<<<<<< HEAD
 	"github.com/m3db/m3/src/dbnode/encoding/arrow/tile"
-=======
-	"github.com/m3db/m3/src/dbnode/encoding"
-	"github.com/m3db/m3/src/dbnode/encoding/m3tsz"
->>>>>>> 3aa2f51f
 	"github.com/m3db/m3/src/dbnode/generated/proto/pagetoken"
 	"github.com/m3db/m3/src/dbnode/namespace"
 	"github.com/m3db/m3/src/dbnode/persist"
@@ -218,10 +212,7 @@
 	insertAsyncWriteInternalErrors      tally.Counter
 	insertAsyncWriteInvalidParamsErrors tally.Counter
 	insertAsyncIndexErrors              tally.Counter
-<<<<<<< HEAD
 	largeTilesWrites                    tally.Counter
-	largeTilesWriteErrors               tally.Counter
-=======
 	largeTilesWriteErrors               tally.Counter
 	snapshotTotalLatency                tally.Timer
 	snapshotCheckNeedsSnapshotLatency   tally.Timer
@@ -231,7 +222,6 @@
 	snapshotChecksumLatency             tally.Timer
 	snapshotPersistLatency              tally.Timer
 	snapshotCloseLatency                tally.Timer
->>>>>>> 3aa2f51f
 }
 
 func newDatabaseShardMetrics(shardID uint32, scope tally.Scope) dbShardMetrics {
@@ -265,9 +255,7 @@
 			"error_type":    "large-tiles",
 			"suberror_type": "write-error",
 		}).Counter(insertErrorName),
-<<<<<<< HEAD
-		largeTilesWrites: scope.Counter("large-tiles-writes"),
-=======
+		largeTilesWrites:                  scope.Counter("large-tiles-writes"),
 		snapshotTotalLatency:              snapshotScope.Timer("total-latency"),
 		snapshotCheckNeedsSnapshotLatency: snapshotScope.Timer("check-needs-snapshot-latency"),
 		snapshotPrepareLatency:            snapshotScope.Timer("prepare-latency"),
@@ -276,7 +264,6 @@
 		snapshotChecksumLatency:           snapshotScope.Timer("checksum-latency"),
 		snapshotPersistLatency:            snapshotScope.Timer("persist-latency"),
 		snapshotCloseLatency:              snapshotScope.Timer("close-latency"),
->>>>>>> 3aa2f51f
 	}
 }
 
@@ -2674,7 +2661,6 @@
 
 func (s *dbShard) AggregateTiles(
 	ctx context.Context,
-<<<<<<< HEAD
 	sourceNsID ident.ID,
 	sourceShardID uint32,
 	blockReaders []fs.DataFileSetReader,
@@ -2699,8 +2685,8 @@
 				BlockStart:  sourceBlockVolume.blockStart,
 				VolumeIndex: sourceBlockVolume.latestVolume,
 			},
-			FileSetType:   persist.FileSetFlushType,
-			StreamingMode: true,
+			FileSetType:      persist.FileSetFlushType,
+			StreamingEnabled: true,
 		}
 
 		if err := blockReader.Open(openOpts); err != nil {
@@ -2879,82 +2865,13 @@
 			zap.String("targetNs", s.namespace.ID().String()),
 			zap.Error(writeErr),
 		)
-=======
-	reader fs.DataFileSetReader,
-	sourceNsID ident.ID,
-	sourceBlockStart time.Time,
-	sourceShard databaseShard,
-	opts AggregateTilesOptions,
-	wOpts series.WriteOptions,
-) (int64, error) {
-	latestSourceVolume, err := sourceShard.latestVolume(sourceBlockStart)
-	if err != nil {
-		return 0, err
-	}
-
-	openOpts := fs.DataReaderOpenOptions{
-		Identifier: fs.FileSetFileIdentifier{
-			Namespace:   sourceNsID,
-			Shard:       sourceShard.ID(),
-			BlockStart:  sourceBlockStart,
-			VolumeIndex: latestSourceVolume,
-		},
-		FileSetType: persist.FileSetFlushType,
-		//TODO add after streaming supported - OrderByIndex: true
-	}
-	if err := reader.Open(openOpts); err != nil {
-		return 0, err
-	}
-	defer reader.Close()
-
-	encodingOpts := encoding.NewOptions().SetBytesPool(s.opts.BytesPool())
-	bytesReader := bytes.NewReader(nil)
-	dataPointIter := m3tsz.NewReaderIterator(bytesReader, m3tsz.DefaultIntOptimizationEnabled, encodingOpts)
-	var lastWriteError error
-	var processedBlockCount int64
-
-	for {
-		id, tags, data, _, err := reader.Read()
-		if err == io.EOF {
-			break
-		}
-		if err != nil {
-			return processedBlockCount, err
-		}
-
-		data.IncRef()
-		bytesReader.Reset(data.Bytes())
-		dataPointIter.Reset(bytesReader, nil)
-
-		for dataPointIter.Next() {
-			dp, unit, annot := dataPointIter.Current()
-			_, err = s.writeAndIndex(ctx, id, tags, dp.Timestamp, dp.Value, unit, annot, wOpts, true)
-			if err != nil {
-				s.metrics.largeTilesWriteErrors.Inc(1)
-				lastWriteError = err
-			}
-		}
-
-		dataPointIter.Close()
-
-		data.DecRef()
-		data.Finalize()
-
-		processedBlockCount++
->>>>>>> 3aa2f51f
 	}
 
 	s.logger.Debug("finished aggregating tiles",
 		zap.Uint32("shard", s.ID()),
-<<<<<<< HEAD
 		zap.Int64("processedBlocks", processedBlockCount.Load()))
 
 	return processedBlockCount.Load(), nil
-=======
-		zap.Int64("processedBlocks", processedBlockCount))
-
-	return processedBlockCount, lastWriteError
->>>>>>> 3aa2f51f
 }
 
 func (s *dbShard) BootstrapState() BootstrapState {
@@ -2978,11 +2895,7 @@
 	return emptyDoc, false, err
 }
 
-<<<<<<< HEAD
 func (s *dbShard) LatestVolume(blockStart time.Time) (int, error) {
-=======
-func (s *dbShard) latestVolume(blockStart time.Time) (int, error) {
->>>>>>> 3aa2f51f
 	return s.namespaceReaderMgr.latestVolume(s.shard, blockStart)
 }
 
