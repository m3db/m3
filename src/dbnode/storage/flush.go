// Copyright (c) 2016 Uber Technologies, Inc.
//
// Permission is hereby granted, free of charge, to any person obtaining a copy
// of this software and associated documentation files (the "Software"), to deal
// in the Software without restriction, including without limitation the rights
// to use, copy, modify, merge, publish, distribute, sublicense, and/or sell
// copies of the Software, and to permit persons to whom the Software is
// furnished to do so, subject to the following conditions:
//
// The above copyright notice and this permission notice shall be included in
// all copies or substantial portions of the Software.
//
// THE SOFTWARE IS PROVIDED "AS IS", WITHOUT WARRANTY OF ANY KIND, EXPRESS OR
// IMPLIED, INCLUDING BUT NOT LIMITED TO THE WARRANTIES OF MERCHANTABILITY,
// FITNESS FOR A PARTICULAR PURPOSE AND NONINFRINGEMENT. IN NO EVENT SHALL THE
// AUTHORS OR COPYRIGHT HOLDERS BE LIABLE FOR ANY CLAIM, DAMAGES OR OTHER
// LIABILITY, WHETHER IN AN ACTION OF CONTRACT, TORT OR OTHERWISE, ARISING FROM,
// OUT OF OR IN CONNECTION WITH THE SOFTWARE OR THE USE OR OTHER DEALINGS IN
// THE SOFTWARE.

package storage

import (
	"errors"
	"fmt"
	"sync"
	"time"

	"github.com/m3db/m3/src/dbnode/clock"
	"github.com/m3db/m3/src/dbnode/persist"
	"github.com/m3db/m3/src/dbnode/persist/fs/commitlog"
	"github.com/m3db/m3/src/dbnode/retention"
	xerrors "github.com/m3db/m3/src/x/errors"
	xtime "github.com/m3db/m3/src/x/time"

	"github.com/pborman/uuid"
	"github.com/uber-go/tally"
	"go.uber.org/atomic"
	"go.uber.org/zap"
)

var (
	errFlushOperationsInProgress = errors.New("flush operations already in progress")
)

type flushManagerState int

const (
	flushManagerIdle flushManagerState = iota
	// flushManagerNotIdle is used to protect the flush manager from concurrent use
	// when we haven't begun either a flush or snapshot.
	flushManagerNotIdle
	flushManagerFlushInProgress
	flushManagerSnapshotInProgress
	flushManagerIndexFlushInProgress
)

type flushManagerMetrics struct {
	isFlushing      tally.Gauge
	isSnapshotting  tally.Gauge
	isIndexFlushing tally.Gauge
	// This is a "debug" metric for making sure that the snapshotting process
	// is not overly aggressive.
	maxBlocksSnapshottedByNamespace tally.Gauge
	dataWarmFlushDuration           tally.Timer
	dataSnapshotDuration            tally.Timer
	indexFlushDuration              tally.Timer
	commitLogRotationDuration       tally.Timer
}

func newFlushManagerMetrics(scope tally.Scope) flushManagerMetrics {
	return flushManagerMetrics{
		isFlushing:                      scope.Gauge("flush"),
		isSnapshotting:                  scope.Gauge("snapshot"),
		isIndexFlushing:                 scope.Gauge("index-flush"),
		maxBlocksSnapshottedByNamespace: scope.Gauge("max-blocks-snapshotted-by-namespace"),
		dataWarmFlushDuration:           scope.Timer("data-warm-flush-duration"),
		dataSnapshotDuration:            scope.Timer("data-snapshot-duration"),
		indexFlushDuration:              scope.Timer("index-flush-duration"),
		commitLogRotationDuration:       scope.Timer("commit-log-rotation-duration"),
	}
}

type flushManager struct {
	sync.RWMutex

	database  database
	commitlog commitlog.CommitLog
	opts      Options
	pm        persist.Manager
	// state is used to protect the flush manager against concurrent use,
	// while flushInProgress and snapshotInProgress are more granular and
	// are used for emitting granular gauges.
	state   flushManagerState
	metrics flushManagerMetrics

	lastSuccessfulSnapshotStartTime atomic.Int64 // == xtime.UnixNano

	logger *zap.Logger
	nowFn  clock.NowFn
}

func newFlushManager(
	database database,
	commitlog commitlog.CommitLog,
	scope tally.Scope,
) databaseFlushManager {
	opts := database.Options()
	return &flushManager{
		database:  database,
		commitlog: commitlog,
		opts:      opts,
		pm:        opts.PersistManager(),
		metrics:   newFlushManagerMetrics(scope),
		logger:    opts.InstrumentOptions().Logger(),
		nowFn:     opts.ClockOptions().NowFn(),
	}
}

func (m *flushManager) Flush(startTime time.Time) error {
	// ensure only a single flush is happening at a time
	m.Lock()
	if m.state != flushManagerIdle {
		m.Unlock()
		return errFlushOperationsInProgress
	}
	m.state = flushManagerNotIdle
	m.Unlock()

	defer m.setState(flushManagerIdle)

	namespaces, err := m.database.OwnedNamespaces()
	if err != nil {
		return err
	}

	// Perform two separate loops through all the namespaces so that we can
	// emit better gauges, i.e. all the flushing for all the namespaces happens
	// at once then all the snapshotting. This is
	// also slightly better semantically because flushing should take priority
	// over snapshotting.
	//
	// In addition, we need to make sure that for any given shard/blockStart
	// combination, we attempt a flush before a snapshot as the snapshotting process
	// will attempt to snapshot blocks w/ unflushed data which would be wasteful if
	// the block is already flushable.
	multiErr := xerrors.NewMultiError()
	if err = m.dataWarmFlush(namespaces, startTime); err != nil {
		multiErr = multiErr.Add(err)
	}

	start := m.nowFn()
	rotatedCommitlogID, err := m.commitlog.RotateLogs()
	m.metrics.commitLogRotationDuration.Record(m.nowFn().Sub(start))
	if err == nil {
		if err = m.dataSnapshot(namespaces, startTime, rotatedCommitlogID); err != nil {
			multiErr = multiErr.Add(err)
		}
	} else {
		multiErr = multiErr.Add(fmt.Errorf("error rotating commitlog in mediator tick: %v", err))
	}

	if err = m.indexFlush(namespaces); err != nil {
		multiErr = multiErr.Add(err)
	}

	return multiErr.FinalError()
}

func (m *flushManager) dataWarmFlush(
	namespaces []databaseNamespace,
	startTime time.Time,
) error {
	flushPersist, err := m.pm.StartFlushPersist()
	if err != nil {
		return err
	}

	m.setState(flushManagerFlushInProgress)
	var (
		start    = m.nowFn()
		multiErr = xerrors.NewMultiError()
	)
	for _, ns := range namespaces {
		// Flush first because we will only snapshot if there are no outstanding flushes.
		flushTimes, err := m.namespaceFlushTimes(ns, startTime)
		if err != nil {
			multiErr = multiErr.Add(err)
			continue
		}
		err = m.flushNamespaceWithTimes(ns, flushTimes, flushPersist)
		if err != nil {
			multiErr = multiErr.Add(err)
		}
	}

	err = flushPersist.DoneFlush()
	if err != nil {
		multiErr = multiErr.Add(err)
	}

	m.metrics.dataWarmFlushDuration.Record(m.nowFn().Sub(start))
	return multiErr.FinalError()
}

func (m *flushManager) dataSnapshot(
	namespaces []databaseNamespace,
	startTime time.Time,
	rotatedCommitlogID persist.CommitLogFile,
) error {
	snapshotID := uuid.NewUUID()

	snapshotPersist, err := m.pm.StartSnapshotPersist(snapshotID)
	if err != nil {
		return err
	}

	m.setState(flushManagerSnapshotInProgress)
	var (
		start                           = m.nowFn()
		maxBlocksSnapshottedByNamespace = 0
		multiErr                        = xerrors.NewMultiError()
	)
	for _, ns := range namespaces {
		snapshotBlockStarts, err := m.namespaceSnapshotTimes(ns, startTime)
		if err != nil {
			detailedErr := fmt.Errorf(
				"namespace %s failed to determine snapshot times: %v",
				ns.ID().String(), err)
			multiErr = multiErr.Add(detailedErr)
			continue
		}

		if len(snapshotBlockStarts) > maxBlocksSnapshottedByNamespace {
			maxBlocksSnapshottedByNamespace = len(snapshotBlockStarts)
		}
		for _, snapshotBlockStart := range snapshotBlockStarts {
			err := ns.Snapshot(
				snapshotBlockStart, startTime, snapshotPersist)

			if err != nil {
				detailedErr := fmt.Errorf(
					"namespace %s failed to snapshot data for blockStart %s: %v",
					ns.ID().String(), snapshotBlockStart.String(), err)
				multiErr = multiErr.Add(detailedErr)
				continue
			}
		}
	}
	m.metrics.maxBlocksSnapshottedByNamespace.Update(float64(maxBlocksSnapshottedByNamespace))

	err = snapshotPersist.DoneSnapshot(snapshotID, rotatedCommitlogID)
	multiErr = multiErr.Add(err)

	finalErr := multiErr.FinalError()
	if finalErr == nil {
<<<<<<< HEAD
		m.Lock()
		m.lastSuccessfulSnapshotStartTime = startTime
		m.Unlock()
=======
		m.lastSuccessfulSnapshotStartTime.Store(int64(xtime.ToUnixNano(startTime)))
>>>>>>> 3aa2f51f
	}
	m.metrics.dataSnapshotDuration.Record(m.nowFn().Sub(start))
	return finalErr
}

func (m *flushManager) indexFlush(
	namespaces []databaseNamespace,
) error {
	indexFlush, err := m.pm.StartIndexPersist()
	if err != nil {
		return err
	}

	m.setState(flushManagerIndexFlushInProgress)
	var (
		start    = m.nowFn()
		multiErr = xerrors.NewMultiError()
	)
	for _, ns := range namespaces {
		var (
			indexOpts    = ns.Options().IndexOptions()
			indexEnabled = indexOpts.Enabled()
		)
		if !indexEnabled {
			continue
		}
		multiErr = multiErr.Add(ns.FlushIndex(indexFlush))
	}
	multiErr = multiErr.Add(indexFlush.DoneIndex())

	m.metrics.indexFlushDuration.Record(m.nowFn().Sub(start))
	return multiErr.FinalError()
}

func (m *flushManager) Report() {
	m.RLock()
	state := m.state
	m.RUnlock()

	if state == flushManagerFlushInProgress {
		m.metrics.isFlushing.Update(1)
	} else {
		m.metrics.isFlushing.Update(0)
	}

	if state == flushManagerSnapshotInProgress {
		m.metrics.isSnapshotting.Update(1)
	} else {
		m.metrics.isSnapshotting.Update(0)
	}

	if state == flushManagerIndexFlushInProgress {
		m.metrics.isIndexFlushing.Update(1)
	} else {
		m.metrics.isIndexFlushing.Update(0)
	}
}

func (m *flushManager) setState(state flushManagerState) {
	m.Lock()
	m.state = state
	m.Unlock()
}

func (m *flushManager) flushRange(rOpts retention.Options, t time.Time) (time.Time, time.Time) {
	return retention.FlushTimeStart(rOpts, t), retention.FlushTimeEnd(rOpts, t)
}

func (m *flushManager) namespaceFlushTimes(ns databaseNamespace, curr time.Time) ([]time.Time, error) {
	var (
		rOpts            = ns.Options().RetentionOptions()
		blockSize        = rOpts.BlockSize()
		earliest, latest = m.flushRange(rOpts, curr)
	)

	candidateTimes := timesInRange(earliest, latest, blockSize)
	var loopErr error
	return filterTimes(candidateTimes, func(t time.Time) bool {
		needsFlush, err := ns.NeedsFlush(t, t)
		if err != nil {
			loopErr = err
			return false
		}
		return needsFlush
	}), loopErr
}

func (m *flushManager) namespaceSnapshotTimes(ns databaseNamespace, curr time.Time) ([]time.Time, error) {
	var (
		rOpts     = ns.Options().RetentionOptions()
		blockSize = rOpts.BlockSize()
		// Earliest possible snapshottable block is the earliest possible flushable
		// blockStart which is the first block in the retention period.
		earliest = retention.FlushTimeStart(rOpts, curr)
		// Latest possible snapshotting block is either the current block OR the
		// next block if the current time and bufferFuture configuration would
		// allow writes to be written into the next block. Note that "current time"
		// here is defined as "tick start time" because all the guarantees about
		// snapshotting are based around the tick start time, now the current time.
		latest = curr.Add(rOpts.BufferFuture()).Truncate(blockSize)
	)

	candidateTimes := timesInRange(earliest, latest, blockSize)
	var loopErr error
	return filterTimes(candidateTimes, func(t time.Time) bool {
		// NB(bodu): Snapshot everything since to account for cold writes/blocks.
		return true
	}), loopErr
}

// flushWithTime flushes in-memory data for a given namespace, at a given
// time, returning any error encountered during flushing
func (m *flushManager) flushNamespaceWithTimes(
	ns databaseNamespace,
	times []time.Time,
	flushPreparer persist.FlushPreparer,
) error {
	multiErr := xerrors.NewMultiError()
	for _, t := range times {
		// NB(xichen): we still want to proceed if a namespace fails to flush its data.
		// Probably want to emit a counter here, but for now just log it.
		if err := ns.WarmFlush(t, flushPreparer); err != nil {
			detailedErr := fmt.Errorf("namespace %s failed to flush data: %v",
				ns.ID().String(), err)
			multiErr = multiErr.Add(detailedErr)
		}
	}
	return multiErr.FinalError()
}

<<<<<<< HEAD
func (m *flushManager) LastSuccessfulSnapshotStartTime() (time.Time, bool) {
	m.Lock()
	defer m.Unlock()
	return m.lastSuccessfulSnapshotStartTime, !m.lastSuccessfulSnapshotStartTime.IsZero()
=======
func (m *flushManager) LastSuccessfulSnapshotStartTime() (xtime.UnixNano, bool) {
	snapTime := xtime.UnixNano(m.lastSuccessfulSnapshotStartTime.Load())
	return snapTime, snapTime > 0
>>>>>>> 3aa2f51f
}<|MERGE_RESOLUTION|>--- conflicted
+++ resolved
@@ -254,13 +254,7 @@
 
 	finalErr := multiErr.FinalError()
 	if finalErr == nil {
-<<<<<<< HEAD
-		m.Lock()
-		m.lastSuccessfulSnapshotStartTime = startTime
-		m.Unlock()
-=======
 		m.lastSuccessfulSnapshotStartTime.Store(int64(xtime.ToUnixNano(startTime)))
->>>>>>> 3aa2f51f
 	}
 	m.metrics.dataSnapshotDuration.Record(m.nowFn().Sub(start))
 	return finalErr
@@ -391,14 +385,7 @@
 	return multiErr.FinalError()
 }
 
-<<<<<<< HEAD
-func (m *flushManager) LastSuccessfulSnapshotStartTime() (time.Time, bool) {
-	m.Lock()
-	defer m.Unlock()
-	return m.lastSuccessfulSnapshotStartTime, !m.lastSuccessfulSnapshotStartTime.IsZero()
-=======
 func (m *flushManager) LastSuccessfulSnapshotStartTime() (xtime.UnixNano, bool) {
 	snapTime := xtime.UnixNano(m.lastSuccessfulSnapshotStartTime.Load())
 	return snapTime, snapTime > 0
->>>>>>> 3aa2f51f
 }