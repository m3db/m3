// Copyright (c) 2016 Uber Technologies, Inc.
//
// Permission is hereby granted, free of charge, to any person obtaining a copy
// of this software and associated documentation files (the "Software"), to deal
// in the Software without restriction, including without limitation the rights
// to use, copy, modify, merge, publish, distribute, sublicense, and/or sell
// copies of the Software, and to permit persons to whom the Software is
// furnished to do so, subject to the following conditions:
//
// The above copyright notice and this permission notice shall be included in
// all copies or substantial portions of the Software.
//
// THE SOFTWARE IS PROVIDED "AS IS", WITHOUT WARRANTY OF ANY KIND, EXPRESS OR
// IMPLIED, INCLUDING BUT NOT LIMITED TO THE WARRANTIES OF MERCHANTABILITY,
// FITNESS FOR A PARTICULAR PURPOSE AND NONINFRINGEMENT. IN NO EVENT SHALL THE
// AUTHORS OR COPYRIGHT HOLDERS BE LIABLE FOR ANY CLAIM, DAMAGES OR OTHER
// LIABILITY, WHETHER IN AN ACTION OF CONTRACT, TORT OR OTHERWISE, ARISING FROM,
// OUT OF OR IN CONNECTION WITH THE SOFTWARE OR THE USE OR OTHER DEALINGS IN
// THE SOFTWARE.

package storage

import (
	"bytes"
	"sync"
	"time"

	"github.com/m3db/m3/src/dbnode/clock"
	"github.com/m3db/m3/src/dbnode/encoding"
	"github.com/m3db/m3/src/dbnode/namespace"
	"github.com/m3db/m3/src/dbnode/persist"
	"github.com/m3db/m3/src/dbnode/persist/fs"
	"github.com/m3db/m3/src/dbnode/persist/fs/commitlog"
	"github.com/m3db/m3/src/dbnode/runtime"
	"github.com/m3db/m3/src/dbnode/sharding"
	"github.com/m3db/m3/src/dbnode/storage/block"
	"github.com/m3db/m3/src/dbnode/storage/bootstrap"
	"github.com/m3db/m3/src/dbnode/storage/bootstrap/result"
	"github.com/m3db/m3/src/dbnode/storage/index"
	"github.com/m3db/m3/src/dbnode/storage/repair"
	"github.com/m3db/m3/src/dbnode/storage/series"
	"github.com/m3db/m3/src/dbnode/storage/series/lookup"
	"github.com/m3db/m3/src/dbnode/ts"
	"github.com/m3db/m3/src/dbnode/ts/writes"
	"github.com/m3db/m3/src/dbnode/x/xio"
	"github.com/m3db/m3/src/dbnode/x/xpool"
	"github.com/m3db/m3/src/m3ninx/doc"
	"github.com/m3db/m3/src/x/context"
	"github.com/m3db/m3/src/x/ident"
	"github.com/m3db/m3/src/x/instrument"
	"github.com/m3db/m3/src/x/mmap"
	"github.com/m3db/m3/src/x/pool"
	xsync "github.com/m3db/m3/src/x/sync"
	xtime "github.com/m3db/m3/src/x/time"
)

// PageToken is an opaque paging token.
type PageToken []byte

// IndexedErrorHandler can handle individual errors based on their index. It
// is used primarily in cases where we need to handle errors in batches, but
// want to avoid an intermediary allocation of []error.
type IndexedErrorHandler interface {
	HandleError(index int, err error)
}

// Database is a time series database.
type Database interface {
	// Options returns the database options.
	Options() Options

	// AssignShardSet sets the shard set assignment and returns immediately.
	AssignShardSet(shardSet sharding.ShardSet)

	// Namespaces returns the namespaces.
	Namespaces() []Namespace

	// Namespace returns the specified namespace.
	Namespace(ns ident.ID) (Namespace, bool)

	// Open will open the database for writing and reading.
	Open() error

	// Close will close the database for writing and reading. Close releases
	// release resources held by owned namespaces.
	Close() error

	// ShardSet returns the set of shards currently associated with
	// this namespace.
	ShardSet() sharding.ShardSet

	// Terminate will close the database for writing and reading. Terminate does
	// NOT release any resources held by owned namespaces, instead relying upon
	// the GC to do so.
	Terminate() error

	// Write value to the database for an ID.
	Write(
		ctx context.Context,
		namespace ident.ID,
		id ident.ID,
		timestamp time.Time,
		value float64,
		unit xtime.Unit,
		annotation []byte,
	) error

	// WriteTagged values to the database for an ID.
	WriteTagged(
		ctx context.Context,
		namespace ident.ID,
		id ident.ID,
		tags ident.TagIterator,
		timestamp time.Time,
		value float64,
		unit xtime.Unit,
		annotation []byte,
	) error

	// BatchWriter returns a batch writer for the provided namespace that can
	// be used to issue a batch of writes to either WriteBatch
	// or WriteTaggedBatch.
	//
	// Note that when using the BatchWriter the caller owns the lifecycle of the series
	// IDs if they're being pooled its the callers responsibility to return them to the
	// appropriate pool, but the encoded tags and annotations are owned by the
	// writes.WriteBatch itself and will be finalized when the entire writes.WriteBatch is finalized
	// due to their lifecycle being more complicated.
	// Callers can still control the pooling of the encoded tags and annotations by using
	// the SetFinalizeEncodedTagsFn and SetFinalizeAnnotationFn on the WriteBatch itself.
	BatchWriter(namespace ident.ID, batchSize int) (writes.BatchWriter, error)

	// WriteBatch is the same as Write, but in batch.
	WriteBatch(
		ctx context.Context,
		namespace ident.ID,
		writes writes.BatchWriter,
		errHandler IndexedErrorHandler,
	) error

	// WriteTaggedBatch is the same as WriteTagged, but in batch.
	WriteTaggedBatch(
		ctx context.Context,
		namespace ident.ID,
		writes writes.BatchWriter,
		errHandler IndexedErrorHandler,
	) error

	// QueryIDs resolves the given query into known IDs.
	QueryIDs(
		ctx context.Context,
		namespace ident.ID,
		query index.Query,
		opts index.QueryOptions,
	) (index.QueryResult, error)

	// AggregateQuery resolves the given query into aggregated tags.
	AggregateQuery(
		ctx context.Context,
		namespace ident.ID,
		query index.Query,
		opts index.AggregationOptions,
	) (index.AggregateQueryResult, error)

	// ReadEncoded retrieves encoded segments for an ID
	ReadEncoded(
		ctx context.Context,
		namespace ident.ID,
		id ident.ID,
		start, end time.Time,
	) ([][]xio.BlockReader, error)

	// FetchBlocks retrieves data blocks for a given id and a list of block
	// start times.
	FetchBlocks(
		ctx context.Context,
		namespace ident.ID,
		shard uint32,
		id ident.ID,
		starts []time.Time,
	) ([]block.FetchBlockResult, error)

	// FetchBlocksMetadata retrieves blocks metadata for a given shard, returns the
	// fetched block metadata results, the next page token, and any error encountered.
	// If we have fetched all the block metadata, we return nil as the next page token.
	FetchBlocksMetadataV2(
		ctx context.Context,
		namespace ident.ID,
		shard uint32,
		start, end time.Time,
		limit int64,
		pageToken PageToken,
		opts block.FetchBlocksMetadataOptions,
	) (block.FetchBlocksMetadataResults, PageToken, error)

	// Bootstrap bootstraps the database.
	Bootstrap() error

	// IsBootstrapped determines whether the database is bootstrapped.
	IsBootstrapped() bool

	// IsBootstrappedAndDurable determines whether the database is bootstrapped
	// and durable, meaning that it could recover all data in memory using only
	// the local disk.
	IsBootstrappedAndDurable() bool

	// IsOverloaded determines whether the database is overloaded.
	IsOverloaded() bool

	// Repair will issue a repair and return nil on success or error on error.
	Repair() error

	// Truncate truncates data for the given namespace.
	Truncate(namespace ident.ID) (int64, error)

	// BootstrapState captures and returns a snapshot of the databases'
	// bootstrap state.
	BootstrapState() DatabaseBootstrapState

	// FlushState returns the flush state for the specified shard and block start.
	FlushState(namespace ident.ID, shardID uint32, blockStart time.Time) (fileOpState, error)

	// AggregateTiles does large tile aggregation from source namespace to target namespace.
	AggregateTiles(ctx context.Context, sourceNsID, targetNsID ident.ID, opts AggregateTilesOptions) (int64, error)
}

// database is the internal database interface.
type database interface {
	Database

	// OwnedNamespaces returns the namespaces this database owns.
	OwnedNamespaces() ([]databaseNamespace, error)

	// UpdateOwnedNamespaces updates the namespaces this database owns.
	UpdateOwnedNamespaces(namespaces namespace.Map) error
}

// Namespace is a time series database namespace.
type Namespace interface {
	// Options returns the namespace options.
	Options() namespace.Options

	// ID returns the ID of the namespace.
	ID() ident.ID

	// Metadata returns the metadata of the namespace.
	Metadata() namespace.Metadata

	// Schema returns the schema of the namespace.
	Schema() namespace.SchemaDescr

	// NumSeries returns the number of series in the namespace.
	NumSeries() int64

	// Shards returns the shard description.
	Shards() []Shard

	// Index returns the reverse index backing the namespace, if it exists.
	Index() (NamespaceIndex, error)

	// StorageOptions returns storage options.
	StorageOptions() Options
}

// NamespacesByID is a sortable slice of namespaces by ID.
type NamespacesByID []Namespace

func (n NamespacesByID) Len() int      { return len(n) }
func (n NamespacesByID) Swap(i, j int) { n[i], n[j] = n[j], n[i] }
func (n NamespacesByID) Less(i, j int) bool {
	return bytes.Compare(n[i].ID().Bytes(), n[j].ID().Bytes()) < 0
}

// SeriesWrite is a result of a series write.
type SeriesWrite struct {
	Series             ts.Series
	WasWritten         bool
	NeedsIndex         bool
	PendingIndexInsert writes.PendingIndexInsert
}

type databaseNamespace interface {
	Namespace

	// Close will release the namespace resources and close the namespace.
	Close() error

	// AssignShardSet sets the shard set assignment and returns immediately.
	AssignShardSet(shardSet sharding.ShardSet)

	// OwnedShards returns the database shards.
	OwnedShards() []databaseShard

	// Tick performs any regular maintenance operations.
	Tick(c context.Cancellable, startTime time.Time) error

	// Write writes a data point.
	Write(
		ctx context.Context,
		id ident.ID,
		timestamp time.Time,
		value float64,
		unit xtime.Unit,
		annotation []byte,
	) (SeriesWrite, error)

	// WriteTagged values to the namespace for an ID.
	WriteTagged(
		ctx context.Context,
		id ident.ID,
		tags ident.TagIterator,
		timestamp time.Time,
		value float64,
		unit xtime.Unit,
		annotation []byte,
	) (SeriesWrite, error)

	// QueryIDs resolves the given query into known IDs.
	QueryIDs(
		ctx context.Context,
		query index.Query,
		opts index.QueryOptions,
	) (index.QueryResult, error)

	// AggregateQuery resolves the given query into aggregated tags.
	AggregateQuery(
		ctx context.Context,
		query index.Query,
		opts index.AggregationOptions,
	) (index.AggregateQueryResult, error)

	// ReadEncoded reads data for given id within [start, end).
	ReadEncoded(
		ctx context.Context,
		id ident.ID,
		start, end time.Time,
	) ([][]xio.BlockReader, error)

	// FetchBlocks retrieves data blocks for a given id and a list of block
	// start times.
	FetchBlocks(
		ctx context.Context,
		shardID uint32,
		id ident.ID,
		starts []time.Time,
	) ([]block.FetchBlockResult, error)

	// FetchBlocksMetadata retrieves blocks metadata.
	FetchBlocksMetadataV2(
		ctx context.Context,
		shardID uint32,
		start, end time.Time,
		limit int64,
		pageToken PageToken,
		opts block.FetchBlocksMetadataOptions,
	) (block.FetchBlocksMetadataResults, PageToken, error)

	// PrepareBootstrap prepares the namespace for bootstrapping by ensuring
	// it's shards know which flushed files reside on disk, so that calls
	// to series.LoadBlock(...) will succeed.
	PrepareBootstrap(ctx context.Context) ([]databaseShard, error)

	// Bootstrap marks shards as bootstrapped for the namespace.
	Bootstrap(ctx context.Context, bootstrapResult bootstrap.NamespaceResult) error

	// WarmFlush flushes in-memory WarmWrites.
	WarmFlush(blockStart time.Time, flush persist.FlushPreparer) error

	// FlushIndex flushes in-memory index data.
	FlushIndex(
		flush persist.IndexFlush,
	) error

	// ColdFlush flushes unflushed in-memory ColdWrites.
	ColdFlush(
		flush persist.FlushPreparer,
	) error

	// Snapshot snapshots unflushed in-memory WarmWrites.
	Snapshot(blockStart, snapshotTime time.Time, flush persist.SnapshotPreparer) error

	// NeedsFlush returns true if the namespace needs a flush for the
	// period: [start, end] (both inclusive).
	// NB: The start/end times are assumed to be aligned to block size boundary.
	NeedsFlush(alignedInclusiveStart time.Time, alignedInclusiveEnd time.Time) (bool, error)

	// Truncate truncates the in-memory data for this namespace.
	Truncate() (int64, error)

	// Repair repairs the namespace data for a given time range
	Repair(repairer databaseShardRepairer, tr xtime.Range) error

	// BootstrapState captures and returns a snapshot of the namespaces'
	// bootstrap state.
	BootstrapState() ShardBootstrapStates

	// FlushState returns the flush state for the specified shard and block start.
	FlushState(shardID uint32, blockStart time.Time) (fileOpState, error)

	// SeriesReadWriteRef returns a read/write ref to a series, callers
	// must make sure to call the release callback once finished
	// with the reference.
	SeriesReadWriteRef(
		shardID uint32,
		id ident.ID,
		tags ident.TagIterator,
	) (result SeriesReadWriteRef, owned bool, err error)

	// WritePendingIndexInserts will write any pending index inserts.
	WritePendingIndexInserts(pending []writes.PendingIndexInsert) error

	// AggregateTiles does large tile aggregation from source namespace into this namespace.
	AggregateTiles(
		ctx context.Context,
		sourceNs databaseNamespace,
		opts AggregateTilesOptions,
<<<<<<< HEAD
	) (int64, error)

	// ReadableShardAt returns a shard of this namespace by shardID.
	ReadableShardAt(shardID uint32) (databaseShard, namespace.Context, error)
=======
		pm persist.Manager,
	) (int64, error)

	readableShardAt(shardID uint32) (databaseShard, namespace.Context, error)
>>>>>>> 3aa2f51f
}

// SeriesReadWriteRef is a read/write reference for a series,
// must make sure to release
type SeriesReadWriteRef struct {
	// Series reference for read/writing.
	Series series.DatabaseSeries
	// UniqueIndex is the unique index of the series (as applicable).
	UniqueIndex uint64
	// Shard is the shard of the series.
	Shard uint32
	// ReleaseReadWriteRef must be called after using the series ref
	// to release the reference count to the series so it can
	// be expired by the owning shard eventually.
	ReleaseReadWriteRef lookup.OnReleaseReadWriteRef
}

// Shard is a time series database shard.
type Shard interface {
	// ID returns the ID of the shard.
	ID() uint32

	// NumSeries returns the number of series in the shard.
	NumSeries() int64

	// IsBootstrapped returns whether the shard is already bootstrapped.
	IsBootstrapped() bool

	// BootstrapState returns the shards' bootstrap state.
	BootstrapState() BootstrapState
}

type databaseShard interface {
	Shard

	// OnEvictedFromWiredList is the same as block.Owner. Had to duplicate
	// it here because mockgen chokes on embedded interfaces sometimes:
	// https://github.com/golang/mock/issues/10
	OnEvictedFromWiredList(id ident.ID, blockStart time.Time)

	// Close will release the shard resources and close the shard.
	Close() error

	// Tick performs all async updates
	Tick(c context.Cancellable, startTime time.Time, nsCtx namespace.Context) (tickResult, error)

	// Write writes a value to the shard for an ID.
	Write(
		ctx context.Context,
		id ident.ID,
		timestamp time.Time,
		value float64,
		unit xtime.Unit,
		annotation []byte,
		wOpts series.WriteOptions,
	) (SeriesWrite, error)

	// WriteTagged writes a value to the shard for an ID with tags.
	WriteTagged(
		ctx context.Context,
		id ident.ID,
		tags ident.TagIterator,
		timestamp time.Time,
		value float64,
		unit xtime.Unit,
		annotation []byte,
		wOpts series.WriteOptions,
	) (SeriesWrite, error)

	ReadEncoded(
		ctx context.Context,
		id ident.ID,
		start, end time.Time,
		nsCtx namespace.Context,
	) ([][]xio.BlockReader, error)

	// FetchBlocks retrieves data blocks for a given id and a list of block
	// start times.
	FetchBlocks(
		ctx context.Context,
		id ident.ID,
		starts []time.Time,
		nsCtx namespace.Context,
	) ([]block.FetchBlockResult, error)

	// FetchBlocksForColdFlush fetches blocks for a cold flush. This function
	// informs the series and the buffer that a cold flush for the specified
	// block start is occurring so that it knows to update bucket versions.
	FetchBlocksForColdFlush(
		ctx context.Context,
		seriesID ident.ID,
		start time.Time,
		version int,
		nsCtx namespace.Context,
	) (block.FetchBlockResult, error)

	// FetchBlocksMetadataV2 retrieves blocks metadata.
	FetchBlocksMetadataV2(
		ctx context.Context,
		start, end time.Time,
		limit int64,
		pageToken PageToken,
		opts block.FetchBlocksMetadataOptions,
	) (block.FetchBlocksMetadataResults, PageToken, error)

	// PrepareBootstrap prepares the shard for bootstrapping by ensuring
	// it knows which flushed files reside on disk.
	PrepareBootstrap(ctx context.Context) error

	// Bootstrap bootstraps the shard after all provided data
	// has been loaded using LoadBootstrapBlocks.
	Bootstrap(ctx context.Context, nsCtx namespace.Context) error

	// UpdateFlushStates updates all the flush states for the current shard
	// by checking the file volumes that exist on disk at a point in time.
	UpdateFlushStates()

	// LoadBlocks does the same thing as LoadBootstrapBlocks,
	// except it can be called more than once and after a shard is
	// bootstrapped already.
	LoadBlocks(series *result.Map) error

	// WarmFlush flushes the WarmWrites in this shard.
	WarmFlush(
		blockStart time.Time,
		flush persist.FlushPreparer,
		nsCtx namespace.Context,
	) error

	// ColdFlush flushes the unflushed ColdWrites in this shard.
	ColdFlush(
		flush persist.FlushPreparer,
		resources coldFlushReuseableResources,
		nsCtx namespace.Context,
		onFlush persist.OnFlushSeries,
	) (ShardColdFlush, error)

	// Snapshot snapshot's the unflushed WarmWrites in this shard.
	Snapshot(
		blockStart time.Time,
		snapshotStart time.Time,
		flush persist.SnapshotPreparer,
		nsCtx namespace.Context,
	) (ShardSnapshotResult, error)

	// FlushState returns the flush state for this shard at block start.
	FlushState(blockStart time.Time) (fileOpState, error)

	// CleanupExpiredFileSets removes expired fileset files.
	CleanupExpiredFileSets(earliestToRetain time.Time) error

	// CleanupCompactedFileSets removes fileset files that have been compacted,
	// meaning that there exists a more recent, superset, fully persisted
	// fileset for that block.
	CleanupCompactedFileSets() error

	// Repair repairs the shard data for a given time.
	Repair(
		ctx context.Context,
		nsCtx namespace.Context,
		nsMeta namespace.Metadata,
		tr xtime.Range,
		repairer databaseShardRepairer,
	) (repair.MetadataComparisonResult, error)

	// SeriesReadWriteRef returns a read/write ref to a series, callers
	// must make sure to call the release callback once finished
	// with the reference.
	SeriesReadWriteRef(
		id ident.ID,
		tags ident.TagIterator,
		opts ShardSeriesReadWriteRefOptions,
	) (SeriesReadWriteRef, error)

	// DocRef returns the doc if already present in a shard series.
	DocRef(id ident.ID) (doc.Document, bool, error)

	// AggregateTiles does large tile aggregation from source shards into this shard.
	AggregateTiles(
		ctx context.Context,
<<<<<<< HEAD
		sourceNsID ident.ID,
		sourceShardID uint32,
		blockReaders []fs.DataFileSetReader,
		sourceBlockVolumes []shardBlockVolume,
		opts AggregateTilesOptions,
		targetSchemaDesc namespace.SchemaDescr,
	) (int64, error)

	// LatestVolume returns the latest volume for the combination of shard+blockStart.
	LatestVolume(blockStart time.Time) (int, error)
=======
		reader fs.DataFileSetReader,
		sourceNsID ident.ID,
		sourceBlockStart time.Time,
		sourceShard databaseShard,
		opts AggregateTilesOptions,
		wOpts series.WriteOptions,
	) (int64, error)

	latestVolume(blockStart time.Time) (int, error)
}

// ShardSnapshotResult is a result from a shard snapshot.
type ShardSnapshotResult struct {
	SeriesPersist int
>>>>>>> 3aa2f51f
}

// ShardColdFlush exposes a done method to finalize shard cold flush
// by persisting data and updating shard state/block leases.
type ShardColdFlush interface {
	Done() error
}

// ShardSeriesReadWriteRefOptions are options for SeriesReadWriteRef
// for the shard.
type ShardSeriesReadWriteRefOptions struct {
	ReverseIndex bool
}

// NamespaceIndex indexes namespace writes.
type NamespaceIndex interface {
	// AssignShardSet sets the shard set assignment and returns immediately.
	AssignShardSet(shardSet sharding.ShardSet)

	// BlockStartForWriteTime returns the index block start
	// time for the given writeTime.
	BlockStartForWriteTime(
		writeTime time.Time,
	) xtime.UnixNano

	// BlockForBlockStart returns an index block for a block start.
	BlockForBlockStart(
		blockStart time.Time,
	) (index.Block, error)

	// WriteBatch indexes the provided entries.
	WriteBatch(
		batch *index.WriteBatch,
	) error

	// WritePending indexes the provided pending entries.
	WritePending(
		pending []writes.PendingIndexInsert,
	) error

	// Query resolves the given query into known IDs.
	Query(
		ctx context.Context,
		query index.Query,
		opts index.QueryOptions,
	) (index.QueryResult, error)

	// AggregateQuery resolves the given query into aggregated tags.
	AggregateQuery(
		ctx context.Context,
		query index.Query,
		opts index.AggregationOptions,
	) (index.AggregateQueryResult, error)

	// Bootstrap bootstraps the index the provided segments.
	Bootstrap(
		bootstrapResults result.IndexResults,
	) error

	// BootstrapsDone returns the number of completed bootstraps.
	BootstrapsDone() uint

	// CleanupExpiredFileSets removes expired fileset files. Expiration is calcuated
	// using the provided `t` as the frame of reference.
	CleanupExpiredFileSets(t time.Time) error

	// CleanupDuplicateFileSets removes duplicate fileset files.
	CleanupDuplicateFileSets() error

	// Tick performs internal house keeping in the index, including block rotation,
	// data eviction, and so on.
	Tick(c context.Cancellable, startTime time.Time) (namespaceIndexTickResult, error)

	// WarmFlush performs any warm flushes that the index has outstanding using
	// the owned shards of the database.
	WarmFlush(
		flush persist.IndexFlush,
		shards []databaseShard,
	) error

	// ColdFlush performs any cold flushes that the index has outstanding using
	// the owned shards of the database. Also returns a callback to be called when
	// cold flushing completes to perform houskeeping.
	ColdFlush(shards []databaseShard) (OnColdFlushDone, error)

	// DebugMemorySegments allows for debugging memory segments.
	DebugMemorySegments(opts DebugMemorySegmentsOptions) error

	// Close will release the index resources and close the index.
	Close() error
}

// OnColdFlushDone is a callback that performs house keeping once cold flushing completes.
type OnColdFlushDone func() error

// DebugMemorySegmentsOptions is a set of options to debug memory segments.
type DebugMemorySegmentsOptions struct {
	OutputDirectory string
}

// namespaceIndexTickResult are details about the work performed by the namespaceIndex
// during a Tick().
type namespaceIndexTickResult struct {
	NumBlocks               int64
	NumBlocksSealed         int64
	NumBlocksEvicted        int64
	NumSegments             int64
	NumSegmentsBootstrapped int64
	NumSegmentsMutable      int64
	NumTotalDocs            int64
	FreeMmap                int64
}

// namespaceIndexInsertQueue is a queue used in-front of the indexing component
// for Writes. NB: this is an interface to allow easier unit tests in namespaceIndex.
type namespaceIndexInsertQueue interface {
	// Start starts accepting writes in the queue.
	Start() error

	// Stop stops accepting writes in the queue.
	Stop() error

	// InsertBatch inserts the provided documents to the index queue which processes
	// inserts to the index asynchronously. It executes the provided callbacks
	// based on the result of the execution. The returned wait group can be used
	// if the insert is required to be synchronous.
	InsertBatch(
		batch *index.WriteBatch,
	) (*sync.WaitGroup, error)

	// InsertPending inserts the provided documents to the index queue which processes
	// inserts to the index asynchronously. It executes the provided callbacks
	// based on the result of the execution. The returned wait group can be used
	// if the insert is required to be synchronous.
	InsertPending(
		pending []writes.PendingIndexInsert,
	) (*sync.WaitGroup, error)
}

// databaseBootstrapManager manages the bootstrap process.
type databaseBootstrapManager interface {
	// IsBootstrapped returns whether the database is already bootstrapped.
	IsBootstrapped() bool

	// LastBootstrapCompletionTime returns the last bootstrap completion time,
	// if any.
	LastBootstrapCompletionTime() (xtime.UnixNano, bool)

	// Bootstrap performs bootstrapping for all namespaces and shards owned.
	Bootstrap() (BootstrapResult, error)

	// Report reports runtime information.
	Report()
}

// BootstrapResult is a bootstrap result.
type BootstrapResult struct {
	ErrorsBootstrap      []error
	AlreadyBootstrapping bool
}

// databaseFlushManager manages flushing in-memory data to persistent storage.
type databaseFlushManager interface {
	// Flush flushes in-memory data to persistent storage.
	Flush(startTime time.Time) error

	// LastSuccessfulSnapshotStartTime returns the start time of the last
	// successful snapshot, if any.
	LastSuccessfulSnapshotStartTime() (xtime.UnixNano, bool)

	// Report reports runtime information.
	Report()
}

// databaseCleanupManager manages cleaning up persistent storage space.
// NB(bodu): We have to separate flush methods since we separated out flushing into warm/cold flush
// and cleaning up certain types of data concurrently w/ either can be problematic.
type databaseCleanupManager interface {
	// WarmFlushCleanup cleans up data not needed in the persistent storage before a warm flush.
	WarmFlushCleanup(t time.Time, isBootstrapped bool) error

	// ColdFlushCleanup cleans up data not needed in the persistent storage before a cold flush.
	ColdFlushCleanup(t time.Time, isBootstrapped bool) error

	// Report reports runtime information.
	Report()
}

// databaseFileSystemManager manages the database related filesystem activities.
type databaseFileSystemManager interface {
	// Flush flushes in-memory data to persistent storage.
	Flush(t time.Time) error

	// Disable disables the filesystem manager and prevents it from
	// performing file operations, returns the current file operation status.
	Disable() fileOpStatus

	// Enable enables the filesystem manager to perform file operations.
	Enable() fileOpStatus

	// Status returns the file operation status.
	Status() fileOpStatus

	// Run attempts to perform all filesystem-related operations,
	// returning true if those operations are performed, and false otherwise.
	Run(
		t time.Time,
		runType runType,
		forceType forceType,
	) bool

	// Report reports runtime information.
	Report()

	// LastSuccessfulSnapshotStartTime returns the start time of the last
	// successful snapshot, if any.
	LastSuccessfulSnapshotStartTime() (xtime.UnixNano, bool)
}

// databaseColdFlushManager manages the database related cold flush activities.
type databaseColdFlushManager interface {
	databaseCleanupManager

	// Disable disables the cold flush manager and prevents it from
	// performing file operations, returns the current file operation status.
	Disable() fileOpStatus

	// Enable enables the cold flush manager to perform file operations.
	Enable() fileOpStatus

	// Status returns the file operation status.
	Status() fileOpStatus

	// Run attempts to perform all cold flush related operations,
	// returning true if those operations are performed, and false otherwise.
	Run(t time.Time) bool
}

// databaseShardRepairer repairs in-memory data for a shard.
type databaseShardRepairer interface {
	// Options returns the repair options.
	Options() repair.Options

	// Repair repairs the data for a given namespace and shard.
	Repair(
		ctx context.Context,
		nsCtx namespace.Context,
		nsMeta namespace.Metadata,
		tr xtime.Range,
		shard databaseShard,
	) (repair.MetadataComparisonResult, error)
}

// databaseRepairer repairs in-memory database data.
type databaseRepairer interface {
	// Start starts the repair process.
	Start()

	// Stop stops the repair process.
	Stop()

	// Repair repairs in-memory data.
	Repair() error

	// Report reports runtime information.
	Report()
}

// databaseTickManager performs periodic ticking.
type databaseTickManager interface {
	// Tick performs maintenance operations, restarting the current
	// tick if force is true. It returns nil if a new tick has
	// completed successfully, and an error otherwise.
	Tick(forceType forceType, startTime time.Time) error
}

// databaseMediator mediates actions among various database managers.
type databaseMediator interface {
	// Open opens the mediator.
	Open() error

	// IsBootstrapped returns whether the database is bootstrapped.
	IsBootstrapped() bool

	// LastBootstrapCompletionTime returns the last bootstrap completion time,
	// if any.
	LastBootstrapCompletionTime() (xtime.UnixNano, bool)

	// Bootstrap bootstraps the database with file operations performed at the end.
	Bootstrap() (BootstrapResult, error)

	// DisableFileOpsAndWait disables file operations.
	DisableFileOpsAndWait()

	// EnableFileOps enables file operations.
	EnableFileOps()

	// Tick performs a tick.
	Tick(forceType forceType, startTime time.Time) error

	// Repair repairs the database.
	Repair() error

	// Close closes the mediator.
	Close() error

	// Report reports runtime information.
	Report()

	// LastSuccessfulSnapshotStartTime returns the start time of the last
	// successful snapshot, if any.
	LastSuccessfulSnapshotStartTime() (xtime.UnixNano, bool)
}

// OnColdFlush can perform work each time a series is flushed.
type OnColdFlush interface {
	ColdFlushNamespace(ns Namespace) (OnColdFlushNamespace, error)
}

// OnColdFlushNamespace performs work on a per namespace level.
type OnColdFlushNamespace interface {
	persist.OnFlushSeries
	Done() error
}

// Options represents the options for storage.
type Options interface {
	// Validate validates assumptions baked into the code.
	Validate() error

	// SetEncodingM3TSZPooled sets m3tsz encoding with pooling.
	SetEncodingM3TSZPooled() Options

	// SetClockOptions sets the clock options.
	SetClockOptions(value clock.Options) Options

	// ClockOptions returns the clock options.
	ClockOptions() clock.Options

	// SetInstrumentOptions sets the instrumentation options.
	SetInstrumentOptions(value instrument.Options) Options

	// InstrumentOptions returns the instrumentation options.
	InstrumentOptions() instrument.Options

	// SetNamespaceInitializer sets the namespace registry initializer.
	SetNamespaceInitializer(value namespace.Initializer) Options

	// NamespaceInitializer returns the namespace registry initializer.
	NamespaceInitializer() namespace.Initializer

	// SetDatabaseBlockOptions sets the database block options.
	SetDatabaseBlockOptions(value block.Options) Options

	// DatabaseBlockOptions returns the database block options.
	DatabaseBlockOptions() block.Options

	// SetCommitLogOptions sets the commit log options.
	SetCommitLogOptions(value commitlog.Options) Options

	// CommitLogOptions returns the commit log options.
	CommitLogOptions() commitlog.Options

	// SetRuntimeOptionsManager sets the runtime options manager.
	SetRuntimeOptionsManager(value runtime.OptionsManager) Options

	// RuntimeOptionsManager returns the runtime options manager.
	RuntimeOptionsManager() runtime.OptionsManager

	// SetErrorWindowForLoad sets the error window for load.
	SetErrorWindowForLoad(value time.Duration) Options

	// ErrorWindowForLoad returns the error window for load.
	ErrorWindowForLoad() time.Duration

	// SetErrorThresholdForLoad sets the error threshold for load.
	SetErrorThresholdForLoad(value int64) Options

	// ErrorThresholdForLoad returns the error threshold for load.
	ErrorThresholdForLoad() int64

	// SetIndexOptions set the indexing options.
	SetIndexOptions(value index.Options) Options

	// IndexOptions returns the indexing options.
	IndexOptions() index.Options

	// SetTruncateType sets the truncation type for the database.
	SetTruncateType(value series.TruncateType) Options

	// TruncateType returns the truncation type for the database.
	TruncateType() series.TruncateType

	// SetWriteTransformOptions sets options for transforming incoming writes
	// to the database.
	SetWriteTransformOptions(value series.WriteTransformOptions) Options

	// WriteTransformOptions returns the options for transforming incoming writes
	// to the database.
	WriteTransformOptions() series.WriteTransformOptions

	// SetRepairEnabled sets whether or not to enable the repair.
	SetRepairEnabled(b bool) Options

	// RepairEnabled returns whether the repair is enabled.
	RepairEnabled() bool

	// SetRepairOptions sets the repair options.
	SetRepairOptions(value repair.Options) Options

	// RepairOptions returns the repair options.
	RepairOptions() repair.Options

	// SetBootstrapProcessProvider sets the bootstrap process provider for the database.
	SetBootstrapProcessProvider(value bootstrap.ProcessProvider) Options

	// BootstrapProcessProvider returns the bootstrap process provider for the database.
	BootstrapProcessProvider() bootstrap.ProcessProvider

	// SetPersistManager sets the persistence manager.
	SetPersistManager(value persist.Manager) Options

	// PersistManager returns the persistence manager.
	PersistManager() persist.Manager

	// SetDatabaseBlockRetrieverManager sets the block retriever manager to
	// use when bootstrapping retrievable blocks instead of blocks
	// containing data.
	// If you don't wish to bootstrap retrievable blocks instead of
	// blocks containing data then do not set this manager.
	// You can opt into which namespace you wish to have this enabled for
	// by returning nil instead of a result when creating a new block retriever
	// for a namespace from the manager.
	SetDatabaseBlockRetrieverManager(
		value block.DatabaseBlockRetrieverManager,
	) Options

	// NewBlockRetrieverFn returns the new block retriever constructor to
	// use when bootstrapping retrievable blocks instead of blocks
	// containing data.
	DatabaseBlockRetrieverManager() block.DatabaseBlockRetrieverManager

	// SetContextPool sets the contextPool.
	SetContextPool(value context.Pool) Options

	// ContextPool returns the contextPool.
	ContextPool() context.Pool

	// SetSeriesCachePolicy sets the series cache policy.
	SetSeriesCachePolicy(value series.CachePolicy) Options

	// SeriesCachePolicy returns the series cache policy.
	SeriesCachePolicy() series.CachePolicy

	// SetSeriesOptions sets the series options.
	SetSeriesOptions(value series.Options) Options

	// SeriesOptions returns the series options.
	SeriesOptions() series.Options

	// SetDatabaseSeriesPool sets the database series pool.
	SetDatabaseSeriesPool(value series.DatabaseSeriesPool) Options

	// DatabaseSeriesPool returns the database series pool.
	DatabaseSeriesPool() series.DatabaseSeriesPool

	// SetBytesPool sets the bytesPool.
	SetBytesPool(value pool.CheckedBytesPool) Options

	// BytesPool returns the bytesPool.
	BytesPool() pool.CheckedBytesPool

	// SetEncoderPool sets the contextPool.
	SetEncoderPool(value encoding.EncoderPool) Options

	// EncoderPool returns the contextPool.
	EncoderPool() encoding.EncoderPool

	// SetSegmentReaderPool sets the contextPool.
	SetSegmentReaderPool(value xio.SegmentReaderPool) Options

	// SegmentReaderPool returns the contextPool.
	SegmentReaderPool() xio.SegmentReaderPool

	// SetReaderIteratorPool sets the readerIteratorPool.
	SetReaderIteratorPool(value encoding.ReaderIteratorPool) Options

	// ReaderIteratorPool returns the readerIteratorPool.
	ReaderIteratorPool() encoding.ReaderIteratorPool

	// SetMultiReaderIteratorPool sets the multiReaderIteratorPool.
	SetMultiReaderIteratorPool(value encoding.MultiReaderIteratorPool) Options

	// MultiReaderIteratorPool returns the multiReaderIteratorPool.
	MultiReaderIteratorPool() encoding.MultiReaderIteratorPool

	// SetIDPool sets the ID pool.
	SetIdentifierPool(value ident.Pool) Options

	// IDPool returns the ID pool.
	IdentifierPool() ident.Pool

	// SetFetchBlockMetadataResultsPool sets the fetchBlockMetadataResultsPool.
	SetFetchBlockMetadataResultsPool(value block.FetchBlockMetadataResultsPool) Options

	// FetchBlockMetadataResultsPool returns the fetchBlockMetadataResultsPool.
	FetchBlockMetadataResultsPool() block.FetchBlockMetadataResultsPool

	// SetFetchBlocksMetadataResultsPool sets the fetchBlocksMetadataResultsPool.
	SetFetchBlocksMetadataResultsPool(value block.FetchBlocksMetadataResultsPool) Options

	// FetchBlocksMetadataResultsPool returns the fetchBlocksMetadataResultsPool.
	FetchBlocksMetadataResultsPool() block.FetchBlocksMetadataResultsPool

	// SetQueryIDsWorkerPool sets the QueryIDs worker pool.
	SetQueryIDsWorkerPool(value xsync.WorkerPool) Options

	// QueryIDsWorkerPool returns the QueryIDs worker pool.
	QueryIDsWorkerPool() xsync.WorkerPool

	// SetWriteBatchPool sets the WriteBatch pool.
	SetWriteBatchPool(value *writes.WriteBatchPool) Options

	// WriteBatchPool returns the WriteBatch pool.
	WriteBatchPool() *writes.WriteBatchPool

	// SetBufferBucketPool sets the BufferBucket pool.
	SetBufferBucketPool(value *series.BufferBucketPool) Options

	// BufferBucketPool returns the BufferBucket pool.
	BufferBucketPool() *series.BufferBucketPool

	// SetBufferBucketVersionsPool sets the BufferBucketVersions pool.
	SetBufferBucketVersionsPool(value *series.BufferBucketVersionsPool) Options

	// BufferBucketVersionsPool returns the BufferBucketVersions pool.
	BufferBucketVersionsPool() *series.BufferBucketVersionsPool

	// SetRetrieveRequestPool sets the retrieve request pool.
	SetRetrieveRequestPool(value fs.RetrieveRequestPool) Options

	// RetrieveRequestPool gets the retrieve request pool.
	RetrieveRequestPool() fs.RetrieveRequestPool

	// SetCheckedBytesWrapperPool sets the checked bytes wrapper pool.
	SetCheckedBytesWrapperPool(value xpool.CheckedBytesWrapperPool) Options

	// CheckedBytesWrapperPool returns the checked bytes wrapper pool.
	CheckedBytesWrapperPool() xpool.CheckedBytesWrapperPool

	// SetSchemaRegistry sets the schema registry the database uses.
	SetSchemaRegistry(registry namespace.SchemaRegistry) Options

	// SchemaRegistry returns the schema registry the database uses.
	SchemaRegistry() namespace.SchemaRegistry

	// SetBlockLeaseManager sets the block leaser.
	SetBlockLeaseManager(leaseMgr block.LeaseManager) Options

	// BlockLeaseManager returns the block leaser.
	BlockLeaseManager() block.LeaseManager

	// SetOnColdFlush sets the on cold flush processor.
	SetOnColdFlush(value OnColdFlush) Options

	// OnColdFlush returns the on cold flush processor.
	OnColdFlush() OnColdFlush

	// SetMemoryTracker sets the MemoryTracker.
	SetMemoryTracker(memTracker MemoryTracker) Options

	// MemoryTracker returns the MemoryTracker.
	MemoryTracker() MemoryTracker

	// SetMmapReporter sets the mmap reporter.
	SetMmapReporter(mmapReporter mmap.Reporter) Options

	// MmapReporter returns the mmap reporter.
	MmapReporter() mmap.Reporter

	// SetDoNotIndexWithFieldsMap sets a map which if fields match it
	// will not index those metrics.
	SetDoNotIndexWithFieldsMap(value map[string]string) Options

	// DoNotIndexWithFieldsMap returns a map which if fields match it
	// will not index those metrics.
	DoNotIndexWithFieldsMap() map[string]string

	// SetNamespaceRuntimeOptionsManagerRegistry sets the namespace runtime options manager.
	SetNamespaceRuntimeOptionsManagerRegistry(value namespace.RuntimeOptionsManagerRegistry) Options

	// NamespaceRuntimeOptionsManagerRegistry returns the namespace runtime options manager.
	NamespaceRuntimeOptionsManagerRegistry() namespace.RuntimeOptionsManagerRegistry

	// SetMediatorTickInterval sets the ticking interval for the medidator.
	SetMediatorTickInterval(value time.Duration) Options

	// MediatorTickInterval returns the ticking interval for the mediator.
	MediatorTickInterval() time.Duration
}

// MemoryTracker tracks memory.
type MemoryTracker interface {
	// IncNumLoadedBytes increments the number of bytes that have been loaded
	// into memory via the "Load()" API.
	IncNumLoadedBytes(x int64) (okToLoad bool)

	// NumLoadedBytes returns the number of bytes that have been loaded into memory via the
	// "Load()" API.
	NumLoadedBytes() int64

	// MarkLoadedAsPending marks the current number of loaded bytes as pending
	// so that a subsequent call to DecPendingLoadedBytes() will decrement the
	// number of loaded bytes by the number that was set when this function was
	// last executed.
	MarkLoadedAsPending()

	// DecPendingLoadedBytes decrements the number of loaded bytes by the number
	// of pending bytes that were captured by the last call to MarkLoadedAsPending().
	DecPendingLoadedBytes()

	// WaitForDec waits for the next call to DecPendingLoadedBytes before returning.
	WaitForDec()
}

// DatabaseBootstrapState stores a snapshot of the bootstrap state for all shards across all
// namespaces at a given moment in time.
type DatabaseBootstrapState struct {
	NamespaceBootstrapStates NamespaceBootstrapStates
}

// NamespaceBootstrapStates stores a snapshot of the bootstrap state for all shards across a
// number of namespaces at a given moment in time.
type NamespaceBootstrapStates map[string]ShardBootstrapStates

// ShardBootstrapStates stores a snapshot of the bootstrap state for all shards for a given
// namespace.
type ShardBootstrapStates map[uint32]BootstrapState

// BootstrapState is an enum representing the possible bootstrap states for a shard.
type BootstrapState int

const (
	// BootstrapNotStarted indicates bootstrap has not been started yet.
	BootstrapNotStarted BootstrapState = iota
	// Bootstrapping indicates bootstrap process is in progress.
	Bootstrapping
	// Bootstrapped indicates a bootstrap process has completed.
	Bootstrapped
)

type newFSMergeWithMemFn func(
	shard databaseShard,
	retriever series.QueryableBlockRetriever,
	dirtySeries *dirtySeriesMap,
	dirtySeriesToWrite map[xtime.UnixNano]*idList,
) fs.MergeWith

<<<<<<< HEAD
type AggregateTilesOptions struct {
	Start, End          time.Time
=======
// AggregateTilesOptions is the options for large tile aggregation.
type AggregateTilesOptions struct {
	// Start and End specify the aggregation window.
	Start, End          time.Time
	// Step is the downsampling step.
>>>>>>> 3aa2f51f
	Step                time.Duration
	// HandleCounterResets is temporarily used to force counter reset handling logics on the processed series.
	// TODO: remove once we have metrics type stored in the metadata.
	HandleCounterResets bool
}<|MERGE_RESOLUTION|>--- conflicted
+++ resolved
@@ -414,17 +414,10 @@
 		ctx context.Context,
 		sourceNs databaseNamespace,
 		opts AggregateTilesOptions,
-<<<<<<< HEAD
 	) (int64, error)
 
 	// ReadableShardAt returns a shard of this namespace by shardID.
 	ReadableShardAt(shardID uint32) (databaseShard, namespace.Context, error)
-=======
-		pm persist.Manager,
-	) (int64, error)
-
-	readableShardAt(shardID uint32) (databaseShard, namespace.Context, error)
->>>>>>> 3aa2f51f
 }
 
 // SeriesReadWriteRef is a read/write reference for a series,
@@ -605,7 +598,6 @@
 	// AggregateTiles does large tile aggregation from source shards into this shard.
 	AggregateTiles(
 		ctx context.Context,
-<<<<<<< HEAD
 		sourceNsID ident.ID,
 		sourceShardID uint32,
 		blockReaders []fs.DataFileSetReader,
@@ -616,22 +608,11 @@
 
 	// LatestVolume returns the latest volume for the combination of shard+blockStart.
 	LatestVolume(blockStart time.Time) (int, error)
-=======
-		reader fs.DataFileSetReader,
-		sourceNsID ident.ID,
-		sourceBlockStart time.Time,
-		sourceShard databaseShard,
-		opts AggregateTilesOptions,
-		wOpts series.WriteOptions,
-	) (int64, error)
-
-	latestVolume(blockStart time.Time) (int, error)
 }
 
 // ShardSnapshotResult is a result from a shard snapshot.
 type ShardSnapshotResult struct {
 	SeriesPersist int
->>>>>>> 3aa2f51f
 }
 
 // ShardColdFlush exposes a done method to finalize shard cold flush
@@ -1290,16 +1271,11 @@
 	dirtySeriesToWrite map[xtime.UnixNano]*idList,
 ) fs.MergeWith
 
-<<<<<<< HEAD
-type AggregateTilesOptions struct {
-	Start, End          time.Time
-=======
 // AggregateTilesOptions is the options for large tile aggregation.
 type AggregateTilesOptions struct {
 	// Start and End specify the aggregation window.
 	Start, End          time.Time
 	// Step is the downsampling step.
->>>>>>> 3aa2f51f
 	Step                time.Duration
 	// HandleCounterResets is temporarily used to force counter reset handling logics on the processed series.
 	// TODO: remove once we have metrics type stored in the metadata.
