--- conflicted
+++ resolved
@@ -1356,14 +1356,7 @@
 	// Start and End specify the aggregation window.
 	Start, End time.Time
 	// Step is the downsampling step.
-<<<<<<< HEAD
 	Step time.Duration
-	// HandleCounterResets is temporarily used to force counter reset handling logics on the processed series.
-	// TODO: remove once we have metrics type stored in the metadata.
-	HandleCounterResets bool
-=======
-	Step                time.Duration
->>>>>>> 825857e9
 }
 
 // NamespaceHooks allows dynamic plugging into the namespace lifecycle.
