--- conflicted
+++ resolved
@@ -1271,14 +1271,9 @@
 ) fs.MergeWith
 
 type AggregateTilesOptions struct {
-<<<<<<< HEAD
-	Start, End time.Time
-	Step       time.Duration
-=======
 	Start, End          time.Time
 	Step                time.Duration
 	// HandleCounterResets is temporarily used to force counter reset handling logics on the processed series.
 	// TODO: remove once we have metrics type stored in the metadata.
 	HandleCounterResets bool
->>>>>>> 636da15e
 }