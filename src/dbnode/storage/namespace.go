--- conflicted
+++ resolved
@@ -569,12 +569,8 @@
 		n.metrics.write.ReportError(n.nowFn().Sub(callStart))
 		return ts.Series{}, false, err
 	}
-<<<<<<< HEAD
 	series, wasWritten, err := shard.Write(ctx, id, timestamp,
 		value, unit, annotation, series.WriteOptions{})
-=======
-	series, wasWritten, err := shard.Write(ctx, id, timestamp, value, unit, annotation)
->>>>>>> 08cbbef9
 	n.metrics.write.ReportSuccessOrError(err, n.nowFn().Sub(callStart))
 	return series, wasWritten, err
 }
@@ -598,12 +594,8 @@
 		n.metrics.writeTagged.ReportError(n.nowFn().Sub(callStart))
 		return ts.Series{}, false, err
 	}
-<<<<<<< HEAD
 	series, wasWritten, err := shard.WriteTagged(ctx, id, tags, timestamp,
 		value, unit, annotation, series.WriteOptions{})
-=======
-	series, wasWritten, err := shard.WriteTagged(ctx, id, tags, timestamp, value, unit, annotation)
->>>>>>> 08cbbef9
 	n.metrics.writeTagged.ReportSuccessOrError(err, n.nowFn().Sub(callStart))
 	return series, wasWritten, err
 }
