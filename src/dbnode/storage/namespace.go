--- conflicted
+++ resolved
@@ -151,31 +151,11 @@
 }
 
 type databaseNamespaceMetrics struct {
-<<<<<<< HEAD
-	bootstrap           instrument.MethodMetrics
-	flushWarmData       instrument.MethodMetrics
-	flushColdData       instrument.MethodMetrics
-	flushIndex          instrument.MethodMetrics
-	writeAggData        instrument.MethodMetrics
-	snapshot            instrument.MethodMetrics
-	write               instrument.MethodMetrics
-	writeTagged         instrument.MethodMetrics
-	read                instrument.MethodMetrics
-	fetchBlocks         instrument.MethodMetrics
-	fetchBlocksMetadata instrument.MethodMetrics
-	queryIDs            instrument.MethodMetrics
-	aggregateQuery      instrument.MethodMetrics
-	unfulfilled         tally.Counter
-	bootstrapStart      tally.Counter
-	bootstrapEnd        tally.Counter
-	shards              databaseNamespaceShardMetrics
-	tick                databaseNamespaceTickMetrics
-	status              databaseNamespaceStatusMetrics
-=======
 	bootstrap             instrument.MethodMetrics
 	flushWarmData         instrument.MethodMetrics
 	flushColdData         instrument.MethodMetrics
 	flushIndex            instrument.MethodMetrics
+	writeAggData          instrument.MethodMetrics
 	snapshot              instrument.MethodMetrics
 	write                 instrument.MethodMetrics
 	writeTagged           instrument.MethodMetrics
@@ -191,7 +171,6 @@
 	shards                databaseNamespaceShardMetrics
 	tick                  databaseNamespaceTickMetrics
 	status                databaseNamespaceStatusMetrics
->>>>>>> 9f34f25b
 }
 
 type databaseNamespaceShardMetrics struct {
@@ -258,28 +237,11 @@
 	bootstrapScope := scope.SubScope("bootstrap")
 	snapshotScope := scope.SubScope("snapshot")
 	return databaseNamespaceMetrics{
-<<<<<<< HEAD
-		bootstrap:           instrument.NewMethodMetrics(scope, "bootstrap", opts),
-		flushWarmData:       instrument.NewMethodMetrics(scope, "flushWarmData", opts),
-		flushColdData:       instrument.NewMethodMetrics(scope, "flushColdData", opts),
-		flushIndex:          instrument.NewMethodMetrics(scope, "flushIndex", opts),
-		writeAggData:        instrument.NewMethodMetrics(scope, "writeAggData", opts),
-		snapshot:            instrument.NewMethodMetrics(scope, "snapshot", opts),
-		write:               instrument.NewMethodMetrics(scope, "write", opts),
-		writeTagged:         instrument.NewMethodMetrics(scope, "write-tagged", opts),
-		read:                instrument.NewMethodMetrics(scope, "read", opts),
-		fetchBlocks:         instrument.NewMethodMetrics(scope, "fetchBlocks", opts),
-		fetchBlocksMetadata: instrument.NewMethodMetrics(scope, "fetchBlocksMetadata", opts),
-		queryIDs:            instrument.NewMethodMetrics(scope, "queryIDs", opts),
-		aggregateQuery:      instrument.NewMethodMetrics(scope, "aggregateQuery", opts),
-		unfulfilled:         scope.Counter("bootstrap.unfulfilled"),
-		bootstrapStart:      scope.Counter("bootstrap.start"),
-		bootstrapEnd:        scope.Counter("bootstrap.end"),
-=======
 		bootstrap:             instrument.NewMethodMetrics(scope, "bootstrap", opts),
 		flushWarmData:         instrument.NewMethodMetrics(scope, "flushWarmData", opts),
 		flushColdData:         instrument.NewMethodMetrics(scope, "flushColdData", opts),
 		flushIndex:            instrument.NewMethodMetrics(scope, "flushIndex", opts),
+		writeAggData:          instrument.NewMethodMetrics(scope, "writeAggData", opts),
 		snapshot:              instrument.NewMethodMetrics(scope, "snapshot", opts),
 		write:                 instrument.NewMethodMetrics(scope, "write", opts),
 		writeTagged:           instrument.NewMethodMetrics(scope, "write-tagged", opts),
@@ -292,7 +254,6 @@
 		bootstrapStart:        bootstrapScope.Counter("start"),
 		bootstrapEnd:          bootstrapScope.Counter("end"),
 		snapshotSeriesPersist: snapshotScope.Counter("series-persist"),
->>>>>>> 9f34f25b
 		shards: databaseNamespaceShardMetrics{
 			add:         shardsScope.Counter("add"),
 			close:       shardsScope.Counter("close"),
