--- conflicted
+++ resolved
@@ -1193,12 +1193,7 @@
 	ctrl := gomock.NewController(t)
 	defer ctrl.Finish()
 
-<<<<<<< HEAD
-	idx := NewMocknamespaceIndex(ctrl)
-
-=======
 	idx := NewMockNamespaceIndex(ctrl)
->>>>>>> cc450617
 	ns, closer := newTestNamespaceWithIndex(t, idx)
 	defer closer()
 
