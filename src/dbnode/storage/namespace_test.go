// Copyright (c) 2016 Uber Technologies, Inc.
//
// Permission is hereby granted, free of charge, to any person obtaining a copy
// of this software and associated documentation files (the "Software"), to deal
// in the Software without restriction, including without limitation the rights
// to use, copy, modify, merge, publish, distribute, sublicense, and/or sell
// copies of the Software, and to permit persons to whom the Software is
// furnished to do so, subject to the following conditions:
//
// The above copyright notice and this permission notice shall be included in
// all copies or substantial portions of the Software.
//
// THE SOFTWARE IS PROVIDED "AS IS", WITHOUT WARRANTY OF ANY KIND, EXPRESS OR
// IMPLIED, INCLUDING BUT NOT LIMITED TO THE WARRANTIES OF MERCHANTABILITY,
// FITNESS FOR A PARTICULAR PURPOSE AND NONINFRINGEMENT. IN NO EVENT SHALL THE
// AUTHORS OR COPYRIGHT HOLDERS BE LIABLE FOR ANY CLAIM, DAMAGES OR OTHER
// LIABILITY, WHETHER IN AN ACTION OF CONTRACT, TORT OR OTHERWISE, ARISING FROM,
// OUT OF OR IN CONNECTION WITH THE SOFTWARE OR THE USE OR OTHER DEALINGS IN
// THE SOFTWARE.

package storage

import (
	stdlibctx "context"
	"errors"
	"fmt"
	"sync"
	"testing"
	"time"

	"github.com/m3db/m3/src/cluster/shard"
	"github.com/m3db/m3/src/dbnode/namespace"
	"github.com/m3db/m3/src/dbnode/persist/fs"
	"github.com/m3db/m3/src/dbnode/retention"
	"github.com/m3db/m3/src/dbnode/runtime"
	"github.com/m3db/m3/src/dbnode/sharding"
	"github.com/m3db/m3/src/dbnode/storage/bootstrap"
	"github.com/m3db/m3/src/dbnode/storage/bootstrap/result"
	"github.com/m3db/m3/src/dbnode/storage/index"
	"github.com/m3db/m3/src/dbnode/storage/repair"
	"github.com/m3db/m3/src/dbnode/storage/series"
	"github.com/m3db/m3/src/dbnode/tracepoint"
	xmetrics "github.com/m3db/m3/src/dbnode/x/metrics"
	xidx "github.com/m3db/m3/src/m3ninx/idx"
	"github.com/m3db/m3/src/x/context"
	xerrors "github.com/m3db/m3/src/x/errors"
	"github.com/m3db/m3/src/x/ident"
	xtest "github.com/m3db/m3/src/x/test"
	xtime "github.com/m3db/m3/src/x/time"

	"github.com/fortytw2/leaktest"
	"github.com/golang/mock/gomock"
	opentracing "github.com/opentracing/opentracing-go"
	"github.com/opentracing/opentracing-go/mocktracer"
	"github.com/stretchr/testify/assert"
	"github.com/stretchr/testify/require"
	"github.com/uber-go/tally"
)

var (
	testShardIDs = sharding.NewShards([]uint32{0, 1}, shard.Available)
)

type closerFn func()

func newTestNamespace(t *testing.T) (*dbNamespace, closerFn) {
	return newTestNamespaceWithIDOpts(t, defaultTestNs1ID, defaultTestNs1Opts)
}

func newTestNamespaceMetadata(t *testing.T) namespace.Metadata {
	return newTestNamespaceMetadataWithIDOpts(t, defaultTestNs1ID, defaultTestNs1Opts)
}

func newTestNamespaceMetadataWithIDOpts(
	t *testing.T,
	nsID ident.ID,
	opts namespace.Options,
) namespace.Metadata {
	metadata, err := namespace.NewMetadata(nsID, opts)
	require.NoError(t, err)
	return metadata
}

func newTestNamespaceWithIDOpts(
	t *testing.T,
	nsID ident.ID,
	opts namespace.Options,
) (*dbNamespace, closerFn) {
	metadata := newTestNamespaceMetadataWithIDOpts(t, nsID, opts)
	hashFn := func(identifier ident.ID) uint32 { return testShardIDs[0].ID() }
	shardSet, err := sharding.NewShardSet(testShardIDs, hashFn)
	require.NoError(t, err)
	dopts := DefaultTestOptions().SetRuntimeOptionsManager(runtime.NewOptionsManager())
	ns, err := newDatabaseNamespace(metadata,
		namespace.NewRuntimeOptionsManager(metadata.ID().String()),
		shardSet, nil, nil, nil, dopts)
	require.NoError(t, err)
	closer := dopts.RuntimeOptionsManager().Close
	return ns.(*dbNamespace), closer
}

func newTestNamespaceWithOpts(
	t *testing.T,
	dopts Options,
) (*dbNamespace, closerFn) {
	nsID, opts := defaultTestNs1ID, defaultTestNs1Opts
	metadata := newTestNamespaceMetadataWithIDOpts(t, nsID, opts)
	hashFn := func(identifier ident.ID) uint32 { return testShardIDs[0].ID() }
	shardSet, err := sharding.NewShardSet(testShardIDs, hashFn)
	require.NoError(t, err)
	ns, err := newDatabaseNamespace(metadata,
		namespace.NewRuntimeOptionsManager(metadata.ID().String()),
		shardSet, nil, nil, nil, dopts)
	require.NoError(t, err)
	closer := dopts.RuntimeOptionsManager().Close
	return ns.(*dbNamespace), closer
}

func newTestNamespaceWithIndex(
	t *testing.T,
	index NamespaceIndex,
) (*dbNamespace, closerFn) {
	ns, closer := newTestNamespace(t)
	if index != nil {
		ns.reverseIndex = index
	}
	return ns, closer
}

func newTestNamespaceWithTruncateType(
	t *testing.T,
	index NamespaceIndex,
	truncateType series.TruncateType,
) (*dbNamespace, closerFn) {
	opts := DefaultTestOptions().
		SetRuntimeOptionsManager(runtime.NewOptionsManager()).
		SetTruncateType(truncateType)

	ns, closer := newTestNamespaceWithOpts(t, opts)
	ns.reverseIndex = index
	return ns, closer
}

func TestNamespaceName(t *testing.T) {
	ns, closer := newTestNamespace(t)
	defer closer()
	require.True(t, defaultTestNs1ID.Equal(ns.ID()))
}

func TestNamespaceTick(t *testing.T) {
	ctrl := gomock.NewController(t)
	defer ctrl.Finish()

	ns, closer := newTestNamespace(t)
	defer closer()
	for i := range testShardIDs {
		shard := NewMockdatabaseShard(ctrl)
		shard.EXPECT().Tick(context.NewNoOpCanncellable(), gomock.Any(), gomock.Any()).Return(tickResult{}, nil)
		ns.shards[testShardIDs[i].ID()] = shard
	}

	// Only asserting the expected methods are called
	require.NoError(t, ns.Tick(context.NewNoOpCanncellable(), time.Now()))
}

func TestNamespaceTickError(t *testing.T) {
	ctrl := gomock.NewController(t)
	defer ctrl.Finish()

	fakeErr := errors.New("fake error")
	ns, closer := newTestNamespace(t)
	defer closer()

	for i := range testShardIDs {
		shard := NewMockdatabaseShard(ctrl)
		if i == 0 {
			shard.EXPECT().Tick(context.NewNoOpCanncellable(), gomock.Any(), gomock.Any()).Return(tickResult{}, fakeErr)
		} else {
			shard.EXPECT().Tick(context.NewNoOpCanncellable(), gomock.Any(), gomock.Any()).Return(tickResult{}, nil)
		}
		ns.shards[testShardIDs[i].ID()] = shard
	}

	err := ns.Tick(context.NewNoOpCanncellable(), time.Now())
	require.NotNil(t, err)
	require.Equal(t, fakeErr.Error(), err.Error())
}

func TestNamespaceWriteShardNotOwned(t *testing.T) {
	ctx := context.NewContext()
	defer ctx.Close()

	ns, closer := newTestNamespace(t)
	defer closer()
	for i := range ns.shards {
		ns.shards[i] = nil
	}
	now := time.Now()
	seriesWrite, err := ns.Write(ctx, ident.StringID("foo"), now, 0.0, xtime.Second, nil)
	require.Error(t, err)
	require.True(t, xerrors.IsRetryableError(err))
	require.Equal(t, "not responsible for shard 0", err.Error())
	require.False(t, seriesWrite.WasWritten)
}

func TestNamespaceWriteShardOwned(t *testing.T) {
	ctrl := gomock.NewController(t)
	defer ctrl.Finish()

	ctx := context.NewContext()
	defer ctx.Close()

	id := ident.StringID("foo")
	now := time.Now()
	val := 0.0
	unit := xtime.Second
	ant := []byte(nil)

	truncateTypes := []series.TruncateType{series.TypeBlock, series.TypeNone}
	for _, truncateType := range truncateTypes {
		ns, closer := newTestNamespaceWithTruncateType(t, nil, truncateType)
		defer closer()
		shard := NewMockdatabaseShard(ctrl)
		opts := series.WriteOptions{
			TruncateType: truncateType,
		}
		shard.EXPECT().Write(ctx, id, now, val, unit, ant, opts).
			Return(SeriesWrite{WasWritten: true}, nil).Times(1)
		shard.EXPECT().Write(ctx, id, now, val, unit, ant, opts).
			Return(SeriesWrite{WasWritten: false}, nil).Times(1)

		ns.shards[testShardIDs[0].ID()] = shard

		seriesWrite, err := ns.Write(ctx, id, now, val, unit, ant)
		require.NoError(t, err)
		require.True(t, seriesWrite.WasWritten)

		seriesWrite, err = ns.Write(ctx, id, now, val, unit, ant)
		require.NoError(t, err)
		require.False(t, seriesWrite.WasWritten)
	}
}

func TestNamespaceReadEncodedShardNotOwned(t *testing.T) {
	ctx := context.NewContext()
	defer ctx.Close()

	ns, closer := newTestNamespace(t)
	defer closer()

	for i := range ns.shards {
		ns.shards[i] = nil
	}
	_, err := ns.ReadEncoded(ctx, ident.StringID("foo"), time.Now(), time.Now())
	require.Error(t, err)
}

func TestNamespaceReadEncodedShardOwned(t *testing.T) {
	ctrl := gomock.NewController(t)
	defer ctrl.Finish()

	ctx := context.NewContext()
	defer ctx.Close()

	id := ident.StringID("foo")
	start := time.Now()
	end := time.Now().Add(time.Second)

	ns, closer := newTestNamespace(t)
	defer closer()

	shard := NewMockdatabaseShard(ctrl)
	shard.EXPECT().ReadEncoded(ctx, id, start, end, gomock.Any()).Return(nil, nil)
	ns.shards[testShardIDs[0].ID()] = shard

	shard.EXPECT().IsBootstrapped().Return(true)
	_, err := ns.ReadEncoded(ctx, id, start, end)
	require.NoError(t, err)

	shard.EXPECT().IsBootstrapped().Return(false)
	_, err = ns.ReadEncoded(ctx, id, start, end)
	require.Error(t, err)
	require.True(t, xerrors.IsRetryableError(err))
	require.Equal(t, errShardNotBootstrappedToRead, xerrors.GetInnerRetryableError(err))
}

func TestNamespaceFetchBlocksShardNotOwned(t *testing.T) {
	ctx := context.NewContext()
	defer ctx.Close()

	ns, closer := newTestNamespace(t)
	defer closer()

	for i := range ns.shards {
		ns.shards[i] = nil
	}
	_, err := ns.FetchBlocks(ctx, testShardIDs[0].ID(), ident.StringID("foo"), nil)
	require.True(t, xerrors.IsRetryableError(err))
	require.Equal(t, "not responsible for shard 0", err.Error())
}

func TestNamespaceFetchBlocksShardOwned(t *testing.T) {
	ctrl := gomock.NewController(t)
	defer ctrl.Finish()

	ctx := context.NewContext()
	defer ctx.Close()

	ns, closer := newTestNamespace(t)
	defer closer()
	shard := NewMockdatabaseShard(ctrl)
	shard.EXPECT().FetchBlocks(ctx, ident.NewIDMatcher("foo"), nil, gomock.Any()).Return(nil, nil)
	ns.shards[testShardIDs[0].ID()] = shard

	shard.EXPECT().IsBootstrapped().Return(true)
	res, err := ns.FetchBlocks(ctx, testShardIDs[0].ID(), ident.StringID("foo"), nil)
	require.NoError(t, err)
	require.Nil(t, res)

	shard.EXPECT().IsBootstrapped().Return(false)
	_, err = ns.FetchBlocks(ctx, testShardIDs[0].ID(), ident.StringID("foo"), nil)
	require.Error(t, err)
	require.True(t, xerrors.IsRetryableError(err))
	require.Equal(t, errShardNotBootstrappedToRead, xerrors.GetInnerRetryableError(err))
}

func TestNamespaceBootstrapBootstrapping(t *testing.T) {
	ns, closer := newTestNamespace(t)
	defer closer()

	ns.bootstrapState = Bootstrapping

	ctx := context.NewContext()
	defer ctx.Close()

	err := ns.Bootstrap(ctx, bootstrap.NamespaceResult{})
	require.Equal(t, errNamespaceIsBootstrapping, err)
}

func TestNamespaceBootstrapDontNeedBootstrap(t *testing.T) {
	ns, closer := newTestNamespaceWithIDOpts(t, defaultTestNs1ID,
		namespace.NewOptions().SetBootstrapEnabled(false))
	defer closer()

	ctx := context.NewContext()
	defer ctx.Close()

	require.NoError(t, ns.Bootstrap(ctx, bootstrap.NamespaceResult{}))
	require.Equal(t, Bootstrapped, ns.bootstrapState)
}

func TestNamespaceBootstrapAllShards(t *testing.T) {
	ctrl := xtest.NewController(t)
	defer ctrl.Finish()

	ns, closer := newTestNamespace(t)
	defer closer()

	errs := []error{nil, errors.New("foo")}
	shardIDs := make([]uint32, 0, len(errs))
	for i := range errs {
		shardID := uint32(i)
		shard := NewMockdatabaseShard(ctrl)
		shard.EXPECT().IsBootstrapped().Return(false)
		shard.EXPECT().ID().Return(shardID)
		shard.EXPECT().Bootstrap(gomock.Any(), gomock.Any()).Return(errs[i])
		ns.shards[testShardIDs[i].ID()] = shard
		shardIDs = append(shardIDs, shardID)
	}

	nsResult := bootstrap.NamespaceResult{
		DataResult: result.NewDataBootstrapResult(),
		Shards:     shardIDs,
	}

	ctx := context.NewContext()
	defer ctx.Close()

	require.Equal(t, "foo", ns.Bootstrap(ctx, nsResult).Error())
	require.Equal(t, BootstrapNotStarted, ns.bootstrapState)
}

func TestNamespaceBootstrapOnlyNonBootstrappedShards(t *testing.T) {
	ctrl := xtest.NewController(t)
	defer ctrl.Finish()

	var (
		needsBootstrap, alreadyBootstrapped []shard.Shard
		needsBootstrapShardIDs              []uint32
	)
	for i, shard := range testShardIDs {
		if i%2 == 0 {
			needsBootstrap = append(needsBootstrap, shard)
			needsBootstrapShardIDs = append(needsBootstrapShardIDs, shard.ID())
		} else {
			alreadyBootstrapped = append(alreadyBootstrapped, shard)
		}
	}

	require.True(t, len(needsBootstrap) > 0)
	require.True(t, len(alreadyBootstrapped) > 0)

	ns, closer := newTestNamespace(t)
	defer closer()

	shardIDs := make([]uint32, 0, len(needsBootstrap))
	for _, testShard := range needsBootstrap {
		shard := NewMockdatabaseShard(ctrl)
		shard.EXPECT().IsBootstrapped().Return(false)
		shard.EXPECT().ID().Return(testShard.ID())
		shard.EXPECT().Bootstrap(gomock.Any(), gomock.Any()).Return(nil)
		ns.shards[testShard.ID()] = shard
		shardIDs = append(shardIDs, testShard.ID())
	}

	for _, testShard := range alreadyBootstrapped {
		shard := NewMockdatabaseShard(ctrl)
		shard.EXPECT().IsBootstrapped().Return(true)
		shard.EXPECT().ID().Return(testShard.ID())
		ns.shards[testShard.ID()] = shard
		shardIDs = append(shardIDs, testShard.ID())
	}

	nsResult := bootstrap.NamespaceResult{
		DataResult: result.NewDataBootstrapResult(),
		Shards:     shardIDs,
	}

	ctx := context.NewContext()
	defer ctx.Close()

	require.Error(t, ns.Bootstrap(ctx, nsResult))
	require.Equal(t, BootstrapNotStarted, ns.bootstrapState)
}

func TestNamespaceFlushNotBootstrapped(t *testing.T) {
	ns, closer := newTestNamespace(t)
	defer closer()
	require.Equal(t, errNamespaceNotBootstrapped, ns.WarmFlush(time.Now(), nil))
	require.Equal(t, errNamespaceNotBootstrapped, ns.ColdFlush(nil))
}

func TestNamespaceFlushDontNeedFlush(t *testing.T) {
	ns, close := newTestNamespaceWithIDOpts(t, defaultTestNs1ID,
		namespace.NewOptions().SetFlushEnabled(false))
	defer close()

	ns.bootstrapState = Bootstrapped
	require.NoError(t, ns.WarmFlush(time.Now(), nil))
	require.NoError(t, ns.ColdFlush(nil))
}

func TestNamespaceFlushSkipFlushed(t *testing.T) {
	ctrl := gomock.NewController(t)
	defer ctrl.Finish()

	ctx := context.NewContext()
	defer ctx.Close()

	ns, closer := newTestNamespace(t)
	defer closer()

	ns.bootstrapState = Bootstrapped
	blockStart := time.Now().Truncate(ns.Options().RetentionOptions().BlockSize())

	states := []fileOpState{
		{WarmStatus: fileOpNotStarted},
		{WarmStatus: fileOpSuccess},
	}
	for i, s := range states {
		shard := NewMockdatabaseShard(ctrl)
		shard.EXPECT().IsBootstrapped().Return(true).AnyTimes()
		shard.EXPECT().FlushState(blockStart).Return(s, nil)
		if s.WarmStatus != fileOpSuccess {
			shard.EXPECT().WarmFlush(blockStart, gomock.Any(), gomock.Any()).Return(nil)
		}
		ns.shards[testShardIDs[i].ID()] = shard
	}

	require.NoError(t, ns.WarmFlush(blockStart, nil))
}

func TestNamespaceFlushSkipShardNotBootstrapped(t *testing.T) {
	ctrl := gomock.NewController(t)
	defer ctrl.Finish()

	ctx := context.NewContext()
	defer ctx.Close()

	ns, closer := newTestNamespace(t)
	defer closer()

	ns.bootstrapState = Bootstrapped
	blockStart := time.Now().Truncate(ns.Options().RetentionOptions().BlockSize())

	shard := NewMockdatabaseShard(ctrl)
	shard.EXPECT().ID().Return(testShardIDs[0].ID()).AnyTimes()
	shard.EXPECT().IsBootstrapped().Return(false)
	ns.shards[testShardIDs[0].ID()] = shard

	require.NoError(t, ns.WarmFlush(blockStart, nil))
}

type snapshotTestCase struct {
	isSnapshotting                bool
	expectSnapshot                bool
	shardBootstrapStateBeforeTick BootstrapState
	lastSnapshotTime              func(blockStart time.Time, blockSize time.Duration) time.Time
	shardSnapshotErr              error
}

func TestNamespaceSnapshotNotBootstrapped(t *testing.T) {
	ctrl := gomock.NewController(t)
	defer ctrl.Finish()

	ctx := context.NewContext()
	defer ctx.Close()

	ns, close := newTestNamespace(t)
	defer close()

	ns.bootstrapState = Bootstrapping

	blockSize := ns.Options().RetentionOptions().BlockSize()
	blockStart := time.Now().Truncate(blockSize)
	require.Equal(t, errNamespaceNotBootstrapped, ns.Snapshot(blockStart, blockStart, nil))
}

func TestNamespaceSnapshotAllShardsSuccess(t *testing.T) {
	shardMethodResults := []snapshotTestCase{
		snapshotTestCase{
			isSnapshotting:                false,
			expectSnapshot:                true,
			shardBootstrapStateBeforeTick: Bootstrapped,
			shardSnapshotErr:              nil,
		},
		snapshotTestCase{
			isSnapshotting:                false,
			expectSnapshot:                true,
			shardBootstrapStateBeforeTick: Bootstrapped,
			shardSnapshotErr:              nil,
		},
	}
	require.NoError(t, testSnapshotWithShardSnapshotErrs(t, shardMethodResults))
}

func TestNamespaceSnapshotShardError(t *testing.T) {
	shardMethodResults := []snapshotTestCase{
		snapshotTestCase{
			isSnapshotting:                false,
			expectSnapshot:                true,
			shardBootstrapStateBeforeTick: Bootstrapped,
			shardSnapshotErr:              nil,
		},
		snapshotTestCase{
			isSnapshotting:                false,
			expectSnapshot:                true,
			shardBootstrapStateBeforeTick: Bootstrapped,
			shardSnapshotErr:              errors.New("err"),
		},
	}
	require.Error(t, testSnapshotWithShardSnapshotErrs(t, shardMethodResults))
}

func testSnapshotWithShardSnapshotErrs(
	t *testing.T,
	shardMethodResults []snapshotTestCase,
) error {
	ctrl := gomock.NewController(t)
	defer ctrl.Finish()

	ctx := context.NewContext()
	defer ctx.Close()

	ns, closer := newTestNamespaceWithIDOpts(t, defaultTestNs1ID,
		namespace.NewOptions().SetSnapshotEnabled(true))
	defer closer()
	ns.bootstrapState = Bootstrapped
	now := time.Now()
	ns.nowFn = func() time.Time {
		return now
	}

	var (
		shardBootstrapStates = ShardBootstrapStates{}
		blockSize            = ns.Options().RetentionOptions().BlockSize()
		blockStart           = now.Truncate(blockSize)
	)

	for i, tc := range shardMethodResults {
		shard := NewMockdatabaseShard(ctrl)
		shardID := uint32(i)
		shard.EXPECT().ID().Return(uint32(i)).AnyTimes()
		if tc.expectSnapshot {
			shard.EXPECT().
				Snapshot(blockStart, now, gomock.Any(), gomock.Any()).
				Return(ShardSnapshotResult{}, tc.shardSnapshotErr)
		}
		ns.shards[testShardIDs[i].ID()] = shard
		shardBootstrapStates[shardID] = tc.shardBootstrapStateBeforeTick
	}

	return ns.Snapshot(blockStart, now, nil)
}

func TestNamespaceTruncate(t *testing.T) {
	ctrl := gomock.NewController(t)
	defer ctrl.Finish()

	ns, closer := newTestNamespace(t)
	defer closer()
	for _, shard := range testShardIDs {
		mockShard := NewMockdatabaseShard(ctrl)
		mockShard.EXPECT().NumSeries().Return(int64(shard.ID()))
		mockShard.EXPECT().ID().Return(shard.ID())
		ns.shards[shard.ID()] = mockShard
	}

	res, err := ns.Truncate()
	require.NoError(t, err)
	require.Equal(t, int64(1), res)
	require.NotNil(t, ns.shards[testShardIDs[0].ID()])
	require.True(t, ns.shards[testShardIDs[0].ID()].IsBootstrapped())
}

func TestNamespaceRepair(t *testing.T) {
	ctrl := gomock.NewController(t)
	defer ctrl.Finish()

	ns, closer := newTestNamespaceWithIDOpts(t, defaultTestNs1ID,
		namespace.NewOptions().SetRepairEnabled(true))
	defer closer()
	now := time.Now()
	repairTimeRange := xtime.Range{Start: now, End: now.Add(time.Hour)}
	opts := repair.NewOptions().SetRepairThrottle(time.Duration(0))
	repairer := NewMockdatabaseShardRepairer(ctrl)
	repairer.EXPECT().Options().Return(opts).AnyTimes()

	errs := []error{nil, errors.New("foo")}
	for i := range errs {
		shard := NewMockdatabaseShard(ctrl)
		var res repair.MetadataComparisonResult
		if errs[i] == nil {
			res = repair.MetadataComparisonResult{
				NumSeries:           1,
				NumBlocks:           2,
				SizeDifferences:     repair.NewReplicaSeriesMetadata(),
				ChecksumDifferences: repair.NewReplicaSeriesMetadata(),
			}
		}
		shard.EXPECT().
			Repair(gomock.Any(), gomock.Any(), gomock.Any(), repairTimeRange, repairer).
			Return(res, errs[i])
		ns.shards[testShardIDs[i].ID()] = shard
	}

	require.Equal(t, "foo", ns.Repair(repairer, repairTimeRange).Error())
}

func TestNamespaceShardAt(t *testing.T) {
	ctrl := gomock.NewController(t)
	defer ctrl.Finish()

	ns, closer := newTestNamespace(t)
	defer closer()

	s0 := NewMockdatabaseShard(ctrl)
	s0.EXPECT().IsBootstrapped().Return(true)
	ns.shards[0] = s0

	s1 := NewMockdatabaseShard(ctrl)
	s1.EXPECT().IsBootstrapped().Return(false)
	ns.shards[1] = s1

	_, _, err := ns.ReadableShardAt(0)
	require.NoError(t, err)
	_, _, err = ns.ReadableShardAt(1)
	require.Error(t, err)
	require.True(t, xerrors.IsRetryableError(err))
	require.Equal(t, errShardNotBootstrappedToRead.Error(), err.Error())
	_, _, err = ns.ReadableShardAt(2)
	require.Error(t, err)
	require.True(t, xerrors.IsRetryableError(err))
	require.Equal(t, "not responsible for shard 2", err.Error())
}

func TestNamespaceAssignShardSet(t *testing.T) {
	ctrl := gomock.NewController(t)
	defer ctrl.Finish()

	shards := sharding.NewShards([]uint32{0, 1, 2, 3, 4}, shard.Available)
	prevAssignment := shard.NewShards([]shard.Shard{shards[0], shards[2], shards[3]})
	nextAssignment := shard.NewShards([]shard.Shard{shards[0], shards[4]})
	closing := shard.NewShards([]shard.Shard{shards[2], shards[3]})
	closingErrors := shard.NewShards([]shard.Shard{shards[3]})
	adding := shard.NewShards([]shard.Shard{shards[4]})

	metadata, err := namespace.NewMetadata(defaultTestNs1ID, namespace.NewOptions())
	require.NoError(t, err)
	hashFn := func(identifier ident.ID) uint32 { return shards[0].ID() }
	shardSet, err := sharding.NewShardSet(prevAssignment.All(), hashFn)
	require.NoError(t, err)
	dopts := DefaultTestOptions()

	reporter := xmetrics.NewTestStatsReporter(xmetrics.NewTestStatsReporterOptions())
	scope, closer := tally.NewRootScope(tally.ScopeOptions{Reporter: reporter}, time.Millisecond)
	defer closer.Close()

	dopts = dopts.SetInstrumentOptions(dopts.InstrumentOptions().
		SetMetricsScope(scope))
	oNs, err := newDatabaseNamespace(metadata,
		namespace.NewRuntimeOptionsManager(metadata.ID().String()),
		shardSet, nil, nil, nil, dopts)
	require.NoError(t, err)
	ns := oNs.(*dbNamespace)

	prevMockShards := make(map[uint32]*MockdatabaseShard)
	for _, testShard := range prevAssignment.All() {
		shard := NewMockdatabaseShard(ctrl)
		shard.EXPECT().ID().Return(testShard.ID()).AnyTimes()
		if closing.Contains(testShard.ID()) {
			if closingErrors.Contains(testShard.ID()) {
				shard.EXPECT().Close().Return(fmt.Errorf("an error"))
			} else {
				shard.EXPECT().Close().Return(nil)
			}
		}
		ns.shards[testShard.ID()] = shard
		prevMockShards[testShard.ID()] = shard
	}

	nextShardSet, err := sharding.NewShardSet(nextAssignment.All(), hashFn)
	require.NoError(t, err)

	ns.AssignShardSet(nextShardSet)

	waitForStats(reporter, func(r xmetrics.TestStatsReporter) bool {
		var (
			counts       = r.Counters()
			adds         = int64(adding.NumShards())
			closeSuccess = int64(closing.NumShards() - closingErrors.NumShards())
			closeErrors  = int64(closingErrors.NumShards())
		)
		return counts["database.dbnamespace.shards.add"] == adds &&
			counts["database.dbnamespace.shards.close"] == closeSuccess &&
			counts["database.dbnamespace.shards.close-errors"] == closeErrors
	})

	for _, shard := range shards {
		if nextAssignment.Contains(shard.ID()) {
			assert.NotNil(t, ns.shards[shard.ID()])
			if prevAssignment.Contains(shard.ID()) {
				assert.Equal(t, prevMockShards[shard.ID()], ns.shards[shard.ID()])
			} else {
				assert.True(t, adding.Contains(shard.ID()))
			}
		} else {
			assert.Nil(t, ns.shards[shard.ID()])
		}
	}
}

type needsFlushTestCase struct {
	shardNum   uint32
	needsFlush map[xtime.UnixNano]bool
}

func newNeedsFlushNamespace(t *testing.T, shardNumbers []uint32) *dbNamespace {
	shards := sharding.NewShards(shardNumbers, shard.Available)
	dopts := DefaultTestOptions()

	var (
		hashFn = func(identifier ident.ID) uint32 { return shards[0].ID() }
	)
	metadata, err := namespace.NewMetadata(defaultTestNs1ID, defaultTestNs1Opts)
	require.NoError(t, err)
	ropts := metadata.Options().RetentionOptions()
	shardSet, err := sharding.NewShardSet(shards, hashFn)
	require.NoError(t, err)

	at := time.Unix(0, 0).Add(2 * ropts.RetentionPeriod())
	dopts = dopts.SetClockOptions(dopts.ClockOptions().SetNowFn(func() time.Time {
		return at
	}))

	ns, err := newDatabaseNamespace(metadata,
		namespace.NewRuntimeOptionsManager(metadata.ID().String()),
		shardSet, nil, nil, nil, dopts)
	require.NoError(t, err)
	return ns.(*dbNamespace)
}

func setShardExpects(ns *dbNamespace, ctrl *gomock.Controller, cases []needsFlushTestCase) {
	for _, cs := range cases {
		shard := NewMockdatabaseShard(ctrl)
		shard.EXPECT().ID().Return(cs.shardNum).AnyTimes()
		for t, needFlush := range cs.needsFlush {
			if needFlush {
				shard.EXPECT().FlushState(t.ToTime()).Return(fileOpState{
					WarmStatus: fileOpNotStarted,
				}, nil).AnyTimes()
			} else {
				shard.EXPECT().FlushState(t.ToTime()).Return(fileOpState{
					WarmStatus: fileOpSuccess,
				}, nil).AnyTimes()
			}
		}
		ns.shards[cs.shardNum] = shard
	}
}

func TestNamespaceNeedsFlushRange(t *testing.T) {
	ctrl := gomock.NewController(t)
	defer ctrl.Finish()

	var (
		shards    = []uint32{0, 2, 4}
		ns        = newNeedsFlushNamespace(t, shards)
		ropts     = ns.Options().RetentionOptions()
		blockSize = ropts.BlockSize()
		t1        = retention.FlushTimeEnd(ropts, ns.opts.ClockOptions().NowFn()())
		t0        = t1.Add(-blockSize)
	)

	t0Nano := xtime.ToUnixNano(t0)
	t1Nano := xtime.ToUnixNano(t1)
	inputCases := []needsFlushTestCase{
		{0, map[xtime.UnixNano]bool{t0Nano: false, t1Nano: true}},
		{2, map[xtime.UnixNano]bool{t0Nano: false, t1Nano: true}},
		{4, map[xtime.UnixNano]bool{t0Nano: false, t1Nano: true}},
	}

	setShardExpects(ns, ctrl, inputCases)

	assertNeedsFlush(t, ns, t0, t0, false)
	assertNeedsFlush(t, ns, t0, t1, true)
	assertNeedsFlush(t, ns, t1, t1, true)
	assertNeedsFlush(t, ns, t1, t0, false)
}

func TestNamespaceNeedsFlushRangeMultipleShardConflict(t *testing.T) {
	ctrl := gomock.NewController(t)
	defer ctrl.Finish()

	var (
		shards    = []uint32{0, 2, 4}
		ns        = newNeedsFlushNamespace(t, shards)
		ropts     = ns.Options().RetentionOptions()
		blockSize = ropts.BlockSize()
		t2        = retention.FlushTimeEnd(ropts, ns.opts.ClockOptions().NowFn()())
		t1        = t2.Add(-blockSize)
		t0        = t1.Add(-blockSize)
	)

	t0Nano := xtime.ToUnixNano(t0)
	t1Nano := xtime.ToUnixNano(t1)
	t2Nano := xtime.ToUnixNano(t2)
	inputCases := []needsFlushTestCase{
		{0, map[xtime.UnixNano]bool{t0Nano: false, t1Nano: true, t2Nano: true}},
		{2, map[xtime.UnixNano]bool{t0Nano: true, t1Nano: false, t2Nano: true}},
		{4, map[xtime.UnixNano]bool{t0Nano: false, t1Nano: true, t2Nano: true}},
	}

	setShardExpects(ns, ctrl, inputCases)
	assertNeedsFlush(t, ns, t0, t0, true)
	assertNeedsFlush(t, ns, t1, t1, true)
	assertNeedsFlush(t, ns, t2, t2, true)
	assertNeedsFlush(t, ns, t0, t1, true)
	assertNeedsFlush(t, ns, t0, t2, true)
	assertNeedsFlush(t, ns, t1, t2, true)
	assertNeedsFlush(t, ns, t2, t1, false)
	assertNeedsFlush(t, ns, t2, t0, false)
}
func TestNamespaceNeedsFlushRangeSingleShardConflict(t *testing.T) {
	ctrl := gomock.NewController(t)
	defer ctrl.Finish()

	var (
		shards    = []uint32{0, 2, 4}
		ns        = newNeedsFlushNamespace(t, shards)
		ropts     = ns.Options().RetentionOptions()
		blockSize = ropts.BlockSize()
		t2        = retention.FlushTimeEnd(ropts, ns.opts.ClockOptions().NowFn()())
		t1        = t2.Add(-blockSize)
		t0        = t1.Add(-blockSize)
	)

	t0Nano := xtime.ToUnixNano(t0)
	t1Nano := xtime.ToUnixNano(t1)
	t2Nano := xtime.ToUnixNano(t2)
	inputCases := []needsFlushTestCase{
		{0, map[xtime.UnixNano]bool{t0Nano: false, t1Nano: false, t2Nano: true}},
		{2, map[xtime.UnixNano]bool{t0Nano: true, t1Nano: false, t2Nano: true}},
		{4, map[xtime.UnixNano]bool{t0Nano: false, t1Nano: false, t2Nano: true}},
	}

	setShardExpects(ns, ctrl, inputCases)
	assertNeedsFlush(t, ns, t0, t0, true)
	assertNeedsFlush(t, ns, t1, t1, false)
	assertNeedsFlush(t, ns, t2, t2, true)
	assertNeedsFlush(t, ns, t0, t1, true)
	assertNeedsFlush(t, ns, t0, t2, true)
	assertNeedsFlush(t, ns, t1, t2, true)
	assertNeedsFlush(t, ns, t2, t1, false)
	assertNeedsFlush(t, ns, t2, t0, false)
}

func TestNamespaceNeedsFlushAllSuccess(t *testing.T) {
	ctrl := gomock.NewController(t)
	defer ctrl.Finish()

	var (
		shards = sharding.NewShards([]uint32{0, 2, 4}, shard.Available)
		dopts  = DefaultTestOptions()
	)

	var (
		hashFn = func(identifier ident.ID) uint32 { return shards[0].ID() }
	)
	metadata, err := namespace.NewMetadata(defaultTestNs1ID, defaultTestNs1Opts)
	require.NoError(t, err)
	shardSet, err := sharding.NewShardSet(shards, hashFn)
	require.NoError(t, err)

	ropts := metadata.Options().RetentionOptions()
	at := time.Unix(0, 0).Add(2 * ropts.RetentionPeriod())
	dopts = dopts.SetClockOptions(dopts.ClockOptions().SetNowFn(func() time.Time {
		return at
	}))

	blockStart := retention.FlushTimeEnd(ropts, at)

	oNs, err := newDatabaseNamespace(metadata,
		namespace.NewRuntimeOptionsManager(metadata.ID().String()),
		shardSet, nil, nil, nil, dopts)
	require.NoError(t, err)
	ns := oNs.(*dbNamespace)

	for _, s := range shards {
		shard := NewMockdatabaseShard(ctrl)
		shard.EXPECT().ID().Return(s.ID()).AnyTimes()
		shard.EXPECT().FlushState(blockStart).Return(fileOpState{
			WarmStatus: fileOpSuccess,
		}, nil).AnyTimes()
		ns.shards[s.ID()] = shard
	}

	assertNeedsFlush(t, ns, blockStart, blockStart, false)
}

func TestNamespaceNeedsFlushAnyFailed(t *testing.T) {
	ctrl := gomock.NewController(t)
	defer ctrl.Finish()

	var (
		shards = sharding.NewShards([]uint32{0, 2, 4}, shard.Available)
		dopts  = DefaultTestOptions()
	)
	testNs, err := namespace.NewMetadata(defaultTestNs1ID, defaultTestNs1Opts)
	require.NoError(t, err)

	var (
		ropts  = testNs.Options().RetentionOptions()
		hashFn = func(identifier ident.ID) uint32 { return shards[0].ID() }
	)
	shardSet, err := sharding.NewShardSet(shards, hashFn)
	require.NoError(t, err)

	at := time.Unix(0, 0).Add(2 * ropts.RetentionPeriod())
	dopts = dopts.SetClockOptions(dopts.ClockOptions().SetNowFn(func() time.Time {
		return at
	}))

	blockStart := retention.FlushTimeEnd(ropts, at)

	oNs, err := newDatabaseNamespace(testNs,
		namespace.NewRuntimeOptionsManager(testNs.ID().String()),
		shardSet, nil, nil, nil, dopts)
	require.NoError(t, err)
	ns := oNs.(*dbNamespace)
	for _, s := range shards {
		shard := NewMockdatabaseShard(ctrl)
		shard.EXPECT().ID().Return(s.ID()).AnyTimes()
		switch shard.ID() {
		case shards[0].ID():
			shard.EXPECT().FlushState(blockStart).Return(fileOpState{
				WarmStatus: fileOpSuccess,
			}, nil).AnyTimes()
		case shards[1].ID():
			shard.EXPECT().FlushState(blockStart).Return(fileOpState{
				WarmStatus: fileOpSuccess,
			}, nil).AnyTimes()
		case shards[2].ID():
			shard.EXPECT().FlushState(blockStart).Return(fileOpState{
				WarmStatus:  fileOpFailed,
				NumFailures: 999,
			}, nil).AnyTimes()
		}
		ns.shards[s.ID()] = shard
	}

	assertNeedsFlush(t, ns, blockStart, blockStart, true)
}

func TestNamespaceNeedsFlushAnyNotStarted(t *testing.T) {
	ctrl := gomock.NewController(t)
	defer ctrl.Finish()

	var (
		shards = sharding.NewShards([]uint32{0, 2, 4}, shard.Available)
		dopts  = DefaultTestOptions()
	)
	testNs, err := namespace.NewMetadata(defaultTestNs1ID, defaultTestNs1Opts)
	require.NoError(t, err)

	var (
		ropts  = testNs.Options().RetentionOptions()
		hashFn = func(identifier ident.ID) uint32 { return shards[0].ID() }
	)
	shardSet, err := sharding.NewShardSet(shards, hashFn)
	require.NoError(t, err)

	at := time.Unix(0, 0).Add(2 * ropts.RetentionPeriod())
	dopts = dopts.SetClockOptions(dopts.ClockOptions().SetNowFn(func() time.Time {
		return at
	}))

	blockStart := retention.FlushTimeEnd(ropts, at)

	oNs, err := newDatabaseNamespace(testNs,
		namespace.NewRuntimeOptionsManager(testNs.ID().String()),
		shardSet, nil, nil, nil, dopts)
	require.NoError(t, err)
	ns := oNs.(*dbNamespace)
	for _, s := range shards {
		shard := NewMockdatabaseShard(ctrl)
		shard.EXPECT().ID().Return(s.ID()).AnyTimes()
		switch shard.ID() {
		case shards[0].ID():
			shard.EXPECT().FlushState(blockStart).Return(fileOpState{
				WarmStatus: fileOpSuccess,
			}, nil).AnyTimes()
		case shards[1].ID():
			shard.EXPECT().FlushState(blockStart).Return(fileOpState{
				WarmStatus: fileOpNotStarted,
			}, nil).AnyTimes()
		case shards[2].ID():
			shard.EXPECT().FlushState(blockStart).Return(fileOpState{
				WarmStatus: fileOpSuccess,
			}, nil).AnyTimes()
		}
		ns.shards[s.ID()] = shard
	}

	assertNeedsFlush(t, ns, blockStart, blockStart, true)
}

func TestNamespaceCloseWillCloseShard(t *testing.T) {
	ctrl := gomock.NewController(t)
	defer ctrl.Finish()

	ctx := context.NewContext()
	defer ctx.Close()

	// mock namespace + 1 shard
	ns, closer := newTestNamespace(t)
	defer closer()

	// specify a mock shard to test being closed
	shard := NewMockdatabaseShard(ctrl)
	shard.EXPECT().Close().Return(nil)
	ns.Lock()
	ns.shards[testShardIDs[0].ID()] = shard
	ns.Unlock()

	// Close the namespace
	require.NoError(t, ns.Close())

	// Check the namespace no long owns any shards
	require.Empty(t, ns.OwnedShards())
}

func TestNamespaceCloseDoesNotLeak(t *testing.T) {
	// Need to generate leaktest at top of test as that is when
	// goroutines that are interesting are captured
	leakCheck := leaktest.Check(t)
	defer leakCheck()

	ctrl := gomock.NewController(t)
	defer ctrl.Finish()

	ctx := context.NewContext()
	defer ctx.Close()

	// new namespace
	ns, closer := newTestNamespace(t)
	defer closer()

	// verify has shards it will need to close
	ns.RLock()
	assert.True(t, len(ns.shards) > 0)
	ns.RUnlock()

	// Close the namespace
	require.NoError(t, ns.Close())

	// Check the namespace no long owns any shards
	require.Empty(t, ns.OwnedShards())
}

func TestNamespaceIndexInsert(t *testing.T) {
	ctrl := gomock.NewController(t)
	defer ctrl.Finish()

	truncateTypes := []series.TruncateType{series.TypeBlock, series.TypeNone}
	for _, truncateType := range truncateTypes {
		idx := NewMockNamespaceIndex(ctrl)

		ns, closer := newTestNamespaceWithTruncateType(t, idx, truncateType)
		ns.reverseIndex = idx
		defer closer()

		ctx := context.NewContext()
		now := time.Now()

		shard := NewMockdatabaseShard(ctrl)

		opts := series.WriteOptions{
			TruncateType: truncateType,
		}
		shard.EXPECT().
			WriteTagged(ctx, ident.NewIDMatcher("a"), ident.EmptyTagIterator,
				now, 1.0, xtime.Second, nil, opts).
			Return(SeriesWrite{WasWritten: true}, nil)
		shard.EXPECT().
			WriteTagged(ctx, ident.NewIDMatcher("a"), ident.EmptyTagIterator,
				now, 1.0, xtime.Second, nil, opts).
			Return(SeriesWrite{WasWritten: false}, nil)

		ns.shards[testShardIDs[0].ID()] = shard

		seriesWrite, err := ns.WriteTagged(ctx, ident.StringID("a"),
			ident.EmptyTagIterator, now, 1.0, xtime.Second, nil)
		require.NoError(t, err)
		require.True(t, seriesWrite.WasWritten)

		seriesWrite, err = ns.WriteTagged(ctx, ident.StringID("a"),
			ident.EmptyTagIterator, now, 1.0, xtime.Second, nil)
		require.NoError(t, err)
		require.False(t, seriesWrite.WasWritten)

		shard.EXPECT().Close()
		idx.EXPECT().Close().Return(nil)
		require.NoError(t, ns.Close())
	}
}

func TestNamespaceIndexQuery(t *testing.T) {
	ctrl := gomock.NewController(t)
	defer ctrl.Finish()

	idx := NewMockNamespaceIndex(ctrl)
	idx.EXPECT().BootstrapsDone().Return(uint(1))

	ns, closer := newTestNamespaceWithIndex(t, idx)
	defer closer()

	ctx := context.NewContext()
	mtr := mocktracer.New()
	sp := mtr.StartSpan("root")
	ctx.SetGoContext(opentracing.ContextWithSpan(stdlibctx.Background(), sp))

	query := index.Query{
		Query: xidx.NewTermQuery([]byte("foo"), []byte("bar")),
	}
	opts := index.QueryOptions{}

	idx.EXPECT().Query(gomock.Any(), query, opts)
	_, err := ns.QueryIDs(ctx, query, opts)
	require.NoError(t, err)

	idx.EXPECT().Close().Return(nil)
	require.NoError(t, ns.Close())

	sp.Finish()
	spans := mtr.FinishedSpans()
	require.Len(t, spans, 2)
	assert.Equal(t, tracepoint.NSQueryIDs, spans[0].OperationName)
	assert.Equal(t, "root", spans[1].OperationName)
}

func TestNamespaceAggregateQuery(t *testing.T) {
	ctrl := gomock.NewController(t)
	defer ctrl.Finish()

	idx := NewMockNamespaceIndex(ctrl)
	idx.EXPECT().BootstrapsDone().Return(uint(1))

	ns, closer := newTestNamespaceWithIndex(t, idx)
	defer closer()

	ctx := context.NewContext()
	query := index.Query{
		Query: xidx.NewTermQuery([]byte("foo"), []byte("bar")),
	}
	aggOpts := index.AggregationOptions{}

	idx.EXPECT().AggregateQuery(ctx, query, aggOpts)
	_, err := ns.AggregateQuery(ctx, query, aggOpts)
	require.NoError(t, err)

	idx.EXPECT().Close().Return(nil)
	require.NoError(t, ns.Close())
}

func TestNamespaceTicksIndex(t *testing.T) {
	ctrl := gomock.NewController(t)
	defer ctrl.Finish()

	idx := NewMockNamespaceIndex(ctrl)
	ns, closer := newTestNamespaceWithIndex(t, idx)
	defer closer()

	ns.RLock()
	nsCtx := ns.nsContextWithRLock()
	ns.RUnlock()

	ctx := context.NewContext()
	defer ctx.Close()

	for _, s := range ns.shards {
		if s != nil {
			s.Bootstrap(ctx, nsCtx)
		}
	}

	cancel := context.NewCancellable()
	idx.EXPECT().Tick(cancel, gomock.Any()).Return(namespaceIndexTickResult{}, nil)
	err := ns.Tick(cancel, time.Now())
	require.NoError(t, err)
}

func TestNamespaceIndexDisabledQuery(t *testing.T) {
	ns, closer := newTestNamespace(t)
	defer closer()

	ctx := context.NewContext()
	query := index.Query{
		Query: xidx.NewTermQuery([]byte("foo"), []byte("bar")),
	}
	opts := index.QueryOptions{}

	_, err := ns.QueryIDs(ctx, query, opts)
	require.Error(t, err)

	require.NoError(t, ns.Close())
}

func TestNamespaceBootstrapState(t *testing.T) {
	ctrl := gomock.NewController(t)
	defer ctrl.Finish()

	ns, closer := newTestNamespace(t)
	defer closer()

	shard0 := NewMockdatabaseShard(ctrl)
	shard0.EXPECT().ID().Return(uint32(0))
	shard0.EXPECT().BootstrapState().Return(Bootstrapped)
	ns.shards[0] = shard0

	shard1 := NewMockdatabaseShard(ctrl)
	shard1.EXPECT().ID().Return(uint32(1))
	shard1.EXPECT().BootstrapState().Return(Bootstrapping)
	ns.shards[1] = shard1

	require.Equal(t, ShardBootstrapStates{
		0: Bootstrapped,
		1: Bootstrapping,
	}, ns.BootstrapState())
}

func TestNamespaceFlushState(t *testing.T) {
	ctrl := gomock.NewController(t)
	defer ctrl.Finish()

	ns, closer := newTestNamespace(t)
	defer closer()

	var (
		blockStart         = time.Now().Truncate(2 * time.Hour)
		expectedFlushState = fileOpState{
			ColdVersionRetrievable: 2,
		}
		shard0 = NewMockdatabaseShard(ctrl)
	)
	shard0.EXPECT().FlushState(blockStart).Return(expectedFlushState, nil)
	ns.shards[0] = shard0

	flushState, err := ns.FlushState(0, blockStart)
	require.NoError(t, err)
	require.Equal(t, expectedFlushState, flushState)
}

func TestNamespaceAggregateTilesFailOnBootstrapping(t *testing.T) {
	var (
		sourceNsID = ident.StringID("source")
		targetNsID = ident.StringID("target")
		ctx        = context.NewContext()
<<<<<<< HEAD
=======
		pm, _      = fs.NewPersistManager(fs.NewOptions())
>>>>>>> 3aa2f51f
		start      = time.Now().Truncate(time.Hour)
		opts       = AggregateTilesOptions{Start: start, End: start.Add(time.Hour)}
	)

	sourceNs, sourceCloser := newTestNamespaceWithIDOpts(t, sourceNsID, namespace.NewOptions())
	defer sourceCloser()

	targetNs, targetCloser := newTestNamespaceWithIDOpts(t, targetNsID, namespace.NewOptions())
	defer targetCloser()
	targetNs.bootstrapState = Bootstrapping

<<<<<<< HEAD
	_, err := targetNs.AggregateTiles(ctx, sourceNs, opts)
	require.Equal(t, errNamespaceNotBootstrapped, err)
}

// FIXME: this appears to be testing functionality from another branch; re-enable when available
func testNamespaceAggregateTilesFailOnDisabledColdWrites(t *testing.T) {
=======
	_, err := targetNs.AggregateTiles(ctx, sourceNs, opts, pm)
	require.Equal(t, errNamespaceNotBootstrapped, err)
}

func TestNamespaceAggregateTilesFailOnDisabledColdWrites(t *testing.T) {
>>>>>>> 3aa2f51f
	var (
		sourceNsID = ident.StringID("source")
		targetNsID = ident.StringID("target")
		ctx        = context.NewContext()
<<<<<<< HEAD
=======
		pm, _      = fs.NewPersistManager(fs.NewOptions())
>>>>>>> 3aa2f51f
		start      = time.Now().Truncate(time.Hour)
		opts       = AggregateTilesOptions{Start: start, End: start.Add(time.Hour)}
	)

	sourceNs, sourceCloser := newTestNamespaceWithIDOpts(t, sourceNsID, namespace.NewOptions())
	defer sourceCloser()

	targetNs, targetCloser := newTestNamespaceWithIDOpts(t, targetNsID, namespace.NewOptions())
	defer targetCloser()
	targetNs.bootstrapState = Bootstrapped

<<<<<<< HEAD
	_, err := targetNs.AggregateTiles(ctx, sourceNs, opts)
	require.Equal(t, errColdWritesDisabled, err.Error())
=======
	_, err := targetNs.AggregateTiles(ctx, sourceNs, opts, pm)
	require.Equal(t, errColdWritesDisabled, err)
>>>>>>> 3aa2f51f
}

func TestNamespaceAggregateTiles(t *testing.T) {
	ctrl := gomock.NewController(t)
	defer ctrl.Finish()

	var (
<<<<<<< HEAD
		sourceNsID                    = ident.StringID("source")
		targetNsID                    = ident.StringID("target")
		ctx                           = context.NewContext()
		sourceBlockSize               = time.Hour
		targetBlockSize               = 2 * time.Hour
		start                         = time.Now().Truncate(targetBlockSize)
		opts                          = AggregateTilesOptions{Start: start, End: start.Add(targetBlockSize)}
		secondSourceBlockStart        = start.Add(sourceBlockSize)
		sourceShard0ID         uint32 = 10
		sourceShard1ID         uint32 = 20
=======
		sourceNsID = ident.StringID("source")
		targetNsID = ident.StringID("target")
		ctx        = context.NewContext()
		pm, _      = fs.NewPersistManager(fs.NewOptions())
		start      = time.Now().Truncate(2 * time.Hour)
		opts       = AggregateTilesOptions{Start: start, End: start.Add(time.Hour)}
>>>>>>> 3aa2f51f
	)

	sourceNs, sourceCloser := newTestNamespaceWithIDOpts(t, sourceNsID, namespace.NewOptions())
	defer sourceCloser()
<<<<<<< HEAD
	sourceRetentionOpts := sourceNs.nopts.RetentionOptions().SetBlockSize(sourceBlockSize)
	sourceNs.nopts = sourceNs.nopts.SetRetentionOptions(sourceRetentionOpts)
=======
>>>>>>> 3aa2f51f

	targetNs, targetCloser := newTestNamespaceWithIDOpts(t, targetNsID, namespace.NewOptions())
	defer targetCloser()
	targetNs.bootstrapState = Bootstrapped
<<<<<<< HEAD
	targetRetentionOpts := targetNs.nopts.RetentionOptions().SetBlockSize(targetBlockSize)
	targetNs.nopts = targetNs.nopts.SetColdWritesEnabled(true).SetRetentionOptions(targetRetentionOpts)

	var wOpts namespace.SchemaDescr
	// FIXME: this appears to be testing functionality from another branch; re-enable when available
	/*
		wOpts = series.WriteOptions{
			TruncateType: targetNs.opts.TruncateType(),
			SchemaDesc:   targetNs.Schema(),
		}
	*/
=======
	targetNs.nopts = targetNs.nopts.SetColdWritesEnabled(true)

	wOpts := series.WriteOptions{
		TruncateType: targetNs.opts.TruncateType(),
		SchemaDesc:   targetNs.Schema(),
	}
>>>>>>> 3aa2f51f

	sourceShard0 := NewMockdatabaseShard(ctrl)
	sourceShard1 := NewMockdatabaseShard(ctrl)
	sourceNs.shards[0] = sourceShard0
	sourceNs.shards[1] = sourceShard1

<<<<<<< HEAD
	sourceShard0.EXPECT().ID().Return(sourceShard0ID)
	sourceShard0.EXPECT().IsBootstrapped().Return(true)
	sourceShard0.EXPECT().LatestVolume(start).Return(5, nil)
	sourceShard0.EXPECT().LatestVolume(start.Add(sourceBlockSize)).Return(15, nil)

	sourceShard1.EXPECT().ID().Return(sourceShard1ID)
	sourceShard1.EXPECT().IsBootstrapped().Return(true)
	sourceShard1.EXPECT().LatestVolume(start).Return(7, nil)
	sourceShard1.EXPECT().LatestVolume(start.Add(sourceBlockSize)).Return(17, nil)
=======
	sourceShard0.EXPECT().IsBootstrapped().Return(true)
	sourceShard1.EXPECT().IsBootstrapped().Return(true)
>>>>>>> 3aa2f51f

	targetShard0 := NewMockdatabaseShard(ctrl)
	targetShard1 := NewMockdatabaseShard(ctrl)
	targetNs.shards[0] = targetShard0
	targetNs.shards[1] = targetShard1

	targetShard0.EXPECT().ID().Return(uint32(0))
	targetShard1.EXPECT().ID().Return(uint32(1))

<<<<<<< HEAD
	sourceBlockVolumes0 := []shardBlockVolume{{start, 5}, {secondSourceBlockStart, 15}}
	sourceBlockVolumes1 := []shardBlockVolume{{start, 7}, {secondSourceBlockStart, 17}}

	sourceNsIDMatcher := ident.NewIDMatcher(sourceNsID.String())
	targetShard0.EXPECT().AggregateTiles(ctx, sourceNsIDMatcher, sourceShard0ID, gomock.Any(), sourceBlockVolumes0, opts, wOpts).Return(int64(3), nil)
	targetShard1.EXPECT().AggregateTiles(ctx, sourceNsIDMatcher, sourceShard1ID, gomock.Any(), sourceBlockVolumes1, opts, wOpts).Return(int64(2), nil)

	// FIXME: this appears to be testing functionality from another branch; re-enable when available
	// shardColdFlush0 := NewMockShardColdFlush(ctrl)
	// shardColdFlush0.EXPECT().Done().Return(nil)
	// shardColdFlush1 := NewMockShardColdFlush(ctrl)
	// shardColdFlush1.EXPECT().Done().Return(nil)
	// nsCtx := targetNs.nsContextWithRLock()
	// onColdFlushNs, err := targetNs.opts.OnColdFlush().ColdFlushNamespace(targetNs)
	// require.NoError(t, err)
	// targetShard0.EXPECT().ColdFlush(gomock.Any(), gomock.Any(), nsCtx, onColdFlushNs).Return(shardColdFlush0, nil)
	// targetShard1.EXPECT().ColdFlush(gomock.Any(), gomock.Any(), nsCtx, onColdFlushNs).Return(shardColdFlush1, nil)

	processedBlockCount, err := targetNs.AggregateTiles(ctx, sourceNs, opts)
=======
	sourceNsIDMatcher := ident.NewIDMatcher(sourceNsID.String())
	targetShard0.EXPECT().AggregateTiles(ctx, gomock.Any(), sourceNsIDMatcher, start, sourceShard0, opts, wOpts).Return(int64(3), nil)
	targetShard1.EXPECT().AggregateTiles(ctx, gomock.Any(), sourceNsIDMatcher, start, sourceShard1, opts, wOpts).Return(int64(2), nil)

	shardColdFlush0 := NewMockShardColdFlush(ctrl)
	shardColdFlush0.EXPECT().Done().Return(nil)
	shardColdFlush1 := NewMockShardColdFlush(ctrl)
	shardColdFlush1.EXPECT().Done().Return(nil)

	nsCtx := targetNs.nsContextWithRLock()
	onColdFlushNs, err := targetNs.opts.OnColdFlush().ColdFlushNamespace(targetNs)
	require.NoError(t, err)
	targetShard0.EXPECT().ColdFlush(gomock.Any(), gomock.Any(), nsCtx, onColdFlushNs).Return(shardColdFlush0, nil)
	targetShard1.EXPECT().ColdFlush(gomock.Any(), gomock.Any(), nsCtx, onColdFlushNs).Return(shardColdFlush1, nil)

	processedBlockCount, err := targetNs.AggregateTiles(ctx, sourceNs, opts, pm)
>>>>>>> 3aa2f51f
	require.NoError(t, err)
	assert.Equal(t, int64(3+2), processedBlockCount)
}

func waitForStats(
	reporter xmetrics.TestStatsReporter,
	check func(xmetrics.TestStatsReporter) bool,
) {
	var wg sync.WaitGroup
	wg.Add(1)
	go func() {
		for !check(reporter) {
			time.Sleep(100 * time.Millisecond)
		}
		wg.Done()
	}()

	wg.Wait()
}

func assertNeedsFlush(t *testing.T, ns *dbNamespace, t0, t1 time.Time, assertTrue bool) {
	needsFlush, err := ns.NeedsFlush(t0, t1)
	require.NoError(t, err)
	require.Equal(t, assertTrue, needsFlush)
}<|MERGE_RESOLUTION|>--- conflicted
+++ resolved
@@ -30,7 +30,6 @@
 
 	"github.com/m3db/m3/src/cluster/shard"
 	"github.com/m3db/m3/src/dbnode/namespace"
-	"github.com/m3db/m3/src/dbnode/persist/fs"
 	"github.com/m3db/m3/src/dbnode/retention"
 	"github.com/m3db/m3/src/dbnode/runtime"
 	"github.com/m3db/m3/src/dbnode/sharding"
@@ -1306,10 +1305,6 @@
 		sourceNsID = ident.StringID("source")
 		targetNsID = ident.StringID("target")
 		ctx        = context.NewContext()
-<<<<<<< HEAD
-=======
-		pm, _      = fs.NewPersistManager(fs.NewOptions())
->>>>>>> 3aa2f51f
 		start      = time.Now().Truncate(time.Hour)
 		opts       = AggregateTilesOptions{Start: start, End: start.Add(time.Hour)}
 	)
@@ -1321,54 +1316,15 @@
 	defer targetCloser()
 	targetNs.bootstrapState = Bootstrapping
 
-<<<<<<< HEAD
 	_, err := targetNs.AggregateTiles(ctx, sourceNs, opts)
 	require.Equal(t, errNamespaceNotBootstrapped, err)
 }
 
-// FIXME: this appears to be testing functionality from another branch; re-enable when available
-func testNamespaceAggregateTilesFailOnDisabledColdWrites(t *testing.T) {
-=======
-	_, err := targetNs.AggregateTiles(ctx, sourceNs, opts, pm)
-	require.Equal(t, errNamespaceNotBootstrapped, err)
-}
-
-func TestNamespaceAggregateTilesFailOnDisabledColdWrites(t *testing.T) {
->>>>>>> 3aa2f51f
+func TestNamespaceAggregateTiles(t *testing.T) {
+	ctrl := gomock.NewController(t)
+	defer ctrl.Finish()
+
 	var (
-		sourceNsID = ident.StringID("source")
-		targetNsID = ident.StringID("target")
-		ctx        = context.NewContext()
-<<<<<<< HEAD
-=======
-		pm, _      = fs.NewPersistManager(fs.NewOptions())
->>>>>>> 3aa2f51f
-		start      = time.Now().Truncate(time.Hour)
-		opts       = AggregateTilesOptions{Start: start, End: start.Add(time.Hour)}
-	)
-
-	sourceNs, sourceCloser := newTestNamespaceWithIDOpts(t, sourceNsID, namespace.NewOptions())
-	defer sourceCloser()
-
-	targetNs, targetCloser := newTestNamespaceWithIDOpts(t, targetNsID, namespace.NewOptions())
-	defer targetCloser()
-	targetNs.bootstrapState = Bootstrapped
-
-<<<<<<< HEAD
-	_, err := targetNs.AggregateTiles(ctx, sourceNs, opts)
-	require.Equal(t, errColdWritesDisabled, err.Error())
-=======
-	_, err := targetNs.AggregateTiles(ctx, sourceNs, opts, pm)
-	require.Equal(t, errColdWritesDisabled, err)
->>>>>>> 3aa2f51f
-}
-
-func TestNamespaceAggregateTiles(t *testing.T) {
-	ctrl := gomock.NewController(t)
-	defer ctrl.Finish()
-
-	var (
-<<<<<<< HEAD
 		sourceNsID                    = ident.StringID("source")
 		targetNsID                    = ident.StringID("target")
 		ctx                           = context.NewContext()
@@ -1379,54 +1335,24 @@
 		secondSourceBlockStart        = start.Add(sourceBlockSize)
 		sourceShard0ID         uint32 = 10
 		sourceShard1ID         uint32 = 20
-=======
-		sourceNsID = ident.StringID("source")
-		targetNsID = ident.StringID("target")
-		ctx        = context.NewContext()
-		pm, _      = fs.NewPersistManager(fs.NewOptions())
-		start      = time.Now().Truncate(2 * time.Hour)
-		opts       = AggregateTilesOptions{Start: start, End: start.Add(time.Hour)}
->>>>>>> 3aa2f51f
 	)
 
 	sourceNs, sourceCloser := newTestNamespaceWithIDOpts(t, sourceNsID, namespace.NewOptions())
 	defer sourceCloser()
-<<<<<<< HEAD
 	sourceRetentionOpts := sourceNs.nopts.RetentionOptions().SetBlockSize(sourceBlockSize)
 	sourceNs.nopts = sourceNs.nopts.SetRetentionOptions(sourceRetentionOpts)
-=======
->>>>>>> 3aa2f51f
 
 	targetNs, targetCloser := newTestNamespaceWithIDOpts(t, targetNsID, namespace.NewOptions())
 	defer targetCloser()
 	targetNs.bootstrapState = Bootstrapped
-<<<<<<< HEAD
 	targetRetentionOpts := targetNs.nopts.RetentionOptions().SetBlockSize(targetBlockSize)
 	targetNs.nopts = targetNs.nopts.SetColdWritesEnabled(true).SetRetentionOptions(targetRetentionOpts)
-
-	var wOpts namespace.SchemaDescr
-	// FIXME: this appears to be testing functionality from another branch; re-enable when available
-	/*
-		wOpts = series.WriteOptions{
-			TruncateType: targetNs.opts.TruncateType(),
-			SchemaDesc:   targetNs.Schema(),
-		}
-	*/
-=======
-	targetNs.nopts = targetNs.nopts.SetColdWritesEnabled(true)
-
-	wOpts := series.WriteOptions{
-		TruncateType: targetNs.opts.TruncateType(),
-		SchemaDesc:   targetNs.Schema(),
-	}
->>>>>>> 3aa2f51f
 
 	sourceShard0 := NewMockdatabaseShard(ctrl)
 	sourceShard1 := NewMockdatabaseShard(ctrl)
 	sourceNs.shards[0] = sourceShard0
 	sourceNs.shards[1] = sourceShard1
 
-<<<<<<< HEAD
 	sourceShard0.EXPECT().ID().Return(sourceShard0ID)
 	sourceShard0.EXPECT().IsBootstrapped().Return(true)
 	sourceShard0.EXPECT().LatestVolume(start).Return(5, nil)
@@ -1436,10 +1362,6 @@
 	sourceShard1.EXPECT().IsBootstrapped().Return(true)
 	sourceShard1.EXPECT().LatestVolume(start).Return(7, nil)
 	sourceShard1.EXPECT().LatestVolume(start.Add(sourceBlockSize)).Return(17, nil)
-=======
-	sourceShard0.EXPECT().IsBootstrapped().Return(true)
-	sourceShard1.EXPECT().IsBootstrapped().Return(true)
->>>>>>> 3aa2f51f
 
 	targetShard0 := NewMockdatabaseShard(ctrl)
 	targetShard1 := NewMockdatabaseShard(ctrl)
@@ -1449,44 +1371,15 @@
 	targetShard0.EXPECT().ID().Return(uint32(0))
 	targetShard1.EXPECT().ID().Return(uint32(1))
 
-<<<<<<< HEAD
 	sourceBlockVolumes0 := []shardBlockVolume{{start, 5}, {secondSourceBlockStart, 15}}
 	sourceBlockVolumes1 := []shardBlockVolume{{start, 7}, {secondSourceBlockStart, 17}}
 
 	sourceNsIDMatcher := ident.NewIDMatcher(sourceNsID.String())
-	targetShard0.EXPECT().AggregateTiles(ctx, sourceNsIDMatcher, sourceShard0ID, gomock.Any(), sourceBlockVolumes0, opts, wOpts).Return(int64(3), nil)
-	targetShard1.EXPECT().AggregateTiles(ctx, sourceNsIDMatcher, sourceShard1ID, gomock.Any(), sourceBlockVolumes1, opts, wOpts).Return(int64(2), nil)
-
-	// FIXME: this appears to be testing functionality from another branch; re-enable when available
-	// shardColdFlush0 := NewMockShardColdFlush(ctrl)
-	// shardColdFlush0.EXPECT().Done().Return(nil)
-	// shardColdFlush1 := NewMockShardColdFlush(ctrl)
-	// shardColdFlush1.EXPECT().Done().Return(nil)
-	// nsCtx := targetNs.nsContextWithRLock()
-	// onColdFlushNs, err := targetNs.opts.OnColdFlush().ColdFlushNamespace(targetNs)
-	// require.NoError(t, err)
-	// targetShard0.EXPECT().ColdFlush(gomock.Any(), gomock.Any(), nsCtx, onColdFlushNs).Return(shardColdFlush0, nil)
-	// targetShard1.EXPECT().ColdFlush(gomock.Any(), gomock.Any(), nsCtx, onColdFlushNs).Return(shardColdFlush1, nil)
+	targetShard0.EXPECT().AggregateTiles(ctx, sourceNsIDMatcher, sourceShard0ID, gomock.Any(), sourceBlockVolumes0, opts, targetNs.Schema()).Return(int64(3), nil)
+	targetShard1.EXPECT().AggregateTiles(ctx, sourceNsIDMatcher, sourceShard1ID, gomock.Any(), sourceBlockVolumes1, opts, targetNs.Schema()).Return(int64(2), nil)
 
 	processedBlockCount, err := targetNs.AggregateTiles(ctx, sourceNs, opts)
-=======
-	sourceNsIDMatcher := ident.NewIDMatcher(sourceNsID.String())
-	targetShard0.EXPECT().AggregateTiles(ctx, gomock.Any(), sourceNsIDMatcher, start, sourceShard0, opts, wOpts).Return(int64(3), nil)
-	targetShard1.EXPECT().AggregateTiles(ctx, gomock.Any(), sourceNsIDMatcher, start, sourceShard1, opts, wOpts).Return(int64(2), nil)
-
-	shardColdFlush0 := NewMockShardColdFlush(ctrl)
-	shardColdFlush0.EXPECT().Done().Return(nil)
-	shardColdFlush1 := NewMockShardColdFlush(ctrl)
-	shardColdFlush1.EXPECT().Done().Return(nil)
-
-	nsCtx := targetNs.nsContextWithRLock()
-	onColdFlushNs, err := targetNs.opts.OnColdFlush().ColdFlushNamespace(targetNs)
-	require.NoError(t, err)
-	targetShard0.EXPECT().ColdFlush(gomock.Any(), gomock.Any(), nsCtx, onColdFlushNs).Return(shardColdFlush0, nil)
-	targetShard1.EXPECT().ColdFlush(gomock.Any(), gomock.Any(), nsCtx, onColdFlushNs).Return(shardColdFlush1, nil)
-
-	processedBlockCount, err := targetNs.AggregateTiles(ctx, sourceNs, opts, pm)
->>>>>>> 3aa2f51f
+
 	require.NoError(t, err)
 	assert.Equal(t, int64(3+2), processedBlockCount)
 }
