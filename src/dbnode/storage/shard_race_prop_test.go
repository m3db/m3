// Copyright (c) 2018 Uber Technologies, Inc.
//
// Permission is hereby granted, free of charge, to any person obtaining a copy
// of this software and associated documentation files (the "Software"), to deal
// in the Software without restriction, including without limitation the rights
// to use, copy, modify, merge, publish, distribute, sublicense, and/or sell
// copies of the Software, and to permit persons to whom the Software is
// furnished to do so, subject to the following conditions:
//
// The above copyright notice and this permission notice shall be included in
// all copies or substantial portions of the Software.
//
// THE SOFTWARE IS PROVIDED "AS IS", WITHOUT WARRANTY OF ANY KIND, EXPRESS OR
// IMPLIED, INCLUDING BUT NOT LIMITED TO THE WARRANTIES OF MERCHANTABILITY,
// FITNESS FOR A PARTICULAR PURPOSE AND NONINFRINGEMENT. IN NO EVENT SHALL THE
// AUTHORS OR COPYRIGHT HOLDERS BE LIABLE FOR ANY CLAIM, DAMAGES OR OTHER
// LIABILITY, WHETHER IN AN ACTION OF CONTRACT, TORT OR OTHERWISE, ARISING FROM,
// OUT OF OR IN CONNECTION WITH THE SOFTWARE OR THE USE OR OTHER DEALINGS IN
// THE SOFTWARE.

package storage

import (
	"fmt"
	"math/rand"
	"os"
	"sync"
	"testing"
	"time"

	"github.com/m3db/m3/src/dbnode/runtime"
	"github.com/m3db/m3/src/dbnode/storage/block"
<<<<<<< HEAD
=======
	"github.com/m3db/m3/src/dbnode/storage/bootstrap/result"
	"github.com/m3db/m3/src/dbnode/storage/series"
>>>>>>> 6fefee81
	"github.com/m3db/m3/src/x/context"
	"github.com/m3db/m3/src/x/ident"
	xtime "github.com/m3db/m3/src/x/time"

	"github.com/leanovate/gopter"
	"github.com/leanovate/gopter/gen"
	"github.com/leanovate/gopter/prop"
	"github.com/stretchr/testify/assert"
	"github.com/m3db/m3/src/dbnode/storage/series"
	"github.com/m3db/m3/src/dbnode/storage/namespace"
)

func TestShardTickReadFnRace(t *testing.T) {
	parameters := gopter.DefaultTestParameters()
	seed := time.Now().UnixNano()
	parameters.MinSuccessfulTests = 200
	parameters.MaxSize = 40
	parameters.Rng = rand.New(rand.NewSource(seed))
	properties := gopter.NewProperties(parameters)

	properties.Property("Concurrent Tick and Shard Fn doesn't panic", prop.ForAll(
		func(ids []ident.ID, tickBatchSize uint8, fn testShardReadFn) bool {
			testShardTickReadFnRace(t, ids, int(tickBatchSize), fn)
			return true
		},
		anyIDs().WithLabel("ids"),
		gen.UInt8().WithLabel("tickBatchSize").SuchThat(func(x uint8) bool { return x > 0 }),
		gen.OneConstOf(fetchBlocksMetadataV2ShardFn),
	))

	reporter := gopter.NewFormatedReporter(true, 160, os.Stdout)
	if !properties.Run(reporter) {
		t.Errorf("failed with initial seed: %d", seed)
	}
}

func testShardTickReadFnRace(t *testing.T, ids []ident.ID, tickBatchSize int, fn testShardReadFn) {
	shard, opts := propTestDatabaseShard(t, tickBatchSize)
	defer func() {
		shard.Close()
		opts.RuntimeOptionsManager().Close()
	}()

	for _, id := range ids {
		addTestSeries(shard, id)
	}
	var wg sync.WaitGroup

	wg.Add(2)
	go func() {
		shard.Tick(context.NewNoOpCanncellable(), time.Now(), namespace.Context{})
		wg.Done()
	}()

	go func() {
		fn(shard)
		wg.Done()
	}()

	wg.Wait()
}

type testShardReadFn func(shard *dbShard)

var fetchBlocksMetadataV2ShardFn testShardReadFn = func(shard *dbShard) {
	ctx := context.NewContext()
	start := time.Time{}
	end := time.Now()
	shard.FetchBlocksMetadataV2(ctx, start, end, 100, nil, block.FetchBlocksMetadataOptions{
		IncludeChecksums: true,
		IncludeLastRead:  true,
		IncludeSizes:     true,
	})
	ctx.BlockingClose()
}

func propTestDatabaseShard(t *testing.T, tickBatchSize int) (*dbShard, Options) {
	opts := testDatabaseOptions().SetRuntimeOptionsManager(runtime.NewOptionsManager())
	shard := testDatabaseShard(t, opts)
	shard.currRuntimeOptions.tickSleepPerSeries = time.Microsecond
	shard.currRuntimeOptions.tickSleepSeriesBatchSize = tickBatchSize
	return shard, opts
}

func anyIDs() gopter.Gen {
	return gen.IntRange(0, 20).
		Map(func(n int) []ident.ID {
			ids := make([]ident.ID, 0, n)
			for i := 0; i < n; i++ {
				ids = append(ids, ident.StringID(fmt.Sprintf("foo.%d", i)))
			}
			return ids
		})
}

func TestShardTickWriteRace(t *testing.T) {
	shard, opts := propTestDatabaseShard(t, 10)
	defer func() {
		shard.Close()
		opts.RuntimeOptionsManager().Close()
	}()

	ids := []ident.ID{}
	for i := 0; i < 10; i++ {
		ids = append(ids, ident.StringID(fmt.Sprintf("foo.%d", i)))
	}

	var (
		numRoutines = 1 + /* Fetch */ +1 /* Tick */ + len(ids) /* Write(s) */
		barrier     = make(chan struct{}, numRoutines)
		wg          sync.WaitGroup
	)

	wg.Add(numRoutines)

	doneFn := func() {
		if r := recover(); r != nil {
			assert.Fail(t, "unexpected panic: %v", r)
		}
		wg.Done()
	}

	for _, id := range ids {
		id := id
		go func() {
			defer doneFn()
			<-barrier
			ctx := context.NewContext()
			now := time.Now()
			_, wasWritten, err := shard.Write(ctx, id, now, 1.0, xtime.Second, nil, series.WriteOptions{})
			assert.NoError(t, err)
			assert.True(t, wasWritten)
			ctx.BlockingClose()
		}()
	}

	go func() {
		defer doneFn()
		<-barrier
		fetchBlocksMetadataV2ShardFn(shard)
	}()

	go func() {
		defer doneFn()
		<-barrier
<<<<<<< HEAD
		shard.Tick(context.NewNoOpCanncellable(), time.Now(), namespace.Context{})
=======
		_, err := shard.Tick(context.NewNoOpCanncellable(), time.Now())
		assert.NoError(t, err)
	}()

	for i := 0; i < numRoutines; i++ {
		barrier <- struct{}{}
	}

	wg.Wait()
}

func TestShardTickBootstrapWriteRace(t *testing.T) {
	shard, opts := propTestDatabaseShard(t, 10)
	defer func() {
		if r := recover(); r != nil {
			assert.Fail(t, "unexpected panic: %v", r)
		}
		shard.Close()
		opts.RuntimeOptionsManager().Close()
	}()

	// distribute ids into 3 categories
	// (1) existing in the shard prior to bootstrap (for w/e reason)
	// (2) actively being written to by Write()
	// (3) inserted via Bootstrap()
	// further, we ensure there's pairwise overlaps between each pair of categories.

	// total ids = 30, splitting id space into following
	// (1) - existingIDs - [0, 20)
	// (2) - writeIDs - [10, 30)
	// (3) - bootstrapIDs - [0, 10) U [] [20, 30)

	var writeIDs []ident.ID
	bootstrapResult := result.NewMap(result.MapOptions{})

	for i := 0; i < 30; i++ {
		id := ident.StringID(fmt.Sprintf("foo.%d", i))
		// existing ids
		if i < 20 {
			addTestSeriesWithCountAndBootstrap(shard, id, 0, false)
		}
		// write ids
		if i >= 10 {
			writeIDs = append(writeIDs, id)
		}
		// botstrap ids
		if i < 10 || i >= 20 {
			bootstrapResult.Set(id, result.DatabaseSeriesBlocks{
				ID:     id,
				Tags:   ident.NewTags(),
				Blocks: block.NewDatabaseSeriesBlocks(3),
			})
		}
	}

	var (
		numRoutines = 1 + /* Bootstrap */ +1 /* Tick */ + len(writeIDs) /* Write(s) */
		barrier     = make(chan struct{}, numRoutines)
		wg          sync.WaitGroup
	)

	wg.Add(numRoutines)

	doneFn := func() {
		if r := recover(); r != nil {
			assert.Fail(t, "unexpected panic: %v", r)
		}
		wg.Done()
	}

	for _, id := range writeIDs {
		id := id
		go func() {
			defer doneFn()
			<-barrier
			ctx := context.NewContext()
			now := time.Now()
			_, wasWritten, err := shard.Write(ctx, id, now, 1.0, xtime.Second, nil, series.WriteOptions{})
			assert.NoError(t, err)
			assert.True(t, wasWritten)
			ctx.BlockingClose()
		}()
	}

	go func() {
		defer doneFn()
		<-barrier
		err := shard.Bootstrap(bootstrapResult)
		assert.NoError(t, err)
	}()

	go func() {
		defer doneFn()
		<-barrier
		_, err := shard.Tick(context.NewNoOpCanncellable(), time.Now())
		assert.NoError(t, err)
>>>>>>> 6fefee81
	}()

	for i := 0; i < numRoutines; i++ {
		barrier <- struct{}{}
	}

	wg.Wait()
}<|MERGE_RESOLUTION|>--- conflicted
+++ resolved
@@ -30,11 +30,8 @@
 
 	"github.com/m3db/m3/src/dbnode/runtime"
 	"github.com/m3db/m3/src/dbnode/storage/block"
-<<<<<<< HEAD
-=======
 	"github.com/m3db/m3/src/dbnode/storage/bootstrap/result"
 	"github.com/m3db/m3/src/dbnode/storage/series"
->>>>>>> 6fefee81
 	"github.com/m3db/m3/src/x/context"
 	"github.com/m3db/m3/src/x/ident"
 	xtime "github.com/m3db/m3/src/x/time"
@@ -180,10 +177,7 @@
 	go func() {
 		defer doneFn()
 		<-barrier
-<<<<<<< HEAD
-		shard.Tick(context.NewNoOpCanncellable(), time.Now(), namespace.Context{})
-=======
-		_, err := shard.Tick(context.NewNoOpCanncellable(), time.Now())
+		_, err := shard.Tick(context.NewNoOpCanncellable(), time.Now(), namespace.Context{})
 		assert.NoError(t, err)
 	}()
 
@@ -277,9 +271,8 @@
 	go func() {
 		defer doneFn()
 		<-barrier
-		_, err := shard.Tick(context.NewNoOpCanncellable(), time.Now())
+		_, err := shard.Tick(context.NewNoOpCanncellable(), time.Now(), namespace.Context{})
 		assert.NoError(t, err)
->>>>>>> 6fefee81
 	}()
 
 	for i := 0; i < numRoutines; i++ {
