--- conflicted
+++ resolved
@@ -549,30 +549,7 @@
 		return errSeriesNotBootstrapped
 	}
 
-<<<<<<< HEAD
-	var (
-		stream xio.SegmentReader
-		err    error
-	)
-
-	stream, err = s.buffer.Snapshot(ctx, blockStart, nsCtx)
-
-	if err != nil {
-		return err
-	}
-	if stream == nil {
-		return nil
-	}
-
-	segment, err := stream.Segment()
-	if err != nil {
-		return err
-	}
-
-	return persistFn(s.id, s.tags, segment, digest.SegmentChecksum(segment))
-=======
-	return s.buffer.Snapshot(ctx, blockStart, s.id, s.tags, persistFn)
->>>>>>> 6a6bd258
+	return s.buffer.Snapshot(ctx, blockStart, s.id, s.tags, persistFn, nsCtx)
 }
 
 func (s *dbSeries) Close() {
