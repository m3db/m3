// Copyright (c) 2016 Uber Technologies, Inc.
//
// Permission is hereby granted, free of charge, to any person obtaining a copy
// of this software and associated documentation files (the "Software"), to deal
// in the Software without restriction, including without limitation the rights
// to use, copy, modify, merge, publish, distribute, sublicense, and/or sell
// copies of the Software, and to permit persons to whom the Software is
// furnished to do so, subject to the following conditions:
//
// The above copyright notice and this permission notice shall be included in
// all copies or substantial portions of the Software.
//
// THE SOFTWARE IS PROVIDED "AS IS", WITHOUT WARRANTY OF ANY KIND, EXPRESS OR
// IMPLIED, INCLUDING BUT NOT LIMITED TO THE WARRANTIES OF MERCHANTABILITY,
// FITNESS FOR A PARTICULAR PURPOSE AND NONINFRINGEMENT. IN NO EVENT SHALL THE
// AUTHORS OR COPYRIGHT HOLDERS BE LIABLE FOR ANY CLAIM, DAMAGES OR OTHER
// LIABILITY, WHETHER IN AN ACTION OF CONTRACT, TORT OR OTHERWISE, ARISING FROM,
// OUT OF OR IN CONNECTION WITH THE SOFTWARE OR THE USE OR OTHER DEALINGS IN
// THE SOFTWARE.

package series

import (
	"io"
	"sort"
	"testing"
	"time"

	"github.com/m3db/m3/src/dbnode/encoding"
	"github.com/m3db/m3/src/dbnode/encoding/m3tsz"
	"github.com/m3db/m3/src/dbnode/storage/block"
	"github.com/m3db/m3/src/dbnode/ts"
	"github.com/m3db/m3/src/dbnode/x/xio"
	"github.com/m3db/m3/src/x/context"
	xerrors "github.com/m3db/m3/src/x/errors"
	xtime "github.com/m3db/m3/src/x/time"

	"github.com/golang/mock/gomock"
	"github.com/stretchr/testify/assert"
	"github.com/stretchr/testify/require"
)

func newBufferTestOptions() Options {
	encoderPool := encoding.NewEncoderPool(nil)
	multiReaderIteratorPool := encoding.NewMultiReaderIteratorPool(nil)

	encodingOpts := encoding.NewOptions().SetEncoderPool(encoderPool)

	encoderPool.Init(func() encoding.Encoder {
		return m3tsz.NewEncoder(timeZero, nil, m3tsz.DefaultIntOptimizationEnabled, encodingOpts)
	})
	multiReaderIteratorPool.Init(func(r io.Reader) encoding.ReaderIterator {
		return m3tsz.NewReaderIterator(r, m3tsz.DefaultIntOptimizationEnabled, encodingOpts)
	})

	bufferBucketPool := NewBufferBucketPool(nil)
	bufferBucketVersionsPool := NewBufferBucketVersionsPool(nil)

	opts := NewOptions().
		SetEncoderPool(encoderPool).
		SetMultiReaderIteratorPool(multiReaderIteratorPool).
		SetBufferBucketPool(bufferBucketPool).
		SetBufferBucketVersionsPool(bufferBucketVersionsPool)
	opts = opts.
		SetRetentionOptions(opts.RetentionOptions().
			SetBlockSize(2 * time.Minute).
			SetBufferFuture(10 * time.Second).
			SetBufferPast(10 * time.Second)).
		SetDatabaseBlockOptions(opts.DatabaseBlockOptions().
			SetContextPool(opts.ContextPool()).
			SetEncoderPool(opts.EncoderPool()))
	return opts
}

// Writes to buffer, verifying no error and that further writes should happen.
func verifyWriteToBuffer(t *testing.T, buffer databaseBuffer, v value) {
	ctx := context.NewContext()
	wasWritten, err := buffer.Write(ctx, v.timestamp, v.value, v.unit, v.annotation)
	require.NoError(t, err)
	require.True(t, wasWritten)
	ctx.Close()
}

func TestBufferWriteTooFuture(t *testing.T) {
	opts := newBufferTestOptions()
	rops := opts.RetentionOptions()
	curr := time.Now().Truncate(rops.BlockSize())
	opts = opts.SetClockOptions(opts.ClockOptions().SetNowFn(func() time.Time {
		return curr
	}))
	buffer := newDatabaseBuffer().(*dbBuffer)
	buffer.Reset(opts)
	ctx := context.NewContext()
	defer ctx.Close()
<<<<<<< HEAD

	wasWritten, err := buffer.Write(ctx, curr.Add(rops.BufferFuture()), 1,
		xtime.Second, nil, WriteOptions{})
=======
	wasWritten, err := buffer.Write(ctx, curr.Add(rops.BufferFuture()), 1, xtime.Second,
		nil)
	assert.False(t, wasWritten)
>>>>>>> 08cbbef9
	assert.Error(t, err)
	assert.True(t, xerrors.IsInvalidParams(err))
}

func TestBufferWriteTooPast(t *testing.T) {
	opts := newBufferTestOptions()
	rops := opts.RetentionOptions()
	curr := time.Now().Truncate(rops.BlockSize())
	opts = opts.SetClockOptions(opts.ClockOptions().SetNowFn(func() time.Time {
		return curr
	}))
	buffer := newDatabaseBuffer().(*dbBuffer)
	buffer.Reset(opts)
	ctx := context.NewContext()
	defer ctx.Close()
<<<<<<< HEAD

	wasWritten, err := buffer.Write(ctx, curr.Add(-1*rops.BufferPast()), 1,
		xtime.Second, nil, WriteOptions{})
	assert.Error(t, err)
	assert.True(t, xerrors.IsInvalidParams(err))
	assert.False(t, wasWritten)
}

// Writes to buffer, verifying no error and that further writes should happen.
func verifyWriteToBuffer(t *testing.T, buffer databaseBuffer, v value) {
	ctx := context.NewContext()
	wasWritten, err := buffer.Write(ctx, v.timestamp, v.value, v.unit, v.annotation, WriteOptions{})
	require.NoError(t, err)
	require.True(t, wasWritten)
	ctx.Close()
=======
	wasWritten, err := buffer.Write(ctx, curr.Add(-1*rops.BufferPast()), 1, xtime.Second,
		nil)
	assert.False(t, wasWritten)
	assert.Error(t, err)
	assert.True(t, xerrors.IsInvalidParams(err))
>>>>>>> 08cbbef9
}

func TestBufferWriteRead(t *testing.T) {
	opts := newBufferTestOptions()
	rops := opts.RetentionOptions()
	curr := time.Now().Truncate(rops.BlockSize())
	opts = opts.SetClockOptions(opts.ClockOptions().SetNowFn(func() time.Time {
		return curr
	}))
	buffer := newDatabaseBuffer().(*dbBuffer)
	buffer.Reset(opts)

	data := []value{
		{curr.Add(secs(1)), 1, xtime.Second, nil},
		{curr.Add(secs(2)), 2, xtime.Second, nil},
		{curr.Add(secs(3)), 3, xtime.Second, nil},
	}

	for _, v := range data {
		verifyWriteToBuffer(t, buffer, v)
	}

	ctx := context.NewContext()
	defer ctx.Close()

	results, err := buffer.ReadEncoded(ctx, timeZero, timeDistantFuture)
	assert.NoError(t, err)
	assert.NotNil(t, results)

	assertValuesEqual(t, data, results, opts)
}

func TestBufferReadOnlyMatchingBuckets(t *testing.T) {
	opts := newBufferTestOptions()
	rops := opts.RetentionOptions()
	curr := time.Now().Truncate(rops.BlockSize())
	start := curr
	opts = opts.SetClockOptions(opts.ClockOptions().SetNowFn(func() time.Time {
		return curr
	}))
	buffer := newDatabaseBuffer().(*dbBuffer)
	buffer.Reset(opts)

	data := []value{
		{curr.Add(mins(1)), 1, xtime.Second, nil},
		{curr.Add(mins(3)), 2, xtime.Second, nil},
	}

	for _, v := range data {
		curr = v.timestamp
		verifyWriteToBuffer(t, buffer, v)
	}

	ctx := context.NewContext()
	defer ctx.Close()

	firstBucketStart := start.Truncate(time.Second)
	firstBucketEnd := start.Add(mins(2)).Truncate(time.Second)
	results, err := buffer.ReadEncoded(ctx, firstBucketStart, firstBucketEnd)
	assert.NoError(t, err)
	assert.NotNil(t, results)
	assertValuesEqual(t, []value{data[0]}, results, opts)

	secondBucketStart := start.Add(mins(2)).Truncate(time.Second)
	secondBucketEnd := start.Add(mins(4)).Truncate(time.Second)
	results, err = buffer.ReadEncoded(ctx, secondBucketStart, secondBucketEnd)
	assert.NoError(t, err)
	assert.NotNil(t, results)

	assertValuesEqual(t, []value{data[1]}, results, opts)
}

<<<<<<< HEAD
func TestBufferDrain(t *testing.T) {
	var drained []block.DatabaseBlock
	drainFn := func(b block.DatabaseBlock) {
		drained = append(drained, b)
	}

	opts := newBufferTestOptions()
	rops := opts.RetentionOptions()
	curr := time.Now().Truncate(rops.BlockSize())
	opts = opts.SetClockOptions(opts.ClockOptions().SetNowFn(func() time.Time {
		return curr
	}))
	buffer := newDatabaseBuffer(drainFn).(*dbBuffer)
	buffer.Reset(opts)

	data := []value{
		{curr, 1, xtime.Second, nil},
		{curr.Add(mins(0.5)), 2, xtime.Second, nil},
		{curr.Add(mins(1.0)), 3, xtime.Second, nil},
		{curr.Add(mins(1.5)), 4, xtime.Second, nil},
		{curr.Add(mins(2.0)), 5, xtime.Second, nil},
		{curr.Add(mins(2.5)), 6, xtime.Second, nil},
	}

	for _, v := range data {
		curr = v.timestamp
		verifyWriteToBuffer(t, buffer, v)
	}

	assert.Equal(t, true, buffer.NeedsDrain())
	assert.Equal(t, 0, len(drained))

	buffer.DrainAndReset()

	assert.Equal(t, false, buffer.NeedsDrain())
	require.Equal(t, 1, len(drained))

	ctx := context.NewContext()
	defer ctx.Close()

	results := buffer.ReadEncoded(ctx, timeZero, timeDistantFuture)
	require.NotNil(t, results)

	assertValuesEqual(t, data[:4], [][]xio.BlockReader{[]xio.BlockReader{
		xio.BlockReader{
			SegmentReader: requireDrainedStream(ctx, t, drained[0]),
		},
	}}, opts)
	assertValuesEqual(t, data[4:], results, opts)
}

func TestBufferDrainSamePoint(t *testing.T) {
	var drained []block.DatabaseBlock
	drainFn := func(b block.DatabaseBlock) {
		drained = append(drained, b)
	}

	opts := newBufferTestOptions()
	rops := opts.RetentionOptions()
	curr := time.Now().Truncate(rops.BlockSize())
	opts = opts.SetClockOptions(opts.ClockOptions().SetNowFn(func() time.Time {
		return curr
	}))
	buffer := newDatabaseBuffer(drainFn).(*dbBuffer)
	buffer.Reset(opts)

	data := []value{
		{curr, 1, xtime.Second, nil},
		{curr, 1, xtime.Second, nil},
		{curr, 1, xtime.Second, nil},
		{curr, 1, xtime.Second, nil},
		// add one point over buffer to force flush.
		{curr.Add(rops.BlockSize()).Add(rops.BufferPast() * 2), 1, xtime.Second, nil},
	}

	for i, v := range data {
		curr = v.timestamp
		ctx := context.NewContext()
		wasWritten, err := buffer.Write(ctx, v.timestamp, v.value, v.unit, v.annotation, WriteOptions{})
		require.NoError(t, err)
		if i == 0 || i == len(data)-1 {
			assert.True(t, wasWritten)
		} else {
			assert.False(t, wasWritten)
		}
	}

	assert.Equal(t, true, buffer.NeedsDrain())
	assert.Equal(t, 0, len(drained))

	buffer.DrainAndReset()

	assert.Equal(t, false, buffer.NeedsDrain())
	require.Equal(t, 1, len(drained))

	ctx := context.NewContext()
	defer ctx.Close()

	results := buffer.ReadEncoded(ctx, timeZero, timeDistantFuture)
	require.NotNil(t, results)

	assertValuesEqual(t, data[:1], [][]xio.BlockReader{[]xio.BlockReader{
		xio.BlockReader{
			SegmentReader: requireDrainedStream(ctx, t, drained[0]),
		},
	}}, opts)
	assertValuesEqual(t, data[4:], results, opts)
}

func TestBufferMinMax(t *testing.T) {
	// Setup
	drainFn := func(b block.DatabaseBlock) {}
	var (
		opts      = newBufferTestOptions()
		rops      = opts.RetentionOptions()
		blockSize = rops.BlockSize()
		start     = time.Now().Truncate(rops.BlockSize())
		curr      = start
		buffer    = newDatabaseBuffer(drainFn).(*dbBuffer)
	)

	opts = opts.SetClockOptions(opts.ClockOptions().SetNowFn(func() time.Time {
		return curr
	}))
	buffer.Reset(opts)

	// Verify standard behavior of MinMax()
	min, max, err := buffer.MinMax()
	require.NoError(t, err)
	expectedMin := start.Add(-blockSize)
	expectedMax := start.Add(blockSize)
	require.Equal(t, expectedMin, min)
	require.Equal(t, expectedMax, max)
	// Delta between max and min should be 2 * blockSize because there are three
	// available buckets
	require.Equal(t, expectedMax.Sub(expectedMin), 2*blockSize)

	// Data preparation to trigger a drain of the earliest bucket
	data := []value{
		{start, 1, xtime.Second, nil},
		{start.Add(mins(0.5)), 2, xtime.Second, nil},
		{start.Add(mins(1.0)), 3, xtime.Second, nil},
		{start.Add(mins(1.5)), 4, xtime.Second, nil},
		{start.Add(mins(2.0)), 5, xtime.Second, nil},
		{start.Add(mins(2.5)), 6, xtime.Second, nil},
	}

	for _, v := range data {
		curr = v.timestamp
		verifyWriteToBuffer(t, buffer, v)
	}

	// Drain the earliest bucket
	assert.Equal(t, true, buffer.NeedsDrain())
	buffer.DrainAndReset()
	assert.Equal(t, false, buffer.NeedsDrain())

	// Verify we exclude drained buckets from the MinMax calculation
	min, max, err = buffer.MinMax()
	require.NoError(t, err)
	expectedMin = start.Add(blockSize)
	expectedMax = start.Add(2 * blockSize)
	require.Equal(t, expectedMin, min)
	require.Equal(t, expectedMax, max)
	// Delta between max and min should be 1 * blockSize because there are two
	// available buckets (the earliest one is drained and marked as unavailable).
	require.Equal(t, expectedMax.Sub(expectedMin), blockSize)
}

func TestBufferBootstrapAlreadyDrained(t *testing.T) {
	// Setup
	drainFn := func(b block.DatabaseBlock) {}
	var (
		opts   = newBufferTestOptions()
		rops   = opts.RetentionOptions()
		start  = time.Now().Truncate(rops.BlockSize())
		curr   = start
		buffer = newDatabaseBuffer(drainFn).(*dbBuffer)
	)

	opts = opts.SetClockOptions(opts.ClockOptions().SetNowFn(func() time.Time {
		return curr
	}))
	buffer.Reset(opts)

	bucketStart := buffer.buckets[0].start
	dbBlock := block.NewDatabaseBlock(bucketStart, 0, ts.Segment{}, block.NewOptions())

	// Make sure multiple adds dont cause an error
	require.NoError(t, buffer.Bootstrap(dbBlock))
	require.NoError(t, buffer.Bootstrap(dbBlock))

	buffer.buckets[0].drained = true

	// Should return an error because we dont want to add bootstrapped blocks to
	// a bucket that is already drained because they'll never get flushed.
	require.Error(t, buffer.Bootstrap(dbBlock))
}

func TestBufferResetUndrainedBucketDrainsBucket(t *testing.T) {
	var drained []block.DatabaseBlock
	drainFn := func(b block.DatabaseBlock) {
		drained = append(drained, b)
	}

	opts := newBufferTestOptions()
	rops := opts.RetentionOptions()
	curr := time.Now().Truncate(rops.BlockSize())
	opts = opts.SetClockOptions(opts.ClockOptions().SetNowFn(func() time.Time {
		return curr
	}))
	buffer := newDatabaseBuffer(drainFn).(*dbBuffer)
	buffer.Reset(opts)

	data := []value{
		{curr.Add(mins(1)), 1, xtime.Second, nil},
		{curr.Add(mins(3)), 2, xtime.Second, nil},
		{curr.Add(mins(5)), 2, xtime.Second, nil},
		{curr.Add(mins(7)), 2, xtime.Second, nil},
	}

	for _, v := range data {
		curr = v.timestamp
		verifyWriteToBuffer(t, buffer, v)
	}

	assert.Equal(t, true, buffer.NeedsDrain())
	assert.Len(t, drained, 2)

	ctx := context.NewContext()
	defer ctx.Close()

	results := buffer.ReadEncoded(ctx, timeZero, timeDistantFuture)
	assert.NotNil(t, results)

	assertValuesEqual(t, data[:2], [][]xio.BlockReader{[]xio.BlockReader{
		xio.BlockReader{
			SegmentReader: requireDrainedStream(ctx, t, drained[1]),
		},
		xio.BlockReader{
			SegmentReader: requireDrainedStream(ctx, t, drained[0]),
		},
	}}, opts)
	assertValuesEqual(t, data[2:], results, opts)
}

=======
>>>>>>> 08cbbef9
func TestBufferWriteOutOfOrder(t *testing.T) {
	opts := newBufferTestOptions()
	rops := opts.RetentionOptions()
	start := time.Now().Truncate(rops.BlockSize())
	curr := start
	opts = opts.SetClockOptions(opts.ClockOptions().SetNowFn(func() time.Time {
		return curr
	}))
	buffer := newDatabaseBuffer().(*dbBuffer)
	buffer.Reset(opts)

	data := []value{
		{curr, 1, xtime.Second, nil},
		{curr.Add(secs(10)), 2, xtime.Second, nil},
		{curr.Add(secs(5)), 3, xtime.Second, nil},
	}

	for _, v := range data {
		if v.timestamp.After(curr) {
			curr = v.timestamp
		}
		verifyWriteToBuffer(t, buffer, v)
	}

	buckets, ok := buffer.bucketVersionsAt(start)
	require.True(t, ok)
	bucket, ok := buckets.writableBucket(WarmWrite)
	require.True(t, ok)
	assert.Equal(t, 2, len(bucket.encoders))
	assert.Equal(t, data[1].timestamp, mustGetLastEncoded(t, bucket.encoders[0]).Timestamp)
	assert.Equal(t, data[2].timestamp, mustGetLastEncoded(t, bucket.encoders[1]).Timestamp)

	// Restore data to in order for comparison
	sort.Sort(valuesByTime(data))

	ctx := context.NewContext()
	defer ctx.Close()

	results, err := buffer.ReadEncoded(ctx, timeZero, timeDistantFuture)
	assert.NoError(t, err)
	assert.NotNil(t, results)

	assertValuesEqual(t, data, results, opts)
}

func newTestBufferBucketWithData(t *testing.T) (*BufferBucket, Options, []value) {
	opts := newBufferTestOptions()
	rops := opts.RetentionOptions()
	curr := time.Now().Truncate(rops.BlockSize())
	b := &BufferBucket{opts: opts}
	b.resetTo(curr, WarmWrite, opts)
	data := [][]value{
		{
			{curr, 1, xtime.Second, nil},
			{curr.Add(secs(10)), 2, xtime.Second, nil},
			{curr.Add(secs(50)), 3, xtime.Second, nil},
		},
		{
			{curr.Add(secs(20)), 4, xtime.Second, nil},
			{curr.Add(secs(40)), 5, xtime.Second, nil},
			{curr.Add(secs(60)), 6, xtime.Second, nil},
		},
		{
			{curr.Add(secs(30)), 4, xtime.Second, nil},
			{curr.Add(secs(70)), 5, xtime.Second, nil},
		},
		{
			{curr.Add(secs(35)), 6, xtime.Second, nil},
		},
	}

	// Empty all existing encoders
	b.encoders = nil

	var expected []value
	for i, d := range data {
		encoded := 0
		encoder := opts.EncoderPool().Get()
		encoder.Reset(curr, 0)
		for _, v := range data[i] {
			dp := ts.Datapoint{
				Timestamp: v.timestamp,
				Value:     v.value,
			}
			err := encoder.Encode(dp, v.unit, v.annotation)
			require.NoError(t, err)
			encoded++
		}
		b.encoders = append(b.encoders, inOrderEncoder{encoder: encoder})
		expected = append(expected, d...)
	}
	sort.Sort(valuesByTime(expected))
	return b, opts, expected
}

func newTestBufferBucketsWithData(t *testing.T) (*BufferBucketVersions, Options, []value) {
	newBucket, opts, vals := newTestBufferBucketWithData(t)
	return &BufferBucketVersions{
		buckets: []*BufferBucket{newBucket},
	}, opts, vals
}

func TestBufferBucketMerge(t *testing.T) {
	b, opts, expected := newTestBufferBucketWithData(t)

	ctx := context.NewContext()
	defer ctx.Close()
	sr, err := b.toStream(ctx)
	require.NoError(t, err)

	assertValuesEqual(t, expected, [][]xio.BlockReader{[]xio.BlockReader{
		xio.BlockReader{
			SegmentReader: sr,
		},
	}}, opts)
}

func TestBufferBucketMergeNilEncoderStreams(t *testing.T) {
	opts := newBufferTestOptions()
	ropts := opts.RetentionOptions()
	curr := time.Now().Truncate(ropts.BlockSize())

	b := &BufferBucket{}
	b.resetTo(curr, WarmWrite, opts)
	emptyEncoder := opts.EncoderPool().Get()
	emptyEncoder.Reset(curr, 0)
	b.encoders = append(b.encoders, inOrderEncoder{encoder: emptyEncoder})
	require.Nil(t, b.encoders[0].encoder.Stream())

	encoder := opts.EncoderPool().Get()
	encoder.Reset(curr, 0)

	value := ts.Datapoint{Timestamp: curr, Value: 1.0}
	err := encoder.Encode(value, xtime.Second, nil)
	require.NoError(t, err)

	blopts := opts.DatabaseBlockOptions()
	newBlock := block.NewDatabaseBlock(curr, 0, encoder.Discard(), blopts)
	b.bootstrapped = append(b.bootstrapped, newBlock)
	ctx := opts.ContextPool().Get()
	stream, err := b.bootstrapped[0].Stream(ctx)
	require.NoError(t, err)
	require.NotNil(t, stream)

	mergeRes, err := b.merge()
	require.NoError(t, err)
	assert.Equal(t, 1, mergeRes)
	assert.Equal(t, 1, len(b.encoders))
	assert.Equal(t, 0, len(b.bootstrapped))
}

func TestBufferBucketWriteDuplicateUpserts(t *testing.T) {
	opts := newBufferTestOptions()
	rops := opts.RetentionOptions()
	curr := time.Now().Truncate(rops.BlockSize())

	b := &BufferBucket{}
	b.resetTo(curr, WarmWrite, opts)

	data := [][]value{
		{
			{curr, 1, xtime.Second, nil},
			{curr.Add(secs(10)), 2, xtime.Second, nil},
			{curr.Add(secs(50)), 3, xtime.Second, nil},
			{curr.Add(secs(50)), 4, xtime.Second, nil},
		},
		{
			{curr.Add(secs(10)), 5, xtime.Second, nil},
			{curr.Add(secs(40)), 6, xtime.Second, nil},
			{curr.Add(secs(60)), 7, xtime.Second, nil},
		},
		{
			{curr.Add(secs(40)), 8, xtime.Second, nil},
			{curr.Add(secs(70)), 9, xtime.Second, nil},
		},
		{
			{curr.Add(secs(10)), 10, xtime.Second, nil},
			{curr.Add(secs(80)), 11, xtime.Second, nil},
		},
	}

	expected := []value{
		{curr, 1, xtime.Second, nil},
		{curr.Add(secs(10)), 10, xtime.Second, nil},
		{curr.Add(secs(40)), 8, xtime.Second, nil},
		{curr.Add(secs(50)), 4, xtime.Second, nil},
		{curr.Add(secs(60)), 7, xtime.Second, nil},
		{curr.Add(secs(70)), 9, xtime.Second, nil},
		{curr.Add(secs(80)), 11, xtime.Second, nil},
	}

	for _, values := range data {
		for _, value := range values {
			wasWritten, err := b.write(value.timestamp, value.value,
				value.unit, value.annotation)
			require.NoError(t, err)
			require.True(t, wasWritten)
		}
	}

	// First assert that streams() call is correct
	ctx := context.NewContext()

	result := b.streams(ctx)
	require.NotNil(t, result)

	results := [][]xio.BlockReader{result}

	assertValuesEqual(t, expected, results, opts)

	// Now assert that toStream() returns same expected result
	stream, err := b.toStream(ctx)
	require.NoError(t, err)
	assertSegmentValuesEqual(t, expected, []xio.SegmentReader{stream}, opts)
}

func TestBufferBucketDuplicatePointsNotWrittenButUpserted(t *testing.T) {
	opts := newBufferTestOptions()
	rops := opts.RetentionOptions()
	curr := time.Now().Truncate(rops.BlockSize())

	b := &BufferBucket{opts: opts}
	b.resetTo(curr, WarmWrite, opts)

	type dataWithShouldWrite struct {
		v value
		w bool
	}

	data := [][]dataWithShouldWrite{
		{
			{w: true, v: value{curr, 1, xtime.Second, nil}},
			{w: false, v: value{curr, 1, xtime.Second, nil}},
			{w: false, v: value{curr, 1, xtime.Second, nil}},
			{w: false, v: value{curr, 1, xtime.Second, nil}},
			{w: true, v: value{curr.Add(secs(10)), 2, xtime.Second, nil}},
		},
		{
			{w: true, v: value{curr, 1, xtime.Second, nil}},
			{w: false, v: value{curr.Add(secs(10)), 2, xtime.Second, nil}},
			{w: true, v: value{curr.Add(secs(10)), 5, xtime.Second, nil}},
		},
		{
			{w: true, v: value{curr, 1, xtime.Second, nil}},
			{w: true, v: value{curr.Add(secs(20)), 8, xtime.Second, nil}},
		},
		{
			{w: true, v: value{curr, 10, xtime.Second, nil}},
			{w: true, v: value{curr.Add(secs(20)), 10, xtime.Second, nil}},
		},
	}

	expected := []value{
		{curr, 10, xtime.Second, nil},
		{curr.Add(secs(10)), 5, xtime.Second, nil},
		{curr.Add(secs(20)), 10, xtime.Second, nil},
	}

	for _, valuesWithMeta := range data {
		for _, valueWithMeta := range valuesWithMeta {
			value := valueWithMeta.v
			wasWritten, err := b.write(value.timestamp, value.value,
				value.unit, value.annotation)
			require.NoError(t, err)
			assert.Equal(t, valueWithMeta.w, wasWritten)
		}
	}

	// First assert that Streams() call is correct
	ctx := context.NewContext()
	defer ctx.Close()

	result := b.streams(ctx)
	require.NotNil(t, result)

	results := [][]xio.BlockReader{result}

	assertValuesEqual(t, expected, results, opts)

	// Now assert that toStream() returns same expected result
	stream, err := b.toStream(ctx)
	require.NoError(t, err)
	assertSegmentValuesEqual(t, expected, []xio.SegmentReader{stream}, opts)
}

func TestBufferFetchBlocks(t *testing.T) {
	b, opts, expected := newTestBufferBucketsWithData(t)
	ctx := opts.ContextPool().Get()
	defer ctx.Close()

	buffer := newDatabaseBuffer().(*dbBuffer)
	buffer.Reset(opts)
	buffer.bucketsMap[xtime.ToUnixNano(b.start)] = b

	res := buffer.FetchBlocks(ctx, []time.Time{b.start, b.start.Add(time.Second)})
	require.Equal(t, 1, len(res))
	require.Equal(t, b.start, res[0].Start)
	assertValuesEqual(t, expected, [][]xio.BlockReader{res[0].Blocks}, opts)
}

func TestBufferFetchBlocksMetadata(t *testing.T) {
	b, opts, _ := newTestBufferBucketsWithData(t)

	expectedLastRead := time.Now()
	b.lastReadUnixNanos = expectedLastRead.UnixNano()

	ctx := opts.ContextPool().Get()
	defer ctx.Close()

	start := b.start.Add(-time.Second)
	end := b.start.Add(time.Second)

	buffer := newDatabaseBuffer().(*dbBuffer)
	buffer.Reset(opts)
	buffer.bucketsMap[xtime.ToUnixNano(b.start)] = b
	buffer.inOrderBlockStarts = append(buffer.inOrderBlockStarts, b.start)

	expectedSize := int64(b.streamsLen())

	fetchOpts := FetchBlocksMetadataOptions{
		FetchBlocksMetadataOptions: block.FetchBlocksMetadataOptions{
			IncludeSizes:     true,
			IncludeChecksums: true,
			IncludeLastRead:  true,
		},
	}
	metadata, err := buffer.FetchBlocksMetadata(ctx, start, end, fetchOpts)
	require.NoError(t, err)
	res := metadata.Results()
	require.Equal(t, 1, len(res))
	assert.Equal(t, b.start, res[0].Start)
	assert.Equal(t, expectedSize, res[0].Size)
	assert.Equal(t, (*uint32)(nil), res[0].Checksum) // checksum is never available for buffer block
	assert.True(t, expectedLastRead.Equal(res[0].LastRead))
}

func TestBufferTickReordersOutOfOrderBuffers(t *testing.T) {
	ctrl := gomock.NewController(t)
	defer ctrl.Finish()

	opts := newBufferTestOptions()
	rops := opts.RetentionOptions()
	curr := time.Now().Truncate(rops.BlockSize())
	start := curr
	opts = opts.SetClockOptions(opts.ClockOptions().SetNowFn(func() time.Time {
		return curr
	}))
	buffer := newDatabaseBuffer().(*dbBuffer)
	buffer.Reset(opts)

	// Perform out of order writes that will create two in order encoders
	data := []value{
		{curr, 1, xtime.Second, nil},
		{curr.Add(mins(0.5)), 2, xtime.Second, nil},
		{curr.Add(mins(0.5)).Add(-5 * time.Second), 3, xtime.Second, nil},
		{curr.Add(mins(1.0)), 4, xtime.Second, nil},
		{curr.Add(mins(1.5)), 5, xtime.Second, nil},
		{curr.Add(mins(1.5)).Add(-5 * time.Second), 6, xtime.Second, nil},
	}
	end := data[len(data)-1].timestamp.Add(time.Nanosecond)

	for _, v := range data {
		curr = v.timestamp
		verifyWriteToBuffer(t, buffer, v)
	}

	var encoders []encoding.Encoder
	for _, buckets := range buffer.bucketsMap {
		bucket, ok := buckets.writableBucket(WarmWrite)
		require.True(t, ok)
		// Current bucket encoders should all have data in them
		for j := range bucket.encoders {
			encoder := bucket.encoders[j].encoder
			assert.NotNil(t, encoder.Stream())

			encoders = append(encoders, encoder)
		}
	}

	assert.Equal(t, 2, len(encoders))

	blockStates := make(map[xtime.UnixNano]BlockState)
	blockStates[xtime.ToUnixNano(start)] = BlockState{
		Retrievable: true,
		Version:     1,
	}
	// Perform a tick and ensure merged out of order blocks
	r := buffer.Tick(blockStates)
	assert.Equal(t, 1, r.mergedOutOfOrderBlocks)

	// Check values correct
	ctx := context.NewContext()
	defer ctx.Close()

	results, err := buffer.ReadEncoded(ctx, start, end)
	assert.NoError(t, err)
	expected := make([]value, len(data))
	copy(expected, data)
	sort.Sort(valuesByTime(expected))
	assertValuesEqual(t, expected, results, opts)

	// Count the encoders again
	encoders = encoders[:0]
	buckets, ok := buffer.bucketVersionsAt(start)
	require.True(t, ok)
	bucket, ok := buckets.writableBucket(WarmWrite)
	require.True(t, ok)
	// Current bucket encoders should all have data in them
	for j := range bucket.encoders {
		encoder := bucket.encoders[j].encoder
		assert.NotNil(t, encoder.Stream())

		encoders = append(encoders, encoder)
	}

	// Ensure single encoder again
	assert.Equal(t, 1, len(encoders))
}

func TestBufferRemoveBucket(t *testing.T) {
	ctrl := gomock.NewController(t)
	defer ctrl.Finish()

	opts := newBufferTestOptions()
	rops := opts.RetentionOptions()
	curr := time.Now().Truncate(rops.BlockSize())
	start := curr
	opts = opts.SetClockOptions(opts.ClockOptions().SetNowFn(func() time.Time {
		return curr
	}))
	buffer := newDatabaseBuffer().(*dbBuffer)
	buffer.Reset(opts)

	// Perform out of order writes that will create two in order encoders
	data := []value{
		{curr, 1, xtime.Second, nil},
		{curr.Add(mins(0.5)), 2, xtime.Second, nil},
		{curr.Add(mins(0.5)).Add(-5 * time.Second), 3, xtime.Second, nil},
		{curr.Add(mins(1.0)), 4, xtime.Second, nil},
		{curr.Add(mins(1.5)), 5, xtime.Second, nil},
		{curr.Add(mins(1.5)).Add(-5 * time.Second), 6, xtime.Second, nil},
	}

	for _, v := range data {
		curr = v.timestamp
		verifyWriteToBuffer(t, buffer, v)
	}

	buckets, exists := buffer.bucketVersionsAt(start)
	require.True(t, exists)
	bucket, exists := buckets.writableBucket(WarmWrite)
	require.True(t, exists)

	// Simulate that a flush has fully completed on this bucket so that it will
	// get removed from the bucket.
	blockStates := make(map[xtime.UnixNano]BlockState)
	blockStates[xtime.ToUnixNano(start)] = BlockState{
		Retrievable: true,
		Version:     1,
	}
	bucket.version = 1

	// False because we just wrote to it
	assert.False(t, buffer.IsEmpty())
	// Perform a tick to remove the bucket which has been flushed
	buffer.Tick(blockStates)
	// True because we just removed the bucket
	assert.True(t, buffer.IsEmpty())
}

func TestBuffertoStream(t *testing.T) {
	b, opts, expected := newTestBufferBucketsWithData(t)
	ctx := opts.ContextPool().Get()
	defer ctx.Close()

	bucket, exists := b.writableBucket(WarmWrite)
	require.True(t, exists)
	assert.Len(t, bucket.encoders, 4)
	assert.Len(t, bucket.bootstrapped, 0)

	stream, err := b.toStreams(ctx)
	require.NoError(t, err)
	assertSegmentValuesEqual(t, expected, stream, opts)
}

func TestBufferSnapshot(t *testing.T) {
	// Setup
	var (
		opts      = newBufferTestOptions()
		rops      = opts.RetentionOptions()
		blockSize = rops.BlockSize()
		curr      = time.Now().Truncate(blockSize)
		start     = curr
		buffer    = newDatabaseBuffer().(*dbBuffer)
	)
	opts = opts.SetClockOptions(opts.ClockOptions().SetNowFn(func() time.Time {
		return curr
	}))
	buffer.Reset(opts)

	// Create test data to perform out of order writes that will create two in-order
	// encoders so we can verify that Snapshot will perform a merge
	data := []value{
		{curr, 1, xtime.Second, nil},
		{curr.Add(mins(0.5)), 2, xtime.Second, nil},
		{curr.Add(mins(0.5)).Add(-5 * time.Second), 3, xtime.Second, nil},
		{curr.Add(mins(1.0)), 4, xtime.Second, nil},
		{curr.Add(mins(1.5)), 5, xtime.Second, nil},
		{curr.Add(mins(1.5)).Add(-5 * time.Second), 6, xtime.Second, nil},

		// Add one write for a different block to make sure Snapshot only returns
		// date for the requested block
		{curr.Add(blockSize), 6, xtime.Second, nil},
	}

	// Perform the writes
	for _, v := range data {
		curr = v.timestamp
		verifyWriteToBuffer(t, buffer, v)
	}

	// Verify internal state
	var encoders []encoding.Encoder

	buckets, ok := buffer.bucketVersionsAt(start)
	require.True(t, ok)
	bucket, ok := buckets.writableBucket(WarmWrite)
	require.True(t, ok)
	// Current bucket encoders should all have data in them
	for j := range bucket.encoders {
		encoder := bucket.encoders[j].encoder
		assert.NotNil(t, encoder.Stream())

		encoders = append(encoders, encoder)
	}

	assert.Equal(t, 2, len(encoders))

	// Perform a snapshot
	ctx := context.NewContext()
	defer ctx.Close()
	result, err := buffer.Snapshot(ctx, start)
	assert.NoError(t, err)

	// Check we got the right results
	expectedData := data[:len(data)-1] // -1 because we don't expect the last datapoint
	expectedCopy := make([]value, len(expectedData))
	copy(expectedCopy, expectedData)
	sort.Sort(valuesByTime(expectedCopy))
	actual := [][]xio.BlockReader{{
		xio.BlockReader{
			SegmentReader: result,
		},
	}}
	assertValuesEqual(t, expectedCopy, actual, opts)

	// Check internal state to make sure the merge happened and was persisted
	encoders = encoders[:0]
	buckets, ok = buffer.bucketVersionsAt(start)
	require.True(t, ok)
	bucket, ok = buckets.writableBucket(WarmWrite)
	require.True(t, ok)
	// Current bucket encoders should all have data in them
	for i := range bucket.encoders {
		encoder := bucket.encoders[i].encoder
		assert.NotNil(t, encoder.Stream())

		encoders = append(encoders, encoder)
	}

	// Ensure single encoder again
	assert.Equal(t, 1, len(encoders))
}

func mustGetLastEncoded(t *testing.T, entry inOrderEncoder) ts.Datapoint {
	last, err := entry.encoder.LastEncoded()
	require.NoError(t, err)
	return last
}

func TestInOrderUnixNanosAddRemove(t *testing.T) {
	buffer := newDatabaseBuffer().(*dbBuffer)
	assertTimeSlicesEqual(t, []time.Time{}, buffer.inOrderBlockStarts)

	t3 := time.Unix(3, 0)
	t5 := time.Unix(5, 0)
	t7 := time.Unix(7, 0)
	t8 := time.Unix(8, 0)

	buffer.inOrderBlockStartsAdd(t5)
	assertTimeSlicesEqual(t, []time.Time{t5}, buffer.inOrderBlockStarts)

	buffer.inOrderBlockStartsAdd(t3)
	assertTimeSlicesEqual(t, []time.Time{t3, t5}, buffer.inOrderBlockStarts)

	buffer.inOrderBlockStartsAdd(t8)
	assertTimeSlicesEqual(t, []time.Time{t3, t5, t8}, buffer.inOrderBlockStarts)

	buffer.inOrderBlockStartsAdd(t7)
	assertTimeSlicesEqual(t, []time.Time{t3, t5, t7, t8}, buffer.inOrderBlockStarts)

	buffer.inOrderBlockStartsRemove(t5)
	assertTimeSlicesEqual(t, []time.Time{t3, t7, t8}, buffer.inOrderBlockStarts)

	buffer.inOrderBlockStartsRemove(t3)
	assertTimeSlicesEqual(t, []time.Time{t7, t8}, buffer.inOrderBlockStarts)

	buffer.inOrderBlockStartsRemove(t8)
	assertTimeSlicesEqual(t, []time.Time{t7}, buffer.inOrderBlockStarts)

	buffer.inOrderBlockStartsRemove(t7)
	assertTimeSlicesEqual(t, []time.Time{}, buffer.inOrderBlockStarts)
}

func assertTimeSlicesEqual(t *testing.T, t1, t2 []time.Time) {
	require.Equal(t, len(t1), len(t2))
	for i := range t1 {
		assert.Equal(t, t1[i], t2[i])
	}
}<|MERGE_RESOLUTION|>--- conflicted
+++ resolved
@@ -92,15 +92,10 @@
 	buffer.Reset(opts)
 	ctx := context.NewContext()
 	defer ctx.Close()
-<<<<<<< HEAD
 
 	wasWritten, err := buffer.Write(ctx, curr.Add(rops.BufferFuture()), 1,
 		xtime.Second, nil, WriteOptions{})
-=======
-	wasWritten, err := buffer.Write(ctx, curr.Add(rops.BufferFuture()), 1, xtime.Second,
-		nil)
 	assert.False(t, wasWritten)
->>>>>>> 08cbbef9
 	assert.Error(t, err)
 	assert.True(t, xerrors.IsInvalidParams(err))
 }
@@ -116,29 +111,11 @@
 	buffer.Reset(opts)
 	ctx := context.NewContext()
 	defer ctx.Close()
-<<<<<<< HEAD
-
-	wasWritten, err := buffer.Write(ctx, curr.Add(-1*rops.BufferPast()), 1,
-		xtime.Second, nil, WriteOptions{})
-	assert.Error(t, err)
-	assert.True(t, xerrors.IsInvalidParams(err))
-	assert.False(t, wasWritten)
-}
-
-// Writes to buffer, verifying no error and that further writes should happen.
-func verifyWriteToBuffer(t *testing.T, buffer databaseBuffer, v value) {
-	ctx := context.NewContext()
-	wasWritten, err := buffer.Write(ctx, v.timestamp, v.value, v.unit, v.annotation, WriteOptions{})
-	require.NoError(t, err)
-	require.True(t, wasWritten)
-	ctx.Close()
-=======
 	wasWritten, err := buffer.Write(ctx, curr.Add(-1*rops.BufferPast()), 1, xtime.Second,
-		nil)
+		nil, WriteOptions{})
 	assert.False(t, wasWritten)
 	assert.Error(t, err)
 	assert.True(t, xerrors.IsInvalidParams(err))
->>>>>>> 08cbbef9
 }
 
 func TestBufferWriteRead(t *testing.T) {
@@ -211,255 +188,6 @@
 	assertValuesEqual(t, []value{data[1]}, results, opts)
 }
 
-<<<<<<< HEAD
-func TestBufferDrain(t *testing.T) {
-	var drained []block.DatabaseBlock
-	drainFn := func(b block.DatabaseBlock) {
-		drained = append(drained, b)
-	}
-
-	opts := newBufferTestOptions()
-	rops := opts.RetentionOptions()
-	curr := time.Now().Truncate(rops.BlockSize())
-	opts = opts.SetClockOptions(opts.ClockOptions().SetNowFn(func() time.Time {
-		return curr
-	}))
-	buffer := newDatabaseBuffer(drainFn).(*dbBuffer)
-	buffer.Reset(opts)
-
-	data := []value{
-		{curr, 1, xtime.Second, nil},
-		{curr.Add(mins(0.5)), 2, xtime.Second, nil},
-		{curr.Add(mins(1.0)), 3, xtime.Second, nil},
-		{curr.Add(mins(1.5)), 4, xtime.Second, nil},
-		{curr.Add(mins(2.0)), 5, xtime.Second, nil},
-		{curr.Add(mins(2.5)), 6, xtime.Second, nil},
-	}
-
-	for _, v := range data {
-		curr = v.timestamp
-		verifyWriteToBuffer(t, buffer, v)
-	}
-
-	assert.Equal(t, true, buffer.NeedsDrain())
-	assert.Equal(t, 0, len(drained))
-
-	buffer.DrainAndReset()
-
-	assert.Equal(t, false, buffer.NeedsDrain())
-	require.Equal(t, 1, len(drained))
-
-	ctx := context.NewContext()
-	defer ctx.Close()
-
-	results := buffer.ReadEncoded(ctx, timeZero, timeDistantFuture)
-	require.NotNil(t, results)
-
-	assertValuesEqual(t, data[:4], [][]xio.BlockReader{[]xio.BlockReader{
-		xio.BlockReader{
-			SegmentReader: requireDrainedStream(ctx, t, drained[0]),
-		},
-	}}, opts)
-	assertValuesEqual(t, data[4:], results, opts)
-}
-
-func TestBufferDrainSamePoint(t *testing.T) {
-	var drained []block.DatabaseBlock
-	drainFn := func(b block.DatabaseBlock) {
-		drained = append(drained, b)
-	}
-
-	opts := newBufferTestOptions()
-	rops := opts.RetentionOptions()
-	curr := time.Now().Truncate(rops.BlockSize())
-	opts = opts.SetClockOptions(opts.ClockOptions().SetNowFn(func() time.Time {
-		return curr
-	}))
-	buffer := newDatabaseBuffer(drainFn).(*dbBuffer)
-	buffer.Reset(opts)
-
-	data := []value{
-		{curr, 1, xtime.Second, nil},
-		{curr, 1, xtime.Second, nil},
-		{curr, 1, xtime.Second, nil},
-		{curr, 1, xtime.Second, nil},
-		// add one point over buffer to force flush.
-		{curr.Add(rops.BlockSize()).Add(rops.BufferPast() * 2), 1, xtime.Second, nil},
-	}
-
-	for i, v := range data {
-		curr = v.timestamp
-		ctx := context.NewContext()
-		wasWritten, err := buffer.Write(ctx, v.timestamp, v.value, v.unit, v.annotation, WriteOptions{})
-		require.NoError(t, err)
-		if i == 0 || i == len(data)-1 {
-			assert.True(t, wasWritten)
-		} else {
-			assert.False(t, wasWritten)
-		}
-	}
-
-	assert.Equal(t, true, buffer.NeedsDrain())
-	assert.Equal(t, 0, len(drained))
-
-	buffer.DrainAndReset()
-
-	assert.Equal(t, false, buffer.NeedsDrain())
-	require.Equal(t, 1, len(drained))
-
-	ctx := context.NewContext()
-	defer ctx.Close()
-
-	results := buffer.ReadEncoded(ctx, timeZero, timeDistantFuture)
-	require.NotNil(t, results)
-
-	assertValuesEqual(t, data[:1], [][]xio.BlockReader{[]xio.BlockReader{
-		xio.BlockReader{
-			SegmentReader: requireDrainedStream(ctx, t, drained[0]),
-		},
-	}}, opts)
-	assertValuesEqual(t, data[4:], results, opts)
-}
-
-func TestBufferMinMax(t *testing.T) {
-	// Setup
-	drainFn := func(b block.DatabaseBlock) {}
-	var (
-		opts      = newBufferTestOptions()
-		rops      = opts.RetentionOptions()
-		blockSize = rops.BlockSize()
-		start     = time.Now().Truncate(rops.BlockSize())
-		curr      = start
-		buffer    = newDatabaseBuffer(drainFn).(*dbBuffer)
-	)
-
-	opts = opts.SetClockOptions(opts.ClockOptions().SetNowFn(func() time.Time {
-		return curr
-	}))
-	buffer.Reset(opts)
-
-	// Verify standard behavior of MinMax()
-	min, max, err := buffer.MinMax()
-	require.NoError(t, err)
-	expectedMin := start.Add(-blockSize)
-	expectedMax := start.Add(blockSize)
-	require.Equal(t, expectedMin, min)
-	require.Equal(t, expectedMax, max)
-	// Delta between max and min should be 2 * blockSize because there are three
-	// available buckets
-	require.Equal(t, expectedMax.Sub(expectedMin), 2*blockSize)
-
-	// Data preparation to trigger a drain of the earliest bucket
-	data := []value{
-		{start, 1, xtime.Second, nil},
-		{start.Add(mins(0.5)), 2, xtime.Second, nil},
-		{start.Add(mins(1.0)), 3, xtime.Second, nil},
-		{start.Add(mins(1.5)), 4, xtime.Second, nil},
-		{start.Add(mins(2.0)), 5, xtime.Second, nil},
-		{start.Add(mins(2.5)), 6, xtime.Second, nil},
-	}
-
-	for _, v := range data {
-		curr = v.timestamp
-		verifyWriteToBuffer(t, buffer, v)
-	}
-
-	// Drain the earliest bucket
-	assert.Equal(t, true, buffer.NeedsDrain())
-	buffer.DrainAndReset()
-	assert.Equal(t, false, buffer.NeedsDrain())
-
-	// Verify we exclude drained buckets from the MinMax calculation
-	min, max, err = buffer.MinMax()
-	require.NoError(t, err)
-	expectedMin = start.Add(blockSize)
-	expectedMax = start.Add(2 * blockSize)
-	require.Equal(t, expectedMin, min)
-	require.Equal(t, expectedMax, max)
-	// Delta between max and min should be 1 * blockSize because there are two
-	// available buckets (the earliest one is drained and marked as unavailable).
-	require.Equal(t, expectedMax.Sub(expectedMin), blockSize)
-}
-
-func TestBufferBootstrapAlreadyDrained(t *testing.T) {
-	// Setup
-	drainFn := func(b block.DatabaseBlock) {}
-	var (
-		opts   = newBufferTestOptions()
-		rops   = opts.RetentionOptions()
-		start  = time.Now().Truncate(rops.BlockSize())
-		curr   = start
-		buffer = newDatabaseBuffer(drainFn).(*dbBuffer)
-	)
-
-	opts = opts.SetClockOptions(opts.ClockOptions().SetNowFn(func() time.Time {
-		return curr
-	}))
-	buffer.Reset(opts)
-
-	bucketStart := buffer.buckets[0].start
-	dbBlock := block.NewDatabaseBlock(bucketStart, 0, ts.Segment{}, block.NewOptions())
-
-	// Make sure multiple adds dont cause an error
-	require.NoError(t, buffer.Bootstrap(dbBlock))
-	require.NoError(t, buffer.Bootstrap(dbBlock))
-
-	buffer.buckets[0].drained = true
-
-	// Should return an error because we dont want to add bootstrapped blocks to
-	// a bucket that is already drained because they'll never get flushed.
-	require.Error(t, buffer.Bootstrap(dbBlock))
-}
-
-func TestBufferResetUndrainedBucketDrainsBucket(t *testing.T) {
-	var drained []block.DatabaseBlock
-	drainFn := func(b block.DatabaseBlock) {
-		drained = append(drained, b)
-	}
-
-	opts := newBufferTestOptions()
-	rops := opts.RetentionOptions()
-	curr := time.Now().Truncate(rops.BlockSize())
-	opts = opts.SetClockOptions(opts.ClockOptions().SetNowFn(func() time.Time {
-		return curr
-	}))
-	buffer := newDatabaseBuffer(drainFn).(*dbBuffer)
-	buffer.Reset(opts)
-
-	data := []value{
-		{curr.Add(mins(1)), 1, xtime.Second, nil},
-		{curr.Add(mins(3)), 2, xtime.Second, nil},
-		{curr.Add(mins(5)), 2, xtime.Second, nil},
-		{curr.Add(mins(7)), 2, xtime.Second, nil},
-	}
-
-	for _, v := range data {
-		curr = v.timestamp
-		verifyWriteToBuffer(t, buffer, v)
-	}
-
-	assert.Equal(t, true, buffer.NeedsDrain())
-	assert.Len(t, drained, 2)
-
-	ctx := context.NewContext()
-	defer ctx.Close()
-
-	results := buffer.ReadEncoded(ctx, timeZero, timeDistantFuture)
-	assert.NotNil(t, results)
-
-	assertValuesEqual(t, data[:2], [][]xio.BlockReader{[]xio.BlockReader{
-		xio.BlockReader{
-			SegmentReader: requireDrainedStream(ctx, t, drained[1]),
-		},
-		xio.BlockReader{
-			SegmentReader: requireDrainedStream(ctx, t, drained[0]),
-		},
-	}}, opts)
-	assertValuesEqual(t, data[2:], results, opts)
-}
-
-=======
->>>>>>> 08cbbef9
 func TestBufferWriteOutOfOrder(t *testing.T) {
 	opts := newBufferTestOptions()
 	rops := opts.RetentionOptions()
