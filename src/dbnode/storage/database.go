--- conflicted
+++ resolved
@@ -1028,15 +1028,9 @@
 
 	streamedWideEntries := make([]block.StreamedWideEntry, 0, batchSize)
 	indexChecksumProcessor := func(batch *ident.IDBatch) error {
-<<<<<<< HEAD
-		streamedChecksums = streamedChecksums[:0]
+		streamedWideEntries = streamedWideEntries[:0]
 		for _, shardID := range batch.ShardIDs {
-			streamedChecksum, err := d.fetchIndexChecksum(ctx, n, shardID, start)
-=======
-		streamedWideEntries = streamedWideEntries[:0]
-		for _, id := range batch.IDs {
-			streamedWideEntry, err := d.fetchWideEntries(ctx, n, id, start)
->>>>>>> 9f5d2932
+			streamedWideEntry, err := n.FetchWideEntry(ctx, shardID.ID, start)
 			if err != nil {
 				return err
 			}
@@ -1050,15 +1044,6 @@
 				return err
 			}
 
-<<<<<<< HEAD
-			// TODO: use index checksum value to call downstreams.
-			useID := i == len(batch.ShardIDs)-1
-			if !useID {
-				checksum.ID.Finalize()
-			}
-
-=======
->>>>>>> 9f5d2932
 			collectedChecksums = append(collectedChecksums, checksum)
 		}
 
@@ -1071,125 +1056,6 @@
 	}
 
 	return collectedChecksums, nil
-}
-
-func (d *db) fetchWideEntries(
-	ctx context.Context,
-	ns databaseNamespace,
-	shardID ident.ShardID,
-	start time.Time,
-) (block.StreamedWideEntry, error) {
-	ctx, sp, sampled := ctx.StartSampledTraceSpan(tracepoint.DBWideEntry)
-	if sampled {
-		sp.LogFields(
-			opentracinglog.String("namespace", ns.ID().String()),
-			opentracinglog.String("id", shardID.ID.String()),
-			opentracinglog.Uint32("shard", shardID.Shard),
-			xopentracing.Time("start", start),
-		)
-	}
-
-	defer sp.Finish()
-<<<<<<< HEAD
-	return ns.FetchIndexChecksum(ctx, shardID.ID, start)
-}
-
-func (d *db) ReadMismatches(
-	ctx context.Context,
-	namespace ident.ID,
-	query index.Query,
-	mismatchChecker wide.EntryChecksumMismatchChecker,
-	queryStart time.Time,
-	shards []uint32,
-	iterOpts index.IterationOptions,
-) ([]wide.ReadMismatch, error) { // TODO: update this type when reader hooked up
-	n, err := d.namespaceFor(namespace)
-	if err != nil {
-		d.metrics.unknownNamespaceRead.Inc(1)
-		return nil, err
-	}
-
-	var (
-		batchSize = d.opts.WideBatchSize()
-		blockSize = n.Options().IndexOptions().BlockSize()
-
-		collectedMismatches = make([]wide.ReadMismatch, 0, 10)
-	)
-
-	opts, err := index.NewWideQueryOptions(queryStart, batchSize, blockSize, shards, iterOpts)
-	if err != nil {
-		return nil, err
-	}
-
-	start, end := opts.StartInclusive, opts.EndExclusive
-	ctx, sp, sampled := ctx.StartSampledTraceSpan(tracepoint.DBReadMismatches)
-	if sampled {
-		sp.LogFields(
-			opentracinglog.String("readMismatches", query.String()),
-			opentracinglog.String("namespace", namespace.String()),
-			opentracinglog.Int("batchSize", batchSize),
-			xopentracing.Time("start", start),
-			xopentracing.Time("end", end),
-		)
-	}
-
-	defer sp.Finish()
-
-	streamedMismatches := make([]wide.StreamedMismatch, 0, batchSize)
-	streamMismatchProcessor := func(batch *ident.IDBatch) error {
-		streamedMismatches = streamedMismatches[:0]
-		for _, shardID := range batch.ShardIDs {
-			streamedMismatch, err := d.fetchReadMismatch(ctx, n, mismatchChecker, shardID, start)
-			if err != nil {
-				return err
-			}
-
-			streamedMismatches = append(streamedMismatches, streamedMismatch)
-		}
-
-		for _, streamedMismatch := range streamedMismatches {
-			mismatch, err := streamedMismatch.RetrieveMismatch()
-			if err != nil {
-				return err
-			}
-
-			collectedMismatches = append(collectedMismatches, mismatch)
-		}
-
-		return nil
-	}
-
-	err = d.batchProcessWideQuery(ctx, n, query, streamMismatchProcessor, opts)
-	if err != nil {
-		return nil, err
-	}
-
-	return collectedMismatches, nil
-}
-
-func (d *db) fetchReadMismatch(
-	ctx context.Context,
-	ns databaseNamespace,
-	mismatchChecker wide.EntryChecksumMismatchChecker,
-	shardID ident.ShardID,
-	start time.Time,
-) (wide.StreamedMismatch, error) {
-	ctx, sp, sampled := ctx.StartSampledTraceSpan(tracepoint.DBFetchMismatch)
-	if sampled {
-		sp.LogFields(
-			opentracinglog.String("namespace", ns.ID().String()),
-			opentracinglog.String("id", shardID.ID.String()),
-			opentracinglog.Uint32("shard", shardID.Shard),
-			xopentracing.Time("start", start),
-		)
-	}
-
-	defer sp.Finish()
-	return ns.FetchReadMismatch(ctx, mismatchChecker, shardID.ID, start)
-=======
-
-	return ns.FetchWideEntry(ctx, id, start)
->>>>>>> 9f5d2932
 }
 
 func (d *db) FetchBlocks(
