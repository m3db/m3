// Copyright (c) 2016 Uber Technologies, Inc.
//
// Permission is hereby granted, free of charge, to any person obtaining a copy
// of this software and associated documentation files (the "Software"), to deal
// in the Software without restriction, including without limitation the rights
// to use, copy, modify, merge, publish, distribute, sublicense, and/or sell
// copies of the Software, and to permit persons to whom the Software is
// furnished to do so, subject to the following conditions:
//
// The above copyright notice and this permission notice shall be included in
// all copies or substantial portions of the Software.
//
// THE SOFTWARE IS PROVIDED "AS IS", WITHOUT WARRANTY OF ANY KIND, EXPRESS OR
// IMPLIED, INCLUDING BUT NOT LIMITED TO THE WARRANTIES OF MERCHANTABILITY,
// FITNESS FOR A PARTICULAR PURPOSE AND NONINFRINGEMENT. IN NO EVENT SHALL THE
// AUTHORS OR COPYRIGHT HOLDERS BE LIABLE FOR ANY CLAIM, DAMAGES OR OTHER
// LIABILITY, WHETHER IN AN ACTION OF CONTRACT, TORT OR OTHERWISE, ARISING FROM,
// OUT OF OR IN CONNECTION WITH THE SOFTWARE OR THE USE OR OTHER DEALINGS IN
// THE SOFTWARE.

package storage

import (
	"bytes"
	"errors"
	"fmt"
	"sync"
	"sync/atomic"
	"time"

	"github.com/m3db/m3/src/dbnode/clock"
	"github.com/m3db/m3/src/dbnode/namespace"
	"github.com/m3db/m3/src/dbnode/persist/fs/commitlog"
	"github.com/m3db/m3/src/dbnode/sharding"
	"github.com/m3db/m3/src/dbnode/storage/block"
	dberrors "github.com/m3db/m3/src/dbnode/storage/errors"
	"github.com/m3db/m3/src/dbnode/storage/index"
	"github.com/m3db/m3/src/dbnode/tracepoint"
	"github.com/m3db/m3/src/dbnode/ts"
	"github.com/m3db/m3/src/dbnode/ts/writes"
	"github.com/m3db/m3/src/dbnode/x/xio"
	"github.com/m3db/m3/src/x/context"
	xerrors "github.com/m3db/m3/src/x/errors"
	"github.com/m3db/m3/src/x/ident"
	xopentracing "github.com/m3db/m3/src/x/opentracing"
	xtime "github.com/m3db/m3/src/x/time"

	opentracinglog "github.com/opentracing/opentracing-go/log"
	"github.com/uber-go/tally"
	"go.uber.org/zap"
)

const (
	// The database is considered overloaded if the queue size is 90% or more
	// of the maximum capacity. We set this below 1.0 because checking the queue
	// lengthy is racey so we're gonna burst past this value anyways and the buffer
	// gives us breathing room to recover.
	commitLogQueueCapacityOverloadedFactor = 0.9
)

var (
	// errDatabaseAlreadyOpen raised when trying to open a database that is already open.
	errDatabaseAlreadyOpen = errors.New("database is already open")

	// errDatabaseNotOpen raised when trying to close a database that is not open.
	errDatabaseNotOpen = errors.New("database is not open")

	// errDatabaseAlreadyClosed raised when trying to open a database that is already closed.
	errDatabaseAlreadyClosed = errors.New("database is already closed")

	// errDatabaseIsClosed raised when trying to perform an action that requires an open database.
	errDatabaseIsClosed = errors.New("database is closed")

	// errWriterDoesNotImplementWriteBatch is raised when the provided ts.BatchWriter does not implement
	// ts.WriteBatch.
	errWriterDoesNotImplementWriteBatch = errors.New("provided writer does not implement ts.WriteBatch")
)

type databaseState int

const (
	databaseNotOpen databaseState = iota
	databaseOpen
	databaseClosed
)

// increasingIndex provides a monotonically increasing index for new series
type increasingIndex interface {
	nextIndex() uint64
}

type db struct {
	sync.RWMutex
	opts  Options
	nowFn clock.NowFn

	nsWatch                namespace.NamespaceWatch
	namespaces             *databaseNamespacesMap
	runtimeOptionsRegistry namespace.RuntimeOptionsManagerRegistry

	commitLog commitlog.CommitLog

	state    databaseState
	mediator databaseMediator

	created    uint64
	bootstraps int

	shardSet              sharding.ShardSet
	lastReceivedNewShards time.Time

	scope   tally.Scope
	metrics databaseMetrics
	log     *zap.Logger

	writeBatchPool *writes.WriteBatchPool
}

type databaseMetrics struct {
	unknownNamespaceRead                tally.Counter
	unknownNamespaceWrite               tally.Counter
	unknownNamespaceWriteTagged         tally.Counter
	unknownNamespaceBatchWriter         tally.Counter
	unknownNamespaceWriteBatch          tally.Counter
	unknownNamespaceWriteTaggedBatch    tally.Counter
	unknownNamespaceFetchBlocks         tally.Counter
	unknownNamespaceFetchBlocksMetadata tally.Counter
	unknownNamespaceQueryIDs            tally.Counter
	errQueryIDsIndexDisabled            tally.Counter
	errWriteTaggedIndexDisabled         tally.Counter
	pendingNamespaceChange              tally.Gauge
}

func newDatabaseMetrics(scope tally.Scope) databaseMetrics {
	unknownNamespaceScope := scope.SubScope("unknown-namespace")
	indexDisabledScope := scope.SubScope("index-disabled")
	return databaseMetrics{
		unknownNamespaceRead:                unknownNamespaceScope.Counter("read"),
		unknownNamespaceWrite:               unknownNamespaceScope.Counter("write"),
		unknownNamespaceWriteTagged:         unknownNamespaceScope.Counter("write-tagged"),
		unknownNamespaceBatchWriter:         unknownNamespaceScope.Counter("batch-writer"),
		unknownNamespaceWriteBatch:          unknownNamespaceScope.Counter("write-batch"),
		unknownNamespaceWriteTaggedBatch:    unknownNamespaceScope.Counter("write-tagged-batch"),
		unknownNamespaceFetchBlocks:         unknownNamespaceScope.Counter("fetch-blocks"),
		unknownNamespaceFetchBlocksMetadata: unknownNamespaceScope.Counter("fetch-blocks-metadata"),
		unknownNamespaceQueryIDs:            unknownNamespaceScope.Counter("query-ids"),
		errQueryIDsIndexDisabled:            indexDisabledScope.Counter("err-query-ids"),
		errWriteTaggedIndexDisabled:         indexDisabledScope.Counter("err-write-tagged"),
		pendingNamespaceChange:              scope.Gauge("pending-namespace-change"),
	}
}

// NewDatabase creates a new time series database.
func NewDatabase(
	shardSet sharding.ShardSet,
	opts Options,
) (Database, error) {
	if err := opts.Validate(); err != nil {
		return nil, fmt.Errorf("invalid options: %v", err)
	}

	commitLog, err := commitlog.NewCommitLog(opts.CommitLogOptions())
	if err != nil {
		return nil, err
	}
	if err := commitLog.Open(); err != nil {
		return nil, err
	}

	var (
		iopts  = opts.InstrumentOptions()
		scope  = iopts.MetricsScope().SubScope("database")
		logger = iopts.Logger()
		nowFn  = opts.ClockOptions().NowFn()
	)

	d := &db{
		opts:                   opts,
		nowFn:                  nowFn,
		shardSet:               shardSet,
		lastReceivedNewShards:  nowFn(),
		namespaces:             newDatabaseNamespacesMap(databaseNamespacesMapOptions{}),
		runtimeOptionsRegistry: opts.NamespaceRuntimeOptionsManagerRegistry(),
		commitLog:              commitLog,
		scope:                  scope,
		metrics:                newDatabaseMetrics(scope),
		log:                    logger,
		writeBatchPool:         opts.WriteBatchPool(),
	}

	databaseIOpts := iopts.SetMetricsScope(scope)

	// initialize namespaces
	nsInit := opts.NamespaceInitializer()

	logger.Info("creating namespaces watch")
	nsReg, err := nsInit.Init()
	if err != nil {
		return nil, err
	}

	// get a namespace watch
	watch, err := nsReg.Watch()
	if err != nil {
		return nil, err
	}

	// Wait till first namespaces value is received and set the value.
	// Its important that this happens before the mediator is started to prevent
	// a race condition where the namespaces haven't been initialized yet and
	// OwnedNamespaces() returns an empty slice which makes the cleanup logic
	// in the background Tick think it can clean up files that it shouldn't.
	logger.Info("resolving namespaces with namespace watch")
	<-watch.C()
	dbUpdater := func(namespaces namespace.Map) error {
		return d.UpdateOwnedNamespaces(namespaces)
	}
	d.nsWatch = namespace.NewNamespaceWatch(dbUpdater, watch, databaseIOpts)
	nsMap := watch.Get()
	if err := d.UpdateOwnedNamespaces(nsMap); err != nil {
		// Log the error and proceed in case some namespace is miss-configured, e.g. missing schema.
		// Miss-configured namespace won't be initialized, should not prevent database
		// or other namespaces from getting initialized.
		d.log.Error("failed to update owned namespaces",
			zap.Error(err))
	}

	mediator, err := newMediator(
		d, commitLog, opts.SetInstrumentOptions(databaseIOpts))
	if err != nil {
		return nil, err
	}
	d.mediator = mediator

	return d, nil
}

func (d *db) UpdateOwnedNamespaces(newNamespaces namespace.Map) error {
	if newNamespaces == nil {
		return nil
	}

	// Always update schema registry before owned namespaces.
	if err := namespace.UpdateSchemaRegistry(newNamespaces, d.opts.SchemaRegistry(), d.log); err != nil {
		// Log schema update error and proceed.
		// In a multi-namespace database, schema update failure for one namespace be isolated.
		d.log.Error("failed to update schema registry", zap.Error(err))
	}

	// Always update the runtime options if they were set so that correct
	// runtime options are set in the runtime options registry before namespaces
	// are actually created.
	for _, namespaceMetadata := range newNamespaces.Metadatas() {
		id := namespaceMetadata.ID().String()
		runtimeOptsMgr := d.runtimeOptionsRegistry.RuntimeOptionsManager(id)
		currRuntimeOpts := runtimeOptsMgr.Get()
		setRuntimeOpts := namespaceMetadata.Options().RuntimeOptions()
		if !currRuntimeOpts.Equal(setRuntimeOpts) {
			runtimeOptsMgr.Update(setRuntimeOpts)
		}
	}

	d.Lock()
	defer d.Unlock()

	removes, adds, updates := d.namespaceDeltaWithLock(newNamespaces)
	if err := d.logNamespaceUpdate(removes, adds, updates); err != nil {
		enrichedErr := fmt.Errorf("unable to log namespace updates: %v", err)
		d.log.Error(enrichedErr.Error())
		return enrichedErr
	}

	// add any namespaces marked for addition
	if err := d.addNamespacesWithLock(adds); err != nil {
		enrichedErr := fmt.Errorf("unable to add namespaces: %v", err)
		d.log.Error(enrichedErr.Error())
		return err
	}

	// log that updates and removals are skipped
	if len(removes) > 0 || len(updates) > 0 {
<<<<<<< HEAD
		d.log.Warn("skipping namespace removals and updates " +
			"(except schema updates and runtime options), " +
			"restart the process if you want changes to take effect")
=======
		d.metrics.pendingNamespaceChange.Update(1)
		d.log.Warn("skipping namespace removals and updates (except schema updates), restart process if you want changes to take effect.")
>>>>>>> c8ba3c2a
	}

	// enqueue bootstraps if new namespaces
	if len(adds) > 0 {
		d.queueBootstrapWithLock()
	}

	return nil
}

func (d *db) namespaceDeltaWithLock(newNamespaces namespace.Map) ([]ident.ID, []namespace.Metadata, []namespace.Metadata) {
	var (
		existing = d.namespaces
		removes  []ident.ID
		adds     []namespace.Metadata
		updates  []namespace.Metadata
	)

	// check if existing namespaces exist in newNamespaces
	for _, entry := range existing.Iter() {
		ns := entry.Value()
		newMd, err := newNamespaces.Get(ns.ID())

		// if a namespace doesn't exist in newNamespaces, mark for removal
		if err != nil {
			removes = append(removes, ns.ID())
			continue
		}

		// if namespace exists in newNamespaces, check if options are the same
		optionsSame := newMd.Options().Equal(ns.Options())

		// if options are the same, we don't need to do anything
		if optionsSame {
			continue
		}

		// if options are not the same, we mark for updates
		updates = append(updates, newMd)
	}

	// check for any namespaces that need to be added
	for _, ns := range newNamespaces.Metadatas() {
		_, exists := d.namespaces.Get(ns.ID())
		if !exists {
			adds = append(adds, ns)
		}
	}

	return removes, adds, updates
}

func (d *db) logNamespaceUpdate(removes []ident.ID, adds, updates []namespace.Metadata) error {
	removalString, err := tsIDs(removes).String()
	if err != nil {
		return fmt.Errorf("unable to format removal, err = %v", err)
	}

	addString, err := metadatas(adds).String()
	if err != nil {
		return fmt.Errorf("unable to format adds, err = %v", err)
	}

	updateString, err := metadatas(updates).String()
	if err != nil {
		return fmt.Errorf("unable to format updates, err = %v", err)
	}

	// log scheduled operation
	d.log.Info("updating database namespaces",
		zap.String("adds", addString),
		zap.String("updates", updateString),
		zap.String("removals", removalString),
	)

	// NB(prateek): as noted in `UpdateOwnedNamespaces()` above, the current implementation
	// does not apply updates, and removals until the m3dbnode process is restarted.

	return nil
}

func (d *db) addNamespacesWithLock(namespaces []namespace.Metadata) error {
	for _, n := range namespaces {
		// ensure namespace doesn't exist
		_, ok := d.namespaces.Get(n.ID())
		if ok { // should never happen
			return fmt.Errorf("existing namespace marked for addition: %v", n.ID().String())
		}

		// create and add to the database
		newNs, err := d.newDatabaseNamespaceWithLock(n)
		if err != nil {
			return err
		}
		d.namespaces.Set(n.ID(), newNs)
	}
	return nil
}

func (d *db) newDatabaseNamespaceWithLock(
	md namespace.Metadata,
) (databaseNamespace, error) {
	var (
		retriever block.DatabaseBlockRetriever
		err       error
	)
	if mgr := d.opts.DatabaseBlockRetrieverManager(); mgr != nil {
		retriever, err = mgr.Retriever(md, d.shardSet)
		if err != nil {
			return nil, err
		}
	}
	nsID := md.ID().String()
	runtimeOptsMgr := d.runtimeOptionsRegistry.RuntimeOptionsManager(nsID)
	return newDatabaseNamespace(md, runtimeOptsMgr,
		d.shardSet, retriever, d, d.commitLog, d.opts)
}

func (d *db) Options() Options {
	// Options are immutable safe to pass the current reference
	return d.opts
}

func (d *db) AssignShardSet(shardSet sharding.ShardSet) {
	d.Lock()
	defer d.Unlock()

	receivedNewShards := d.hasReceivedNewShardsWithLock(shardSet)

	d.shardSet = shardSet
	if receivedNewShards {
		d.lastReceivedNewShards = d.nowFn()
	}

	for _, elem := range d.namespaces.Iter() {
		ns := elem.Value()
		ns.AssignShardSet(shardSet)
	}

	if receivedNewShards {
		// Only trigger a bootstrap if the node received new shards otherwise
		// the nodes will perform lots of small bootstraps (that accomplish nothing)
		// during topology changes as other nodes mark their shards as available.
		//
		// These small bootstraps can significantly delay topology changes as they prevent
		// the nodes from marking themselves as bootstrapped and durable, for example.
		d.queueBootstrapWithLock()
	}
}

func (d *db) hasReceivedNewShardsWithLock(incoming sharding.ShardSet) bool {
	var (
		existing    = d.shardSet
		existingSet = make(map[uint32]struct{}, len(existing.AllIDs()))
	)

	for _, shard := range existing.AllIDs() {
		existingSet[shard] = struct{}{}
	}

	receivedNewShards := false
	for _, shard := range incoming.AllIDs() {
		_, ok := existingSet[shard]
		if !ok {
			receivedNewShards = true
			break
		}
	}

	return receivedNewShards
}

func (d *db) ShardSet() sharding.ShardSet {
	d.RLock()
	defer d.RUnlock()
	shardSet := d.shardSet
	return shardSet
}

func (d *db) queueBootstrapWithLock() {
	// Only perform a bootstrap if at least one bootstrap has already occurred. This enables
	// the ability to open the clustered database and assign shardsets to the non-clustered
	// database when it receives an initial topology (as well as topology changes) without
	// triggering a bootstrap until an external call initiates a bootstrap with an initial
	// call to Bootstrap(). After that initial bootstrap, the clustered database will keep
	// the non-clustered database bootstrapped by assigning it shardsets which will trigger new
	// bootstraps since d.bootstraps > 0 will be true.
	if d.bootstraps > 0 {
		// NB(r): Trigger another bootstrap, if already bootstrapping this will
		// enqueue a new bootstrap to execute before the current bootstrap
		// completes.
		go func() {
			if result, err := d.mediator.Bootstrap(); err != nil && !result.AlreadyBootstrapping {
				d.log.Error("error bootstrapping", zap.Error(err))
			}
		}()
	}
}

func (d *db) Namespace(id ident.ID) (Namespace, bool) {
	d.RLock()
	defer d.RUnlock()
	return d.namespaces.Get(id)
}

func (d *db) Namespaces() []Namespace {
	d.RLock()
	defer d.RUnlock()
	namespaces := make([]Namespace, 0, d.namespaces.Len())
	for _, elem := range d.namespaces.Iter() {
		namespaces = append(namespaces, elem.Value())
	}
	return namespaces
}

func (d *db) Open() error {
	d.Lock()
	defer d.Unlock()
	// check if db has already been opened
	if d.state != databaseNotOpen {
		return errDatabaseAlreadyOpen
	}
	d.state = databaseOpen

	// start namespace watch
	if err := d.nsWatch.Start(); err != nil {
		return err
	}

	// Start the wired list
	if wiredList := d.opts.DatabaseBlockOptions().WiredList(); wiredList != nil {
		err := wiredList.Start()
		if err != nil {
			return err
		}
	}

	return d.mediator.Open()
}

func (d *db) terminateWithLock() error {
	// ensure database is open
	if d.state == databaseNotOpen {
		return errDatabaseNotOpen
	}
	if d.state == databaseClosed {
		return errDatabaseAlreadyClosed
	}
	d.state = databaseClosed

	// close the mediator
	if err := d.mediator.Close(); err != nil {
		return err
	}

	// stop listening for namespace changes
	if err := d.nsWatch.Close(); err != nil {
		return err
	}

	// Stop the wired list
	if wiredList := d.opts.DatabaseBlockOptions().WiredList(); wiredList != nil {
		err := wiredList.Stop()
		if err != nil {
			return err
		}
	}

	// NB(prateek): Terminate is meant to return quickly, so we rely upon
	// the gc to clean up any resources held by namespaces, and just set
	// our reference to the namespaces to nil.
	d.namespaces.Reallocate()

	// Finally close the commit log
	return d.commitLog.Close()
}

func (d *db) Terminate() error {
	// NB(bodu): Wait for fs processes to finish.
	d.mediator.WaitForFileSystemProcesses()

	d.Lock()
	defer d.Unlock()

	return d.terminateWithLock()
}

func (d *db) Close() error {
	// NB(bodu): Wait for fs processes to finish.
	d.mediator.WaitForFileSystemProcesses()

	d.Lock()
	defer d.Unlock()

	// get a reference to all owned namespaces
	namespaces := d.ownedNamespacesWithLock()

	// release any database level resources
	if err := d.terminateWithLock(); err != nil {
		return err
	}

	var multiErr xerrors.MultiError
	for _, ns := range namespaces {
		multiErr = multiErr.Add(ns.Close())
	}

	return multiErr.FinalError()
}

func (d *db) Write(
	ctx context.Context,
	namespace ident.ID,
	id ident.ID,
	timestamp time.Time,
	value float64,
	unit xtime.Unit,
	annotation []byte,
) error {
	n, err := d.namespaceFor(namespace)
	if err != nil {
		d.metrics.unknownNamespaceWrite.Inc(1)
		return err
	}

	seriesWrite, err := n.Write(ctx, id, timestamp, value, unit, annotation)
	if err != nil {
		return err
	}

	if !n.Options().WritesToCommitLog() || !seriesWrite.WasWritten {
		return nil
	}

	dp := ts.Datapoint{
		Timestamp:      timestamp,
		TimestampNanos: xtime.ToUnixNano(timestamp),
		Value:          value,
	}

	return d.commitLog.Write(ctx, seriesWrite.Series, dp, unit, annotation)
}

func (d *db) WriteTagged(
	ctx context.Context,
	namespace ident.ID,
	id ident.ID,
	tags ident.TagIterator,
	timestamp time.Time,
	value float64,
	unit xtime.Unit,
	annotation []byte,
) error {
	n, err := d.namespaceFor(namespace)
	if err != nil {
		d.metrics.unknownNamespaceWriteTagged.Inc(1)
		return err
	}

	seriesWrite, err := n.WriteTagged(ctx, id, tags, timestamp, value, unit, annotation)
	if err != nil {
		return err
	}

	if !n.Options().WritesToCommitLog() || !seriesWrite.WasWritten {
		return nil
	}

	dp := ts.Datapoint{
		Timestamp:      timestamp,
		TimestampNanos: xtime.ToUnixNano(timestamp),
		Value:          value,
	}

	return d.commitLog.Write(ctx, seriesWrite.Series, dp, unit, annotation)
}

func (d *db) BatchWriter(namespace ident.ID, batchSize int) (writes.BatchWriter, error) {
	n, err := d.namespaceFor(namespace)
	if err != nil {
		d.metrics.unknownNamespaceBatchWriter.Inc(1)
		return nil, err
	}

	var (
		nsID        = n.ID()
		batchWriter = d.writeBatchPool.Get()
	)
	batchWriter.Reset(batchSize, nsID)
	return batchWriter, nil
}

func (d *db) WriteBatch(
	ctx context.Context,
	namespace ident.ID,
	writer writes.BatchWriter,
	errHandler IndexedErrorHandler,
) error {
	return d.writeBatch(ctx, namespace, writer, errHandler, false)
}

func (d *db) WriteTaggedBatch(
	ctx context.Context,
	namespace ident.ID,
	writer writes.BatchWriter,
	errHandler IndexedErrorHandler,
) error {
	return d.writeBatch(ctx, namespace, writer, errHandler, true)
}

func (d *db) writeBatch(
	ctx context.Context,
	namespace ident.ID,
	writer writes.BatchWriter,
	errHandler IndexedErrorHandler,
	tagged bool,
) error {
	ctx, sp, sampled := ctx.StartSampledTraceSpan(tracepoint.DBWriteBatch)
	if sampled {
		sp.LogFields(
			opentracinglog.String("namespace", namespace.String()),
			opentracinglog.Bool("tagged", tagged),
		)
	}
	defer sp.Finish()

	writes, ok := writer.(writes.WriteBatch)
	if !ok {
		return errWriterDoesNotImplementWriteBatch
	}

	n, err := d.namespaceFor(namespace)
	if err != nil {
		if tagged {
			d.metrics.unknownNamespaceWriteTaggedBatch.Inc(1)
		} else {
			d.metrics.unknownNamespaceWriteBatch.Inc(1)
		}
		return err
	}

	iter := writes.Iter()
	for i, write := range iter {
		var (
			seriesWrite SeriesWrite
			err         error
		)

		if tagged {
			seriesWrite, err = n.WriteTagged(
				ctx,
				write.Write.Series.ID,
				write.TagIter,
				write.Write.Datapoint.Timestamp,
				write.Write.Datapoint.Value,
				write.Write.Unit,
				write.Write.Annotation,
			)
		} else {
			seriesWrite, err = n.Write(
				ctx,
				write.Write.Series.ID,
				write.Write.Datapoint.Timestamp,
				write.Write.Datapoint.Value,
				write.Write.Unit,
				write.Write.Annotation,
			)
		}
		if err != nil {
			// Return errors with the original index provided by the caller so they
			// can associate the error with the write that caused it.
			errHandler.HandleError(write.OriginalIndex, err)
			writes.SetError(i, err)
			continue
		}

		// Need to set the outcome in the success case so the commitlog gets the
		// updated series object which contains identifiers (like the series ID)
		// whose lifecycle lives longer than the span of this request, making them
		// safe for use by the async commitlog. Need to set the outcome in the
		// error case so that the commitlog knows to skip this entry.
		writes.SetSeries(i, seriesWrite.Series)

		if !seriesWrite.WasWritten {
			// This series has no additional information that needs to be written to
			// the commit log; set this series to skip writing to the commit log.
			writes.SetSkipWrite(i)
		}

		if seriesWrite.NeedsIndex {
			writes.SetPendingIndex(i, seriesWrite.PendingIndexInsert)
		}
	}

	// Now insert all pending index inserts together in one go
	// to limit lock contention.
	if pending := writes.PendingIndex(); len(pending) > 0 {
		err := n.WritePendingIndexInserts(pending)
		if err != nil {
			// Mark those as pending index with an error.
			// Note: this is an invariant error, queueing should never fail
			// when so it's fine to fail all these entries if we can't
			// write pending index inserts.
			for i, write := range iter {
				if write.PendingIndex {
					errHandler.HandleError(write.OriginalIndex, err)
					writes.SetError(i, err)
				}
			}
		}
	}

	if !n.Options().WritesToCommitLog() {
		// Finalize here because we can't rely on the commitlog to do it since
		// we're not using it.
		writes.Finalize()
		return nil
	}

	return d.commitLog.WriteBatch(ctx, writes)
}

func (d *db) QueryIDs(
	ctx context.Context,
	namespace ident.ID,
	query index.Query,
	opts index.QueryOptions,
) (index.QueryResult, error) {
	ctx, sp, sampled := ctx.StartSampledTraceSpan(tracepoint.DBQueryIDs)
	if sampled {
		sp.LogFields(
			opentracinglog.String("query", query.String()),
			opentracinglog.String("namespace", namespace.String()),
			opentracinglog.Int("seriesLimit", opts.SeriesLimit),
			opentracinglog.Int("docsLimit", opts.DocsLimit),
			xopentracing.Time("start", opts.StartInclusive),
			xopentracing.Time("end", opts.EndExclusive),
		)
	}
	defer sp.Finish()

	n, err := d.namespaceFor(namespace)
	if err != nil {
		sp.LogFields(opentracinglog.Error(err))
		d.metrics.unknownNamespaceQueryIDs.Inc(1)
		return index.QueryResult{}, err
	}

	return n.QueryIDs(ctx, query, opts)
}

func (d *db) AggregateQuery(
	ctx context.Context,
	namespace ident.ID,
	query index.Query,
	aggResultOpts index.AggregationOptions,
) (index.AggregateQueryResult, error) {
	ctx, sp, sampled := ctx.StartSampledTraceSpan(tracepoint.DBAggregateQuery)
	if sampled {
		sp.LogFields(
			opentracinglog.String("query", query.String()),
			opentracinglog.String("namespace", namespace.String()),
			opentracinglog.Int("seriesLimit", aggResultOpts.QueryOptions.SeriesLimit),
			opentracinglog.Int("docsLimit", aggResultOpts.QueryOptions.DocsLimit),
			xopentracing.Time("start", aggResultOpts.QueryOptions.StartInclusive),
			xopentracing.Time("end", aggResultOpts.QueryOptions.EndExclusive),
		)
	}
	defer sp.Finish()

	n, err := d.namespaceFor(namespace)
	if err != nil {
		d.metrics.unknownNamespaceQueryIDs.Inc(1)
		return index.AggregateQueryResult{}, err
	}

	return n.AggregateQuery(ctx, query, aggResultOpts)
}

func (d *db) ReadEncoded(
	ctx context.Context,
	namespace ident.ID,
	id ident.ID,
	start, end time.Time,
) ([][]xio.BlockReader, error) {
	ctx, sp, sampled := ctx.StartSampledTraceSpan(tracepoint.DBReadEncoded)
	if sampled {
		sp.LogFields(
			opentracinglog.String("namespace", namespace.String()),
			opentracinglog.String("id", id.String()),
			xopentracing.Time("start", start),
			xopentracing.Time("end", end),
		)
	}
	defer sp.Finish()

	n, err := d.namespaceFor(namespace)
	if err != nil {
		d.metrics.unknownNamespaceRead.Inc(1)
		return nil, err
	}

	return n.ReadEncoded(ctx, id, start, end)
}

func (d *db) FetchBlocks(
	ctx context.Context,
	namespace ident.ID,
	shardID uint32,
	id ident.ID,
	starts []time.Time,
) ([]block.FetchBlockResult, error) {
	ctx, sp, sampled := ctx.StartSampledTraceSpan(tracepoint.DBFetchBlocks)
	if sampled {
		sp.LogFields(
			opentracinglog.String("namespace", namespace.String()),
			opentracinglog.Uint32("shardID", shardID),
			opentracinglog.String("id", id.String()),
		)
	}
	defer sp.Finish()

	n, err := d.namespaceFor(namespace)
	if err != nil {
		d.metrics.unknownNamespaceFetchBlocks.Inc(1)
		return nil, xerrors.NewInvalidParamsError(err)
	}

	return n.FetchBlocks(ctx, shardID, id, starts)
}

func (d *db) FetchBlocksMetadataV2(
	ctx context.Context,
	namespace ident.ID,
	shardID uint32,
	start, end time.Time,
	limit int64,
	pageToken PageToken,
	opts block.FetchBlocksMetadataOptions,
) (block.FetchBlocksMetadataResults, PageToken, error) {
	ctx, sp, sampled := ctx.StartSampledTraceSpan(tracepoint.DBFetchBlocksMetadataV2)
	if sampled {
		sp.LogFields(
			opentracinglog.String("namespace", namespace.String()),
			opentracinglog.Uint32("shardID", shardID),
			xopentracing.Time("start", start),
			xopentracing.Time("end", end),
			opentracinglog.Int64("limit", limit),
		)
	}
	defer sp.Finish()

	n, err := d.namespaceFor(namespace)
	if err != nil {
		d.metrics.unknownNamespaceFetchBlocksMetadata.Inc(1)
		return nil, nil, xerrors.NewInvalidParamsError(err)
	}

	return n.FetchBlocksMetadataV2(ctx, shardID, start, end, limit,
		pageToken, opts)
}

func (d *db) Bootstrap() error {
	d.Lock()
	d.bootstraps++
	d.Unlock()
	_, err := d.mediator.Bootstrap()
	return err
}

func (d *db) IsBootstrapped() bool {
	return d.mediator.IsBootstrapped()
}

// IsBootstrappedAndDurable should only return true if the following conditions are met:
//    1. The database is bootstrapped.
//    2. The last successful snapshot began AFTER the last bootstrap completed.
//
// Those two conditions should be sufficient to ensure that after a placement change the
// node will be able to bootstrap any and all data from its local disk, however, for posterity
// we also perform the following check:
//     3. The last bootstrap completed AFTER the shardset was last assigned.
func (d *db) IsBootstrappedAndDurable() bool {
	isBootstrapped := d.mediator.IsBootstrapped()
	if !isBootstrapped {
		d.log.Debug("not bootstrapped and durable because: not bootstrapped")
		return false
	}

	lastBootstrapCompletionTime, ok := d.mediator.LastBootstrapCompletionTime()
	if !ok {
		d.log.Debug("not bootstrapped and durable because: no last bootstrap completion time",
			zap.Time("lastBootstrapCompletionTime", lastBootstrapCompletionTime))

		return false
	}

	lastSnapshotStartTime, ok := d.mediator.LastSuccessfulSnapshotStartTime()
	if !ok {
		d.log.Debug("not bootstrapped and durable because: no last snapshot start time",
			zap.Time("lastBootstrapCompletionTime", lastBootstrapCompletionTime),
			zap.Time("lastSnapshotStartTime", lastSnapshotStartTime),
		)
		return false
	}

	var (
		hasSnapshottedPostBootstrap            = lastSnapshotStartTime.After(lastBootstrapCompletionTime)
		hasBootstrappedSinceReceivingNewShards = lastBootstrapCompletionTime.After(d.lastReceivedNewShards) ||
			lastBootstrapCompletionTime.Equal(d.lastReceivedNewShards)
		isBootstrappedAndDurable = hasSnapshottedPostBootstrap &&
			hasBootstrappedSinceReceivingNewShards
	)

	if !isBootstrappedAndDurable {
		d.log.Debug(
			"not bootstrapped and durable because: has not snapshotted post bootstrap and/or has not bootstrapped since receiving new shards",
			zap.Time("lastBootstrapCompletionTime", lastBootstrapCompletionTime),
			zap.Time("lastSnapshotStartTime", lastSnapshotStartTime),
			zap.Time("lastReceivedNewShards", d.lastReceivedNewShards),
		)
		return false
	}

	return true
}

func (d *db) Repair() error {
	return d.mediator.Repair()
}

func (d *db) Truncate(namespace ident.ID) (int64, error) {
	n, err := d.namespaceFor(namespace)
	if err != nil {
		return 0, err
	}
	return n.Truncate()
}

func (d *db) IsOverloaded() bool {
	queueSize := float64(d.commitLog.QueueLength())
	queueCapacity := float64(d.opts.CommitLogOptions().BacklogQueueSize())
	return queueSize >= commitLogQueueCapacityOverloadedFactor*queueCapacity
}

func (d *db) BootstrapState() DatabaseBootstrapState {
	nsBootstrapStates := NamespaceBootstrapStates{}

	d.RLock()
	for _, n := range d.namespaces.Iter() {
		ns := n.Value()
		nsBootstrapStates[ns.ID().String()] = ns.BootstrapState()
	}
	d.RUnlock()

	return DatabaseBootstrapState{
		NamespaceBootstrapStates: nsBootstrapStates,
	}
}

func (d *db) FlushState(
	namespace ident.ID,
	shardID uint32,
	blockStart time.Time,
) (fileOpState, error) {
	n, err := d.namespaceFor(namespace)
	if err != nil {
		return fileOpState{}, err
	}
	return n.FlushState(shardID, blockStart)
}

func (d *db) namespaceFor(namespace ident.ID) (databaseNamespace, error) {
	d.RLock()
	n, exists := d.namespaces.Get(namespace)
	d.RUnlock()

	if !exists {
		return nil, dberrors.NewUnknownNamespaceError(namespace.String())
	}
	return n, nil
}

func (d *db) ownedNamespacesWithLock() []databaseNamespace {
	namespaces := make([]databaseNamespace, 0, d.namespaces.Len())
	for _, n := range d.namespaces.Iter() {
		namespaces = append(namespaces, n.Value())
	}
	return namespaces
}

func (d *db) OwnedNamespaces() ([]databaseNamespace, error) {
	d.RLock()
	defer d.RUnlock()
	if d.state == databaseClosed {
		return nil, errDatabaseIsClosed
	}
	return d.ownedNamespacesWithLock(), nil
}

func (d *db) nextIndex() uint64 {
	// Start with index at "1" so that a default "uniqueIndex"
	// with "0" is invalid (AddUint64 will return the new value).
	return atomic.AddUint64(&d.created, 1)
}

type tsIDs []ident.ID

func (t tsIDs) String() (string, error) {
	var buf bytes.Buffer
	buf.WriteRune('[')
	for idx, id := range t {
		if idx != 0 {
			if _, err := buf.WriteString(", "); err != nil {
				return "", err
			}
		}
		if _, err := buf.WriteString(id.String()); err != nil {
			return "", err
		}
	}
	buf.WriteRune(']')
	return buf.String(), nil
}

type metadatas []namespace.Metadata

func (m metadatas) String() (string, error) {
	var buf bytes.Buffer
	buf.WriteRune('[')
	for idx, md := range m {
		if idx != 0 {
			if _, err := buf.WriteString(", "); err != nil {
				return "", err
			}
		}
		if _, err := buf.WriteString(md.ID().String()); err != nil {
			return "", err
		}
	}
	buf.WriteRune(']')
	return buf.String(), nil
}<|MERGE_RESOLUTION|>--- conflicted
+++ resolved
@@ -279,14 +279,10 @@
 
 	// log that updates and removals are skipped
 	if len(removes) > 0 || len(updates) > 0 {
-<<<<<<< HEAD
+		d.metrics.pendingNamespaceChange.Update(1)
 		d.log.Warn("skipping namespace removals and updates " +
 			"(except schema updates and runtime options), " +
 			"restart the process if you want changes to take effect")
-=======
-		d.metrics.pendingNamespaceChange.Update(1)
-		d.log.Warn("skipping namespace removals and updates (except schema updates), restart process if you want changes to take effect.")
->>>>>>> c8ba3c2a
 	}
 
 	// enqueue bootstraps if new namespaces
