// Copyright (c) 2016 Uber Technologies, Inc.
//
// Permission is hereby granted, free of charge, to any person obtaining a copy
// of this software and associated documentation files (the "Software"), to deal
// in the Software without restriction, including without limitation the rights
// to use, copy, modify, merge, publish, distribute, sublicense, and/or sell
// copies of the Software, and to permit persons to whom the Software is
// furnished to do so, subject to the following conditions:
//
// The above copyright notice and this permission notice shall be included in
// all copies or substantial portions of the Software.
//
// THE SOFTWARE IS PROVIDED "AS IS", WITHOUT WARRANTY OF ANY KIND, EXPRESS OR
// IMPLIED, INCLUDING BUT NOT LIMITED TO THE WARRANTIES OF MERCHANTABILITY,
// FITNESS FOR A PARTICULAR PURPOSE AND NONINFRINGEMENT. IN NO EVENT SHALL THE
// AUTHORS OR COPYRIGHT HOLDERS BE LIABLE FOR ANY CLAIM, DAMAGES OR OTHER
// LIABILITY, WHETHER IN AN ACTION OF CONTRACT, TORT OR OTHERWISE, ARISING FROM,
// OUT OF OR IN CONNECTION WITH THE SOFTWARE OR THE USE OR OTHER DEALINGS IN
// THE SOFTWARE.

package storage

import (
	"bytes"
	"errors"
	"fmt"
	"sync"
	"sync/atomic"
	"time"

	"github.com/m3db/m3/src/dbnode/clock"
	"github.com/m3db/m3/src/dbnode/namespace"
	"github.com/m3db/m3/src/dbnode/persist/fs/commitlog"
	"github.com/m3db/m3/src/dbnode/sharding"
	"github.com/m3db/m3/src/dbnode/storage/block"
	dberrors "github.com/m3db/m3/src/dbnode/storage/errors"
	"github.com/m3db/m3/src/dbnode/storage/index"
	"github.com/m3db/m3/src/dbnode/tracepoint"
	"github.com/m3db/m3/src/dbnode/ts"
	"github.com/m3db/m3/src/dbnode/ts/writes"
	"github.com/m3db/m3/src/dbnode/x/xio"
	"github.com/m3db/m3/src/x/context"
	xerrors "github.com/m3db/m3/src/x/errors"
	"github.com/m3db/m3/src/x/ident"
	xopentracing "github.com/m3db/m3/src/x/opentracing"
	xtime "github.com/m3db/m3/src/x/time"

	opentracinglog "github.com/opentracing/opentracing-go/log"
	"github.com/uber-go/tally"
	"go.uber.org/zap"
)

const (
	// The database is considered overloaded if the queue size is 90% or more
	// of the maximum capacity. We set this below 1.0 because checking the queue
	// lengthy is racey so we're gonna burst past this value anyways and the buffer
	// gives us breathing room to recover.
	commitLogQueueCapacityOverloadedFactor = 0.9
)

var (
	// errDatabaseAlreadyOpen raised when trying to open a database that is already open.
	errDatabaseAlreadyOpen = errors.New("database is already open")

	// errDatabaseNotOpen raised when trying to close a database that is not open.
	errDatabaseNotOpen = errors.New("database is not open")

	// errDatabaseAlreadyClosed raised when trying to open a database that is already closed.
	errDatabaseAlreadyClosed = errors.New("database is already closed")

	// errDatabaseIsClosed raised when trying to perform an action that requires an open database.
	errDatabaseIsClosed = errors.New("database is closed")

	// errWriterDoesNotImplementWriteBatch is raised when the provided ts.BatchWriter does not implement
	// ts.WriteBatch.
	errWriterDoesNotImplementWriteBatch = errors.New("provided writer does not implement ts.WriteBatch")
)

type databaseState int

const (
	databaseNotOpen databaseState = iota
	databaseOpen
	databaseClosed
)

// increasingIndex provides a monotonically increasing index for new series
type increasingIndex interface {
	nextIndex() uint64
}

type db struct {
	sync.RWMutex
	opts  Options
	nowFn clock.NowFn

	nsWatch                namespace.NamespaceWatch
	namespaces             *databaseNamespacesMap
	runtimeOptionsRegistry namespace.RuntimeOptionsManagerRegistry

	commitLog commitlog.CommitLog

	state    databaseState
	mediator databaseMediator

	created    uint64
	bootstraps int

	shardSet              sharding.ShardSet
	lastReceivedNewShards time.Time

	scope   tally.Scope
	metrics databaseMetrics
	log     *zap.Logger

	writeBatchPool *writes.WriteBatchPool
}

type databaseMetrics struct {
	unknownNamespaceRead                tally.Counter
	unknownNamespaceWrite               tally.Counter
	unknownNamespaceWriteTagged         tally.Counter
	unknownNamespaceBatchWriter         tally.Counter
	unknownNamespaceWriteBatch          tally.Counter
	unknownNamespaceWriteTaggedBatch    tally.Counter
	unknownNamespaceFetchBlocks         tally.Counter
	unknownNamespaceFetchBlocksMetadata tally.Counter
	unknownNamespaceQueryIDs            tally.Counter
	errQueryIDsIndexDisabled            tally.Counter
	errWriteTaggedIndexDisabled         tally.Counter
	pendingNamespaceChange              tally.Gauge
}

func newDatabaseMetrics(scope tally.Scope) databaseMetrics {
	unknownNamespaceScope := scope.SubScope("unknown-namespace")
	indexDisabledScope := scope.SubScope("index-disabled")
	return databaseMetrics{
		unknownNamespaceRead:                unknownNamespaceScope.Counter("read"),
		unknownNamespaceWrite:               unknownNamespaceScope.Counter("write"),
		unknownNamespaceWriteTagged:         unknownNamespaceScope.Counter("write-tagged"),
		unknownNamespaceBatchWriter:         unknownNamespaceScope.Counter("batch-writer"),
		unknownNamespaceWriteBatch:          unknownNamespaceScope.Counter("write-batch"),
		unknownNamespaceWriteTaggedBatch:    unknownNamespaceScope.Counter("write-tagged-batch"),
		unknownNamespaceFetchBlocks:         unknownNamespaceScope.Counter("fetch-blocks"),
		unknownNamespaceFetchBlocksMetadata: unknownNamespaceScope.Counter("fetch-blocks-metadata"),
		unknownNamespaceQueryIDs:            unknownNamespaceScope.Counter("query-ids"),
		errQueryIDsIndexDisabled:            indexDisabledScope.Counter("err-query-ids"),
		errWriteTaggedIndexDisabled:         indexDisabledScope.Counter("err-write-tagged"),
		pendingNamespaceChange:              scope.Gauge("pending-namespace-change"),
	}
}

// NewDatabase creates a new time series database.
func NewDatabase(
	shardSet sharding.ShardSet,
	opts Options,
) (Database, error) {
	if err := opts.Validate(); err != nil {
		return nil, fmt.Errorf("invalid options: %v", err)
	}

	commitLog, err := commitlog.NewCommitLog(opts.CommitLogOptions())
	if err != nil {
		return nil, err
	}
	if err := commitLog.Open(); err != nil {
		return nil, err
	}

	var (
		iopts  = opts.InstrumentOptions()
		scope  = iopts.MetricsScope().SubScope("database")
		logger = iopts.Logger()
		nowFn  = opts.ClockOptions().NowFn()
	)

	d := &db{
		opts:                   opts,
		nowFn:                  nowFn,
		shardSet:               shardSet,
		lastReceivedNewShards:  nowFn(),
		namespaces:             newDatabaseNamespacesMap(databaseNamespacesMapOptions{}),
		runtimeOptionsRegistry: opts.NamespaceRuntimeOptionsManagerRegistry(),
		commitLog:              commitLog,
		scope:                  scope,
		metrics:                newDatabaseMetrics(scope),
		log:                    logger,
		writeBatchPool:         opts.WriteBatchPool(),
	}

	databaseIOpts := iopts.SetMetricsScope(scope)

	// initialize namespaces
	nsInit := opts.NamespaceInitializer()

	logger.Info("creating namespaces watch")
	nsReg, err := nsInit.Init()
	if err != nil {
		return nil, err
	}

	// get a namespace watch
	watch, err := nsReg.Watch()
	if err != nil {
		return nil, err
	}

	// Wait till first namespaces value is received and set the value.
	// Its important that this happens before the mediator is started to prevent
	// a race condition where the namespaces haven't been initialized yet and
	// OwnedNamespaces() returns an empty slice which makes the cleanup logic
	// in the background Tick think it can clean up files that it shouldn't.
	logger.Info("resolving namespaces with namespace watch")
	<-watch.C()
	dbUpdater := func(namespaces namespace.Map) error {
		return d.UpdateOwnedNamespaces(namespaces)
	}
	d.nsWatch = namespace.NewNamespaceWatch(dbUpdater, watch, databaseIOpts)
	nsMap := watch.Get()
	if err := d.UpdateOwnedNamespaces(nsMap); err != nil {
		// Log the error and proceed in case some namespace is miss-configured, e.g. missing schema.
		// Miss-configured namespace won't be initialized, should not prevent database
		// or other namespaces from getting initialized.
		d.log.Error("failed to update owned namespaces",
			zap.Error(err))
	}

	mediator, err := newMediator(
		d, commitLog, opts.SetInstrumentOptions(databaseIOpts))
	if err != nil {
		return nil, err
	}
	d.mediator = mediator

	return d, nil
}

func (d *db) UpdateOwnedNamespaces(newNamespaces namespace.Map) error {
	if newNamespaces == nil {
		return nil
	}

	// Always update schema registry before owned namespaces.
	if err := namespace.UpdateSchemaRegistry(newNamespaces, d.opts.SchemaRegistry(), d.log); err != nil {
		// Log schema update error and proceed.
		// In a multi-namespace database, schema update failure for one namespace be isolated.
		d.log.Error("failed to update schema registry", zap.Error(err))
	}

	// Always update the runtime options if they were set so that correct
	// runtime options are set in the runtime options registry before namespaces
	// are actually created.
	for _, namespaceMetadata := range newNamespaces.Metadatas() {
		id := namespaceMetadata.ID().String()
		runtimeOptsMgr := d.runtimeOptionsRegistry.RuntimeOptionsManager(id)
		currRuntimeOpts := runtimeOptsMgr.Get()
		setRuntimeOpts := namespaceMetadata.Options().RuntimeOptions()
		if !currRuntimeOpts.Equal(setRuntimeOpts) {
			runtimeOptsMgr.Update(setRuntimeOpts)
		}
	}

	d.Lock()
	defer d.Unlock()

	removes, adds, updates := d.namespaceDeltaWithLock(newNamespaces)
	if err := d.logNamespaceUpdate(removes, adds, updates); err != nil {
		enrichedErr := fmt.Errorf("unable to log namespace updates: %v", err)
		d.log.Error(enrichedErr.Error())
		return enrichedErr
	}

	// add any namespaces marked for addition
	if err := d.addNamespacesWithLock(adds); err != nil {
		enrichedErr := fmt.Errorf("unable to add namespaces: %v", err)
		d.log.Error(enrichedErr.Error())
		return err
	}

	// log that updates and removals are skipped
	if len(removes) > 0 || len(updates) > 0 {
		d.metrics.pendingNamespaceChange.Update(1)
		d.log.Warn("skipping namespace removals and updates " +
			"(except schema updates and runtime options), " +
			"restart the process if you want changes to take effect")
	}

	// enqueue bootstraps if new namespaces
	if len(adds) > 0 {
		d.queueBootstrapWithLock()
	}

	return nil
}

func (d *db) namespaceDeltaWithLock(newNamespaces namespace.Map) ([]ident.ID, []namespace.Metadata, []namespace.Metadata) {
	var (
		existing = d.namespaces
		removes  []ident.ID
		adds     []namespace.Metadata
		updates  []namespace.Metadata
	)

	// check if existing namespaces exist in newNamespaces
	for _, entry := range existing.Iter() {
		ns := entry.Value()
		newMd, err := newNamespaces.Get(ns.ID())

		// if a namespace doesn't exist in newNamespaces, mark for removal
		if err != nil {
			removes = append(removes, ns.ID())
			continue
		}

		// if namespace exists in newNamespaces, check if options are the same
		optionsSame := newMd.Options().Equal(ns.Options())

		// if options are the same, we don't need to do anything
		if optionsSame {
			continue
		}

		// if options are not the same, we mark for updates
		updates = append(updates, newMd)
	}

	// check for any namespaces that need to be added
	for _, ns := range newNamespaces.Metadatas() {
		_, exists := d.namespaces.Get(ns.ID())
		if !exists {
			adds = append(adds, ns)
		}
	}

	return removes, adds, updates
}

func (d *db) logNamespaceUpdate(removes []ident.ID, adds, updates []namespace.Metadata) error {
	removalString, err := tsIDs(removes).String()
	if err != nil {
		return fmt.Errorf("unable to format removal, err = %v", err)
	}

	addString, err := metadatas(adds).String()
	if err != nil {
		return fmt.Errorf("unable to format adds, err = %v", err)
	}

	updateString, err := metadatas(updates).String()
	if err != nil {
		return fmt.Errorf("unable to format updates, err = %v", err)
	}

	// log scheduled operation
	d.log.Info("updating database namespaces",
		zap.String("adds", addString),
		zap.String("updates", updateString),
		zap.String("removals", removalString),
	)

	// NB(prateek): as noted in `UpdateOwnedNamespaces()` above, the current implementation
	// does not apply updates, and removals until the m3dbnode process is restarted.

	return nil
}

func (d *db) addNamespacesWithLock(namespaces []namespace.Metadata) error {
	for _, n := range namespaces {
		// ensure namespace doesn't exist
		_, ok := d.namespaces.Get(n.ID())
		if ok { // should never happen
			return fmt.Errorf("existing namespace marked for addition: %v", n.ID().String())
		}

		// create and add to the database
		newNs, err := d.newDatabaseNamespaceWithLock(n)
		if err != nil {
			return err
		}
		d.namespaces.Set(n.ID(), newNs)
	}
	return nil
}

func (d *db) newDatabaseNamespaceWithLock(
	md namespace.Metadata,
) (databaseNamespace, error) {
	var (
		retriever block.DatabaseBlockRetriever
		err       error
	)
	if mgr := d.opts.DatabaseBlockRetrieverManager(); mgr != nil {
		retriever, err = mgr.Retriever(md, d.shardSet)
		if err != nil {
			return nil, err
		}
	}
	nsID := md.ID().String()
	runtimeOptsMgr := d.runtimeOptionsRegistry.RuntimeOptionsManager(nsID)
	return newDatabaseNamespace(md, runtimeOptsMgr,
		d.shardSet, retriever, d, d.commitLog, d.opts)
}

func (d *db) Options() Options {
	// Options are immutable safe to pass the current reference
	return d.opts
}

func (d *db) AssignShardSet(shardSet sharding.ShardSet) {
	d.Lock()
	defer d.Unlock()

	receivedNewShards := d.hasReceivedNewShardsWithLock(shardSet)

	d.shardSet = shardSet
	if receivedNewShards {
		d.lastReceivedNewShards = d.nowFn()
	}

	for _, elem := range d.namespaces.Iter() {
		ns := elem.Value()
		ns.AssignShardSet(shardSet)
	}

	if receivedNewShards {
		// Only trigger a bootstrap if the node received new shards otherwise
		// the nodes will perform lots of small bootstraps (that accomplish nothing)
		// during topology changes as other nodes mark their shards as available.
		//
		// These small bootstraps can significantly delay topology changes as they prevent
		// the nodes from marking themselves as bootstrapped and durable, for example.
		d.queueBootstrapWithLock()
	}
}

func (d *db) hasReceivedNewShardsWithLock(incoming sharding.ShardSet) bool {
	var (
		existing    = d.shardSet
		existingSet = make(map[uint32]struct{}, len(existing.AllIDs()))
	)

	for _, shard := range existing.AllIDs() {
		existingSet[shard] = struct{}{}
	}

	receivedNewShards := false
	for _, shard := range incoming.AllIDs() {
		_, ok := existingSet[shard]
		if !ok {
			receivedNewShards = true
			break
		}
	}

	return receivedNewShards
}

func (d *db) ShardSet() sharding.ShardSet {
	d.RLock()
	defer d.RUnlock()
	shardSet := d.shardSet
	return shardSet
}

func (d *db) queueBootstrapWithLock() {
	// Only perform a bootstrap if at least one bootstrap has already occurred. This enables
	// the ability to open the clustered database and assign shardsets to the non-clustered
	// database when it receives an initial topology (as well as topology changes) without
	// triggering a bootstrap until an external call initiates a bootstrap with an initial
	// call to Bootstrap(). After that initial bootstrap, the clustered database will keep
	// the non-clustered database bootstrapped by assigning it shardsets which will trigger new
	// bootstraps since d.bootstraps > 0 will be true.
	if d.bootstraps > 0 {
		// NB(r): Trigger another bootstrap, if already bootstrapping this will
		// enqueue a new bootstrap to execute before the current bootstrap
		// completes.
		go func() {
			if result, err := d.mediator.Bootstrap(); err != nil && !result.AlreadyBootstrapping {
				d.log.Error("error bootstrapping", zap.Error(err))
			}
		}()
	}
}

func (d *db) Namespace(id ident.ID) (Namespace, bool) {
	d.RLock()
	defer d.RUnlock()
	return d.namespaces.Get(id)
}

func (d *db) Namespaces() []Namespace {
	d.RLock()
	defer d.RUnlock()
	namespaces := make([]Namespace, 0, d.namespaces.Len())
	for _, elem := range d.namespaces.Iter() {
		namespaces = append(namespaces, elem.Value())
	}
	return namespaces
}

func (d *db) Open() error {
	d.Lock()
	defer d.Unlock()
	// check if db has already been opened
	if d.state != databaseNotOpen {
		return errDatabaseAlreadyOpen
	}
	d.state = databaseOpen

	// start namespace watch
	if err := d.nsWatch.Start(); err != nil {
		return err
	}

	// Start the wired list
	if wiredList := d.opts.DatabaseBlockOptions().WiredList(); wiredList != nil {
		err := wiredList.Start()
		if err != nil {
			return err
		}
	}

	return d.mediator.Open()
}

func (d *db) terminateWithLock() error {
	// ensure database is open
	if d.state == databaseNotOpen {
		return errDatabaseNotOpen
	}
	if d.state == databaseClosed {
		return errDatabaseAlreadyClosed
	}
	d.state = databaseClosed

	// close the mediator
	if err := d.mediator.Close(); err != nil {
		return err
	}

	// stop listening for namespace changes
	if err := d.nsWatch.Close(); err != nil {
		return err
	}

	// Stop the wired list
	if wiredList := d.opts.DatabaseBlockOptions().WiredList(); wiredList != nil {
		err := wiredList.Stop()
		if err != nil {
			return err
		}
	}

	// NB(prateek): Terminate is meant to return quickly, so we rely upon
	// the gc to clean up any resources held by namespaces, and just set
	// our reference to the namespaces to nil.
	d.namespaces.Reallocate()

	// Finally close the commit log
	return d.commitLog.Close()
}

func (d *db) Terminate() error {
	// NB(bodu): Disable file ops waits for current fs processes to
	// finish before disabling.
	d.mediator.DisableFileOpsAndWait()

	d.Lock()
	defer d.Unlock()

	return d.terminateWithLock()
}

func (d *db) Close() error {
	// NB(bodu): Disable file ops waits for current fs processes to
	// finish before disabling.
	d.mediator.DisableFileOpsAndWait()

	d.Lock()
	defer d.Unlock()

	// get a reference to all owned namespaces
	namespaces := d.ownedNamespacesWithLock()

	// release any database level resources
	if err := d.terminateWithLock(); err != nil {
		return err
	}

	var multiErr xerrors.MultiError
	for _, ns := range namespaces {
		multiErr = multiErr.Add(ns.Close())
	}

	return multiErr.FinalError()
}

func (d *db) Write(
	ctx context.Context,
	namespace ident.ID,
	id ident.ID,
	timestamp time.Time,
	value float64,
	unit xtime.Unit,
	annotation []byte,
) error {
	n, err := d.namespaceFor(namespace)
	if err != nil {
		d.metrics.unknownNamespaceWrite.Inc(1)
		return err
	}

	seriesWrite, err := n.Write(ctx, id, timestamp, value, unit, annotation)
	if err != nil {
		return err
	}

	if !n.Options().WritesToCommitLog() || !seriesWrite.WasWritten {
		return nil
	}

	dp := ts.Datapoint{
		Timestamp:      timestamp,
		TimestampNanos: xtime.ToUnixNano(timestamp),
		Value:          value,
	}

	return d.commitLog.Write(ctx, seriesWrite.Series, dp, unit, annotation)
}

func (d *db) WriteTagged(
	ctx context.Context,
	namespace ident.ID,
	id ident.ID,
	tags ident.TagIterator,
	timestamp time.Time,
	value float64,
	unit xtime.Unit,
	annotation []byte,
) error {
	n, err := d.namespaceFor(namespace)
	if err != nil {
		d.metrics.unknownNamespaceWriteTagged.Inc(1)
		return err
	}

	seriesWrite, err := n.WriteTagged(ctx, id, tags, timestamp, value, unit, annotation)
	if err != nil {
		return err
	}

	if !n.Options().WritesToCommitLog() || !seriesWrite.WasWritten {
		return nil
	}

	dp := ts.Datapoint{
		Timestamp:      timestamp,
		TimestampNanos: xtime.ToUnixNano(timestamp),
		Value:          value,
	}

	return d.commitLog.Write(ctx, seriesWrite.Series, dp, unit, annotation)
}

func (d *db) BatchWriter(namespace ident.ID, batchSize int) (writes.BatchWriter, error) {
	n, err := d.namespaceFor(namespace)
	if err != nil {
		d.metrics.unknownNamespaceBatchWriter.Inc(1)
		return nil, err
	}

	var (
		nsID        = n.ID()
		batchWriter = d.writeBatchPool.Get()
	)
	batchWriter.Reset(batchSize, nsID)
	return batchWriter, nil
}

func (d *db) WriteBatch(
	ctx context.Context,
	namespace ident.ID,
	writer writes.BatchWriter,
	errHandler IndexedErrorHandler,
) error {
	return d.writeBatch(ctx, namespace, writer, errHandler, false)
}

func (d *db) WriteTaggedBatch(
	ctx context.Context,
	namespace ident.ID,
	writer writes.BatchWriter,
	errHandler IndexedErrorHandler,
) error {
	return d.writeBatch(ctx, namespace, writer, errHandler, true)
}

func (d *db) writeBatch(
	ctx context.Context,
	namespace ident.ID,
	writer writes.BatchWriter,
	errHandler IndexedErrorHandler,
	tagged bool,
) error {
	ctx, sp, sampled := ctx.StartSampledTraceSpan(tracepoint.DBWriteBatch)
	if sampled {
		sp.LogFields(
			opentracinglog.String("namespace", namespace.String()),
			opentracinglog.Bool("tagged", tagged),
		)
	}
	defer sp.Finish()

	writes, ok := writer.(writes.WriteBatch)
	if !ok {
		return errWriterDoesNotImplementWriteBatch
	}

	n, err := d.namespaceFor(namespace)
	if err != nil {
		if tagged {
			d.metrics.unknownNamespaceWriteTaggedBatch.Inc(1)
		} else {
			d.metrics.unknownNamespaceWriteBatch.Inc(1)
		}
		return err
	}

	iter := writes.Iter()
	for i, write := range iter {
		var (
			seriesWrite SeriesWrite
			err         error
		)

		if tagged {
			seriesWrite, err = n.WriteTagged(
				ctx,
				write.Write.Series.ID,
				write.TagIter,
				write.Write.Datapoint.Timestamp,
				write.Write.Datapoint.Value,
				write.Write.Unit,
				write.Write.Annotation,
			)
		} else {
			seriesWrite, err = n.Write(
				ctx,
				write.Write.Series.ID,
				write.Write.Datapoint.Timestamp,
				write.Write.Datapoint.Value,
				write.Write.Unit,
				write.Write.Annotation,
			)
		}
		if err != nil {
			// Return errors with the original index provided by the caller so they
			// can associate the error with the write that caused it.
			errHandler.HandleError(write.OriginalIndex, err)
			writes.SetError(i, err)
			continue
		}

		// Need to set the outcome in the success case so the commitlog gets the
		// updated series object which contains identifiers (like the series ID)
		// whose lifecycle lives longer than the span of this request, making them
		// safe for use by the async commitlog. Need to set the outcome in the
		// error case so that the commitlog knows to skip this entry.
		writes.SetSeries(i, seriesWrite.Series)

		if !seriesWrite.WasWritten {
			// This series has no additional information that needs to be written to
			// the commit log; set this series to skip writing to the commit log.
			writes.SetSkipWrite(i)
		}

		if seriesWrite.NeedsIndex {
			writes.SetPendingIndex(i, seriesWrite.PendingIndexInsert)
		}
	}

	// Now insert all pending index inserts together in one go
	// to limit lock contention.
	if pending := writes.PendingIndex(); len(pending) > 0 {
		err := n.WritePendingIndexInserts(pending)
		if err != nil {
			// Mark those as pending index with an error.
			// Note: this is an invariant error, queueing should never fail
			// when so it's fine to fail all these entries if we can't
			// write pending index inserts.
			for i, write := range iter {
				if write.PendingIndex {
					errHandler.HandleError(write.OriginalIndex, err)
					writes.SetError(i, err)
				}
			}
		}
	}

	if !n.Options().WritesToCommitLog() {
		// Finalize here because we can't rely on the commitlog to do it since
		// we're not using it.
		writes.Finalize()
		return nil
	}

	return d.commitLog.WriteBatch(ctx, writes)
}

func (d *db) QueryIDs(
	ctx context.Context,
	namespace ident.ID,
	query index.Query,
	opts index.QueryOptions,
) (index.QueryResult, error) {
	ctx, sp, sampled := ctx.StartSampledTraceSpan(tracepoint.DBQueryIDs)
	if sampled {
		sp.LogFields(
			opentracinglog.String("query", query.String()),
			opentracinglog.String("namespace", namespace.String()),
			opentracinglog.Int("seriesLimit", opts.SeriesLimit),
			opentracinglog.Int("docsLimit", opts.DocsLimit),
			xopentracing.Time("start", opts.StartInclusive),
			xopentracing.Time("end", opts.EndExclusive),
		)
	}
	defer sp.Finish()

	n, err := d.namespaceFor(namespace)
	if err != nil {
		sp.LogFields(opentracinglog.Error(err))
		d.metrics.unknownNamespaceQueryIDs.Inc(1)
		return index.QueryResult{}, err
	}

	return n.QueryIDs(ctx, query, opts)
}

func (d *db) AggregateQuery(
	ctx context.Context,
	namespace ident.ID,
	query index.Query,
	aggResultOpts index.AggregationOptions,
) (index.AggregateQueryResult, error) {
	ctx, sp, sampled := ctx.StartSampledTraceSpan(tracepoint.DBAggregateQuery)
	if sampled {
		sp.LogFields(
			opentracinglog.String("query", query.String()),
			opentracinglog.String("namespace", namespace.String()),
			opentracinglog.Int("seriesLimit", aggResultOpts.QueryOptions.SeriesLimit),
			opentracinglog.Int("docsLimit", aggResultOpts.QueryOptions.DocsLimit),
			xopentracing.Time("start", aggResultOpts.QueryOptions.StartInclusive),
			xopentracing.Time("end", aggResultOpts.QueryOptions.EndExclusive),
		)
	}
	defer sp.Finish()

	n, err := d.namespaceFor(namespace)
	if err != nil {
		d.metrics.unknownNamespaceQueryIDs.Inc(1)
		return index.AggregateQueryResult{}, err
	}

	return n.AggregateQuery(ctx, query, aggResultOpts)
}

func (d *db) ReadEncoded(
	ctx context.Context,
	namespace ident.ID,
	id ident.ID,
	start, end time.Time,
) ([][]xio.BlockReader, error) {
	ctx, sp, sampled := ctx.StartSampledTraceSpan(tracepoint.DBReadEncoded)
	if sampled {
		sp.LogFields(
			opentracinglog.String("namespace", namespace.String()),
			opentracinglog.String("id", id.String()),
			xopentracing.Time("start", start),
			xopentracing.Time("end", end),
		)
	}
	defer sp.Finish()

	n, err := d.namespaceFor(namespace)
	if err != nil {
		d.metrics.unknownNamespaceRead.Inc(1)
		return nil, err
	}

	return n.ReadEncoded(ctx, id, start, end)
}

func (d *db) FetchBlocks(
	ctx context.Context,
	namespace ident.ID,
	shardID uint32,
	id ident.ID,
	starts []time.Time,
) ([]block.FetchBlockResult, error) {
	ctx, sp, sampled := ctx.StartSampledTraceSpan(tracepoint.DBFetchBlocks)
	if sampled {
		sp.LogFields(
			opentracinglog.String("namespace", namespace.String()),
			opentracinglog.Uint32("shardID", shardID),
			opentracinglog.String("id", id.String()),
		)
	}
	defer sp.Finish()

	n, err := d.namespaceFor(namespace)
	if err != nil {
		d.metrics.unknownNamespaceFetchBlocks.Inc(1)
		return nil, xerrors.NewInvalidParamsError(err)
	}

	return n.FetchBlocks(ctx, shardID, id, starts)
}

func (d *db) FetchBlocksMetadataV2(
	ctx context.Context,
	namespace ident.ID,
	shardID uint32,
	start, end time.Time,
	limit int64,
	pageToken PageToken,
	opts block.FetchBlocksMetadataOptions,
) (block.FetchBlocksMetadataResults, PageToken, error) {
	ctx, sp, sampled := ctx.StartSampledTraceSpan(tracepoint.DBFetchBlocksMetadataV2)
	if sampled {
		sp.LogFields(
			opentracinglog.String("namespace", namespace.String()),
			opentracinglog.Uint32("shardID", shardID),
			xopentracing.Time("start", start),
			xopentracing.Time("end", end),
			opentracinglog.Int64("limit", limit),
		)
	}
	defer sp.Finish()

	n, err := d.namespaceFor(namespace)
	if err != nil {
		d.metrics.unknownNamespaceFetchBlocksMetadata.Inc(1)
		return nil, nil, xerrors.NewInvalidParamsError(err)
	}

	return n.FetchBlocksMetadataV2(ctx, shardID, start, end, limit,
		pageToken, opts)
}

func (d *db) Bootstrap() error {
	d.Lock()
	d.bootstraps++
	d.Unlock()
	_, err := d.mediator.Bootstrap()
	return err
}

func (d *db) IsBootstrapped() bool {
	return d.mediator.IsBootstrapped()
}

// IsBootstrappedAndDurable should only return true if the following conditions are met:
//    1. The database is bootstrapped.
//    2. The last successful snapshot began AFTER the last bootstrap completed.
//
// Those two conditions should be sufficient to ensure that after a placement change the
// node will be able to bootstrap any and all data from its local disk, however, for posterity
// we also perform the following check:
//     3. The last bootstrap completed AFTER the shardset was last assigned.
func (d *db) IsBootstrappedAndDurable() bool {
	isBootstrapped := d.mediator.IsBootstrapped()
	if !isBootstrapped {
		d.log.Debug("not bootstrapped and durable because: not bootstrapped")
		return false
	}

	lastBootstrapCompletionTimeNano, ok := d.mediator.LastBootstrapCompletionTime()
	if !ok {
		d.log.Debug("not bootstrapped and durable because: no last bootstrap completion time",
			zap.Time("lastBootstrapCompletionTime", lastBootstrapCompletionTimeNano.ToTime()))

		return false
	}

	lastSnapshotStartTime, ok := d.mediator.LastSuccessfulSnapshotStartTime()
	if !ok {
		d.log.Debug("not bootstrapped and durable because: no last snapshot start time",
			zap.Time("lastBootstrapCompletionTime", lastBootstrapCompletionTimeNano.ToTime()),
			zap.Time("lastSnapshotStartTime", lastSnapshotStartTime.ToTime()),
		)
		return false
	}

	var (
		lastBootstrapCompletionTime            = lastBootstrapCompletionTimeNano.ToTime()
		hasSnapshottedPostBootstrap            = lastSnapshotStartTime.After(lastBootstrapCompletionTimeNano)
		hasBootstrappedSinceReceivingNewShards = lastBootstrapCompletionTime.After(d.lastReceivedNewShards) ||
			lastBootstrapCompletionTime.Equal(d.lastReceivedNewShards)
		isBootstrappedAndDurable = hasSnapshottedPostBootstrap &&
			hasBootstrappedSinceReceivingNewShards
	)

	if !isBootstrappedAndDurable {
		d.log.Debug(
			"not bootstrapped and durable because: has not snapshotted post bootstrap and/or has not bootstrapped since receiving new shards",
			zap.Time("lastBootstrapCompletionTime", lastBootstrapCompletionTime),
			zap.Time("lastSnapshotStartTime", lastSnapshotStartTime.ToTime()),
			zap.Time("lastReceivedNewShards", d.lastReceivedNewShards),
		)
		return false
	}

	return true
}

func (d *db) Repair() error {
	return d.mediator.Repair()
}

func (d *db) Truncate(namespace ident.ID) (int64, error) {
	n, err := d.namespaceFor(namespace)
	if err != nil {
		return 0, err
	}
	return n.Truncate()
}

func (d *db) IsOverloaded() bool {
	queueSize := float64(d.commitLog.QueueLength())
	queueCapacity := float64(d.opts.CommitLogOptions().BacklogQueueSize())
	return queueSize >= commitLogQueueCapacityOverloadedFactor*queueCapacity
}

func (d *db) BootstrapState() DatabaseBootstrapState {
	nsBootstrapStates := NamespaceBootstrapStates{}

	d.RLock()
	for _, n := range d.namespaces.Iter() {
		ns := n.Value()
		nsBootstrapStates[ns.ID().String()] = ns.BootstrapState()
	}
	d.RUnlock()

	return DatabaseBootstrapState{
		NamespaceBootstrapStates: nsBootstrapStates,
	}
}

func (d *db) FlushState(
	namespace ident.ID,
	shardID uint32,
	blockStart time.Time,
) (fileOpState, error) {
	n, err := d.namespaceFor(namespace)
	if err != nil {
		return fileOpState{}, err
	}
	return n.FlushState(shardID, blockStart)
}

func (d *db) namespaceFor(namespace ident.ID) (databaseNamespace, error) {
	d.RLock()
	n, exists := d.namespaces.Get(namespace)
	d.RUnlock()

	if !exists {
		return nil, dberrors.NewUnknownNamespaceError(namespace.String())
	}
	return n, nil
}

func (d *db) ownedNamespacesWithLock() []databaseNamespace {
	namespaces := make([]databaseNamespace, 0, d.namespaces.Len())
	for _, n := range d.namespaces.Iter() {
		namespaces = append(namespaces, n.Value())
	}
	return namespaces
}

func (d *db) OwnedNamespaces() ([]databaseNamespace, error) {
	d.RLock()
	defer d.RUnlock()
	if d.state == databaseClosed {
		return nil, errDatabaseIsClosed
	}
	return d.ownedNamespacesWithLock(), nil
}

func (d *db) AggregateTiles(
	ctx context.Context,
	sourceNsID,
	targetNsID ident.ID,
	opts AggregateTilesOptions,
) (int64, error) {
	ctx, sp, sampled := ctx.StartSampledTraceSpan(tracepoint.DBAggregateTiles)
	if sampled {
		sp.LogFields(
			opentracinglog.String("sourceNamespace", sourceNsID.String()),
			opentracinglog.String("targetNamespace", targetNsID.String()),
			xopentracing.Time("start", opts.Start),
			xopentracing.Time("end", opts.End),
			xopentracing.Duration("step", opts.Step),
		)
	}
	defer sp.Finish()

	sourceNs, err := d.namespaceFor(sourceNsID)
	if err != nil {
		d.metrics.unknownNamespaceRead.Inc(1)
		return 0, err
	}

	targetNs, err := d.namespaceFor(targetNsID)
	if err != nil {
		d.metrics.unknownNamespaceRead.Inc(1)
		return 0, err
	}

	// TODO: Create and use a dedicated persist manager
	pm := d.opts.PersistManager()
	return targetNs.AggregateTiles(ctx, sourceNs, opts, pm)
}

func (d *db) nextIndex() uint64 {
	// Start with index at "1" so that a default "uniqueIndex"
	// with "0" is invalid (AddUint64 will return the new value).
	return atomic.AddUint64(&d.created, 1)
}

type tsIDs []ident.ID

func (t tsIDs) String() (string, error) {
	var buf bytes.Buffer
	buf.WriteRune('[')
	for idx, id := range t {
		if idx != 0 {
			if _, err := buf.WriteString(", "); err != nil {
				return "", err
			}
		}
		if _, err := buf.WriteString(id.String()); err != nil {
			return "", err
		}
	}
	buf.WriteRune(']')
	return buf.String(), nil
}

type metadatas []namespace.Metadata

func (m metadatas) String() (string, error) {
	var buf bytes.Buffer
	buf.WriteRune('[')
	for idx, md := range m {
		if idx != 0 {
			if _, err := buf.WriteString(", "); err != nil {
				return "", err
			}
		}
		if _, err := buf.WriteString(md.ID().String()); err != nil {
			return "", err
		}
	}
	buf.WriteRune(']')
	return buf.String(), nil
}

<<<<<<< HEAD
=======
// NewAggregateTilesOptions creates new AggregateTilesOptions.
>>>>>>> 2ae97921
func NewAggregateTilesOptions(
	start, end time.Time,
	step time.Duration,
	handleCounterResets bool,
) (AggregateTilesOptions, error) {
	if !end.After(start) {
		return AggregateTilesOptions{}, fmt.Errorf("AggregateTilesOptions.End must be after Start, got %s - %s", start, end)
	}

	if step <= 0 {
		return AggregateTilesOptions{}, fmt.Errorf("AggregateTilesOptions.Step must be positive, got %s", step)
	}

	return AggregateTilesOptions{
		Start: start,
		End: end,
		Step: step,
		HandleCounterResets: handleCounterResets,
	}, nil
}<|MERGE_RESOLUTION|>--- conflicted
+++ resolved
@@ -1165,10 +1165,7 @@
 	return buf.String(), nil
 }
 
-<<<<<<< HEAD
-=======
 // NewAggregateTilesOptions creates new AggregateTilesOptions.
->>>>>>> 2ae97921
 func NewAggregateTilesOptions(
 	start, end time.Time,
 	step time.Duration,
