--- conflicted
+++ resolved
@@ -670,8 +670,6 @@
 	}
 
 	if err != nil {
-<<<<<<< HEAD
-=======
 		// NB: dropping duplicate id error messages from logs as they're expected when we see
 		// repeated inserts. as long as a block has an ID, it's not an error so we don't need
 		// to pollute the logs with these messages.
@@ -687,7 +685,6 @@
 			numErrors = len(partialError.Errs())
 		}
 		i.metrics.asyncInsertErrors.Inc(int64(numErrors))
->>>>>>> a6fb73c5
 		i.logger.Error("error writing to index block", zap.Error(err))
 	}
 }
