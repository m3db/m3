--- conflicted
+++ resolved
@@ -2066,7 +2066,6 @@
 	return i.deleteFilesFn(filesets)
 }
 
-<<<<<<< HEAD
 type corruptedInfoFile struct {
 	IndexVolumeType idxpersist.IndexVolumeType
 	File            fs.ReadIndexInfoFileResult
@@ -2080,9 +2079,6 @@
 	   We are guaranteed not to be actively writing to an index fileset once
 	   we're already writing to later volume indices.
 	*/
-=======
-func (i *nsIndex) CleanupDuplicateFileSets(activeShards []uint32) error {
->>>>>>> 58e96315
 	fsOpts := i.opts.CommitLogOptions().FilesystemOptions()
 	infoFiles := i.readIndexInfoFilesFn(fs.ReadIndexInfoFilesOptions{
 		FilePathPrefix:   fsOpts.FilePathPrefix(),
@@ -2146,7 +2142,7 @@
 	return i.deleteFilesFn(toDelete)
 }
 
-func (i *nsIndex) CleanupDuplicateFileSets() error {
+func (i *nsIndex) CleanupDuplicateFileSets(activeShards []uint32) error {
 	fsOpts := i.opts.CommitLogOptions().FilesystemOptions()
 	infoFiles := i.readIndexInfoFilesFn(fs.ReadIndexInfoFilesOptions{
 		FilePathPrefix:   fsOpts.FilePathPrefix(),
