--- conflicted
+++ resolved
@@ -325,25 +325,21 @@
 		return nil, err
 	}
 
-<<<<<<< HEAD
 	if dice.enabled {
-		logger.Info("forward index dice", zap.Bool("enabled", dice.enabled),
+		logger.Info("namespace forward indexing configured",
+			zap.Stringer("namespace", nsMD.ID()),
+			zap.Bool("enabled", dice.enabled),
 			zap.Duration("threshold", dice.forwardIndexThreshold),
 			zap.Float64("rate", dice.forwardIndexDice.Rate()))
 	} else {
 		idxOpts := newIndexOpts.opts.IndexOptions()
-		logger.Info("forward index dice disabled",
+		logger.Info("namespace forward indexing not enabled",
+			zap.Stringer("namespace", nsMD.ID()),
+			zap.Bool("enabled", false),
 			zap.Float64("threshold", idxOpts.ForwardIndexThreshold()),
 			zap.Float64("probability", idxOpts.ForwardIndexProbability()))
 	}
 
-=======
-	logger.Info("namespace forward indexing configured",
-		zap.Stringer("namespace", nsMD.ID()),
-		zap.Bool("enabled", dice.enabled),
-		zap.Duration("threshold", dice.forwardIndexThreshold),
-		zap.Float64("rate", dice.forwardIndexDice.Rate()))
->>>>>>> 90ceb00b
 	idx.forwardIndexDice = dice
 
 	// allocate indexing queue and start it up.
