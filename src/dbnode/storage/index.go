--- conflicted
+++ resolved
@@ -2089,15 +2089,12 @@
 	insertEndToEndLatency        tally.Timer
 	blocksEvictedMutableSegments tally.Counter
 	blockMetrics                 nsIndexBlocksMetrics
-<<<<<<< HEAD
 	indexingConcurrencyMin       tally.Gauge
 	indexingConcurrencyMax       tally.Gauge
 	indexingConcurrencyAvg       tally.Gauge
 	flushIndexingConcurrency     tally.Gauge
-=======
 	flushDocsNew                 tally.Counter
 	flushDocsCached              tally.Counter
->>>>>>> c8ba3c2a
 
 	loadedDocsPerQuery                 tally.Histogram
 	queryExhaustiveSuccess             tally.Counter
@@ -2154,7 +2151,6 @@
 			"insert-end-to-end-latency", iopts.TimerOptions()),
 		blocksEvictedMutableSegments: scope.Counter("blocks-evicted-mutable-segments"),
 		blockMetrics:                 newNamespaceIndexBlocksMetrics(opts, blocksScope),
-<<<<<<< HEAD
 		indexingConcurrencyMin: scope.Tagged(map[string]string{
 			"stat": "min",
 		}).Gauge(indexingConcurrency),
@@ -2165,14 +2161,12 @@
 			"stat": "avg",
 		}).Gauge(indexingConcurrency),
 		flushIndexingConcurrency: scope.Gauge(flushIndexingConcurrency),
-=======
 		flushDocsNew: scope.Tagged(map[string]string{
 			"status": "new",
 		}).Counter("flush-docs"),
 		flushDocsCached: scope.Tagged(map[string]string{
 			"status": "cached",
 		}).Counter("flush-docs"),
->>>>>>> c8ba3c2a
 		loadedDocsPerQuery: scope.Histogram(
 			"loaded-docs-per-query",
 			tally.MustMakeExponentialValueBuckets(10, 2, 16),
