// Copyright (c) 2020 Uber Technologies, Inc.
//
// Permission is hereby granted, free of charge, to any person obtaining a copy
// of this software and associated documentation files (the "Software"), to deal
// in the Software without restriction, including without limitation the rights
// to use, copy, modify, merge, publish, distribute, sublicense, and/or sell
// copies of the Software, and to permit persons to whom the Software is
// furnished to do so, subject to the following conditions:
//
// The above copyright notice and this permission notice shall be included in
// all copies or substantial portions of the Software.
//
// THE SOFTWARE IS PROVIDED "AS IS", WITHOUT WARRANTY OF ANY KIND, EXPRESS OR
// IMPLIED, INCLUDING BUT NOT LIMITED TO THE WARRANTIES OF MERCHANTABILITY,
// FITNESS FOR A PARTICULAR PURPOSE AND NONINFRINGEMENT. IN NO EVENT SHALL THE
// AUTHORS OR COPYRIGHT HOLDERS BE LIABLE FOR ANY CLAIM, DAMAGES OR OTHER
// LIABILITY, WHETHER IN AN ACTION OF CONTRACT, TORT OR OTHERWISE, ARISING FROM,
// OUT OF OR IN CONNECTION WITH THE SOFTWARE OR THE USE OR OTHER DEALINGS IN
// THE SOFTWARE.

package storage

import (
	"bytes"
	gocontext "context"
	"errors"
	"fmt"
	"io"
	"math"
	goruntime "runtime"
	"sort"
	"strconv"
	"sync"
	"time"

	"github.com/m3db/m3/src/dbnode/namespace"
	"github.com/m3db/m3/src/dbnode/persist"
	"github.com/m3db/m3/src/dbnode/persist/fs"
	"github.com/m3db/m3/src/dbnode/retention"
	"github.com/m3db/m3/src/dbnode/runtime"
	"github.com/m3db/m3/src/dbnode/sharding"
	"github.com/m3db/m3/src/dbnode/storage/block"
	"github.com/m3db/m3/src/dbnode/storage/bootstrap/result"
	m3dberrors "github.com/m3db/m3/src/dbnode/storage/errors"
	"github.com/m3db/m3/src/dbnode/storage/index"
	"github.com/m3db/m3/src/dbnode/storage/index/compaction"
	"github.com/m3db/m3/src/dbnode/storage/index/convert"
	"github.com/m3db/m3/src/dbnode/storage/limits"
	"github.com/m3db/m3/src/dbnode/storage/limits/permits"
	"github.com/m3db/m3/src/dbnode/storage/series"
	"github.com/m3db/m3/src/dbnode/tracepoint"
	"github.com/m3db/m3/src/dbnode/ts/writes"
	"github.com/m3db/m3/src/m3ninx/doc"
	"github.com/m3db/m3/src/m3ninx/idx"
	m3ninxindex "github.com/m3db/m3/src/m3ninx/index"
	"github.com/m3db/m3/src/m3ninx/index/segment"
	"github.com/m3db/m3/src/m3ninx/index/segment/builder"
	idxpersist "github.com/m3db/m3/src/m3ninx/persist"
	"github.com/m3db/m3/src/m3ninx/x"
	"github.com/m3db/m3/src/x/clock"
	"github.com/m3db/m3/src/x/context"
	xerrors "github.com/m3db/m3/src/x/errors"
	"github.com/m3db/m3/src/x/ident"
	"github.com/m3db/m3/src/x/instrument"
	xopentracing "github.com/m3db/m3/src/x/opentracing"
	xresource "github.com/m3db/m3/src/x/resource"
	xtime "github.com/m3db/m3/src/x/time"

	"github.com/m3db/bitset"
	"github.com/opentracing/opentracing-go"
	opentracinglog "github.com/opentracing/opentracing-go/log"
	"github.com/uber-go/tally"
	"go.uber.org/zap"
)

var (
	errDbIndexAlreadyClosed               = errors.New("database index has already been closed")
	errDbIndexUnableToWriteClosed         = errors.New("unable to write to database index, already closed")
	errDbIndexUnableToQueryClosed         = errors.New("unable to query database index, already closed")
	errDbIndexUnableToFlushClosed         = errors.New("unable to flush database index, already closed")
	errDbIndexUnableToCleanupClosed       = errors.New("unable to cleanup database index, already closed")
	errDbIndexTerminatingTickCancellation = errors.New("terminating tick early due to cancellation")
	errDbIndexIsBootstrapping             = errors.New("index is already bootstrapping")
	errDbIndexDoNotIndexSeries            = errors.New("series matched do not index fields")
)

const (
	defaultFlushReadDataBlocksBatchSize = int64(4096)
	nsIndexReportStatsInterval          = 10 * time.Second

	defaultFlushDocsBatchSize = 8192
)

var allQuery = idx.NewAllQuery()

// nolint: maligned
type nsIndex struct {
	state nsIndexState

	// all the vars below this line are not modified past the ctor
	// and don't require a lock when being accessed.
	nowFn                 clock.NowFn
	blockSize             time.Duration
	retentionPeriod       time.Duration
	futureRetentionPeriod time.Duration
	bufferPast            time.Duration
	bufferFuture          time.Duration
	coldWritesEnabled     bool

	namespaceRuntimeOptsMgr namespace.RuntimeOptionsManager
	indexFilesetsBeforeFn   indexFilesetsBeforeFn
	deleteFilesFn           deleteFilesFn
	readIndexInfoFilesFn    readIndexInfoFilesFn

	newBlockFn            index.NewBlockFn
	logger                *zap.Logger
	opts                  Options
	nsMetadata            namespace.Metadata
	runtimeOptsListener   xresource.SimpleCloser
	runtimeNsOptsListener xresource.SimpleCloser

	resultsPool          index.QueryResultsPool
	aggregateResultsPool index.AggregateResultsPool

	permitsManager      permits.Manager
	maxResultsPerWorker index.MaxResultsPerWorker

	// queriesWg tracks outstanding queries to ensure
	// we wait for all queries to complete before actually closing
	// blocks and other cleanup tasks on index close
	queriesWg sync.WaitGroup

	metrics nsIndexMetrics

	// forwardIndexDice determines if an incoming index write should be dual
	// written to the next block.
	forwardIndexDice forwardIndexDice

	doNotIndexWithFields []doc.Field
	shardSet             sharding.ShardSet
}

type nsIndexState struct {
	sync.RWMutex // NB: guards all variables in this struct

	closed         bool
	closeCh        chan struct{}
	bootstrapState BootstrapState

	runtimeOpts nsIndexRuntimeOptions

	insertQueue namespaceIndexInsertQueue

	// NB: `latestBlock` v `blocksByTime`: blocksByTime contains all the blocks known to `nsIndex`.
	// `latestBlock` refers to the block with greatest StartTime within blocksByTime. We do this
	// to skip accessing the map blocksByTime in the vast majority of write/query requests. It's
	// lazily updated, so it can point to an older element until a Tick()/write rotates it.
	blocksByTime map[xtime.UnixNano]index.Block
	latestBlock  index.Block

	// NB: `blockStartsDescOrder` contains the keys from the map `blocksByTime` in reverse
	// chronological order. This is used at query time to enforce determinism about results
	// returned.
	blockStartsDescOrder []xtime.UnixNano

	// shardsFilterID is set every time the shards change to correctly
	// only return IDs that this node owns.
	shardsFilterID func(ident.ID) bool

	// shardFilteredForID is set every time the shards change to correctly
	// only return IDs that this node owns, and the shard responsible for that ID.
	shardFilteredForID func(id ident.ID) (uint32, bool)

	shardsAssigned map[uint32]struct{}
}

// NB: nsIndexRuntimeOptions does not contain its own mutex as some of the variables
// are needed for each index write which already at least acquires read lock from
// nsIndex mutex, so to keep the lock acquisitions to a minimum these are protected
// under the same nsIndex mutex.
type nsIndexRuntimeOptions struct {
	insertMode          index.InsertMode
	maxQuerySeriesLimit int64
	maxQueryDocsLimit   int64
}

// NB(prateek): the returned filesets are strictly before the given time, i.e. they
// live in the period (-infinity, exclusiveTime).
type indexFilesetsBeforeFn func(dir string,
	nsID ident.ID,
	exclusiveTime time.Time,
) ([]string, error)

type readIndexInfoFilesFn func(filePathPrefix string,
	namespace ident.ID,
	readerBufferSize int,
) []fs.ReadIndexInfoFileResult

type newNamespaceIndexOpts struct {
	md                      namespace.Metadata
	namespaceRuntimeOptsMgr namespace.RuntimeOptionsManager
	shardSet                sharding.ShardSet
	opts                    Options
	newIndexQueueFn         newNamespaceIndexInsertQueueFn
	newBlockFn              index.NewBlockFn
}

// execBlockQueryFn executes a query against the given block whilst tracking state.
type execBlockQueryFn func(
	ctx context.Context,
	block index.Block,
	iter index.ResultIterator,
	opts index.QueryOptions,
	state *asyncQueryExecState,
	results index.BaseResults,
	logFields []opentracinglog.Field,
)

// newBlockIterFn returns a new ResultIterator for the query.
type newBlockIterFn func(
	ctx context.Context,
	block index.Block,
	query index.Query,
	results index.BaseResults,
) (index.ResultIterator, error)

// asyncQueryExecState tracks the async execution errors for a query.
type asyncQueryExecState struct {
	sync.RWMutex
	multiErr xerrors.MultiError
}

func (s *asyncQueryExecState) hasErr() bool {
	s.RLock()
	defer s.RUnlock()
	return s.multiErr.NumErrors() > 0
}

func (s *asyncQueryExecState) addErr(err error) {
	s.Lock()
	s.multiErr = s.multiErr.Add(err)
	s.Unlock()
}

// newNamespaceIndex returns a new namespaceIndex for the provided namespace.
func newNamespaceIndex(
	nsMD namespace.Metadata,
	namespaceRuntimeOptsMgr namespace.RuntimeOptionsManager,
	shardSet sharding.ShardSet,
	opts Options,
) (NamespaceIndex, error) {
	return newNamespaceIndexWithOptions(newNamespaceIndexOpts{
		md:                      nsMD,
		namespaceRuntimeOptsMgr: namespaceRuntimeOptsMgr,
		shardSet:                shardSet,
		opts:                    opts,
		newIndexQueueFn:         newNamespaceIndexInsertQueue,
		newBlockFn:              index.NewBlock,
	})
}

// newNamespaceIndexWithInsertQueueFn is a ctor used in tests to override the insert queue.
func newNamespaceIndexWithInsertQueueFn(
	nsMD namespace.Metadata,
	namespaceRuntimeOptsMgr namespace.RuntimeOptionsManager,
	shardSet sharding.ShardSet,
	newIndexQueueFn newNamespaceIndexInsertQueueFn,
	opts Options,
) (NamespaceIndex, error) {
	return newNamespaceIndexWithOptions(newNamespaceIndexOpts{
		md:                      nsMD,
		namespaceRuntimeOptsMgr: namespaceRuntimeOptsMgr,
		shardSet:                shardSet,
		opts:                    opts,
		newIndexQueueFn:         newIndexQueueFn,
		newBlockFn:              index.NewBlock,
	})
}

// newNamespaceIndexWithNewBlockFn is a ctor used in tests to inject blocks.
func newNamespaceIndexWithNewBlockFn(
	nsMD namespace.Metadata,
	namespaceRuntimeOptsMgr namespace.RuntimeOptionsManager,
	shardSet sharding.ShardSet,
	newBlockFn index.NewBlockFn,
	opts Options,
) (NamespaceIndex, error) {
	return newNamespaceIndexWithOptions(newNamespaceIndexOpts{
		md:                      nsMD,
		namespaceRuntimeOptsMgr: namespaceRuntimeOptsMgr,
		shardSet:                shardSet,
		opts:                    opts,
		newIndexQueueFn:         newNamespaceIndexInsertQueue,
		newBlockFn:              newBlockFn,
	})
}

// newNamespaceIndexWithOptions returns a new namespaceIndex with the provided configuration options.
func newNamespaceIndexWithOptions(
	newIndexOpts newNamespaceIndexOpts,
) (NamespaceIndex, error) {
	var (
		nsMD            = newIndexOpts.md
		shardSet        = newIndexOpts.shardSet
		indexOpts       = newIndexOpts.opts.IndexOptions()
		instrumentOpts  = newIndexOpts.opts.InstrumentOptions()
		newIndexQueueFn = newIndexOpts.newIndexQueueFn
		newBlockFn      = newIndexOpts.newBlockFn
		runtimeOptsMgr  = newIndexOpts.opts.RuntimeOptionsManager()
	)
	if err := indexOpts.Validate(); err != nil {
		return nil, err
	}

	scope := instrumentOpts.MetricsScope().
		SubScope("dbindex").
		Tagged(map[string]string{
			"namespace": nsMD.ID().String(),
		})
	instrumentOpts = instrumentOpts.SetMetricsScope(scope)
	indexOpts = indexOpts.SetInstrumentOptions(instrumentOpts)

	nowFn := indexOpts.ClockOptions().NowFn()
	logger := indexOpts.InstrumentOptions().Logger()

	var doNotIndexWithFields []doc.Field
	if m := newIndexOpts.opts.DoNotIndexWithFieldsMap(); m != nil && len(m) != 0 {
		for k, v := range m {
			doNotIndexWithFields = append(doNotIndexWithFields, doc.Field{
				Name:  []byte(k),
				Value: []byte(v),
			})
		}
	}

	idx := &nsIndex{
		state: nsIndexState{
			closeCh: make(chan struct{}),
			runtimeOpts: nsIndexRuntimeOptions{
				insertMode: indexOpts.InsertMode(), // FOLLOWUP(prateek): wire to allow this to be tweaked at runtime
			},
			blocksByTime:   make(map[xtime.UnixNano]index.Block),
			shardsAssigned: make(map[uint32]struct{}),
		},

		nowFn:                 nowFn,
		blockSize:             nsMD.Options().IndexOptions().BlockSize(),
		retentionPeriod:       nsMD.Options().RetentionOptions().RetentionPeriod(),
		futureRetentionPeriod: nsMD.Options().RetentionOptions().FutureRetentionPeriod(),
		bufferPast:            nsMD.Options().RetentionOptions().BufferPast(),
		bufferFuture:          nsMD.Options().RetentionOptions().BufferFuture(),
		coldWritesEnabled:     nsMD.Options().ColdWritesEnabled(),

		namespaceRuntimeOptsMgr: newIndexOpts.namespaceRuntimeOptsMgr,
		indexFilesetsBeforeFn:   fs.IndexFileSetsBefore,
		readIndexInfoFilesFn:    fs.ReadIndexInfoFiles,
		deleteFilesFn:           fs.DeleteFiles,

		newBlockFn: newBlockFn,
		opts:       newIndexOpts.opts,
		logger:     logger,
		nsMetadata: nsMD,

		resultsPool:          indexOpts.QueryResultsPool(),
		aggregateResultsPool: indexOpts.AggregateResultsPool(),

		permitsManager: newIndexOpts.opts.PermitsOptions().IndexQueryPermitsManager(),
		metrics:        newNamespaceIndexMetrics(indexOpts, instrumentOpts),

		doNotIndexWithFields: doNotIndexWithFields,
		shardSet:             shardSet,
		maxResultsPerWorker:  indexOpts.MaxResultsPerWorker(),
	}

	// Assign shard set upfront.
	idx.AssignShardSet(shardSet)

	idx.runtimeOptsListener = runtimeOptsMgr.RegisterListener(idx)
	idx.runtimeNsOptsListener = idx.namespaceRuntimeOptsMgr.RegisterListener(idx)

	// set up forward index dice.
	dice, err := newForwardIndexDice(newIndexOpts.opts)
	if err != nil {
		return nil, err
	}

	if dice.enabled {
		logger.Info("namespace forward indexing configured",
			zap.Stringer("namespace", nsMD.ID()),
			zap.Bool("enabled", dice.enabled),
			zap.Duration("threshold", dice.forwardIndexThreshold),
			zap.Float64("rate", dice.forwardIndexDice.Rate()))
	} else {
		idxOpts := newIndexOpts.opts.IndexOptions()
		logger.Info("namespace forward indexing not enabled",
			zap.Stringer("namespace", nsMD.ID()),
			zap.Bool("enabled", false),
			zap.Float64("threshold", idxOpts.ForwardIndexThreshold()),
			zap.Float64("probability", idxOpts.ForwardIndexProbability()))
	}

	idx.forwardIndexDice = dice

	// allocate indexing queue and start it up.
	queue := newIndexQueueFn(idx.writeBatches, nsMD, nowFn, scope)
	if err := queue.Start(); err != nil {
		return nil, err
	}
	idx.state.insertQueue = queue

	// allocate the current block to ensure we're able to index as soon as we return
	currentBlock := nowFn().Truncate(idx.blockSize)
	idx.state.RLock()
	_, err = idx.ensureBlockPresentWithRLock(currentBlock)
	idx.state.RUnlock()
	if err != nil {
		return nil, err
	}

	// Report stats
	go idx.reportStatsUntilClosed()

	return idx, nil
}

func (i *nsIndex) SetRuntimeOptions(runtime.Options) {
}

func (i *nsIndex) SetNamespaceRuntimeOptions(opts namespace.RuntimeOptions) {
	// We don't like to log from every single index segment that has
	// settings updated so we log the changes here.
	i.logger.Info("set namespace runtime index options",
		zap.Stringer("namespace", i.nsMetadata.ID()),
		zap.Any("writeIndexingPerCPUConcurrency", opts.WriteIndexingPerCPUConcurrency()),
		zap.Any("flushIndexingPerCPUConcurrency", opts.FlushIndexingPerCPUConcurrency()))
}

func (i *nsIndex) reportStatsUntilClosed() {
	ticker := time.NewTicker(nsIndexReportStatsInterval)
	defer ticker.Stop()

	for {
		select {
		case <-ticker.C:
			err := i.reportStats()
			if err != nil {
				i.logger.Warn("could not report index stats", zap.Error(err))
			}
		case <-i.state.closeCh:
			return
		}
	}
}

type nsIndexCompactionLevelStats struct {
	numSegments  int64
	numTotalDocs int64
}

func (i *nsIndex) reportStats() error {
	i.state.RLock()
	defer i.state.RUnlock()

	foregroundLevels := i.metrics.blockMetrics.ForegroundSegments.Levels
	foregroundLevelStats := make([]nsIndexCompactionLevelStats, len(foregroundLevels))

	backgroundLevels := i.metrics.blockMetrics.BackgroundSegments.Levels
	backgroundLevelStats := make([]nsIndexCompactionLevelStats, len(backgroundLevels))

	flushedLevels := i.metrics.blockMetrics.FlushedSegments.Levels
	flushedLevelStats := make([]nsIndexCompactionLevelStats, len(flushedLevels))

	minIndexConcurrency := 0
	maxIndexConcurrency := 0
	sumIndexConcurrency := 0
	numIndexingStats := 0
	reporter := index.NewBlockStatsReporter(
		func(s index.BlockSegmentStats) {
			var (
				levels     []nsIndexBlocksSegmentsLevelMetrics
				levelStats []nsIndexCompactionLevelStats
			)
			switch s.Type {
			case index.ActiveForegroundSegment:
				levels = foregroundLevels
				levelStats = foregroundLevelStats
			case index.ActiveBackgroundSegment:
				levels = backgroundLevels
				levelStats = backgroundLevelStats
			case index.FlushedSegment:
				levels = flushedLevels
				levelStats = flushedLevelStats
			}

			for i, l := range levels {
				contained := s.Size >= l.MinSizeInclusive && s.Size < l.MaxSizeExclusive
				if !contained {
					continue
				}

				l.SegmentsAge.Record(s.Age)
				levelStats[i].numSegments++
				levelStats[i].numTotalDocs += s.Size

				break
			}
		},
		func(s index.BlockIndexingStats) {
			first := numIndexingStats == 0
			numIndexingStats++

			if first {
				minIndexConcurrency = s.IndexConcurrency
				maxIndexConcurrency = s.IndexConcurrency
				sumIndexConcurrency = s.IndexConcurrency
				return
			}

			if v := s.IndexConcurrency; v < minIndexConcurrency {
				minIndexConcurrency = v
			}
			if v := s.IndexConcurrency; v > maxIndexConcurrency {
				maxIndexConcurrency = v
			}
			sumIndexConcurrency += s.IndexConcurrency
		})

	// iterate known blocks in a defined order of time (newest first)
	// for debug log ordering
	for _, start := range i.state.blockStartsDescOrder {
		block, ok := i.state.blocksByTime[start]
		if !ok {
			return i.missingBlockInvariantError(start)
		}

		err := block.Stats(reporter)
		if err == index.ErrUnableReportStatsBlockClosed {
			// Closed blocks are temporarily in the list still
			continue
		}
		if err != nil {
			return err
		}
	}

	// Update level stats.
	for _, elem := range []struct {
		levels     []nsIndexBlocksSegmentsLevelMetrics
		levelStats []nsIndexCompactionLevelStats
	}{
		{foregroundLevels, foregroundLevelStats},
		{backgroundLevels, backgroundLevelStats},
	} {
		for i, v := range elem.levelStats {
			elem.levels[i].NumSegments.Update(float64(v.numSegments))
			elem.levels[i].NumTotalDocs.Update(float64(v.numTotalDocs))
		}
	}

	// Update the indexing stats.
	i.metrics.indexingConcurrencyMin.Update(float64(minIndexConcurrency))
	i.metrics.indexingConcurrencyMax.Update(float64(maxIndexConcurrency))
	avgIndexConcurrency := float64(sumIndexConcurrency) / float64(numIndexingStats)
	i.metrics.indexingConcurrencyAvg.Update(avgIndexConcurrency)

	return nil
}

func (i *nsIndex) BlockStartForWriteTime(writeTime time.Time) xtime.UnixNano {
	return xtime.ToUnixNano(writeTime.Truncate(i.blockSize))
}

func (i *nsIndex) BlockForBlockStart(blockStart time.Time) (index.Block, error) {
	return i.ensureBlockPresent(blockStart)
}

// NB(prateek): including the call chains leading to this point:
//
// - For new entry (previously unseen in the shard):
//     shard.WriteTagged()
//       => shard.insertSeriesAsyncBatched()
//       => shardInsertQueue.Insert()
//       => shard.writeBatch()
//       => index.WriteBatch()
//       => indexQueue.Insert()
//       => index.writeBatch()
//
// - For entry which exists in the shard, but needs indexing (either past
//   the TTL or the last indexing hasn't happened/failed):
//      shard.WriteTagged()
//        => shard.insertSeriesForIndexingAsyncBatched()
//        => shardInsertQueue.Insert()
//        => shard.writeBatch()
//        => index.Write()
//        => indexQueue.Insert()
//      	=> index.writeBatch()

func (i *nsIndex) WriteBatch(
	batch *index.WriteBatch,
) error {
	i.state.RLock()
	if !i.isOpenWithRLock() {
		i.state.RUnlock()
		i.metrics.insertAfterClose.Inc(1)
		err := errDbIndexUnableToWriteClosed
		batch.MarkUnmarkedEntriesError(err)
		return err
	}

	// NB(prateek): retrieving insertMode here while we have the RLock.
	insertMode := i.state.runtimeOpts.insertMode
	wg, err := i.state.insertQueue.InsertBatch(batch)

	// release the lock because we don't need it past this point.
	i.state.RUnlock()

	// if we're unable to index, we still have to finalize the reference we hold.
	if err != nil {
		batch.MarkUnmarkedEntriesError(err)
		return err
	}
	// once the write has been queued in the indexInsertQueue, it assumes
	// responsibility for calling the resource hooks.

	// wait/terminate depending on if we are indexing synchronously or not.
	if insertMode != index.InsertAsync {
		wg.Wait()

		// Re-sort the batch by initial enqueue order
		if numErrs := batch.NumErrs(); numErrs > 0 {
			// Restore the sort order from when enqueued for the caller.
			batch.SortByEnqueued()
			return fmt.Errorf("check batch: %d insert errors", numErrs)
		}
	}

	return nil
}

func (i *nsIndex) WritePending(
	pending []writes.PendingIndexInsert,
) error {
	i.state.RLock()
	if !i.isOpenWithRLock() {
		i.state.RUnlock()
		i.metrics.insertAfterClose.Inc(1)
		return errDbIndexUnableToWriteClosed
	}
	_, err := i.state.insertQueue.InsertPending(pending)
	// release the lock because we don't need it past this point.
	i.state.RUnlock()

	return err
}

// WriteBatches is called by the indexInsertQueue.
func (i *nsIndex) writeBatches(
	batch *index.WriteBatch,
) {
	// NB(prateek): we use a read lock to guard against mutation of the
	// indexBlocks, mutations within the underlying blocks are guarded
	// by primitives internal to it.
	i.state.RLock()
	if !i.isOpenWithRLock() {
		i.state.RUnlock()
		// NB(prateek): deliberately skip calling any of the `OnIndexFinalize` methods
		// on the provided inserts to terminate quicker during shutdown.
		return
	}
	var (
		now                        = i.nowFn()
		blockSize                  = i.blockSize
		futureLimit                = now.Add(1 * i.bufferFuture)
		pastLimit                  = now.Add(-1 * i.bufferPast)
		earliestBlockStartToRetain = retention.FlushTimeStartForRetentionPeriod(i.retentionPeriod, i.blockSize, now)
		batchOptions               = batch.Options()
		forwardIndexDice           = i.forwardIndexDice
		forwardIndexEnabled        = forwardIndexDice.enabled
		total                      int
		notSkipped                 int
		forwardIndexHits           int
		forwardIndexMiss           int

		forwardIndexBatch *index.WriteBatch
	)
	// NB(r): Release lock early to avoid writing batches impacting ticking
	// speed, etc.
	// Sometimes foreground compaction can take a long time during heavy inserts.
	// Each lookup to ensureBlockPresent checks that index is still open, etc.
	i.state.RUnlock()

	if forwardIndexEnabled {
		// NB(arnikola): Don't initialize forward index batch if forward indexing
		// is not enabled.
		forwardIndexBatch = index.NewWriteBatch(batchOptions)
	}

	// Ensure timestamp is not too old/new based on retention policies and that
	// doc is valid. Add potential forward writes to the forwardWriteBatch.
	batch.ForEach(
		func(idx int, entry index.WriteBatchEntry,
			d doc.Metadata, _ index.WriteBatchEntryResult) {
			total++

			if len(i.doNotIndexWithFields) != 0 {
				// This feature rarely used, do not optimize and just do n*m checks.
				drop := true
				for _, matchField := range i.doNotIndexWithFields {
					matchedField := false
					for _, actualField := range d.Fields {
						if bytes.Equal(actualField.Name, matchField.Name) {
							matchedField = bytes.Equal(actualField.Value, matchField.Value)
							break
						}
					}
					if !matchedField {
						drop = false
						break
					}
				}
				if drop {
					batch.MarkUnmarkedEntryError(errDbIndexDoNotIndexSeries, idx)
					return
				}
			}

			ts := entry.Timestamp
			// NB(bodu): Always check first to see if the write is within retention.
			if !ts.After(earliestBlockStartToRetain) {
				batch.MarkUnmarkedEntryError(m3dberrors.ErrTooPast, idx)
				return
			}

			if !futureLimit.After(ts) {
				batch.MarkUnmarkedEntryError(m3dberrors.ErrTooFuture, idx)
				return
			}

			if ts.Before(pastLimit) && !i.coldWritesEnabled {
				// NB(bodu): We only mark entries as too far in the past if
				// cold writes are not enabled.
				batch.MarkUnmarkedEntryError(m3dberrors.ErrTooPast, idx)
				return
			}

			if forwardIndexEnabled {
				if forwardIndexDice.roll(ts) {
					forwardIndexHits++
					forwardEntryTimestamp := ts.Truncate(blockSize).Add(blockSize)
					xNanoTimestamp := xtime.ToUnixNano(forwardEntryTimestamp)
					if entry.OnIndexSeries.NeedsIndexUpdate(xNanoTimestamp) {
						forwardIndexEntry := entry
						forwardIndexEntry.Timestamp = forwardEntryTimestamp
						forwardIndexEntry.OnIndexSeries.OnIndexPrepare()
						forwardIndexBatch.Append(forwardIndexEntry, d)
					}
				} else {
					forwardIndexMiss++
				}
			}

			notSkipped++
		})

	if forwardIndexEnabled && forwardIndexBatch.Len() > 0 {
		i.metrics.forwardIndexCounter.Inc(int64(forwardIndexBatch.Len()))
		batch.AppendAll(forwardIndexBatch)
	}

	// Sort the inserts by which block they're applicable for, and do the inserts
	// for each block, making sure to not try to insert any entries already marked
	// with a result.
	batch.ForEachUnmarkedBatchByBlockStart(i.writeBatchForBlockStart)

	// Track index insertions.
	// Note: attemptTotal should = attemptSkip + attemptWrite.
	i.metrics.asyncInsertAttemptTotal.Inc(int64(total))
	i.metrics.asyncInsertAttemptSkip.Inc(int64(total - notSkipped))
	i.metrics.forwardIndexHits.Inc(int64(forwardIndexHits))
	i.metrics.forwardIndexMisses.Inc(int64(forwardIndexMiss))
}

func (i *nsIndex) writeBatchForBlockStart(
	blockStart time.Time, batch *index.WriteBatch,
) {
	// NB(r): Capture pending entries so we can emit the latencies
	pending := batch.PendingEntries()
	numPending := len(pending)

	// NB(r): Notice we acquire each lock only to take a reference to the
	// block we release it so we don't block the tick, etc when we insert
	// batches since writing batches can take significant time when foreground
	// compaction occurs.
	block, err := i.ensureBlockPresent(blockStart)
	if err != nil {
		batch.MarkUnmarkedEntriesError(err)
		i.logger.Error("unable to write to index, dropping inserts",
			zap.Time("blockStart", blockStart),
			zap.Int("numWrites", batch.Len()),
			zap.Error(err),
		)
		i.metrics.asyncInsertErrors.Inc(int64(numPending))
		return
	}

	// Track attempted write.
	// Note: attemptTotal should = attemptSkip + attemptWrite.
	i.metrics.asyncInsertAttemptWrite.Inc(int64(numPending))

	// i.e. we have the block and the inserts, perform the writes.
	result, err := block.WriteBatch(batch)

	// record the end to end indexing latency
	now := i.nowFn()
	for idx := range pending {
		took := now.Sub(pending[idx].EnqueuedAt)
		i.metrics.insertEndToEndLatency.Record(took)
	}

	// NB: we don't need to do anything to the OnIndexSeries refs in `inserts` at this point,
	// the index.Block WriteBatch assumes responsibility for calling the appropriate methods.
	if n := result.NumSuccess; n > 0 {
		i.metrics.asyncInsertSuccess.Inc(n)
	}

	// Allow for duplicate write errors since due to re-indexing races
	// we may try to re-index a series more than once.
	if err := i.sanitizeAllowDuplicatesWriteError(err); err != nil {
		numErrors := numPending - int(result.NumSuccess)
		if partialError, ok := err.(*m3ninxindex.BatchPartialError); ok {
			// If it was a batch partial error we know exactly how many failed
			// after filtering out for duplicate ID errors.
			numErrors = len(partialError.Errs())
		}
		i.metrics.asyncInsertErrors.Inc(int64(numErrors))
		i.logger.Error("error writing to index block", zap.Error(err))
	}
}

// Bootstrap bootstraps the index with the provide blocks.
func (i *nsIndex) Bootstrap(
	bootstrapResults result.IndexResults,
) error {
	i.state.Lock()
	if i.state.bootstrapState == Bootstrapping {
		i.state.Unlock()
		return errDbIndexIsBootstrapping
	}
	i.state.bootstrapState = Bootstrapping
	i.state.Unlock()

	i.state.RLock()
	defer func() {
		i.state.RUnlock()
		i.state.Lock()
		i.state.bootstrapState = Bootstrapped
		i.state.Unlock()
	}()

	var multiErr xerrors.MultiError
	for blockStart, blockResults := range bootstrapResults {
		block, err := i.ensureBlockPresentWithRLock(blockStart.ToTime())
		if err != nil { // should never happen
			multiErr = multiErr.Add(i.unableToAllocBlockInvariantError(err))
			continue
		}
		if err := block.AddResults(blockResults); err != nil {
			multiErr = multiErr.Add(err)
		}
	}

	return multiErr.FinalError()
}

func (i *nsIndex) Bootstrapped() bool {
	i.state.RLock()
	result := i.state.bootstrapState == Bootstrapped
	i.state.RUnlock()
	return result
}

func (i *nsIndex) Tick(c context.Cancellable, startTime time.Time) (namespaceIndexTickResult, error) {
	var (
		result                     = namespaceIndexTickResult{}
		earliestBlockStartToRetain = retention.FlushTimeStartForRetentionPeriod(i.retentionPeriod, i.blockSize, startTime)
	)

	i.state.Lock()
	defer func() {
		i.updateBlockStartsWithLock()
		i.state.Unlock()
	}()

	result.NumBlocks = int64(len(i.state.blocksByTime))

	var multiErr xerrors.MultiError
	for blockStart, block := range i.state.blocksByTime {
		if c.IsCancelled() {
			multiErr = multiErr.Add(errDbIndexTerminatingTickCancellation)
			return result, multiErr.FinalError()
		}

		// drop any blocks past the retention period
		if blockStart.ToTime().Before(earliestBlockStartToRetain) {
			multiErr = multiErr.Add(block.Close())
			delete(i.state.blocksByTime, blockStart)
			result.NumBlocksEvicted++
			result.NumBlocks--
			continue
		}

		// tick any blocks we're going to retain
		blockTickResult, tickErr := block.Tick(c)
		multiErr = multiErr.Add(tickErr)
		result.NumSegments += blockTickResult.NumSegments
		result.NumSegmentsBootstrapped += blockTickResult.NumSegmentsBootstrapped
		result.NumSegmentsMutable += blockTickResult.NumSegmentsMutable
		result.NumTotalDocs += blockTickResult.NumDocs
		result.FreeMmap += blockTickResult.FreeMmap

		// seal any blocks that are sealable
		if !blockStart.ToTime().After(i.lastSealableBlockStart(startTime)) && !block.IsSealed() {
			multiErr = multiErr.Add(block.Seal())
			result.NumBlocksSealed++
		}
	}

	return result, multiErr.FinalError()
}

func (i *nsIndex) WarmFlush(
	flush persist.IndexFlush,
	shards []databaseShard,
) error {
	if len(shards) == 0 {
		// No-op if no shards currently owned.
		return nil
	}

	flushable, err := i.flushableBlocks(shards, series.WarmWrite)
	if err != nil {
		return err
	}

	// Determine the current flush indexing concurrency.
	namespaceRuntimeOpts := i.namespaceRuntimeOptsMgr.Get()
	perCPUFraction := namespaceRuntimeOpts.FlushIndexingPerCPUConcurrencyOrDefault()
	cpus := math.Ceil(perCPUFraction * float64(goruntime.NumCPU()))
	concurrency := int(math.Max(1, cpus))

	builderOpts := i.opts.IndexOptions().SegmentBuilderOptions().
		SetConcurrency(concurrency)

	builder, err := builder.NewBuilderFromDocuments(builderOpts)
	if err != nil {
		return err
	}
	defer builder.Close()

	// Emit concurrency, then reset gauge to zero to show time
	// active during flushing broken down per namespace.
	i.metrics.flushIndexingConcurrency.Update(float64(concurrency))
	defer i.metrics.flushIndexingConcurrency.Update(0)

	var evicted int
	for _, block := range flushable {
		immutableSegments, err := i.flushBlock(flush, block, shards, builder)
		if err != nil {
			return err
		}
		// Make a result that covers the entire time ranges for the
		// block for each shard
		fulfilled := result.NewShardTimeRangesFromRange(block.StartTime(), block.EndTime(),
			dbShards(shards).IDs()...)

		// Add the results to the block.
		persistedSegments := make([]result.Segment, 0, len(immutableSegments))
		for _, elem := range immutableSegments {
			persistedSegment := result.NewSegment(elem, true)
			persistedSegments = append(persistedSegments, persistedSegment)
		}
		blockResult := result.NewIndexBlock(persistedSegments, fulfilled)
		results := result.NewIndexBlockByVolumeType(block.StartTime())
		results.SetBlock(idxpersist.DefaultIndexVolumeType, blockResult)
		if err := block.AddResults(results); err != nil {
			return err
		}

		evicted++

		// It's now safe to remove the mutable segments as anything the block
		// held is covered by the owned shards we just read
		if err := block.EvictMutableSegments(); err != nil {
			// deliberately choosing to not mark this as an error as we have successfully
			// flushed any mutable data.
			i.logger.Warn("encountered error while evicting mutable segments for index block",
				zap.Error(err),
				zap.Time("blockStart", block.StartTime()),
			)
		}
	}
	i.metrics.blocksEvictedMutableSegments.Inc(int64(evicted))
	return nil
}

func (i *nsIndex) ColdFlush(shards []databaseShard) (OnColdFlushDone, error) {
	if len(shards) == 0 {
		// No-op if no shards currently owned.
		return func() error { return nil }, nil
	}

	flushable, err := i.flushableBlocks(shards, series.ColdWrite)
	if err != nil {
		return nil, err
	}
	// We only rotate cold mutable segments in phase I of cold flushing.
	for _, block := range flushable {
		block.RotateColdMutableSegments()
	}
	// We can't immediately evict cold mutable segments so we return a callback to do so
	// when cold flush finishes.
	return func() error {
		multiErr := xerrors.NewMultiError()
		for _, block := range flushable {
			multiErr = multiErr.Add(block.EvictColdMutableSegments())
		}
		return multiErr.FinalError()
	}, nil
}

func (i *nsIndex) flushableBlocks(
	shards []databaseShard,
	flushType series.WriteType,
) ([]index.Block, error) {
	i.state.RLock()
	defer i.state.RUnlock()
	if !i.isOpenWithRLock() {
		return nil, errDbIndexUnableToFlushClosed
	}
	// NB(bodu): We read index info files once here to avoid re-reading all of them
	// for each block.
	fsOpts := i.opts.CommitLogOptions().FilesystemOptions()
	infoFiles := i.readIndexInfoFilesFn(
		fsOpts.FilePathPrefix(),
		i.nsMetadata.ID(),
		fsOpts.InfoReaderBufferSize(),
	)
	flushable := make([]index.Block, 0, len(i.state.blocksByTime))

	now := i.nowFn()
	earliestBlockStartToRetain := retention.FlushTimeStartForRetentionPeriod(i.retentionPeriod, i.blockSize, now)
	currentBlockStart := now.Truncate(i.blockSize)
	// Check for flushable blocks by iterating through all block starts w/in retention.
	for blockStart := earliestBlockStartToRetain; blockStart.Before(currentBlockStart); blockStart = blockStart.Add(i.blockSize) {
		block, err := i.ensureBlockPresentWithRLock(blockStart)
		if err != nil {
			return nil, err
		}

		canFlush, err := i.canFlushBlockWithRLock(infoFiles, now, blockStart,
			block, shards, flushType)
		if err != nil {
			return nil, err
		}
		if !canFlush {
			continue
		}

		flushable = append(flushable, block)
	}
	return flushable, nil
}

func (i *nsIndex) canFlushBlockWithRLock(
	infoFiles []fs.ReadIndexInfoFileResult,
	startTime time.Time,
	blockStart time.Time,
	block index.Block,
	shards []databaseShard,
	flushType series.WriteType,
) (bool, error) {
	switch flushType {
	case series.WarmWrite:
		// NB(bodu): We should always attempt to warm flush sealed blocks to disk if
		// there doesn't already exist data on disk. We're checking this instead of
		// `block.NeedsMutableSegmentsEvicted()` since bootstrap writes for cold block starts
		// get marked as warm writes if there doesn't already exist data on disk and need to
		// properly go through the warm flush lifecycle.
		if !block.IsSealed() || i.hasIndexWarmFlushedToDisk(infoFiles, blockStart) {
			return false, nil
		}
	case series.ColdWrite:
		if !block.NeedsColdMutableSegmentsEvicted() {
			return false, nil
		}
	}

	// Check all data files exist for the shards we own
	for _, shard := range shards {
		start := blockStart
		end := blockStart.Add(i.blockSize)
		dataBlockSize := i.nsMetadata.Options().RetentionOptions().BlockSize()
		for t := start; t.Before(end); t = t.Add(dataBlockSize) {
			flushState, err := shard.FlushState(t)
			if err != nil {
				return false, err
			}
			if flushState.WarmStatus != fileOpSuccess {
				return false, nil
			}
		}
	}

	return true, nil
}

func (i *nsIndex) hasIndexWarmFlushedToDisk(
	infoFiles []fs.ReadIndexInfoFileResult,
	blockStart time.Time,
) bool {
	var hasIndexWarmFlushedToDisk bool
	// NB(bodu): We consider the block to have been warm flushed if there are any
	// filesets on disk. This is consistent with the "has warm flushed" check in the db shard.
	// Shard block starts are marked as having warm flushed if an info file is successfully read from disk.
	for _, f := range infoFiles {
		indexVolumeType := idxpersist.DefaultIndexVolumeType
		if f.Info.IndexVolumeType != nil {
			indexVolumeType = idxpersist.IndexVolumeType(f.Info.IndexVolumeType.Value)
		}
		if f.ID.BlockStart == blockStart && indexVolumeType == idxpersist.DefaultIndexVolumeType {
			hasIndexWarmFlushedToDisk = true
		}
	}
	return hasIndexWarmFlushedToDisk
}

func (i *nsIndex) flushBlock(
	flush persist.IndexFlush,
	indexBlock index.Block,
	shards []databaseShard,
	builder segment.DocumentsBuilder,
) ([]segment.Segment, error) {
	allShards := make(map[uint32]struct{})
	for _, shard := range shards {
		// Populate all shards
		allShards[shard.ID()] = struct{}{}
	}

	volumeIndex, err := i.opts.IndexClaimsManager().ClaimNextIndexFileSetVolumeIndex(
		i.nsMetadata,
		indexBlock.StartTime(),
	)
	if err != nil {
		return nil, fmt.Errorf("failed to claim next index volume index: %w", err)
	}

	preparedPersist, err := flush.PrepareIndex(persist.IndexPrepareOptions{
		NamespaceMetadata: i.nsMetadata,
		BlockStart:        indexBlock.StartTime(),
		FileSetType:       persist.FileSetFlushType,
		Shards:            allShards,
		// NB(bodu): By default, we always write to the "default" index volume type.
		IndexVolumeType: idxpersist.DefaultIndexVolumeType,
		VolumeIndex:     volumeIndex,
	})
	if err != nil {
		return nil, err
	}

	var closed bool
	defer func() {
		if !closed {
			segments, _ := preparedPersist.Close()
			// NB(r): Safe to for over a nil array so disregard error here.
			for _, segment := range segments {
				segment.Close()
			}
		}
	}()

	// Flush a single block segment.
	if err := i.flushBlockSegment(preparedPersist, indexBlock, shards, builder); err != nil {
		return nil, err
	}

	closed = true

	// Now return the immutable segments
	return preparedPersist.Close()
}

func (i *nsIndex) flushBlockSegment(
	preparedPersist persist.PreparedIndexPersist,
	indexBlock index.Block,
	shards []databaseShard,
	builder segment.DocumentsBuilder,
) error {
	// Reset the builder
	builder.Reset()

	var (
		batch     = m3ninxindex.Batch{AllowPartialUpdates: true}
		batchSize = defaultFlushDocsBatchSize
	)
	ctx := i.opts.ContextPool().Get()
	defer ctx.Close()

	for _, shard := range shards {
		var (
			first     = true
			pageToken PageToken
		)
		for first || pageToken != nil {
			first = false

			var (
				opts = block.FetchBlocksMetadataOptions{
					// NB(bodu): There is a lag between when data gets flushed
					// to disk and when it gets removed from memory during the next
					// Tick. In this case, the same series can exist both on disk
					// and in memory at the same time resulting in dupe series IDs.
					// Only read data from disk when flushing index segments.
					OnlyDisk: true,
				}
				limit   = defaultFlushReadDataBlocksBatchSize
				results block.FetchBlocksMetadataResults
				err     error
			)
			ctx.Reset()
			results, pageToken, err = shard.FetchBlocksMetadataV2(ctx,
				indexBlock.StartTime(), indexBlock.EndTime(),
				limit, pageToken, opts)
			if err != nil {
				return err
			}

			// Reset docs batch before use.
			batch.Docs = batch.Docs[:0]
			for _, result := range results.Results() {
				doc, exists, err := shard.DocRef(result.ID)
				if err != nil {
					return err
				}
				if !exists {
					doc, err = convert.FromSeriesIDAndTagIter(result.ID, result.Tags)
					if err != nil {
						return err
					}
					i.metrics.flushDocsNew.Inc(1)
				} else {
					i.metrics.flushDocsCached.Inc(1)
				}

				batch.Docs = append(batch.Docs, doc)
				if len(batch.Docs) < batchSize {
					continue
				}

				err = i.sanitizeAllowDuplicatesWriteError(builder.InsertBatch(batch))
				if err != nil {
					return err
				}

				// Reset docs after insertions.
				batch.Docs = batch.Docs[:0]
			}

			// Add last batch if remaining.
			if len(batch.Docs) > 0 {
				err := i.sanitizeAllowDuplicatesWriteError(builder.InsertBatch(batch))
				if err != nil {
					return err
				}
			}

			results.Close()

			// Use BlockingCloseReset so that we can reuse the context without
			// it going back to the pool.
			ctx.BlockingCloseReset()
		}
	}

	// Finally flush this segment
	return preparedPersist.Persist(builder)
}

func (i *nsIndex) sanitizeAllowDuplicatesWriteError(err error) error {
	if err == nil {
		return nil
	}

	// NB: dropping duplicate id error messages from logs as they're expected when we see
	// repeated inserts. as long as a block has an ID, it's not an error so we don't need
	// to pollute the logs with these messages.
	if partialError, ok := err.(*m3ninxindex.BatchPartialError); ok {
		err = partialError.FilterDuplicateIDErrors()
	}

	return err
}

func (i *nsIndex) AssignShardSet(shardSet sharding.ShardSet) {
	// NB(r): Allocate the filter function once, it can be used outside
	// of locks as it depends on no internal state.
	set := bitset.NewBitSet(uint(shardSet.Max()))
	assigned := make(map[uint32]struct{})
	for _, shardID := range shardSet.AllIDs() {
		set.Set(uint(shardID))
		assigned[shardID] = struct{}{}
	}

	i.state.Lock()
	i.state.shardsFilterID = func(id ident.ID) bool {
		// NB(r): Use a bitset for fast lookups.
		return set.Test(uint(shardSet.Lookup(id)))
	}

	i.state.shardFilteredForID = func(id ident.ID) (uint32, bool) {
		shard := shardSet.Lookup(id)
		return shard, set.Test(uint(shard))
	}

	i.state.shardsAssigned = assigned
	i.state.Unlock()
}

func (i *nsIndex) shardsFilterID() func(id ident.ID) bool {
	i.state.RLock()
	v := i.state.shardsFilterID
	i.state.RUnlock()
	return v
}

func (i *nsIndex) shardForID() func(id ident.ID) (uint32, bool) {
	i.state.RLock()
	v := i.state.shardFilteredForID
	i.state.RUnlock()
	return v
}

func (i *nsIndex) Query(
	ctx context.Context,
	query index.Query,
	opts index.QueryOptions,
) (index.QueryResult, error) {
	logFields := []opentracinglog.Field{
		opentracinglog.String("query", query.String()),
		opentracinglog.String("namespace", i.nsMetadata.ID().String()),
		opentracinglog.Int("seriesLimit", opts.SeriesLimit),
		opentracinglog.Int("docsLimit", opts.DocsLimit),
		xopentracing.Time("queryStart", opts.StartInclusive),
		xopentracing.Time("queryEnd", opts.EndExclusive),
	}

	ctx, sp := ctx.StartTraceSpan(tracepoint.NSIdxQuery)
	sp.LogFields(logFields...)
	defer sp.Finish()

	// Get results and set the namespace ID and size limit.
	results := i.resultsPool.Get()
	results.Reset(i.nsMetadata.ID(), index.QueryResultsOptions{
		SizeLimit: opts.SeriesLimit,
		FilterID:  i.shardsFilterID(),
	})
	ctx.RegisterFinalizer(results)
	exhaustive, err := i.query(ctx, query, results, opts, i.execBlockQueryFn, i.newBlockQueryIterFn,
		logFields, i.metrics.queryMetrics)
	if err != nil {
		sp.LogFields(opentracinglog.Error(err))
		return index.QueryResult{}, err
	}
	return index.QueryResult{
		Results:    results,
		Exhaustive: exhaustive,
	}, nil
}

func (i *nsIndex) WideQuery(
	ctx context.Context,
	query index.Query,
	collector chan *ident.IDBatch,
	opts index.WideQueryOptions,
) error {
	logFields := []opentracinglog.Field{
		opentracinglog.String("wideQuery", query.String()),
		opentracinglog.String("namespace", i.nsMetadata.ID().String()),
		opentracinglog.Int("batchSize", opts.BatchSize),
		xopentracing.Time("queryStart", opts.StartInclusive),
		xopentracing.Time("queryEnd", opts.EndExclusive),
	}

	ctx, sp := ctx.StartTraceSpan(tracepoint.NSIdxWideQuery)
	sp.LogFields(logFields...)
	defer sp.Finish()

	results := index.NewWideQueryResults(
		i.nsMetadata.ID(),
		i.opts.IdentifierPool(),
		i.shardForID(),
		collector,
		opts,
	)

	// NB: result should be finalized here, regardless of outcome
	// to prevent deadlocking while waiting on channel close.
	defer results.Finalize()
	queryOpts := opts.ToQueryOptions()

	_, err := i.query(ctx, query, results, queryOpts, i.execBlockWideQueryFn, i.newBlockQueryIterFn, logFields,
		i.metrics.wideQueryMetrics)
	if err != nil {
		sp.LogFields(opentracinglog.Error(err))
		return err
	}

	return nil
}

func (i *nsIndex) AggregateQuery(
	ctx context.Context,
	query index.Query,
	opts index.AggregationOptions,
) (index.AggregateQueryResult, error) {
	id := i.nsMetadata.ID()
	logFields := []opentracinglog.Field{
		opentracinglog.String("query", query.String()),
		opentracinglog.String("namespace", id.String()),
		opentracinglog.Int("seriesLimit", opts.SeriesLimit),
		opentracinglog.Int("docsLimit", opts.DocsLimit),
		xopentracing.Time("queryStart", opts.StartInclusive),
		xopentracing.Time("queryEnd", opts.EndExclusive),
	}

	ctx, sp := ctx.StartTraceSpan(tracepoint.NSIdxAggregateQuery)
	sp.LogFields(logFields...)
	defer sp.Finish()

	metrics := index.NewAggregateUsageMetrics(id, i.opts.InstrumentOptions())
	// Get results and set the filters, namespace ID and size limit.
	results := i.aggregateResultsPool.Get()
	aopts := index.AggregateResultsOptions{
		SizeLimit:             opts.SeriesLimit,
		DocsLimit:             opts.DocsLimit,
		FieldFilter:           opts.FieldFilter,
		Type:                  opts.Type,
		AggregateUsageMetrics: metrics,
	}
	ctx.RegisterFinalizer(results)
	// use appropriate fn to query underlying blocks.
	// use block.Aggregate() for querying and set the query if required.
	fn := i.execBlockAggregateQueryFn
	isAllQuery := query.Equal(allQuery)
	if !isAllQuery {
		if field, isFieldQuery := idx.FieldQuery(query.Query); isFieldQuery {
			aopts.FieldFilter = aopts.FieldFilter.AddIfMissing(field)
		} else {
			// Need to actually restrict whether we should return a term or not
			// based on running the actual query to resolve a postings list and
			// then seeing if that intersects the aggregated term postings list
			// at all.
			aopts.RestrictByQuery = &query
		}
	}
	aopts.FieldFilter = aopts.FieldFilter.SortAndDedupe()
	results.Reset(id, aopts)
	exhaustive, err := i.query(ctx, query, results, opts.QueryOptions, fn,
		i.newBlockAggregatorIterFn,
		logFields, i.metrics.aggQueryMetrics)
	if err != nil {
		return index.AggregateQueryResult{}, err
	}
	return index.AggregateQueryResult{
		Results:    results,
		Exhaustive: exhaustive,
	}, nil
}

func (i *nsIndex) query(
	ctx context.Context,
	query index.Query,
	results index.BaseResults,
	opts index.QueryOptions,
	execBlockFn execBlockQueryFn,
	newBlockIterFn newBlockIterFn,
	logFields []opentracinglog.Field,
	queryMetrics queryMetrics, //nolint: gocritic
) (bool, error) {
	ctx, sp := ctx.StartTraceSpan(tracepoint.NSIdxQueryHelper)
	sp.LogFields(logFields...)
	defer sp.Finish()

	exhaustive, err := i.queryWithSpan(ctx, query, results, opts, execBlockFn, newBlockIterFn, sp, logFields,
		queryMetrics)
	if err != nil {
		sp.LogFields(opentracinglog.Error(err))

		if exhaustive {
			i.metrics.queryExhaustiveInternalError.Inc(1)
		} else {
			i.metrics.queryNonExhaustiveInternalError.Inc(1)
		}
		return exhaustive, err
	}

	if exhaustive {
		i.metrics.queryExhaustiveSuccess.Inc(1)
		return exhaustive, nil
	}

	// If require exhaustive but not, return error.
	if opts.RequireExhaustive {
		seriesCount := results.Size()
		docsCount := results.TotalDocsCount()
		if opts.SeriesLimitExceeded(seriesCount) {
			i.metrics.queryNonExhaustiveSeriesLimitError.Inc(1)
		} else if opts.DocsLimitExceeded(docsCount) {
			i.metrics.queryNonExhaustiveDocsLimitError.Inc(1)
		} else {
			i.metrics.queryNonExhaustiveLimitError.Inc(1)
		}

		// NB(r): Make sure error is not retried and returns as bad request.
		return exhaustive, xerrors.NewInvalidParamsError(limits.NewQueryLimitExceededError(fmt.Sprintf(
			"query exceeded limit: require_exhaustive=%v, series_limit=%d, series_matched=%d, docs_limit=%d, docs_matched=%d",
			opts.RequireExhaustive,
			opts.SeriesLimit,
			seriesCount,
			opts.DocsLimit,
			docsCount,
		)))
	}

	// Otherwise non-exhaustive but not required to be.
	i.metrics.queryNonExhaustiveSuccess.Inc(1)
	return exhaustive, nil
}

// blockIter is a composite type to hold various state about a block while iterating over the results.
type blockIter struct {
	iter           index.ResultIterator
	iterCloser     io.Closer
	block          index.Block
	waitTime       time.Duration
	searchTime     time.Duration
	processingTime time.Duration
}

func (i *nsIndex) queryWithSpan(
	ctx context.Context,
	query index.Query,
	results index.BaseResults,
	opts index.QueryOptions,
	execBlockFn execBlockQueryFn,
	newBlockIterFn newBlockIterFn,
	span opentracing.Span,
	logFields []opentracinglog.Field,
	queryMetrics queryMetrics, //nolint: gocritic
) (bool, error) {
	// Capture start before needing to acquire lock.
	start := i.nowFn()

	i.state.RLock()
	if !i.isOpenWithRLock() {
		i.state.RUnlock()
		return false, errDbIndexUnableToQueryClosed
	}

	// Track this as an inflight query that needs to finish
	// when the index is closed.
	i.queriesWg.Add(1)
	defer i.queriesWg.Done()

	// Enact overrides for query options
	opts = i.overriddenOptsForQueryWithRLock(opts)

	// Retrieve blocks to query, then we can release lock
	// NB(r): Important not to block ticking, and other tasks by
	// holding the RLock during a query.
	blocks, err := i.blocksForQueryWithRLock(xtime.NewRanges(xtime.Range{
		Start: opts.StartInclusive,
		End:   opts.EndExclusive,
	}))

	// Can now release the lock and execute the query without holding the lock.
	i.state.RUnlock()

	if err != nil {
		return false, err
	}

	var (
		// State contains concurrent mutable state for async execution below.
		state   = &asyncQueryExecState{}
		wg      sync.WaitGroup
		permits = i.permitsManager.NewPermits(ctx)
	)

	blockIters := make([]*blockIter, 0, len(blocks))
	for _, block := range blocks {
		iter, err := newBlockIterFn(ctx, block, query, results)
		if err != nil {
			return false, err
		}
		blockIters = append(blockIters, &blockIter{
			iter:       iter,
			iterCloser: x.NewSafeCloser(iter),
			block:      block,
		})
<<<<<<< HEAD
	}

	defer func() {
		for _, iter := range blockIters {
			// safe to call Close multiple times, so it's fine to eagerly close in the loop below and here.
			_ = iter.iterCloser.Close()
		}
	}()

	// queryCanceled returns true if the query has been canceled and the current iteration should terminate.
	queryCanceled := func() bool {
		return opts.LimitsExceeded(results.Size(), results.TotalDocsCount()) || state.hasErr()
	}
	// waitForPermit waits for a permit. returns true if the permit was acquired and the wait time.
	waitForPermit := func() (bool, time.Duration) {
		// make sure the query hasn't been canceled before waiting for a permit.
		if queryCanceled() {
			return false, 0
		}
		startWait := time.Now()
		err := permits.Acquire(ctx)
		waitTime := time.Since(startWait)
		if err != nil {
			state.addErr(err)
			return false, waitTime
		}
		// make sure the query hasn't been canceled while waiting for a permit.
		if queryCanceled() {
			permits.Release()
			return false, waitTime
		}
		return true, waitTime
	}

	// We're looping through all the blocks that we need to query and kicking
	// off parallel queries which are bounded by the permits maximum
	// concurrency. It's possible at this point that we've completed querying one or more blocks and already exhausted
	// the maximum number of results that we're allowed to return. If thats the case, there is no value in kicking off
	// more parallel queries, so we break out of the loop.
	for _, blockIter := range blockIters {
		// Capture for async query execution below.
		blockIter := blockIter

		// acquire a permit before kicking off the goroutine to process the iterator. this limits the number of
		// concurrent goroutines to # of permits + large queries that needed multiple iterations to finish.
		acq, waitTime := waitForPermit()
		blockIter.waitTime += waitTime
		if !acq {
=======
		totalWaitTime += scheduleResult.WaitTime
		if !scheduleResult.Available {
			state.Lock()
			state.multiErr = state.multiErr.Add(gocontext.Canceled)
			state.Unlock()
			// Did not launch task, need to ensure don't wait for it
			wg.Done()
>>>>>>> f2e449b5
			break
		}

		wg.Add(1)
		// kick off a go routine to process the entire iterator.
		go func() {
			defer wg.Done()
			first := true
			for !blockIter.iter.Done() {
				// if this is not the first iteration of the iterator, there were more results than the
				// maxResultsPerWorker, so need to acquire another permit.
				if !first {
					acq, waitTime := waitForPermit()
					blockIter.waitTime += waitTime
					if !acq {
						break
					}
				}
				first = false
				startProcessing := time.Now()
				execBlockFn(ctx, blockIter.block, blockIter.iter, opts, state, results, logFields)
				processingTime := time.Since(startProcessing)
				queryMetrics.blockProcessingTime.RecordDuration(processingTime)
				blockIter.processingTime += processingTime
				permits.Release()
			}
			if first {
				// this should never happen since a new iter cannot be Done, but just to be safe.
				permits.Release()
			}
			blockIter.searchTime += blockIter.iter.SearchDuration()

			// close the iterator since it's no longer needed. it's safe to call Close multiple times, here and in the
			// defer when the function returns.
			if err := blockIter.iterCloser.Close(); err != nil {
				state.addErr(err)
			}
		}()
	}

	// wait for all workers to finish. if the caller cancels the call, the workers will be interrupted and eventually
	// finish.
	wg.Wait()

	i.metrics.loadedDocsPerQuery.RecordValue(float64(results.TotalDocsCount()))

	exhaustive := opts.Exhaustive(results.Size(), results.TotalDocsCount())
	// ok to read state without lock since all parallel queries are done.
	multiErr := state.multiErr
	err = multiErr.FinalError()

	if err != nil && !multiErr.Contains(gocontext.DeadlineExceeded) && !multiErr.Contains(gocontext.Canceled) {
		// an unexpected error occurred processing the query, bail without updating timing metrics.
		return false, err
	}

	// update timing metrics even if the query was canceled due to a timeout
	queryRuntime := time.Since(start)

	var (
		totalWaitTime       time.Duration
		totalProcessingTime time.Duration
		totalSearchTime     time.Duration
	)

	for _, blockIter := range blockIters {
		totalWaitTime += blockIter.waitTime
		totalProcessingTime += blockIter.processingTime
		totalSearchTime += blockIter.searchTime
	}

	queryMetrics.queryTotalTime.ByDocs.Record(results.TotalDocsCount(), queryRuntime)
	queryMetrics.queryWaitTime.ByDocs.Record(results.TotalDocsCount(), totalWaitTime)
	queryMetrics.queryProcessingTime.ByDocs.Record(results.TotalDocsCount(), totalProcessingTime)
	queryMetrics.querySearchTime.ByDocs.Record(results.TotalDocsCount(), totalSearchTime)

	return exhaustive, err
}

func (i *nsIndex) newBlockQueryIterFn(
	ctx context.Context,
	block index.Block,
	query index.Query,
	_ index.BaseResults,
) (index.ResultIterator, error) {
	return block.QueryIter(ctx, query)
}

//nolint: dupl
func (i *nsIndex) execBlockQueryFn(
	ctx context.Context,
	block index.Block,
	iter index.ResultIterator,
	opts index.QueryOptions,
	state *asyncQueryExecState,
	results index.BaseResults,
	logFields []opentracinglog.Field,
) {
	logFields = append(logFields,
		xopentracing.Time("blockStart", block.StartTime()),
		xopentracing.Time("blockEnd", block.EndTime()),
	)

	ctx, sp := ctx.StartTraceSpan(tracepoint.NSIdxBlockQuery)
	sp.LogFields(logFields...)
	defer sp.Finish()

	docResults, ok := results.(index.DocumentResults)
	if !ok { // should never happen
		state.addErr(fmt.Errorf("unknown results type [%T] received during query", results))
		return
	}
	queryIter, ok := iter.(index.QueryIterator)
	if !ok { // should never happen
		state.addErr(fmt.Errorf("unknown results type [%T] received during query", iter))
		return
	}

	err := block.QueryWithIter(ctx, opts, queryIter, docResults, i.maxResultsPerWorker.Fetch, logFields)
	if err == index.ErrUnableToQueryBlockClosed {
		// NB(r): Because we query this block outside of the results lock, it's
		// possible this block may get closed if it slides out of retention, in
		// that case those results are no longer considered valid and outside of
		// retention regardless, so this is a non-issue.
		err = nil
	}

	if err != nil {
		sp.LogFields(opentracinglog.Error(err))
		state.addErr(err)
	}
}

func (i *nsIndex) execBlockWideQueryFn(
	ctx context.Context,
	block index.Block,
	iter index.ResultIterator,
	opts index.QueryOptions,
	state *asyncQueryExecState,
	results index.BaseResults,
	logFields []opentracinglog.Field,
) {
	logFields = append(logFields,
		xopentracing.Time("blockStart", block.StartTime()),
		xopentracing.Time("blockEnd", block.EndTime()),
	)

	ctx, sp := ctx.StartTraceSpan(tracepoint.NSIdxBlockQuery)
	sp.LogFields(logFields...)
	defer sp.Finish()

	docResults, ok := results.(index.DocumentResults)
	if !ok { // should never happen
		state.addErr(fmt.Errorf("unknown results type [%T] received during wide query", results))
		return
	}
	queryIter, ok := iter.(index.QueryIterator)
	if !ok { // should never happen
		state.addErr(fmt.Errorf("unknown results type [%T] received during query", iter))
		return
	}

	err := block.QueryWithIter(ctx, opts, queryIter, docResults, i.maxResultsPerWorker.Fetch, logFields)
	if err == index.ErrUnableToQueryBlockClosed {
		// NB(r): Because we query this block outside of the results lock, it's
		// possible this block may get closed if it slides out of retention, in
		// that case those results are no longer considered valid and outside of
		// retention regardless, so this is a non-issue.
		err = nil
	} else if err == index.ErrWideQueryResultsExhausted {
		// NB: this error indicates a wide query short-circuit, so it is expected
		// after the queried shard set is exhausted.
		err = nil
	}

	if err != nil {
		sp.LogFields(opentracinglog.Error(err))
		state.addErr(err)
	}
}

func (i *nsIndex) newBlockAggregatorIterFn(
	ctx context.Context,
	block index.Block,
	_ index.Query,
	results index.BaseResults,
) (index.ResultIterator, error) {
	aggResults, ok := results.(index.AggregateResults)
	if !ok { // should never happen
		return nil, fmt.Errorf("unknown results type [%T] received during aggregation", results)
	}
	return block.AggregateIter(ctx, aggResults.AggregateResultsOptions())
}

func (i *nsIndex) execBlockAggregateQueryFn(
	ctx context.Context,
	block index.Block,
	iter index.ResultIterator,
	opts index.QueryOptions,
	state *asyncQueryExecState,
	results index.BaseResults,
	logFields []opentracinglog.Field,
) {
	logFields = append(logFields,
		xopentracing.Time("blockStart", block.StartTime()),
		xopentracing.Time("blockEnd", block.EndTime()),
	)

	ctx, sp := ctx.StartTraceSpan(tracepoint.NSIdxBlockAggregateQuery)
	sp.LogFields(logFields...)
	defer sp.Finish()

	aggResults, ok := results.(index.AggregateResults)
	if !ok { // should never happen
		state.addErr(fmt.Errorf("unknown results type [%T] received during aggregation", results))
		return
	}
	aggIter, ok := iter.(index.AggregateIterator)
	if !ok { // should never happen
		state.addErr(fmt.Errorf("unknown results type [%T] received during query", iter))
		return
	}

	err := block.AggregateWithIter(ctx, aggIter, opts, aggResults, i.maxResultsPerWorker.Aggregate, logFields)
	if err == index.ErrUnableToQueryBlockClosed {
		// NB(r): Because we query this block outside of the results lock, it's
		// possible this block may get closed if it slides out of retention, in
		// that case those results are no longer considered valid and outside of
		// retention regardless, so this is a non-issue.
		err = nil
	}

	if err != nil {
		sp.LogFields(opentracinglog.Error(err))
		state.addErr(err)
	}
}

func (i *nsIndex) overriddenOptsForQueryWithRLock(
	opts index.QueryOptions,
) index.QueryOptions {
	// Override query response limits if needed.
	if i.state.runtimeOpts.maxQuerySeriesLimit > 0 && (opts.SeriesLimit == 0 ||
		int64(opts.SeriesLimit) > i.state.runtimeOpts.maxQuerySeriesLimit) {
		i.logger.Debug("overriding query response series limit",
			zap.Int("requested", opts.SeriesLimit),
			zap.Int64("maxAllowed", i.state.runtimeOpts.maxQuerySeriesLimit)) // FOLLOWUP(prateek): log query too once it's serializable.
		opts.SeriesLimit = int(i.state.runtimeOpts.maxQuerySeriesLimit)
	}
	if i.state.runtimeOpts.maxQueryDocsLimit > 0 && (opts.DocsLimit == 0 ||
		int64(opts.DocsLimit) > i.state.runtimeOpts.maxQueryDocsLimit) {
		i.logger.Debug("overriding query response docs limit",
			zap.Int("requested", opts.DocsLimit),
			zap.Int64("maxAllowed", i.state.runtimeOpts.maxQueryDocsLimit)) // FOLLOWUP(prateek): log query too once it's serializable.
		opts.DocsLimit = int(i.state.runtimeOpts.maxQueryDocsLimit)
	}
	return opts
}

func (i *nsIndex) blocksForQueryWithRLock(queryRange xtime.Ranges) ([]index.Block, error) {
	// Chunk the query request into bounds based on applicable blocks and
	// execute the requests to each of them; and merge results.
	blocks := make([]index.Block, 0, len(i.state.blockStartsDescOrder))

	// Iterate known blocks in a defined order of time (newest first) to enforce
	// some determinism about the results returned.
	for _, start := range i.state.blockStartsDescOrder {
		// Terminate if queryRange doesn't need any more data
		if queryRange.IsEmpty() {
			break
		}

		block, ok := i.state.blocksByTime[start]
		if !ok {
			// This is an invariant, should never occur if state tracking is correct.
			return nil, i.missingBlockInvariantError(start)
		}

		// Ensure the block has data requested by the query.
		blockRange := xtime.Range{Start: block.StartTime(), End: block.EndTime()}
		if !queryRange.Overlaps(blockRange) {
			continue
		}

		// Remove this range from the query range.
		queryRange.RemoveRange(blockRange)

		blocks = append(blocks, block)
	}

	return blocks, nil
}

func (i *nsIndex) ensureBlockPresent(blockStart time.Time) (index.Block, error) {
	i.state.RLock()
	defer i.state.RUnlock()
	if !i.isOpenWithRLock() {
		return nil, errDbIndexUnableToWriteClosed
	}
	return i.ensureBlockPresentWithRLock(blockStart)
}

// ensureBlockPresentWithRLock guarantees an index.Block exists for the specified
// blockStart, allocating one if it does not. It returns the desired block, or
// error if it's unable to do so.
func (i *nsIndex) ensureBlockPresentWithRLock(blockStart time.Time) (index.Block, error) {
	// check if the current latest block matches the required block, this
	// is the usual path and can short circuit the rest of the logic in this
	// function in most cases.
	if i.state.latestBlock != nil && i.state.latestBlock.StartTime().Equal(blockStart) {
		return i.state.latestBlock, nil
	}

	// check if exists in the map (this can happen if the latestBlock has not
	// been rotated yet).
	blockStartNanos := xtime.ToUnixNano(blockStart)
	if block, ok := i.state.blocksByTime[blockStartNanos]; ok {
		return block, nil
	}

	// i.e. block start does not exist, so we have to alloc.
	// we release the RLock (the function is called with this lock), and acquire
	// the write lock to do the extra allocation.
	i.state.RUnlock()
	i.state.Lock()

	// need to guarantee all exit paths from the function leave with the RLock
	// so we release the write lock and re-acquire a read lock.
	defer func() {
		i.state.Unlock()
		i.state.RLock()
	}()

	// re-check if exists in the map (another routine did the alloc)
	if block, ok := i.state.blocksByTime[blockStartNanos]; ok {
		return block, nil
	}

	// ok now we know for sure we have to alloc
	block, err := i.newBlockFn(blockStart, i.nsMetadata,
		index.BlockOptions{}, i.namespaceRuntimeOptsMgr, i.opts.IndexOptions())
	if err != nil { // unable to allocate the block, should never happen.
		return nil, i.unableToAllocBlockInvariantError(err)
	}

	// NB(bodu): Use same time barrier as `Tick` to make sealing of cold index blocks consistent.
	// We need to seal cold blocks write away for cold writes.
	if !blockStart.After(i.lastSealableBlockStart(i.nowFn())) {
		if err := block.Seal(); err != nil {
			return nil, err
		}
	}

	// add to tracked blocks map
	i.state.blocksByTime[blockStartNanos] = block

	// update ordered blockStarts slice, and latestBlock
	i.updateBlockStartsWithLock()
	return block, nil
}

func (i *nsIndex) lastSealableBlockStart(t time.Time) time.Time {
	return retention.FlushTimeEndForBlockSize(i.blockSize, t.Add(-i.bufferPast))
}

func (i *nsIndex) updateBlockStartsWithLock() {
	// update ordered blockStarts slice
	var (
		latestBlockStart xtime.UnixNano
		latestBlock      index.Block
	)

	blockStarts := make([]xtime.UnixNano, 0, len(i.state.blocksByTime))
	for ts, block := range i.state.blocksByTime {
		if ts >= latestBlockStart {
			latestBlock = block
		}
		blockStarts = append(blockStarts, ts)
	}

	// order in desc order (i.e. reverse chronological)
	sort.Slice(blockStarts, func(i, j int) bool {
		return blockStarts[i] > blockStarts[j]
	})
	i.state.blockStartsDescOrder = blockStarts

	// rotate latestBlock
	i.state.latestBlock = latestBlock
}

func (i *nsIndex) isOpenWithRLock() bool {
	return !i.state.closed
}

func (i *nsIndex) CleanupExpiredFileSets(t time.Time) error {
	// we only expire data on drive that we don't hold a reference to, and is
	// past the expiration period. the earliest data we have to retain is given
	// by the following computation:
	//  Min(FIRST_EXPIRED_BLOCK, EARLIEST_RETAINED_BLOCK)
	i.state.RLock()
	defer i.state.RUnlock()
	if i.state.closed {
		return errDbIndexUnableToCleanupClosed
	}

	// earliest block to retain based on retention period
	earliestBlockStartToRetain := retention.FlushTimeStartForRetentionPeriod(i.retentionPeriod, i.blockSize, t)

	// now we loop through the blocks we hold, to ensure we don't delete any data for them.
	for t := range i.state.blocksByTime {
		if t.ToTime().Before(earliestBlockStartToRetain) {
			earliestBlockStartToRetain = t.ToTime()
		}
	}

	// know the earliest block to retain, find all blocks earlier than it
	var (
		pathPrefix = i.opts.CommitLogOptions().FilesystemOptions().FilePathPrefix()
		nsID       = i.nsMetadata.ID()
	)
	filesets, err := i.indexFilesetsBeforeFn(pathPrefix, nsID, earliestBlockStartToRetain)
	if err != nil {
		return err
	}

	// and delete them
	return i.deleteFilesFn(filesets)
}

func (i *nsIndex) CleanupDuplicateFileSets() error {
	fsOpts := i.opts.CommitLogOptions().FilesystemOptions()
	infoFiles := i.readIndexInfoFilesFn(
		fsOpts.FilePathPrefix(),
		i.nsMetadata.ID(),
		fsOpts.InfoReaderBufferSize(),
	)

	segmentsOrderByVolumeIndexByVolumeTypeAndBlockStart := make(map[xtime.UnixNano]map[idxpersist.IndexVolumeType][]fs.Segments)
	for _, file := range infoFiles {
		seg := fs.NewSegments(file.Info, file.ID.VolumeIndex, file.AbsoluteFilePaths)
		blockStart := xtime.ToUnixNano(seg.BlockStart())
		segmentsOrderByVolumeIndexByVolumeType, ok := segmentsOrderByVolumeIndexByVolumeTypeAndBlockStart[blockStart]
		if !ok {
			segmentsOrderByVolumeIndexByVolumeType = make(map[idxpersist.IndexVolumeType][]fs.Segments)
			segmentsOrderByVolumeIndexByVolumeTypeAndBlockStart[blockStart] = segmentsOrderByVolumeIndexByVolumeType
		}

		volumeType := seg.VolumeType()
		if _, ok := segmentsOrderByVolumeIndexByVolumeType[volumeType]; !ok {
			segmentsOrderByVolumeIndexByVolumeType[volumeType] = make([]fs.Segments, 0)
		}
		segmentsOrderByVolumeIndexByVolumeType[volumeType] = append(segmentsOrderByVolumeIndexByVolumeType[volumeType], seg)
	}

	// Ensure that segments are soroted by volume index.
	for _, segmentsOrderByVolumeIndexByVolumeType := range segmentsOrderByVolumeIndexByVolumeTypeAndBlockStart {
		for _, segs := range segmentsOrderByVolumeIndexByVolumeType {
			sort.SliceStable(segs, func(i, j int) bool {
				return segs[i].VolumeIndex() < segs[j].VolumeIndex()
			})
		}
	}

	multiErr := xerrors.NewMultiError()
	// Check for dupes and remove.
	filesToDelete := make([]string, 0)
	for _, segmentsOrderByVolumeIndexByVolumeType := range segmentsOrderByVolumeIndexByVolumeTypeAndBlockStart {
		for _, segmentsOrderByVolumeIndex := range segmentsOrderByVolumeIndexByVolumeType {
			shardTimeRangesCovered := result.NewShardTimeRanges()
			currSegments := make([]fs.Segments, 0)
			for _, seg := range segmentsOrderByVolumeIndex {
				if seg.ShardTimeRanges().IsSuperset(shardTimeRangesCovered) {
					// Mark dupe segments for deletion.
					for _, currSeg := range currSegments {
						filesToDelete = append(filesToDelete, currSeg.AbsoluteFilePaths()...)
					}
					currSegments = []fs.Segments{seg}
					shardTimeRangesCovered = seg.ShardTimeRanges().Copy()
					continue
				}
				currSegments = append(currSegments, seg)
				shardTimeRangesCovered.AddRanges(seg.ShardTimeRanges())
			}
		}
	}
	multiErr = multiErr.Add(i.deleteFilesFn(filesToDelete))
	return multiErr.FinalError()
}

func (i *nsIndex) DebugMemorySegments(opts DebugMemorySegmentsOptions) error {
	i.state.RLock()
	defer i.state.RLock()
	if i.state.closed {
		return errDbIndexAlreadyClosed
	}

	ctx := context.NewBackground()
	defer ctx.Close()

	// Create a new set of file system options to output to new directory.
	fsOpts := i.opts.CommitLogOptions().
		FilesystemOptions().
		SetFilePathPrefix(opts.OutputDirectory)

	for _, block := range i.state.blocksByTime {
		segmentsData, err := block.MemorySegmentsData(ctx)
		if err != nil {
			return err
		}

		for numSegment, segmentData := range segmentsData {
			indexWriter, err := fs.NewIndexWriter(fsOpts)
			if err != nil {
				return err
			}

			fileSetID := fs.FileSetFileIdentifier{
				FileSetContentType: persist.FileSetIndexContentType,
				Namespace:          i.nsMetadata.ID(),
				BlockStart:         block.StartTime(),
				VolumeIndex:        numSegment,
			}
			openOpts := fs.IndexWriterOpenOptions{
				Identifier:      fileSetID,
				BlockSize:       i.blockSize,
				FileSetType:     persist.FileSetFlushType,
				Shards:          i.state.shardsAssigned,
				IndexVolumeType: idxpersist.DefaultIndexVolumeType,
			}
			if err := indexWriter.Open(openOpts); err != nil {
				return err
			}

			segWriter, err := idxpersist.NewFSTSegmentDataFileSetWriter(segmentData)
			if err != nil {
				return err
			}

			if err := indexWriter.WriteSegmentFileSet(segWriter); err != nil {
				return err
			}

			if err := indexWriter.Close(); err != nil {
				return err
			}
		}
	}

	return nil
}

func (i *nsIndex) Close() error {
	i.state.Lock()
	if !i.isOpenWithRLock() {
		i.state.Unlock()
		return errDbIndexAlreadyClosed
	}

	i.state.closed = true
	close(i.state.closeCh)

	var multiErr xerrors.MultiError
	multiErr = multiErr.Add(i.state.insertQueue.Stop())

	blocks := make([]index.Block, 0, len(i.state.blocksByTime))
	for _, block := range i.state.blocksByTime {
		blocks = append(blocks, block)
	}

	i.state.latestBlock = nil
	i.state.blocksByTime = nil
	i.state.blockStartsDescOrder = nil

	if i.runtimeOptsListener != nil {
		i.runtimeOptsListener.Close()
		i.runtimeOptsListener = nil
	}

	if i.runtimeNsOptsListener != nil {
		i.runtimeNsOptsListener.Close()
		i.runtimeNsOptsListener = nil
	}

	// Can now unlock after collecting blocks to close and setting closed state.
	i.state.Unlock()

	// Wait for inflight queries to finish before closing blocks, do this
	// outside of lock in case an inflight query needs to acquire a read lock
	// to finish but can't acquire it because close was holding the lock waiting
	// for queries to drain first.
	i.queriesWg.Wait()

	for _, block := range blocks {
		multiErr = multiErr.Add(block.Close())
	}

	return multiErr.FinalError()
}

func (i *nsIndex) missingBlockInvariantError(t xtime.UnixNano) error {
	err := fmt.Errorf("index query did not find block %d despite seeing it in slice", t)
	instrument.EmitAndLogInvariantViolation(i.opts.InstrumentOptions(), func(l *zap.Logger) {
		l.Error(err.Error())
	})
	return err
}

func (i *nsIndex) unableToAllocBlockInvariantError(err error) error {
	ierr := fmt.Errorf("index unable to allocate block: %v", err)
	instrument.EmitAndLogInvariantViolation(i.opts.InstrumentOptions(), func(l *zap.Logger) {
		l.Error(ierr.Error())
	})
	return ierr
}

type nsIndexMetrics struct {
	asyncInsertAttemptTotal tally.Counter
	asyncInsertAttemptSkip  tally.Counter
	asyncInsertAttemptWrite tally.Counter

	asyncInsertSuccess           tally.Counter
	asyncInsertErrors            tally.Counter
	insertAfterClose             tally.Counter
	queryAfterClose              tally.Counter
	forwardIndexHits             tally.Counter
	forwardIndexMisses           tally.Counter
	forwardIndexCounter          tally.Counter
	insertEndToEndLatency        tally.Timer
	blocksEvictedMutableSegments tally.Counter
	blockMetrics                 nsIndexBlocksMetrics
	indexingConcurrencyMin       tally.Gauge
	indexingConcurrencyMax       tally.Gauge
	indexingConcurrencyAvg       tally.Gauge
	flushIndexingConcurrency     tally.Gauge
	flushDocsNew                 tally.Counter
	flushDocsCached              tally.Counter

	loadedDocsPerQuery                 tally.Histogram
	queryExhaustiveSuccess             tally.Counter
	queryExhaustiveInternalError       tally.Counter
	queryNonExhaustiveSuccess          tally.Counter
	queryNonExhaustiveInternalError    tally.Counter
	queryNonExhaustiveLimitError       tally.Counter
	queryNonExhaustiveSeriesLimitError tally.Counter
	queryNonExhaustiveDocsLimitError   tally.Counter

	queryMetrics     queryMetrics
	aggQueryMetrics  queryMetrics
	wideQueryMetrics queryMetrics
}

func newNamespaceIndexMetrics(
	opts index.Options,
	iopts instrument.Options,
) nsIndexMetrics {
	const (
		indexAttemptName         = "index-attempt"
		forwardIndexName         = "forward-index"
		indexingConcurrency      = "indexing-concurrency"
		flushIndexingConcurrency = "flush-indexing-concurrency"
	)
	scope := iopts.MetricsScope()
	blocksScope := scope.SubScope("blocks")
	m := nsIndexMetrics{
		asyncInsertAttemptTotal: scope.Tagged(map[string]string{
			"stage": "process",
		}).Counter(indexAttemptName),
		asyncInsertAttemptSkip: scope.Tagged(map[string]string{
			"stage": "skip",
		}).Counter(indexAttemptName),
		asyncInsertAttemptWrite: scope.Tagged(map[string]string{
			"stage": "write",
		}).Counter(indexAttemptName),
		asyncInsertSuccess: scope.Counter("index-success"),
		asyncInsertErrors: scope.Tagged(map[string]string{
			"error_type": "async-insert",
		}).Counter("index-error"),
		insertAfterClose: scope.Tagged(map[string]string{
			"error_type": "insert-closed",
		}).Counter("insert-after-close"),
		queryAfterClose: scope.Tagged(map[string]string{
			"error_type": "query-closed",
		}).Counter("query-after-error"),
		forwardIndexHits: scope.Tagged(map[string]string{
			"status": "hit",
		}).Counter(forwardIndexName),
		forwardIndexMisses: scope.Tagged(map[string]string{
			"status": "miss",
		}).Counter(forwardIndexName),
		forwardIndexCounter: scope.Tagged(map[string]string{
			"status": "count",
		}).Counter(forwardIndexName),
		insertEndToEndLatency: instrument.NewTimer(scope,
			"insert-end-to-end-latency", iopts.TimerOptions()),
		blocksEvictedMutableSegments: scope.Counter("blocks-evicted-mutable-segments"),
		blockMetrics:                 newNamespaceIndexBlocksMetrics(opts, blocksScope),
		indexingConcurrencyMin: scope.Tagged(map[string]string{
			"stat": "min",
		}).Gauge(indexingConcurrency),
		indexingConcurrencyMax: scope.Tagged(map[string]string{
			"stat": "max",
		}).Gauge(indexingConcurrency),
		indexingConcurrencyAvg: scope.Tagged(map[string]string{
			"stat": "avg",
		}).Gauge(indexingConcurrency),
		flushIndexingConcurrency: scope.Gauge(flushIndexingConcurrency),
		flushDocsNew: scope.Tagged(map[string]string{
			"status": "new",
		}).Counter("flush-docs"),
		flushDocsCached: scope.Tagged(map[string]string{
			"status": "cached",
		}).Counter("flush-docs"),
		loadedDocsPerQuery: scope.Histogram(
			"loaded-docs-per-query",
			tally.MustMakeExponentialValueBuckets(10, 2, 16),
		),
		queryExhaustiveSuccess: scope.Tagged(map[string]string{
			"exhaustive": "true",
			"result":     "success",
		}).Counter("query"),
		queryExhaustiveInternalError: scope.Tagged(map[string]string{
			"exhaustive": "true",
			"result":     "error_internal",
		}).Counter("query"),
		queryNonExhaustiveSuccess: scope.Tagged(map[string]string{
			"exhaustive": "false",
			"result":     "success",
		}).Counter("query"),
		queryNonExhaustiveInternalError: scope.Tagged(map[string]string{
			"exhaustive": "false",
			"result":     "error_internal",
		}).Counter("query"),
		queryNonExhaustiveLimitError: scope.Tagged(map[string]string{
			"exhaustive": "false",
			"result":     "error_require_exhaustive",
		}).Counter("query"),
		queryNonExhaustiveSeriesLimitError: scope.Tagged(map[string]string{
			"exhaustive": "false",
			"result":     "error_series_require_exhaustive",
		}).Counter("query"),
		queryNonExhaustiveDocsLimitError: scope.Tagged(map[string]string{
			"exhaustive": "false",
			"result":     "error_docs_require_exhaustive",
		}).Counter("query"),
		queryMetrics:     newQueryMetrics(scope, "query"),
		aggQueryMetrics:  newQueryMetrics(scope, "aggregate"),
		wideQueryMetrics: newQueryMetrics(scope, "wide"),
	}

	// Initialize gauges that should default to zero before
	// returning results so that they are exported with an
	// explicit zero value at process startup.
	m.flushIndexingConcurrency.Update(0)

	return m
}

func newQueryMetrics(scope tally.Scope, queryType string) queryMetrics {
	labels := map[string]string{"type": queryType}
	return queryMetrics{
		queryTotalTime:      index.NewQueryMetricsWithLabels("query_total", scope, labels),
		queryWaitTime:       index.NewQueryMetricsWithLabels("query_wait", scope, labels),
		queryProcessingTime: index.NewQueryMetricsWithLabels("query_processing", scope, labels),
		querySearchTime:     index.NewQueryMetricsWithLabels("query_search", scope, labels),
		blockProcessingTime: scope.Tagged(labels).Histogram("block_processing",
			instrument.SparseHistogramTimerHistogramBuckets()),
	}
}

type queryMetrics struct {
	// the total time for a query, including waiting for processing resources.
	queryTotalTime index.QueryMetrics
	// the time spent waiting for workers to start processing the query. totalTime - waitTime = processing time. this is
	// not necessary equal to processingTime below since a query can use multiple workers at once.
	queryWaitTime index.QueryMetrics
	// the total time a query was consuming processing resources. this can actually be greater than queryTotalTime
	// if the query uses multiple CPUs.
	queryProcessingTime index.QueryMetrics
	// the total time a query was searching for documents. queryProcessingTime - querySearchTime == time processing
	// search results.
	querySearchTime index.QueryMetrics
	// time to process a single index block when processing a query.
	blockProcessingTime tally.Histogram
}

type nsIndexBlocksMetrics struct {
	ForegroundSegments nsIndexBlocksSegmentsMetrics
	BackgroundSegments nsIndexBlocksSegmentsMetrics
	FlushedSegments    nsIndexBlocksSegmentsMetrics
}

func newNamespaceIndexBlocksMetrics(
	opts index.Options,
	scope tally.Scope,
) nsIndexBlocksMetrics {
	return nsIndexBlocksMetrics{
		ForegroundSegments: newNamespaceIndexBlocksSegmentsMetrics(
			opts.ForegroundCompactionPlannerOptions(),
			scope.Tagged(map[string]string{
				"segment-type": "foreground",
			})),
		BackgroundSegments: newNamespaceIndexBlocksSegmentsMetrics(
			opts.BackgroundCompactionPlannerOptions(),
			scope.Tagged(map[string]string{
				"segment-type": "background",
			})),
		FlushedSegments: newNamespaceIndexBlocksSegmentsMetrics(
			opts.BackgroundCompactionPlannerOptions(),
			scope.Tagged(map[string]string{
				"segment-type": "flushed",
			})),
	}
}

type nsIndexBlocksSegmentsMetrics struct {
	Levels []nsIndexBlocksSegmentsLevelMetrics
}

type nsIndexBlocksSegmentsLevelMetrics struct {
	MinSizeInclusive int64
	MaxSizeExclusive int64
	NumSegments      tally.Gauge
	NumTotalDocs     tally.Gauge
	SegmentsAge      tally.Timer
}

func newNamespaceIndexBlocksSegmentsMetrics(
	compactionOpts compaction.PlannerOptions,
	scope tally.Scope,
) nsIndexBlocksSegmentsMetrics {
	segmentLevelsScope := scope.SubScope("segment-levels")
	levels := make([]nsIndexBlocksSegmentsLevelMetrics, 0, len(compactionOpts.Levels))
	for _, level := range compactionOpts.Levels {
		subScope := segmentLevelsScope.Tagged(map[string]string{
			"level-min-size": strconv.Itoa(int(level.MinSizeInclusive)),
			"level-max-size": strconv.Itoa(int(level.MaxSizeExclusive)),
		})
		levels = append(levels, nsIndexBlocksSegmentsLevelMetrics{
			MinSizeInclusive: level.MinSizeInclusive,
			MaxSizeExclusive: level.MaxSizeExclusive,
			NumSegments:      subScope.Gauge("num-segments"),
			NumTotalDocs:     subScope.Gauge("num-total-docs"),
			SegmentsAge:      subScope.Timer("segments-age"),
		})
	}

	return nsIndexBlocksSegmentsMetrics{
		Levels: levels,
	}
}

type dbShards []databaseShard

func (shards dbShards) IDs() []uint32 {
	ids := make([]uint32, 0, len(shards))
	for _, s := range shards {
		ids = append(ids, s.ID())
	}
	return ids
}<|MERGE_RESOLUTION|>--- conflicted
+++ resolved
@@ -1593,8 +1593,12 @@
 		// State contains concurrent mutable state for async execution below.
 		state   = &asyncQueryExecState{}
 		wg      sync.WaitGroup
-		permits = i.permitsManager.NewPermits(ctx)
+
 	)
+	permits, err := i.permitsManager.NewPermits(ctx)
+	if err != nil {
+		return false, err
+	}
 
 	blockIters := make([]*blockIter, 0, len(blocks))
 	for _, block := range blocks {
@@ -1607,7 +1611,6 @@
 			iterCloser: x.NewSafeCloser(iter),
 			block:      block,
 		})
-<<<<<<< HEAD
 	}
 
 	defer func() {
@@ -1656,15 +1659,6 @@
 		acq, waitTime := waitForPermit()
 		blockIter.waitTime += waitTime
 		if !acq {
-=======
-		totalWaitTime += scheduleResult.WaitTime
-		if !scheduleResult.Available {
-			state.Lock()
-			state.multiErr = state.multiErr.Add(gocontext.Canceled)
-			state.Unlock()
-			// Did not launch task, need to ensure don't wait for it
-			wg.Done()
->>>>>>> f2e449b5
 			break
 		}
 
