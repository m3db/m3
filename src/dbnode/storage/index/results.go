--- conflicted
+++ resolved
@@ -52,12 +52,8 @@
 	idPool    ident.Pool
 	bytesPool pool.CheckedBytesPool
 
-<<<<<<< HEAD
-	pool QueryResultsPool
-=======
 	pool           QueryResultsPool
 	resultDuration ResultDurations
->>>>>>> f94353d5
 }
 
 // NewQueryResults returns a new query results object.
