--- conflicted
+++ resolved
@@ -129,12 +129,4 @@
 }
 func (m mockOnIndexSeries) IndexedForBlockStart(_ xtime.UnixNano) bool { return false }
 func (m mockOnIndexSeries) IndexedOrAttemptedAny() bool                { return false }
-<<<<<<< HEAD
-func (m mockOnIndexSeries) RelookupAndCheckIsEmpty() (bool, bool)      { return false, false }
-func (m mockOnIndexSeries) RelookupAndIncrementReaderWriterCount() (doc.OnIndexSeries, bool) {
-	return nil, false
-}
-func (m mockOnIndexSeries) TryMarkIndexGarbageCollected() bool { return false }
-=======
-func (m mockOnIndexSeries) TryMarkIndexGarbageCollected() bool         { return false }
->>>>>>> f3337c22
+func (m mockOnIndexSeries) TryMarkIndexGarbageCollected() bool         { return false }