--- conflicted
+++ resolved
@@ -23,11 +23,7 @@
 import (
 	"errors"
 	"fmt"
-<<<<<<< HEAD
 	"io"
-=======
-	"github.com/m3db/m3/src/m3ninx/x"
->>>>>>> f3337c22
 	"math"
 	"runtime"
 	"sync"
