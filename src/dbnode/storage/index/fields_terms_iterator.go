// Copyright (c) 2019 Uber Technologies, Inc.
//
// Permission is hereby granted, free of charge, to any person obtaining a copy
// of this software and associated documentation files (the "Software"), to deal
// in the Software without restriction, including without limitation the rights
// to use, copy, modify, merge, publish, distribute, sublicense, and/or sell
// copies of the Software, and to permit persons to whom the Software is
// furnished to do so, subject to the following conditions:
//
// The above copyright notice and this permission notice shall be included in
// all copies or substantial portions of the Software.
//
// THE SOFTWARE IS PROVIDED "AS IS", WITHOUT WARRANTY OF ANY KIND, EXPRESS OR
// IMPLIED, INCLUDING BUT NOT LIMITED TO THE WARRANTIES OF MERCHANTABILITY,
// FITNESS FOR A PARTICULAR PURPOSE AND NONINFRINGEMENT. IN NO EVENT SHALL THE
// AUTHORS OR COPYRIGHT HOLDERS BE LIABLE FOR ANY CLAIM, DAMAGES OR OTHER
// LIABILITY, WHETHER IN AN ACTION OF CONTRACT, TORT OR OTHERWISE, ARISING FROM,
// OUT OF OR IN CONNECTION WITH THE SOFTWARE OR THE USE OR OTHER DEALINGS IN
// THE SOFTWARE.

package index

import (
	"errors"
	"time"

	pilosaroaring "github.com/m3dbx/pilosa/roaring"

	"github.com/m3db/m3/src/dbnode/tracepoint"
	"github.com/m3db/m3/src/m3ninx/index/segment"
	"github.com/m3db/m3/src/m3ninx/postings"
	"github.com/m3db/m3/src/m3ninx/postings/roaring"
	"github.com/m3db/m3/src/x/context"
	xerrors "github.com/m3db/m3/src/x/errors"
)

var errUnpackBitmapFromPostingsList = errors.New("unable to unpack bitmap from postings list")

// fieldsAndTermsIteratorOpts configures the fieldsAndTermsIterator.
type fieldsAndTermsIteratorOpts struct {
	restrictByQuery *Query
	iterateTerms    bool
	allowFn         allowFn
	fieldIterFn     newFieldIterFn
}

func (o fieldsAndTermsIteratorOpts) allow(f []byte) bool {
	if o.allowFn == nil {
		return true
	}
	return o.allowFn(f)
}

func (o fieldsAndTermsIteratorOpts) newFieldIter(r segment.Reader) (segment.FieldsPostingsListIterator, error) {
	if o.fieldIterFn == nil {
		return r.FieldsPostingsList()
	}
	return o.fieldIterFn(r)
}

type allowFn func(field []byte) bool

type newFieldIterFn func(r segment.Reader) (segment.FieldsPostingsListIterator, error)

type fieldsAndTermsIter struct {
	reader segment.Reader
	opts   fieldsAndTermsIteratorOpts

	err            error
	fieldIter      segment.FieldsPostingsListIterator
	termIter       segment.TermsIterator
	searchDuration time.Duration

	current struct {
		field    []byte
		term     []byte
		postings postings.List
	}

	restrictByPostings *pilosaroaring.Bitmap
}

var fieldsAndTermsIterZeroed fieldsAndTermsIter

var _ fieldsAndTermsIterator = &fieldsAndTermsIter{}

// newFieldsAndTermsIteratorFn is the lambda definition of the ctor for fieldsAndTermsIterator.
type newFieldsAndTermsIteratorFn func(
	ctx context.Context, r segment.Reader, opts fieldsAndTermsIteratorOpts,
) (fieldsAndTermsIterator, error)

func newFieldsAndTermsIterator(
	ctx context.Context,
	reader segment.Reader,
	opts fieldsAndTermsIteratorOpts,
) (fieldsAndTermsIterator, error) {
	iter := &fieldsAndTermsIter{}
	err := iter.Reset(ctx, reader, opts)
	if err != nil {
		return nil, err
	}
	return iter, nil
}

<<<<<<< HEAD
func (fti *fieldsAndTermsIter) Reset(
	ctx context.Context,
	reader segment.Reader,
	opts fieldsAndTermsIteratorOpts,
) error {
=======
func (fti *fieldsAndTermsIter) SearchDuration() time.Duration {
	return fti.searchDuration
}

func (fti *fieldsAndTermsIter) Reset(reader segment.Reader, opts fieldsAndTermsIteratorOpts) error {
>>>>>>> 753ba5d5
	*fti = fieldsAndTermsIterZeroed
	fti.reader = reader
	fti.opts = opts
	if reader == nil {
		return nil
	}

	fiter, err := fti.opts.newFieldIter(reader)
	if err != nil {
		return err
	}
	fti.fieldIter = fiter

	if opts.restrictByQuery == nil {
		// No need to restrict results by query.
		return nil
	}

	// If need to restrict by query, run the query on the segment first.
	searcher, err := opts.restrictByQuery.SearchQuery().Searcher()
	if err != nil {
		return err
	}

<<<<<<< HEAD
	_, sp := ctx.StartTraceSpan(tracepoint.FieldTermsIteratorIndexSearch)
=======
	start := time.Now()
>>>>>>> 753ba5d5
	pl, err := searcher.Search(fti.reader)
	sp.Finish()
	if err != nil {
		return err
	}
	fti.searchDuration = time.Since(start)

	// Hold onto the postings bitmap to intersect against on a per term basis.
	bitmap, ok := roaring.BitmapFromPostingsList(pl)
	if !ok {
		return errUnpackBitmapFromPostingsList
	}

	fti.restrictByPostings = bitmap

	return nil
}

func (fti *fieldsAndTermsIter) setNextField() bool {
	fieldIter := fti.fieldIter
	if fieldIter == nil {
		return false
	}

	for fieldIter.Next() {
		field, pl := fieldIter.Current()
		if !fti.opts.allow(field) {
			continue
		}
		if fti.restrictByPostings == nil {
			// No restrictions.
			fti.current.field = field
			return true
		}

		bitmap, ok := roaring.BitmapFromPostingsList(pl)
		if !ok {
			fti.err = errUnpackBitmapFromPostingsList
			return false
		}

		// Check field is part of at least some of the documents we're
		// restricted to providing results for based on intersection
		// count.
		// Note: IntersectionCount is significantly faster than intersecting and
		// counting results and also does not allocate.
		if n := fti.restrictByPostings.IntersectionCount(bitmap); n < 1 {
			// No match, not next result.
			continue
		}

		// Matches, this is next result.
		fti.current.field = field
		return true
	}

	fti.err = fieldIter.Err()
	return false
}

func (fti *fieldsAndTermsIter) setNext() bool {
	// check if current field has another term
	if fti.termIter != nil {
		hasNextTerm, err := fti.nextTermsIterResult()
		if err != nil {
			fti.err = err
			return false
		}
		if hasNextTerm {
			return true
		}
	}

	// i.e. need to switch to next field
	for hasNextField := fti.setNextField(); hasNextField; hasNextField = fti.setNextField() {
		// and get next term for the field
		var err error
		fti.termIter, err = fti.reader.Terms(fti.current.field)
		if err != nil {
			fti.err = err
			return false
		}

		hasNextTerm, err := fti.nextTermsIterResult()
		if err != nil {
			fti.err = err
			return false
		}
		if hasNextTerm {
			return true
		}
	}

	// Check field iterator did not encounter error.
	if err := fti.fieldIter.Err(); err != nil {
		fti.err = err
		return false
	}

	// No more fields.
	return false
}

func (fti *fieldsAndTermsIter) nextTermsIterResult() (bool, error) {
	for fti.termIter.Next() {
		fti.current.term, fti.current.postings = fti.termIter.Current()
		if fti.restrictByPostings == nil {
			// No restrictions.
			return true, nil
		}

		bitmap, ok := roaring.BitmapFromPostingsList(fti.current.postings)
		if !ok {
			return false, errUnpackBitmapFromPostingsList
		}

		// Check term is part of at least some of the documents we're
		// restricted to providing results for based on intersection
		// count.
		// Note: IntersectionCount is significantly faster than intersecting and
		// counting results and also does not allocate.
		if n := fti.restrictByPostings.IntersectionCount(bitmap); n > 0 {
			// Matches, this is next result.
			return true, nil
		}
	}
	if err := fti.termIter.Err(); err != nil {
		return false, err
	}
	if err := fti.termIter.Close(); err != nil {
		return false, err
	}
	// Term iterator no longer relevant, no next.
	fti.termIter = nil
	return false, nil
}

func (fti *fieldsAndTermsIter) Next() bool {
	if fti.err != nil {
		return false
	}
	// if only need to iterate fields
	if !fti.opts.iterateTerms {
		return fti.setNextField()
	}
	// iterating both fields and terms
	return fti.setNext()
}

func (fti *fieldsAndTermsIter) Current() (field, term []byte) {
	return fti.current.field, fti.current.term
}

func (fti *fieldsAndTermsIter) Err() error {
	return fti.err
}

func (fti *fieldsAndTermsIter) Close(ctx context.Context) error {
	var multiErr xerrors.MultiError
	if fti.fieldIter != nil {
		multiErr = multiErr.Add(fti.fieldIter.Close())
	}
	if fti.termIter != nil {
		multiErr = multiErr.Add(fti.termIter.Close())
	}
	multiErr = multiErr.Add(fti.Reset(ctx, nil, fieldsAndTermsIteratorOpts{}))
	return multiErr.FinalError()
}<|MERGE_RESOLUTION|>--- conflicted
+++ resolved
@@ -102,19 +102,15 @@
 	return iter, nil
 }
 
-<<<<<<< HEAD
+func (fti *fieldsAndTermsIter) SearchDuration() time.Duration {
+	return fti.searchDuration
+}
+
 func (fti *fieldsAndTermsIter) Reset(
 	ctx context.Context,
 	reader segment.Reader,
 	opts fieldsAndTermsIteratorOpts,
 ) error {
-=======
-func (fti *fieldsAndTermsIter) SearchDuration() time.Duration {
-	return fti.searchDuration
-}
-
-func (fti *fieldsAndTermsIter) Reset(reader segment.Reader, opts fieldsAndTermsIteratorOpts) error {
->>>>>>> 753ba5d5
 	*fti = fieldsAndTermsIterZeroed
 	fti.reader = reader
 	fti.opts = opts
@@ -139,11 +135,8 @@
 		return err
 	}
 
-<<<<<<< HEAD
 	_, sp := ctx.StartTraceSpan(tracepoint.FieldTermsIteratorIndexSearch)
-=======
 	start := time.Now()
->>>>>>> 753ba5d5
 	pl, err := searcher.Search(fti.reader)
 	sp.Finish()
 	if err != nil {
