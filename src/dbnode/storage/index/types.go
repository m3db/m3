--- conflicted
+++ resolved
@@ -915,14 +915,10 @@
 	Close(ctx context.Context) error
 
 	// Reset resets the iterator to the start iterating the given segment.
-<<<<<<< HEAD
 	Reset(ctx context.Context, reader segment.Reader, opts fieldsAndTermsIteratorOpts) error
-=======
-	Reset(reader segment.Reader, opts fieldsAndTermsIteratorOpts) error
 
 	// SearchDuration is how long it took to search the Segment.
 	SearchDuration() time.Duration
->>>>>>> 753ba5d5
 }
 
 // Options control the Indexing knobs.
