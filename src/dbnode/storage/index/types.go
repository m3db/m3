// Copyright (c) 2018 Uber Technologies, Inc.
//
// Permission is hereby granted, free of charge, to any person obtaining a copy
// of this software and associated documentation files (the "Software"), to deal
// in the Software without restriction, including without limitation the rights
// to use, copy, modify, merge, publish, distribute, sublicense, and/or sell
// copies of the Software, and to permit persons to whom the Software is
// furnished to do so, subject to the following conditions:
//
// The above copyright notice and this permission notice shall be included in
// all copies or substantial portions of the Software.
//
// THE SOFTWARE IS PROVIDED "AS IS", WITHOUT WARRANTY OF ANY KIND, EXPRESS OR
// IMPLIED, INCLUDING BUT NOT LIMITED TO THE WARRANTIES OF MERCHANTABILITY,
// FITNESS FOR A PARTICULAR PURPOSE AND NONINFRINGEMENT. IN NO EVENT SHALL THE
// AUTHORS OR COPYRIGHT HOLDERS BE LIABLE FOR ANY CLAIM, DAMAGES OR OTHER
// LIABILITY, WHETHER IN AN ACTION OF CONTRACT, TORT OR OTHERWISE, ARISING FROM,
// OUT OF OR IN CONNECTION WITH THE SOFTWARE OR THE USE OR OTHER DEALINGS IN
// THE SOFTWARE.

package index

import (
	"fmt"
	"sort"
	"time"

	"github.com/m3db/m3/src/dbnode/clock"
	"github.com/m3db/m3/src/dbnode/encoding"
	"github.com/m3db/m3/src/dbnode/storage/bootstrap/result"
	"github.com/m3db/m3/src/dbnode/storage/index/compaction"
	"github.com/m3db/m3/src/dbnode/storage/stats"
	"github.com/m3db/m3/src/m3ninx/doc"
	"github.com/m3db/m3/src/m3ninx/idx"
	"github.com/m3db/m3/src/m3ninx/index/segment"
	"github.com/m3db/m3/src/m3ninx/index/segment/builder"
	"github.com/m3db/m3/src/m3ninx/index/segment/fst"
	"github.com/m3db/m3/src/m3ninx/index/segment/mem"
	"github.com/m3db/m3/src/x/context"
	"github.com/m3db/m3/src/x/ident"
	"github.com/m3db/m3/src/x/instrument"
	"github.com/m3db/m3/src/x/mmap"
	"github.com/m3db/m3/src/x/pool"
	"github.com/m3db/m3/src/x/resource"
	xtime "github.com/m3db/m3/src/x/time"

	opentracinglog "github.com/opentracing/opentracing-go/log"
)

var (
	// ReservedFieldNameID is the field name used to index the ID in the
	// m3ninx subsytem.
	ReservedFieldNameID = doc.IDReservedFieldName
)

// InsertMode specifies whether inserts are synchronous or asynchronous.
type InsertMode byte

// nolint
const (
	InsertSync InsertMode = iota
	InsertAsync
)

// AggregationType specifies what granularity to aggregate upto.
type AggregationType uint8

const (
	// AggregateTagNamesAndValues returns both the tag name and value.
	AggregateTagNamesAndValues AggregationType = iota
	// AggregateTagNames returns tag names only.
	AggregateTagNames
)

// Query is a rich end user query to describe a set of constraints on required IDs.
type Query struct {
	idx.Query
}

// QueryOptions enables users to specify constraints and
// preferences on query execution.
type QueryOptions struct {
<<<<<<< HEAD
	StartInclusive      time.Time
	EndExclusive        time.Time
	SeriesLimit         int
	DocsLimit           int
	RequireExhaustive   bool
	IterationOptions    IterationOptions
	ComputedNamespaceID ident.ID
=======
	StartInclusive    time.Time
	EndExclusive      time.Time
	SeriesLimit       int
	DocsLimit         int
	RequireExhaustive bool
>>>>>>> 3aa2f51f
}

// IterationOptions enables users to specify iteration preferences.
type IterationOptions struct {
	SeriesIteratorConsolidator encoding.SeriesIteratorConsolidator
}

// SeriesLimitExceeded returns whether a given size exceeds the
// series limit the query options imposes, if it is enabled.
func (o QueryOptions) SeriesLimitExceeded(size int) bool {
	return o.SeriesLimit > 0 && size >= o.SeriesLimit
}

// DocsLimitExceeded returns whether a given size exceeds the
// docs limit the query options imposes, if it is enabled.
func (o QueryOptions) DocsLimitExceeded(size int) bool {
	return o.DocsLimit > 0 && size >= o.DocsLimit
}

// AggregationOptions enables users to specify constraints on aggregations.
type AggregationOptions struct {
	QueryOptions
	FieldFilter AggregateFieldFilter
	Type        AggregationType
}

// QueryResult is the collection of results for a query.
type QueryResult struct {
	Results    QueryResults
	Exhaustive bool
}

// AggregateQueryResult is the collection of results for an aggregate query.
type AggregateQueryResult struct {
	Results    AggregateResults
	Exhaustive bool
}

// BaseResults is a collection of basic results for a generic query, it is
// synchronized when access to the results set is used as documented by the
// methods.
type BaseResults interface {
	// Namespace returns the namespace associated with the result.
	Namespace() ident.ID

	// Size returns the number of IDs tracked.
	Size() int

	// TotalDocsCount returns the total number of documents observed.
	TotalDocsCount() int

	// AddDocuments adds the batch of documents to the results set, it will
	// take a copy of the bytes backing the documents so the original can be
	// modified after this function returns without affecting the results map.
	// TODO(r): We will need to change this behavior once index fields are
	// mutable and the most recent need to shadow older entries.
	AddDocuments(batch []doc.Document) (size, docsCount int, err error)

	// Finalize releases any resources held by the Results object,
	// including returning it to a backing pool.
	Finalize()
}

// QueryResults is a collection of results for a query, it is synchronized
// when access to the results set is used as documented by the methods.
type QueryResults interface {
	BaseResults

	// Reset resets the Results object to initial state.
	Reset(nsID ident.ID, opts QueryResultsOptions)

	// Map returns the results map from seriesID -> seriesTags, comprising
	// index results.
	// Since a lock is not held when accessing the map after a call to this
	// method, it is unsafe to read or write to the map if any other caller
	// mutates the state of the results after obtaining a reference to the map
	// with this call.
	Map() *ResultsMap
}

// QueryResultsOptions is a set of options to use for query results.
type QueryResultsOptions struct {
	// SizeLimit will limit the total results set to a given limit and if
	// overflown will return early successfully.
	SizeLimit int

	// FilterID, if provided, can be used to filter out unwanted IDs from
	// the query results.
	// NB(r): This is used to filter out results from shards the DB node
	// node no longer owns but is still included in index segments.
	FilterID func(id ident.ID) bool
}

// QueryResultsAllocator allocates QueryResults types.
type QueryResultsAllocator func() QueryResults

// QueryResultsPool allows users to pool `Results` types.
type QueryResultsPool interface {
	// Init initializes the QueryResults pool.
	Init(alloc QueryResultsAllocator)

	// Get retrieves a QueryResults object for use.
	Get() QueryResults

	// Put returns the provided QueryResults to the pool.
	Put(value QueryResults)
}

// AggregateResults is a collection of results for an aggregation query, it is
// synchronized when access to the results set is used as documented by the
// methods.
type AggregateResults interface {
	BaseResults

	// Reset resets the AggregateResults object to initial state.
	Reset(
		nsID ident.ID,
		aggregateQueryOpts AggregateResultsOptions,
	)

	// AggregateResultsOptions returns the options for this AggregateResult.
	AggregateResultsOptions() AggregateResultsOptions

	// AddFields adds the batch of fields to the results set, it will
	// assume ownership of the idents (and backing bytes) provided to it.
	// i.e. it is not safe to use/modify the idents once this function returns.
	AddFields(
		batch []AggregateResultsEntry,
	) (size, docsCount int)

	// Map returns a map from tag name -> possible tag values,
	// comprising aggregate results.
	// Since a lock is not held when accessing the map after a call to this
	// method, it is unsafe to read or write to the map if any other caller
	// mutates the state of the results after obtaining a reference to the map
	// with this call.
	Map() *AggregateResultsMap
}

// AggregateFieldFilter dictates which fields will appear in the aggregated
// result; if filter values exist, only those whose fields matches a value in the
// filter are returned.
type AggregateFieldFilter [][]byte

// AggregateResultsOptions is a set of options to use for results.
type AggregateResultsOptions struct {
	// SizeLimit will limit the total results set to a given limit and if
	// overflown will return early successfully.
	SizeLimit int

	// Type determines what result is required.
	Type AggregationType

	// FieldFilter is an optional param to filter aggregate values.
	FieldFilter AggregateFieldFilter

	// RestrictByQuery is a query to restrict the set of documents that must
	// be present for an aggregated term to be returned.
	RestrictByQuery *Query
}

// AggregateResultsAllocator allocates AggregateResults types.
type AggregateResultsAllocator func() AggregateResults

// AggregateResultsPool allows users to pool `AggregateResults` types.
type AggregateResultsPool interface {
	// Init initializes the AggregateResults pool.
	Init(alloc AggregateResultsAllocator)

	// Get retrieves a AggregateResults object for use.
	Get() AggregateResults

	// Put returns the provided AggregateResults to the pool.
	Put(value AggregateResults)
}

// AggregateValuesAllocator allocates AggregateValues types.
type AggregateValuesAllocator func() AggregateValues

// AggregateValuesPool allows users to pool `AggregateValues` types.
type AggregateValuesPool interface {
	// Init initializes the AggregateValues pool.
	Init(alloc AggregateValuesAllocator)

	// Get retrieves a AggregateValues object for use.
	Get() AggregateValues

	// Put returns the provided AggregateValues to the pool.
	Put(value AggregateValues)
}

// AggregateResultsEntry is used during block.Aggregate() execution
// to collect entries.
type AggregateResultsEntry struct {
	Field ident.ID
	Terms []ident.ID
}

// OnIndexSeries provides a set of callback hooks to allow the reverse index
// to do lifecycle management of any resources retained during indexing.
type OnIndexSeries interface {
	// OnIndexSuccess is executed when an entry is successfully indexed. The
	// provided value for `blockStart` is the blockStart for which the write
	// was indexed.
	OnIndexSuccess(blockStart xtime.UnixNano)

	// OnIndexFinalize is executed when the index no longer holds any references
	// to the provided resources. It can be used to cleanup any resources held
	// during the course of indexing. `blockStart` is the startTime of the index
	// block for which the write was attempted.
	OnIndexFinalize(blockStart xtime.UnixNano)

	// OnIndexPrepare prepares the Entry to be handed off to the indexing sub-system.
	// NB(prateek): we retain the ref count on the entry while the indexing is pending,
	// the callback executed on the entry once the indexing is completed releases this
	// reference.
	OnIndexPrepare()

	// NeedsIndexUpdate returns a bool to indicate if the Entry needs to be indexed
	// for the provided blockStart. It only allows a single index attempt at a time
	// for a single entry.
	// NB(prateek): NeedsIndexUpdate is a CAS, i.e. when this method returns true, it
	// also sets state on the entry to indicate that a write for the given blockStart
	// is going to be sent to the index, and other go routines should not attempt the
	// same write. Callers are expected to ensure they follow this guideline.
	// Further, every call to NeedsIndexUpdate which returns true needs to have a corresponding
	// OnIndexFinalze() call. This is required for correct lifecycle maintenance.
	NeedsIndexUpdate(indexBlockStartForWrite xtime.UnixNano) bool
}

// Block represents a collection of segments. Each `Block` is a complete reverse
// index for a period of time defined by [StartTime, EndTime).
type Block interface {
	// StartTime returns the start time of the period this Block indexes.
	StartTime() time.Time

	// EndTime returns the end time of the period this Block indexes.
	EndTime() time.Time

	// WriteBatch writes a batch of provided entries.
	WriteBatch(inserts *WriteBatch) (WriteBatchResult, error)

	// Query resolves the given query into known IDs.
	Query(
		ctx context.Context,
		cancellable *resource.CancellableLifetime,
		query Query,
		opts QueryOptions,
		results BaseResults,
		logFields []opentracinglog.Field,
	) (exhaustive bool, err error)

	// Aggregate aggregates known tag names/values.
	// NB(prateek): different from aggregating by means of Query, as we can
	// avoid going to documents, relying purely on the indexed FSTs.
	Aggregate(
		ctx context.Context,
		cancellable *resource.CancellableLifetime,
		opts QueryOptions,
		results AggregateResults,
		logFields []opentracinglog.Field,
	) (exhaustive bool, err error)

	// AddResults adds bootstrap results to the block.
	AddResults(resultsByVolumeType result.IndexBlockByVolumeType) error

	// Tick does internal house keeping operations.
	Tick(c context.Cancellable) (BlockTickResult, error)

	// Stats returns block stats.
	Stats(reporter BlockStatsReporter) error

	// Seal prevents the block from taking any more writes, but, it still permits
	// addition of segments via Bootstrap().
	Seal() error

	// IsSealed returns whether this block was sealed.
	IsSealed() bool

	// NeedsMutableSegmentsEvicted returns whether this block has any mutable segments
	// that are not-empty and sealed.
	// A sealed non-empty mutable segment needs to get evicted from memory as
	// soon as it can be to reduce memory footprint.
	NeedsMutableSegmentsEvicted() bool

	// EvictMutableSegments closes any mutable segments, this is only applicable
	// valid to be called once the block and hence mutable segments are sealed.
	// It is expected that results have been added to the block that covers any
	// data the mutable segments should have held at this time.
	EvictMutableSegments() error

	// NeedsMutableSegmentsEvicted returns whether this block has any cold mutable segments
	// that are not-empty and sealed.
	NeedsColdMutableSegmentsEvicted() bool

	// EvictMutableSegments closes any stale cold mutable segments up to the currently active
	// cold mutable segment (the one we are actively writing to).
	EvictColdMutableSegments() error

	// RotateColdMutableSegments rotates the currently active cold mutable segment out for a
	// new cold mutable segment to write to.
	RotateColdMutableSegments()

	// MemorySegmentsData returns all in memory segments data.
	MemorySegmentsData(ctx context.Context) ([]fst.SegmentData, error)

	// Close will release any held resources and close the Block.
	Close() error
}

// EvictMutableSegmentResults returns statistics about the EvictMutableSegments execution.
type EvictMutableSegmentResults struct {
	NumMutableSegments int64
	NumDocs            int64
}

// Add adds the provided results to the receiver.
func (e *EvictMutableSegmentResults) Add(o EvictMutableSegmentResults) {
	e.NumDocs += o.NumDocs
	e.NumMutableSegments += o.NumMutableSegments
}

// BlockStatsReporter is a block stats reporter that collects
// block stats on a per block basis (without needing to query each
// block and get an immutable list of segments back).
type BlockStatsReporter interface {
	ReportSegmentStats(stats BlockSegmentStats)
	ReportIndexingStats(stats BlockIndexingStats)
}

type blockStatsReporter struct {
	reportSegmentStats  func(stats BlockSegmentStats)
	reportIndexingStats func(stats BlockIndexingStats)
}

// NewBlockStatsReporter returns a new block stats reporter.
func NewBlockStatsReporter(
	reportSegmentStats func(stats BlockSegmentStats),
	reportIndexingStats func(stats BlockIndexingStats),
) BlockStatsReporter {
	return blockStatsReporter{
		reportSegmentStats:  reportSegmentStats,
		reportIndexingStats: reportIndexingStats,
	}
}

func (r blockStatsReporter) ReportSegmentStats(stats BlockSegmentStats) {
	r.reportSegmentStats(stats)
}

func (r blockStatsReporter) ReportIndexingStats(stats BlockIndexingStats) {
	r.reportIndexingStats(stats)
}

// BlockIndexingStats is stats about a block's indexing stats.
type BlockIndexingStats struct {
	IndexConcurrency int
}

// BlockSegmentStats has segment stats.
type BlockSegmentStats struct {
	Type    BlockSegmentType
	Mutable bool
	Age     time.Duration
	Size    int64
}

// BlockSegmentType is a block segment type
type BlockSegmentType uint

const (
	// ActiveForegroundSegment is an active foreground compacted segment.
	ActiveForegroundSegment BlockSegmentType = iota
	// ActiveBackgroundSegment is an active background compacted segment.
	ActiveBackgroundSegment
	// FlushedSegment is an immutable segment that can't change any longer.
	FlushedSegment
)

// WriteBatchResult returns statistics about the WriteBatch execution.
type WriteBatchResult struct {
	NumSuccess int64
	NumError   int64
}

// BlockTickResult returns statistics about tick.
type BlockTickResult struct {
	NumSegments             int64
	NumSegmentsBootstrapped int64
	NumSegmentsMutable      int64
	NumDocs                 int64
	FreeMmap                int64
}

// WriteBatch is a batch type that allows for building of a slice of documents
// with metadata in a separate slice, this allows the documents slice to be
// passed to the segment to batch insert without having to copy into a buffer
// again.
type WriteBatch struct {
	opts   WriteBatchOptions
	sortBy writeBatchSortBy

	entries []WriteBatchEntry
	docs    []doc.Document
}

type writeBatchSortBy uint

const (
	writeBatchSortByUnmarkedAndBlockStart writeBatchSortBy = iota
	writeBatchSortByEnqueued
)

// WriteBatchOptions is a set of options required for a write batch.
type WriteBatchOptions struct {
	InitialCapacity int
	IndexBlockSize  time.Duration
}

// NewWriteBatch creates a new write batch.
func NewWriteBatch(opts WriteBatchOptions) *WriteBatch {
	return &WriteBatch{
		opts:    opts,
		entries: make([]WriteBatchEntry, 0, opts.InitialCapacity),
		docs:    make([]doc.Document, 0, opts.InitialCapacity),
	}
}

// Append appends an entry with accompanying document.
func (b *WriteBatch) Append(
	entry WriteBatchEntry,
	doc doc.Document,
) {
	// Append just using the result from the current entry
	b.appendWithResult(entry, doc, &entry.resultVal)
}

// Options returns the WriteBatchOptions for this batch.
func (b *WriteBatch) Options() WriteBatchOptions {
	return b.opts
}

// AppendAll appends all entries from another batch to this batch
// and ensures they share the same result struct.
func (b *WriteBatch) AppendAll(from *WriteBatch) {
	numEntries, numDocs := len(from.entries), len(from.docs)
	for i := 0; i < numEntries && i < numDocs; i++ {
		b.appendWithResult(from.entries[i], from.docs[i], from.entries[i].result)
	}
}

func (b *WriteBatch) appendWithResult(
	entry WriteBatchEntry,
	doc doc.Document,
	result *WriteBatchEntryResult,
) {
	// Set private WriteBatchEntry fields
	entry.enqueuedIdx = len(b.entries)
	entry.result = result

	// Append
	b.entries = append(b.entries, entry)
	b.docs = append(b.docs, doc)
}

// ForEachWriteBatchEntryFn allows a caller to perform an operation for each
// batch entry.
type ForEachWriteBatchEntryFn func(
	idx int,
	entry WriteBatchEntry,
	doc doc.Document,
	result WriteBatchEntryResult,
)

// ForEach allows a caller to perform an operation for each batch entry.
func (b *WriteBatch) ForEach(fn ForEachWriteBatchEntryFn) {
	for idx, entry := range b.entries {
		fn(idx, entry, b.docs[idx], entry.Result())
	}
}

// ForEachWriteBatchByBlockStartFn allows a caller to perform an operation with
// reference to a restricted set of the write batch for each unique block
// start.
type ForEachWriteBatchByBlockStartFn func(
	blockStart time.Time,
	batch *WriteBatch,
)

// ForEachUnmarkedBatchByBlockStart allows a caller to perform an operation
// with reference to a restricted set of the write batch for each unique block
// start for entries that have not been marked completed yet.
// The underlying batch returned is simply the current batch but with updated
// subslices to the relevant entries and documents that are restored at the
// end of `fn` being applied.
// NOTE: This means `fn` cannot perform any asynchronous work that uses the
// arguments passed to it as the args will be invalid at the synchronous
// execution of `fn`.
func (b *WriteBatch) ForEachUnmarkedBatchByBlockStart(
	fn ForEachWriteBatchByBlockStartFn,
) {
	// Ensure sorted correctly first
	b.SortByUnmarkedAndIndexBlockStart()

	// What we do is a little funky but least alloc intensive, essentially we mutate
	// this batch and then restore the pointers to the original docs after.
	allEntries := b.entries
	allDocs := b.docs
	defer func() {
		b.entries = allEntries
		b.docs = allDocs
	}()

	var (
		blockSize      = b.opts.IndexBlockSize
		startIdx       = 0
		lastBlockStart xtime.UnixNano
	)
	for i := range allEntries {
		if allEntries[i].result.Done {
			// Hit a marked done entry
			b.entries = allEntries[startIdx:i]
			b.docs = allDocs[startIdx:i]
			if len(b.entries) != 0 {
				fn(lastBlockStart.ToTime(), b)
			}
			return
		}

		blockStart := allEntries[i].indexBlockStart(blockSize)
		if !blockStart.Equal(lastBlockStart) {
			prevLastBlockStart := lastBlockStart.ToTime()
			lastBlockStart = blockStart
			// We only want to call the the ForEachUnmarkedBatchByBlockStart once we have calculated the entire group,
			// i.e. once we have gone past the last element for a given blockStart, but the first element
			// in the slice is a special case because we are always starting a new group at that point.
			if i == 0 {
				continue
			}
			b.entries = allEntries[startIdx:i]
			b.docs = allDocs[startIdx:i]
			fn(prevLastBlockStart, b)
			startIdx = i
		}
	}

	// We can unconditionally spill over here since we haven't hit any marked
	// done entries yet and thanks to sort order there weren't any, therefore
	// we can execute all the remaining entries we had.
	if startIdx < len(allEntries) {
		b.entries = allEntries[startIdx:]
		b.docs = allDocs[startIdx:]
		fn(lastBlockStart.ToTime(), b)
	}
}

func (b *WriteBatch) numPending() int {
	numUnmarked := 0
	for i := range b.entries {
		if b.entries[i].result.Done {
			break
		}
		numUnmarked++
	}
	return numUnmarked
}

// PendingDocs returns all the docs in this batch that are unmarked.
func (b *WriteBatch) PendingDocs() []doc.Document {
	b.SortByUnmarkedAndIndexBlockStart() // Ensure sorted by unmarked first
	return b.docs[:b.numPending()]
}

// PendingEntries returns all the entries in this batch that are unmarked.
func (b *WriteBatch) PendingEntries() []WriteBatchEntry {
	b.SortByUnmarkedAndIndexBlockStart() // Ensure sorted by unmarked first
	return b.entries[:b.numPending()]
}

// NumErrs returns the number of errors encountered by the batch.
func (b *WriteBatch) NumErrs() int {
	errs := 0
	for _, entry := range b.entries {
		if entry.result.Err != nil {
			errs++
		}
	}
	return errs
}

// Reset resets the batch for use.
func (b *WriteBatch) Reset() {
	// Memset optimizations
	var entryZeroed WriteBatchEntry
	for i := range b.entries {
		b.entries[i] = entryZeroed
	}
	b.entries = b.entries[:0]
	var docZeroed doc.Document
	for i := range b.docs {
		b.docs[i] = docZeroed
	}
	b.docs = b.docs[:0]
}

// SortByUnmarkedAndIndexBlockStart sorts the batch by unmarked first and then
// by index block start time.
func (b *WriteBatch) SortByUnmarkedAndIndexBlockStart() {
	b.sortBy = writeBatchSortByUnmarkedAndBlockStart
	sort.Stable(b)
}

// SortByEnqueued sorts the entries and documents back to the sort order they
// were enqueued as.
func (b *WriteBatch) SortByEnqueued() {
	b.sortBy = writeBatchSortByEnqueued
	sort.Stable(b)
}

// MarkUnmarkedEntriesSuccess marks all unmarked entries as success.
func (b *WriteBatch) MarkUnmarkedEntriesSuccess() {
	for idx := range b.entries {
		if !b.entries[idx].result.Done {
			blockStart := b.entries[idx].indexBlockStart(b.opts.IndexBlockSize)
			b.entries[idx].OnIndexSeries.OnIndexSuccess(blockStart)
			b.entries[idx].OnIndexSeries.OnIndexFinalize(blockStart)
			b.entries[idx].result.Done = true
			b.entries[idx].result.Err = nil
		}
	}
}

// MarkUnmarkedEntriesError marks all unmarked entries as error.
func (b *WriteBatch) MarkUnmarkedEntriesError(err error) {
	for idx := range b.entries {
		b.MarkUnmarkedEntryError(err, idx)
	}
}

// MarkUnmarkedEntryError marks an unmarked entry at index as error.
func (b *WriteBatch) MarkUnmarkedEntryError(
	err error,
	idx int,
) {
	if b.entries[idx].OnIndexSeries != nil {
		blockStart := b.entries[idx].indexBlockStart(b.opts.IndexBlockSize)
		b.entries[idx].OnIndexSeries.OnIndexFinalize(blockStart)
		b.entries[idx].result.Done = true
		b.entries[idx].result.Err = err
	}
}

// Ensure that WriteBatch meets the sort interface
var _ sort.Interface = (*WriteBatch)(nil)

// Len returns the length of the batch.
func (b *WriteBatch) Len() int {
	return len(b.entries)
}

// Swap will swap two entries and the corresponding docs.
func (b *WriteBatch) Swap(i, j int) {
	b.entries[i], b.entries[j] = b.entries[j], b.entries[i]
	b.docs[i], b.docs[j] = b.docs[j], b.docs[i]
}

// Less returns whether an entry appears before another depending
// on the type of sort.
func (b *WriteBatch) Less(i, j int) bool {
	if b.sortBy == writeBatchSortByEnqueued {
		return b.entries[i].enqueuedIdx < b.entries[j].enqueuedIdx
	}
	if b.sortBy != writeBatchSortByUnmarkedAndBlockStart {
		panic(fmt.Errorf("unexpected sort by: %d", b.sortBy))
	}

	if !b.entries[i].result.Done && b.entries[j].result.Done {
		// This entry has been marked done and the other this hasn't
		return true
	}
	if b.entries[i].result.Done && !b.entries[j].result.Done {
		// This entry has already been marked and other hasn't
		return false
	}

	// They're either both unmarked or marked
	blockStartI := b.entries[i].indexBlockStart(b.opts.IndexBlockSize)
	blockStartJ := b.entries[j].indexBlockStart(b.opts.IndexBlockSize)
	return blockStartI.Before(blockStartJ)
}

// WriteBatchEntry represents the metadata accompanying the document that is
// being inserted.
type WriteBatchEntry struct {
	// Timestamp is the timestamp that this entry should be indexed for
	Timestamp time.Time
	// OnIndexSeries is a listener/callback for when this entry is marked done
	// it is set to nil when the entry is marked done
	OnIndexSeries OnIndexSeries
	// EnqueuedAt is the timestamp that this entry was enqueued for indexing
	// so that we can calculate the latency it takes to index the entry
	EnqueuedAt time.Time
	// enqueuedIdx is the idx of the entry when originally enqueued by the call
	// to append on the write batch
	enqueuedIdx int
	// result is the result for this entry which is updated when marked done,
	// if it is nil then it is not needed, it is a pointer type so many can be
	// shared when write batches are derived from one and another when
	// combining (for instance across from shards into a single write batch).
	result *WriteBatchEntryResult
	// resultVal is used to set the result initially from so it doesn't have to
	// be separately allocated.
	resultVal WriteBatchEntryResult
}

// WriteBatchEntryResult represents a result.
type WriteBatchEntryResult struct {
	Done bool
	Err  error
}

func (e WriteBatchEntry) indexBlockStart(
	indexBlockSize time.Duration,
) xtime.UnixNano {
	return xtime.ToUnixNano(e.Timestamp.Truncate(indexBlockSize))
}

// Result returns the result for this entry.
func (e WriteBatchEntry) Result() WriteBatchEntryResult {
	return *e.result
}

// fieldsAndTermsIterator iterates over all known fields and terms for a segment.
type fieldsAndTermsIterator interface {
	// Next returns a bool indicating if there are any more elements.
	Next() bool

	// Current returns the current element.
	// NB: the element returned is only valid until the subsequent call to Next().
	Current() (field, term []byte)

	// Err returns any errors encountered during iteration.
	Err() error

	// Close releases any resources held by the iterator.
	Close() error

	// Reset resets the iterator to the start iterating the given segment.
	Reset(reader segment.Reader, opts fieldsAndTermsIteratorOpts) error
}

// Options control the Indexing knobs.
type Options interface {
	// Validate validates assumptions baked into the code.
	Validate() error

	// SetIndexInsertMode sets the index insert mode (sync/async).
	SetInsertMode(value InsertMode) Options

	// IndexInsertMode returns the index's insert mode (sync/async).
	InsertMode() InsertMode

	// SetClockOptions sets the clock options.
	SetClockOptions(value clock.Options) Options

	// ClockOptions returns the clock options.
	ClockOptions() clock.Options

	// SetInstrumentOptions sets the instrument options.
	SetInstrumentOptions(value instrument.Options) Options

	// InstrumentOptions returns the instrument options.
	InstrumentOptions() instrument.Options

	// SetSegmentBuilderOptions sets the mem segment options.
	SetSegmentBuilderOptions(value builder.Options) Options

	// SegmentBuilderOptions returns the mem segment options.
	SegmentBuilderOptions() builder.Options

	// SetMemSegmentOptions sets the mem segment options.
	SetMemSegmentOptions(value mem.Options) Options

	// MemSegmentOptions returns the mem segment options.
	MemSegmentOptions() mem.Options

	// SetFSTSegmentOptions sets the fst segment options.
	SetFSTSegmentOptions(value fst.Options) Options

	// FSTSegmentOptions returns the fst segment options.
	FSTSegmentOptions() fst.Options

	// SetIdentifierPool sets the identifier pool.
	SetIdentifierPool(value ident.Pool) Options

	// IdentifierPool returns the identifier pool.
	IdentifierPool() ident.Pool

	// SetCheckedBytesPool sets the checked bytes pool.
	SetCheckedBytesPool(value pool.CheckedBytesPool) Options

	// CheckedBytesPool returns the checked bytes pool.
	CheckedBytesPool() pool.CheckedBytesPool

	// SetQueryResultsPool updates the query results pool.
	SetQueryResultsPool(values QueryResultsPool) Options

	// ResultsPool returns the results pool.
	QueryResultsPool() QueryResultsPool

	// SetAggregateResultsPool updates the aggregate results pool.
	SetAggregateResultsPool(values AggregateResultsPool) Options

	// AggregateResultsPool returns the aggregate results pool.
	AggregateResultsPool() AggregateResultsPool

	// SetAggregateValuesPool updates the aggregate values pool.
	SetAggregateValuesPool(values AggregateValuesPool) Options

	// AggregateValuesPool returns the aggregate values pool.
	AggregateValuesPool() AggregateValuesPool

	// SetDocumentArrayPool sets the document array pool.
	SetDocumentArrayPool(value doc.DocumentArrayPool) Options

	// DocumentArrayPool returns the document array pool.
	DocumentArrayPool() doc.DocumentArrayPool

	// SetAggregateResultsEntryArrayPool sets the aggregate results entry array pool.
	SetAggregateResultsEntryArrayPool(value AggregateResultsEntryArrayPool) Options

	// AggregateResultsEntryArrayPool returns the aggregate results entry array pool.
	AggregateResultsEntryArrayPool() AggregateResultsEntryArrayPool

	// SetForegroundCompactionPlannerOptions sets the compaction planner options.
	SetForegroundCompactionPlannerOptions(v compaction.PlannerOptions) Options

	// ForegroundCompactionPlannerOptions returns the compaction planner options.
	ForegroundCompactionPlannerOptions() compaction.PlannerOptions

	// SetBackgroundCompactionPlannerOptions sets the compaction planner options.
	SetBackgroundCompactionPlannerOptions(v compaction.PlannerOptions) Options

	// BackgroundCompactionPlannerOptions returns the compaction planner options.
	BackgroundCompactionPlannerOptions() compaction.PlannerOptions

	// SetPostingsListCache sets the postings list cache.
	SetPostingsListCache(value *PostingsListCache) Options

	// PostingsListCache returns the postings list cache.
	PostingsListCache() *PostingsListCache

	// SetReadThroughSegmentOptions sets the read through segment cache options.
	SetReadThroughSegmentOptions(value ReadThroughSegmentOptions) Options

	// ReadThroughSegmentOptions returns the read through segment cache options.
	ReadThroughSegmentOptions() ReadThroughSegmentOptions

	// SetForwardIndexProbability sets the probability chance for forward writes.
	SetForwardIndexProbability(value float64) Options

	// ForwardIndexProbability returns the probability chance for forward writes.
	ForwardIndexProbability() float64

	// SetForwardIndexProbability sets the threshold for forward writes as a
	// fraction of the bufferFuture.
	SetForwardIndexThreshold(value float64) Options

	// ForwardIndexProbability returns the threshold for forward writes.
	ForwardIndexThreshold() float64

	// SetMmapReporter sets the mmap reporter.
	SetMmapReporter(mmapReporter mmap.Reporter) Options

	// MmapReporter returns the mmap reporter.
	MmapReporter() mmap.Reporter

	// SetQueryStatsTracker sets current query stats.
	SetQueryStats(value stats.QueryStats) Options

	// QueryStats returns the current query stats.
	QueryStats() stats.QueryStats
}<|MERGE_RESOLUTION|>--- conflicted
+++ resolved
@@ -80,21 +80,12 @@
 // QueryOptions enables users to specify constraints and
 // preferences on query execution.
 type QueryOptions struct {
-<<<<<<< HEAD
-	StartInclusive      time.Time
-	EndExclusive        time.Time
-	SeriesLimit         int
-	DocsLimit           int
-	RequireExhaustive   bool
-	IterationOptions    IterationOptions
-	ComputedNamespaceID ident.ID
-=======
 	StartInclusive    time.Time
 	EndExclusive      time.Time
 	SeriesLimit       int
 	DocsLimit         int
 	RequireExhaustive bool
->>>>>>> 3aa2f51f
+	IterationOptions  IterationOptions
 }
 
 // IterationOptions enables users to specify iteration preferences.
