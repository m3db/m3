--- conflicted
+++ resolved
@@ -158,19 +158,6 @@
 	// IsSealed returns whether this block was sealed.
 	IsSealed() bool
 
-<<<<<<< HEAD
-	// NeedsEvictActiveSegment returns whether this block has an active segment
-	// that is not-empty and is sealed.
-	// A sealed non-empty active segment needs to get evicted from memory as
-	// soon as it can be to reduce memory footprint.
-	NeedsEvictActiveSegment() bool
-
-	// EvictActiveSegment closes the active segment, this is only applicable
-	// valid to be called once the block and hence active segment is sealed.
-	// It is expected that results have been added to the block that covers any
-	// data the mutable segment should have held at this time.
-	EvictActiveSegment() error
-=======
 	// NeedsMutableSegmentsEvicted returns whether this block has any mutable segments
 	// that are not-empty and sealed.
 	// A sealed non-empty mutable segment needs to get evicted from memory as
@@ -182,7 +169,6 @@
 	// It is expected that results have been added to the block that covers any
 	// data the mutable segments should have held at this time.
 	EvictMutableSegments() (EvictMutableSegmentResults, error)
->>>>>>> a8b9e9bd
 
 	// Close will release any held resources and close the Block.
 	Close() error
