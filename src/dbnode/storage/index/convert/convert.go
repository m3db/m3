// Copyright (c) 2018 Uber Technologies, Inc.
//
// Permission is hereby granted, free of charge, to any person obtaining a copy
// of this software and associated documentation files (the "Software"), to deal
// in the Software without restriction, including without limitation the rights
// to use, copy, modify, merge, publish, distribute, sublicense, and/or sell
// copies of the Software, and to permit persons to whom the Software is
// furnished to do so, subject to the following conditions:
//
// The above copyright notice and this permission notice shall be included in
// all copies or substantial portions of the Software.
//
// THE SOFTWARE IS PROVIDED "AS IS", WITHOUT WARRANTY OF ANY KIND, EXPRESS OR
// IMPLIED, INCLUDING BUT NOT LIMITED TO THE WARRANTIES OF MERCHANTABILITY,
// FITNESS FOR A PARTICULAR PURPOSE AND NONINFRINGEMENT. IN NO EVENT SHALL THE
// AUTHORS OR COPYRIGHT HOLDERS BE LIABLE FOR ANY CLAIM, DAMAGES OR OTHER
// LIABILITY, WHETHER IN AN ACTION OF CONTRACT, TORT OR OTHERWISE, ARISING FROM,
// OUT OF OR IN CONNECTION WITH THE SOFTWARE OR THE USE OR OTHER DEALINGS IN
// THE SOFTWARE.

package convert

import (
	"bytes"
	"errors"
	"fmt"
	"unicode/utf8"

	"github.com/m3db/m3/src/dbnode/ts"
	"github.com/m3db/m3/src/m3ninx/doc"
	"github.com/m3db/m3/src/query/graphite/graphite"
	"github.com/m3db/m3/src/x/checked"
	"github.com/m3db/m3/src/x/ident"
	"github.com/m3db/m3/src/x/pool"
	"github.com/m3db/m3/src/x/serialize"
<<<<<<< HEAD
=======
)

const (
	// NB: this assumes that series ID has a format:
	//   {tag1="value1",tag2="value2",...}
	//
	// Thus firstTagBytesPosition points to the 't' immediately after curly brace '{'
	firstTagBytesPosition int = 1
	// distanceBetweenTagNameAndValue corresponds to '="' in series ID that separates tag name from
	// it's value
	distanceBetweenTagNameAndValue int = 2
	// distanceBetweenTagValueAndNextName corresponds to '",' in series ID that separates
	// tag's value from the following tag name
	distanceBetweenTagValueAndNextName int = 2
>>>>>>> 611166b8
)

var (
	// ReservedFieldNameID is the field name used to index the ID in the
	// m3ninx subsytem.
	ReservedFieldNameID = doc.IDReservedFieldName

	// ErrUsingReservedFieldName is the error returned when a metric
	// cannot be parsed due to using a resereved field name
	ErrUsingReservedFieldName = errors.New(
		"unable to parse metric using reserved field name: " +
			string(ReservedFieldNameID))

	errInvalidResultMissingID = errors.New(
		"corrupt data, unable to extract id")
)

// Validate returns a bool indicating whether the document is valid.
func Validate(d doc.Metadata) error {
	if !utf8.Valid(d.ID) {
		return fmt.Errorf("document has invalid non-UTF8 ID: id=%v, id_hex=%x",
			d.ID, d.ID)
	}

	for _, f := range d.Fields {
		if !utf8.Valid(f.Name) {
			return fmt.Errorf("document has invalid non-UTF8 field name: name=%v, name_hex=%x",
				f.Name, f.Name)
		}

		if bytes.Equal(f.Name, ReservedFieldNameID) {
			return ErrUsingReservedFieldName
		}

		if !utf8.Valid(f.Value) {
			return fmt.Errorf("document has invalid non-UTF8 field value: value=%v, value_hex=%x",
				f.Value, f.Value)
		}
	}

	return nil
}

// ValidateSeries will validate a series for use with m3ninx.
func ValidateSeries(id ident.ID, tags ident.Tags) error {
	if idBytes := id.Bytes(); !utf8.Valid(idBytes) {
		return fmt.Errorf("series has invalid non-UTF8 ID: id=%s, id_hex=%x",
			idBytes, idBytes)
	}
	for _, tag := range tags.Values() {
		if err := ValidateSeriesTag(tag); err != nil {
			return err
		}
	}
	return nil
}

// ValidateSeriesTag validates a series tag for use with m3ninx.
func ValidateSeriesTag(tag ident.Tag) error {
	tagName := tag.Name.Bytes()
	tagValue := tag.Value.Bytes()
	if bytes.Equal(ReservedFieldNameID, tagName) {
		return ErrUsingReservedFieldName
	}
	if !utf8.Valid(tagName) {
		return fmt.Errorf("series contains invalid non-UTF8 field name: "+
			"field=%s, field_hex=%v", tagName, tagName)
	}
	if !utf8.Valid(tagValue) {
		return fmt.Errorf("series contains invalid non-UTF8 field value: "+
			"field=%s, field_value=%s, field_value_hex=%x",
			tagName, tagValue, tagValue)
	}
	return nil
}

// FromSeriesIDAndTags converts the provided series id+tags into a document.
<<<<<<< HEAD
func FromSeriesIDAndTags(id ident.ID, tags ident.Tags) (doc.Document, error) {
	clonedID := clone(id.Bytes())
	fields := make([]doc.Field, 0, len(tags.Values()))
=======
func FromSeriesIDAndTags(id ident.ID, tags ident.Tags) (doc.Metadata, error) {
	var (
		clonedID      = clone(id.Bytes())
		fields        = make([]doc.Field, 0, len(tags.Values()))
		expectedStart = firstTagBytesPosition
	)
>>>>>>> 611166b8
	for _, tag := range tags.Values() {
		nameBytes, valueBytes := tag.Name.Bytes(), tag.Value.Bytes()

		var clonedName, clonedValue []byte
		clonedName, expectedStart = findSliceOrClone(clonedID, nameBytes, expectedStart,
			distanceBetweenTagNameAndValue)
		clonedValue, expectedStart = findSliceOrClone(clonedID, valueBytes, expectedStart,
			distanceBetweenTagValueAndNextName)

		fields = append(fields, doc.Field{
			Name:  clonedName,
			Value: clonedValue,
		})
	}

	d := doc.Metadata{
		ID:     clonedID,
		Fields: fields,
	}
	if err := Validate(d); err != nil {
		return doc.Metadata{}, err
	}
	return d, nil
}

<<<<<<< HEAD
// FromRawSeriesIDAndTags converts the provided raw series id+encoded tags into a document.
// tagDecoder is meant to be reusable.
func FromRawSeriesIDAndTags(
	id ident.BytesID,
	encodedTags ts.EncodedTags,
	tagDecoder serialize.TagDecoder,
) (doc.Document, error) {
	tagsIter := ident.EmptyTagIterator
	if len(encodedTags) > 0 {
		encodedTagBytes := checked.NewBytes(encodedTags, nil)
		tagDecoder.Reset(encodedTagBytes)
		if err := tagDecoder.Err(); err != nil {
			return doc.Document{}, err
		}
		tagsIter = tagDecoder
	}

	return fromSeriesIDAndTagIter(id, tagsIter)
}

// FromSeriesIDAndTagIter converts the provided series id+tags iterator into a document.
func FromSeriesIDAndTagIter(id ident.ID, tagsIter ident.TagIterator) (doc.Document, error) {
	return fromSeriesIDAndTagIter(id.Bytes(), tagsIter)
}

func fromSeriesIDAndTagIter(id ident.BytesID, tagsIter ident.TagIterator) (doc.Document, error) {
	clonedID := clone(id)
	fields := make([]doc.Field, 0, tagsIter.Remaining())
	for tagsIter.Next() {
		tag := tagsIter.Current()
=======
// FromSeriesIDAndTagIter converts the provided series id+tags into a document.
func FromSeriesIDAndTagIter(id ident.ID, tags ident.TagIterator) (doc.Metadata, error) {
	var (
		clonedID      = clone(id.Bytes())
		fields        = make([]doc.Field, 0, tags.Remaining())
		expectedStart = firstTagBytesPosition
	)
	for tags.Next() {
		tag := tags.Current()
>>>>>>> 611166b8
		nameBytes, valueBytes := tag.Name.Bytes(), tag.Value.Bytes()

		var clonedName, clonedValue []byte
		clonedName, expectedStart = findSliceOrClone(clonedID, nameBytes, expectedStart,
			distanceBetweenTagNameAndValue)
		clonedValue, expectedStart = findSliceOrClone(clonedID, valueBytes, expectedStart,
			distanceBetweenTagValueAndNextName)

		fields = append(fields, doc.Field{
			Name:  clonedName,
			Value: clonedValue,
		})
	}
<<<<<<< HEAD
	if err := tagsIter.Err(); err != nil {
		return doc.Document{}, err
=======
	if err := tags.Err(); err != nil {
		return doc.Metadata{}, err
	}

	d := doc.Metadata{
		ID:     clonedID,
		Fields: fields,
	}
	if err := Validate(d); err != nil {
		return doc.Metadata{}, err
	}
	return d, nil
}

// FromSeriesIDAndEncodedTags converts the provided series id and encoded tags into a doc.Metadata.
func FromSeriesIDAndEncodedTags(id ident.BytesID, encodedTags ts.EncodedTags) (doc.Metadata, error) {
	var (
		byteOrder = serialize.ByteOrder
		total     = len(encodedTags)
	)
	if total < 4 {
		return doc.Metadata{}, fmt.Errorf("encoded tags too short: size=%d, need=%d", total, 4)
	}

	header := byteOrder.Uint16(encodedTags[:2])
	encodedTags = encodedTags[2:]
	if header != serialize.HeaderMagicNumber {
		return doc.Metadata{}, serialize.ErrIncorrectHeader
>>>>>>> 611166b8
	}

	length := int(byteOrder.Uint16(encodedTags[:2]))
	encodedTags = encodedTags[2:]

	var (
		clonedID      = clone(id.Bytes())
		fields        = make([]doc.Field, 0, length)
		expectedStart = firstTagBytesPosition
	)

	for i := 0; i < length; i++ {
		if len(encodedTags) < 2 {
			return doc.Metadata{}, fmt.Errorf("missing size for tag name: index=%d", i)
		}
		numBytesName := int(byteOrder.Uint16(encodedTags[:2]))
		if numBytesName == 0 {
			return doc.Metadata{}, serialize.ErrEmptyTagNameLiteral
		}
		encodedTags = encodedTags[2:]

		bytesName := encodedTags[:numBytesName]
		encodedTags = encodedTags[numBytesName:]

		if len(encodedTags) < 2 {
			return doc.Metadata{}, fmt.Errorf("missing size for tag value: index=%d", i)
		}

		numBytesValue := int(byteOrder.Uint16(encodedTags[:2]))
		encodedTags = encodedTags[2:]

		bytesValue := encodedTags[:numBytesValue]
		encodedTags = encodedTags[numBytesValue:]

		var clonedName, clonedValue []byte
		clonedName, expectedStart = findSliceOrClone(clonedID, bytesName, expectedStart,
			distanceBetweenTagNameAndValue)
		clonedValue, expectedStart = findSliceOrClone(clonedID, bytesValue, expectedStart,
			distanceBetweenTagValueAndNextName)

		fields = append(fields, doc.Field{
			Name:  clonedName,
			Value: clonedValue,
		})
	}

	d := doc.Metadata{
		ID:     clonedID,
		Fields: fields,
	}
	if err := Validate(d); err != nil {
		return doc.Metadata{}, err
	}
	return d, nil
}

func findSliceOrClone(id, tag []byte, expectedStart, nextPositionDistance int) ([]byte, int) { //nolint:unparam
	n := len(tag)
	expectedEnd := expectedStart + n
	if expectedStart != -1 && expectedEnd <= len(id) &&
		bytes.Equal(id[expectedStart:expectedEnd], tag) {
		return id[expectedStart:expectedEnd], expectedEnd + nextPositionDistance
	} else if idx := bytes.Index(id, tag); idx != -1 {
		return id[idx : idx+n], expectedEnd + nextPositionDistance
	} else {
		return clone(tag), -1
	}
}

// TagsFromTagsIter returns an ident.Tags from a TagIterator. It also tries
// to re-use bytes from the seriesID if they're also present in the tags
// instead of re-allocating them. This requires that the ident.Tags that is
// returned will have the same (or shorter) life time as the seriesID,
// otherwise the operation is unsafe.
func TagsFromTagsIter(
	seriesID ident.ID,
	iter ident.TagIterator,
	idPool ident.Pool,
) (ident.Tags, error) {
	var tags ident.Tags
	if idPool != nil {
		tags = idPool.Tags()
	} else {
		tagSlice := make([]ident.Tag, 0, iter.Len())
		tags = ident.NewTags(tagSlice...)
	}

	seriesIDBytes := ident.BytesID(seriesID.Bytes())
	for iter.Next() {
		curr := iter.Current()

		var (
			nameBytes, valueBytes = curr.Name.Bytes(), curr.Value.Bytes()
			tag                   ident.Tag
			idRef                 bool
		)
		if idx := bytes.Index(seriesIDBytes, nameBytes); idx != -1 {
			tag.Name = seriesIDBytes[idx : idx+len(nameBytes)]
			idRef = true
		} else {
			if idPool != nil {
				// NB(r): Fast path for if a graphite tag name to save
				// a lot of space is to reuse a preallocated tag name.
				if idx, ok := graphite.TagIndex(nameBytes); ok {
					tag.Name = graphite.TagNameID(idx)
				} else {
					tag.Name = idPool.Clone(curr.Name)
				}
			} else {
				copiedBytes := append([]byte(nil), curr.Name.Bytes()...)
				tag.Name = ident.BytesID(copiedBytes)
			}
		}
		if idx := bytes.Index(seriesIDBytes, valueBytes); idx != -1 {
			tag.Value = seriesIDBytes[idx : idx+len(valueBytes)]
			idRef = true
		} else {
			if idPool != nil {
				tag.Value = idPool.Clone(curr.Value)
			} else {
				copiedBytes := append([]byte(nil), curr.Value.Bytes()...)
				tag.Value = ident.BytesID(copiedBytes)
			}
		}

		if idRef {
			tag.NoFinalize() // Taken ref, cannot finalize this.
		}

		tags.Append(tag)
	}

	if err := iter.Err(); err != nil {
		return ident.Tags{}, err
	}
	return tags, nil
}

// NB(prateek): we take an independent copy of the bytes underlying
// any ids provided, as we need to maintain the lifecycle of the indexed
// bytes separately from the rest of the storage subsystem.
func clone(original []byte) []byte {
	clone := make([]byte, len(original))
	copy(clone, original)
	return clone
}

// Opts are the pools required for conversions.
type Opts struct {
	IdentPool        ident.Pool
	CheckedBytesPool pool.CheckedBytesPool
	NoClone          bool
}

// wrapBytes wraps the provided bytes into an ident.ID backed by pooled types,
// such that calling Finalize() on the returned type returns the resources to
// the pools.
func (o Opts) wrapBytes(b []byte) ident.ID {
	if o.NoClone {
		return ident.BytesID(b)
	}
	cb := o.CheckedBytesPool.Get(len(b))
	cb.IncRef()
	cb.AppendAll(b)
	id := o.IdentPool.BinaryID(cb)
	// release held reference so now the only reference to the bytes is owned by `id`
	cb.DecRef()
	return id
}

// ToSeries converts the provided doc to metric id+tags.
func ToSeries(d doc.Metadata, opts Opts) (ident.ID, ident.TagIterator, error) {
	if len(d.ID) == 0 {
		return nil, nil, errInvalidResultMissingID
	}
	return opts.wrapBytes(d.ID), ToSeriesTags(d, opts), nil
}

// ToSeriesTags converts the provided doc to metric tags.
func ToSeriesTags(d doc.Metadata, opts Opts) ident.TagIterator {
	return newTagIter(d, opts)
}

// tagIter exposes an ident.TagIterator interface over a doc.Metadata.
type tagIter struct {
	docFields doc.Fields

	err        error
	done       bool
	currentIdx int
	currentTag ident.Tag

	opts Opts
}

// NB: force tagIter to implement the ident.TagIterator interface.
var _ ident.TagIterator = &tagIter{}

func newTagIter(d doc.Metadata, opts Opts) ident.TagIterator {
	return &tagIter{
		docFields:  d.Fields,
		currentIdx: -1,
		opts:       opts,
	}
}

func (t *tagIter) Next() bool {
	if t.err != nil || t.done {
		return false
	}
	hasNext := t.parseNext()
	if !hasNext {
		t.done = true
	}
	return hasNext
}

func (t *tagIter) parseNext() (hasNext bool) {
	t.releaseCurrent()
	t.currentIdx++
	// early terminate if we know there's no more fields
	if t.currentIdx >= len(t.docFields) {
		return false
	}
	// if there are fields, we have to ensure the next field
	// is not using the reserved ID fieldname
	next := t.docFields[t.currentIdx]
	if bytes.Equal(ReservedFieldNameID, next.Name) {
		t.err = ErrUsingReservedFieldName
		return false
	}
	// otherwise, we're good.
	t.currentTag = ident.Tag{
		Name:  t.opts.wrapBytes(next.Name),
		Value: t.opts.wrapBytes(next.Value),
	}
	return true
}

func (t *tagIter) releaseCurrent() {
	if t.currentTag.Name != nil {
		t.currentTag.Name.Finalize()
		t.currentTag.Name = nil
	}
	if t.currentTag.Value != nil {
		t.currentTag.Value.Finalize()
		t.currentTag.Value = nil
	}
}

func (t *tagIter) Current() ident.Tag {
	return t.currentTag
}

func (t *tagIter) CurrentIndex() int {
	if t.currentIdx >= 0 {
		return t.currentIdx
	}
	return 0
}

func (t *tagIter) Err() error {
	return t.err
}

func (t *tagIter) Close() {
	t.releaseCurrent()
	t.done = true
}

func (t *tagIter) Len() int {
	return len(t.docFields)
}

func (t *tagIter) Remaining() int {
	l := len(t.docFields) - (t.currentIdx + 1)
	return l
}

func (t *tagIter) Duplicate() ident.TagIterator {
	var dupe = *t
	if t.currentTag.Name != nil {
		dupe.currentTag = t.opts.IdentPool.CloneTag(t.currentTag)
	}
	return &dupe
}

func (t *tagIter) Rewind() {
	t.releaseCurrent()
	t.currentIdx = -1
	t.done = false
}<|MERGE_RESOLUTION|>--- conflicted
+++ resolved
@@ -33,8 +33,6 @@
 	"github.com/m3db/m3/src/x/ident"
 	"github.com/m3db/m3/src/x/pool"
 	"github.com/m3db/m3/src/x/serialize"
-<<<<<<< HEAD
-=======
 )
 
 const (
@@ -49,7 +47,6 @@
 	// distanceBetweenTagValueAndNextName corresponds to '",' in series ID that separates
 	// tag's value from the following tag name
 	distanceBetweenTagValueAndNextName int = 2
->>>>>>> 611166b8
 )
 
 var (
@@ -127,18 +124,12 @@
 }
 
 // FromSeriesIDAndTags converts the provided series id+tags into a document.
-<<<<<<< HEAD
-func FromSeriesIDAndTags(id ident.ID, tags ident.Tags) (doc.Document, error) {
-	clonedID := clone(id.Bytes())
-	fields := make([]doc.Field, 0, len(tags.Values()))
-=======
 func FromSeriesIDAndTags(id ident.ID, tags ident.Tags) (doc.Metadata, error) {
 	var (
 		clonedID      = clone(id.Bytes())
 		fields        = make([]doc.Field, 0, len(tags.Values()))
 		expectedStart = firstTagBytesPosition
 	)
->>>>>>> 611166b8
 	for _, tag := range tags.Values() {
 		nameBytes, valueBytes := tag.Name.Bytes(), tag.Value.Bytes()
 
@@ -164,38 +155,6 @@
 	return d, nil
 }
 
-<<<<<<< HEAD
-// FromRawSeriesIDAndTags converts the provided raw series id+encoded tags into a document.
-// tagDecoder is meant to be reusable.
-func FromRawSeriesIDAndTags(
-	id ident.BytesID,
-	encodedTags ts.EncodedTags,
-	tagDecoder serialize.TagDecoder,
-) (doc.Document, error) {
-	tagsIter := ident.EmptyTagIterator
-	if len(encodedTags) > 0 {
-		encodedTagBytes := checked.NewBytes(encodedTags, nil)
-		tagDecoder.Reset(encodedTagBytes)
-		if err := tagDecoder.Err(); err != nil {
-			return doc.Document{}, err
-		}
-		tagsIter = tagDecoder
-	}
-
-	return fromSeriesIDAndTagIter(id, tagsIter)
-}
-
-// FromSeriesIDAndTagIter converts the provided series id+tags iterator into a document.
-func FromSeriesIDAndTagIter(id ident.ID, tagsIter ident.TagIterator) (doc.Document, error) {
-	return fromSeriesIDAndTagIter(id.Bytes(), tagsIter)
-}
-
-func fromSeriesIDAndTagIter(id ident.BytesID, tagsIter ident.TagIterator) (doc.Document, error) {
-	clonedID := clone(id)
-	fields := make([]doc.Field, 0, tagsIter.Remaining())
-	for tagsIter.Next() {
-		tag := tagsIter.Current()
-=======
 // FromSeriesIDAndTagIter converts the provided series id+tags into a document.
 func FromSeriesIDAndTagIter(id ident.ID, tags ident.TagIterator) (doc.Metadata, error) {
 	var (
@@ -205,7 +164,6 @@
 	)
 	for tags.Next() {
 		tag := tags.Current()
->>>>>>> 611166b8
 		nameBytes, valueBytes := tag.Name.Bytes(), tag.Value.Bytes()
 
 		var clonedName, clonedValue []byte
@@ -219,10 +177,6 @@
 			Value: clonedValue,
 		})
 	}
-<<<<<<< HEAD
-	if err := tagsIter.Err(); err != nil {
-		return doc.Document{}, err
-=======
 	if err := tags.Err(); err != nil {
 		return doc.Metadata{}, err
 	}
@@ -251,7 +205,6 @@
 	encodedTags = encodedTags[2:]
 	if header != serialize.HeaderMagicNumber {
 		return doc.Metadata{}, serialize.ErrIncorrectHeader
->>>>>>> 611166b8
 	}
 
 	length := int(byteOrder.Uint16(encodedTags[:2]))
