--- conflicted
+++ resolved
@@ -31,10 +31,7 @@
 	"github.com/m3db/m3/src/x/ident"
 	"github.com/m3db/m3/src/x/pool"
 	"github.com/m3db/m3/src/x/serialize"
-<<<<<<< HEAD
-=======
 	"github.com/m3db/m3/src/x/test"
->>>>>>> 611166b8
 
 	"github.com/stretchr/testify/assert"
 	"github.com/stretchr/testify/require"
@@ -115,12 +112,6 @@
 	)
 	d, err := convert.FromSeriesIDAndTags(id, tags)
 	assert.NoError(t, err)
-<<<<<<< HEAD
-	assert.Equal(t, "foo", string(d.ID))
-	require.Len(t, d.Fields, 1)
-	assert.Equal(t, "bar", string(d.Fields[0].Name))
-	assert.Equal(t, "baz", string(d.Fields[0].Value))
-=======
 	assertContentsMatch(t, id, tags.Values(), d)
 }
 
@@ -163,7 +154,6 @@
 			}
 		})
 	}
->>>>>>> 611166b8
 }
 
 func TestFromSeriesIDAndTagIterValid(t *testing.T) {
@@ -173,36 +163,6 @@
 	)
 	d, err := convert.FromSeriesIDAndTagIter(id, ident.NewTagsIterator(tags))
 	assert.NoError(t, err)
-<<<<<<< HEAD
-	assert.Equal(t, "foo", string(d.ID))
-	require.Len(t, d.Fields, 1)
-	assert.Equal(t, "bar", string(d.Fields[0].Name))
-	assert.Equal(t, "baz", string(d.Fields[0].Value))
-}
-
-func TestFromRawSeriesIDAndTagsValid(t *testing.T) {
-	tagsEncoder := testTagEncoderPool.Get()
-	defer tagsEncoder.Finalize()
-
-	tagDecoder := testTagDecoderPool.Get()
-	defer tagDecoder.Close()
-
-	id := ident.BytesID("foo")
-	tags := ident.NewTags(
-		ident.StringTag("bar", "baz"),
-	)
-	require.NoError(t, tagsEncoder.Encode(ident.NewTagsIterator(tags)))
-	encodedTags, _ := tagsEncoder.Data()
-
-	d, err := convert.FromRawSeriesIDAndTags(id, encodedTags.Bytes(), tagDecoder)
-	require.NoError(t, err)
-
-	assert.Equal(t, "foo", string(d.ID))
-
-	require.Len(t, d.Fields, 1)
-	assert.Equal(t, "bar", string(d.Fields[0].Name))
-	assert.Equal(t, "baz", string(d.Fields[0].Value))
-=======
 	assertContentsMatch(t, id, tags.Values(), d)
 }
 
@@ -340,7 +300,6 @@
 			assert.Error(t, err)
 		})
 	}
->>>>>>> 611166b8
 }
 
 func TestToSeriesValid(t *testing.T) {
