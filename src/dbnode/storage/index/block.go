// Copyright (c) 2018 Uber Technologies, Inc.
//
// Permission is hereby granted, free of charge, to any person obtaining a copy
// of this software and associated documentation files (the "Software"), to deal
// in the Software without restriction, including without limitation the rights
// to use, copy, modify, merge, publish, distribute, sublicense, and/or sell
// copies of the Software, and to permit persons to whom the Software is
// furnished to do so, subject to the following conditions:
//
// The above copyright notice and this permission notice shall be included in
// all copies or substantial portions of the Software.
//
// THE SOFTWARE IS PROVIDED "AS IS", WITHOUT WARRANTY OF ANY KIND, EXPRESS OR
// IMPLIED, INCLUDING BUT NOT LIMITED TO THE WARRANTIES OF MERCHANTABILITY,
// FITNESS FOR A PARTICULAR PURPOSE AND NONINFRINGEMENT. IN NO EVENT SHALL THE
// AUTHORS OR COPYRIGHT HOLDERS BE LIABLE FOR ANY CLAIM, DAMAGES OR OTHER
// LIABILITY, WHETHER IN AN ACTION OF CONTRACT, TORT OR OTHERWISE, ARISING FROM,
// OUT OF OR IN CONNECTION WITH THE SOFTWARE OR THE USE OR OTHER DEALINGS IN
// THE SOFTWARE.

package index

import (
	"bytes"
	"errors"
	"fmt"
	"io"
	"sync"
	"time"

	"github.com/m3db/m3/src/dbnode/namespace"
	"github.com/m3db/m3/src/dbnode/storage/bootstrap/result"
	"github.com/m3db/m3/src/dbnode/storage/limits"
	"github.com/m3db/m3/src/dbnode/tracepoint"
	"github.com/m3db/m3/src/m3ninx/doc"
	m3ninxindex "github.com/m3db/m3/src/m3ninx/index"
	"github.com/m3db/m3/src/m3ninx/index/segment"
	"github.com/m3db/m3/src/m3ninx/index/segment/fst"
	"github.com/m3db/m3/src/m3ninx/persist"
	"github.com/m3db/m3/src/m3ninx/search"
	"github.com/m3db/m3/src/m3ninx/search/executor"
	"github.com/m3db/m3/src/x/context"
	xerrors "github.com/m3db/m3/src/x/errors"
	"github.com/m3db/m3/src/x/ident"
	"github.com/m3db/m3/src/x/instrument"
	xresource "github.com/m3db/m3/src/x/resource"
	xtime "github.com/m3db/m3/src/x/time"

	"github.com/opentracing/opentracing-go"
	opentracinglog "github.com/opentracing/opentracing-go/log"
	"github.com/uber-go/tally"
	"go.uber.org/zap"
)

var (
	// ErrUnableToQueryBlockClosed is returned when querying closed block.
	ErrUnableToQueryBlockClosed = errors.New("unable to query, index block is closed")
	// ErrUnableReportStatsBlockClosed is returned from Stats when the block is closed.
	ErrUnableReportStatsBlockClosed = errors.New("unable to report stats, block is closed")
	// ErrCancelledQuery is returned when the block processing is canceled before finishing.
	ErrCancelledQuery = errors.New("query was canceled")

	errUnableToWriteBlockClosed     = errors.New("unable to write, index block is closed")
	errUnableToWriteBlockSealed     = errors.New("unable to write, index block is sealed")
	errUnableToBootstrapBlockClosed = errors.New("unable to bootstrap, block is closed")
	errUnableToTickBlockClosed      = errors.New("unable to tick, block is closed")
	errBlockAlreadyClosed           = errors.New("unable to close, block already closed")

	errUnableToSealBlockIllegalStateFmtString  = "unable to seal, index block state: %v"
	errUnableToWriteBlockUnknownStateFmtString = "unable to write, unknown index block state: %v"
)

type blockState uint

const (
	blockStateOpen blockState = iota
	blockStateSealed
	blockStateClosed

	defaultQueryDocsBatchSize             = 256
	defaultAggregateResultsEntryBatchSize = 256

	compactDebugLogEvery = 1 // Emit debug log for every compaction

	mmapIndexBlockName = "mmap.index.block"
)

func (s blockState) String() string {
	switch s {
	case blockStateOpen:
		return "open"
	case blockStateSealed:
		return "sealed"
	case blockStateClosed:
		return "closed"
	}
	return "unknown"
}

type newExecutorFn func() (search.Executor, error)

type shardRangesSegmentsByVolumeType map[persist.IndexVolumeType][]blockShardRangesSegments

func (s shardRangesSegmentsByVolumeType) forEachSegment(cb func(segment segment.Segment) error) error {
	return s.forEachSegmentGroup(func(group blockShardRangesSegments) error {
		for _, seg := range group.segments {
			if err := cb(seg); err != nil {
				return err
			}
		}
		return nil
	})
}

func (s shardRangesSegmentsByVolumeType) forEachSegmentGroup(cb func(group blockShardRangesSegments) error) error {
	for _, shardRangesSegments := range s {
		for _, group := range shardRangesSegments {
			if err := cb(group); err != nil {
				return err
			}
		}
	}
	return nil
}

type addAggregateResultsFn func(
	ctx context.Context,
	results AggregateResults,
	batch []AggregateResultsEntry,
	source []byte,
) ([]AggregateResultsEntry, int, int, error)

// nolint: maligned
type block struct {
	sync.RWMutex

	state blockState

	mutableSegments                 *mutableSegments
	coldMutableSegments             []*mutableSegments
	shardRangesSegmentsByVolumeType shardRangesSegmentsByVolumeType
	newFieldsAndTermsIteratorFn     newFieldsAndTermsIteratorFn
	newExecutorWithRLockFn          newExecutorFn
	addAggregateResultsFn           addAggregateResultsFn
	blockStart                      time.Time
	blockEnd                        time.Time
	blockSize                       time.Duration
	opts                            Options
	iopts                           instrument.Options
	blockOpts                       BlockOptions
	nsMD                            namespace.Metadata
	namespaceRuntimeOptsMgr         namespace.RuntimeOptionsManager
	docsLimit                       limits.LookbackLimit
	aggDocsLimit                    limits.LookbackLimit

	metrics blockMetrics
	logger  *zap.Logger
}

type blockMetrics struct {
	rotateActiveSegment             tally.Counter
	rotateActiveSegmentAge          tally.Timer
	rotateActiveSegmentSize         tally.Histogram
	segmentFreeMmapSuccess          tally.Counter
	segmentFreeMmapError            tally.Counter
	segmentFreeMmapSkipNotImmutable tally.Counter
	querySeriesMatched              tally.Histogram
	queryDocsMatched                tally.Histogram
	aggregateSeriesMatched          tally.Histogram
	aggregateDocsMatched            tally.Histogram
}

func newBlockMetrics(s tally.Scope) blockMetrics {
	segmentFreeMmap := "segment-free-mmap"
	buckets := append(tally.ValueBuckets{0}, tally.MustMakeExponentialValueBuckets(100, 2, 16)...)
	return blockMetrics{
		rotateActiveSegment:     s.Counter("rotate-active-segment"),
		rotateActiveSegmentAge:  s.Timer("rotate-active-segment-age"),
		rotateActiveSegmentSize: s.Histogram("rotate-active-segment-size", buckets),
		segmentFreeMmapSuccess: s.Tagged(map[string]string{
			"result":    "success",
			"skip_type": "none",
		}).Counter(segmentFreeMmap),
		segmentFreeMmapError: s.Tagged(map[string]string{
			"result":    "error",
			"skip_type": "none",
		}).Counter(segmentFreeMmap),
		segmentFreeMmapSkipNotImmutable: s.Tagged(map[string]string{
			"result":    "skip",
			"skip_type": "not-immutable",
		}).Counter(segmentFreeMmap),

		querySeriesMatched:     s.Histogram("query-series-matched", buckets),
		queryDocsMatched:       s.Histogram("query-docs-matched", buckets),
		aggregateSeriesMatched: s.Histogram("aggregate-series-matched", buckets),
		aggregateDocsMatched:   s.Histogram("aggregate-docs-matched", buckets),
	}
}

// blockShardsSegments is a collection of segments that has a mapping of what shards
// and time ranges they completely cover, this can only ever come from computing
// from data that has come from shards, either on an index flush or a bootstrap.
type blockShardRangesSegments struct {
	shardTimeRanges result.ShardTimeRanges
	segments        []segment.Segment
}

// BlockOptions is a set of options used when constructing an index block.
type BlockOptions struct {
	ForegroundCompactorMmapDocsData bool
	BackgroundCompactorMmapDocsData bool
}

// NewBlockFn is a new block constructor.
type NewBlockFn func(
	blockStart time.Time,
	md namespace.Metadata,
	blockOpts BlockOptions,
	namespaceRuntimeOptsMgr namespace.RuntimeOptionsManager,
	opts Options,
) (Block, error)

// Ensure NewBlock implements NewBlockFn.
var _ NewBlockFn = NewBlock

// NewBlock returns a new Block, representing a complete reverse index for the
// duration of time specified. It is backed by one or more segments.
func NewBlock(
	blockStart time.Time,
	md namespace.Metadata,
	blockOpts BlockOptions,
	namespaceRuntimeOptsMgr namespace.RuntimeOptionsManager,
	opts Options,
) (Block, error) {
	blockSize := md.Options().IndexOptions().BlockSize()
	iopts := opts.InstrumentOptions()
	scope := iopts.MetricsScope().SubScope("index").SubScope("block")
	iopts = iopts.SetMetricsScope(scope)
	segs := newMutableSegments(
		blockStart,
		opts,
		blockOpts,
		namespaceRuntimeOptsMgr,
		iopts,
	)

	// NB(bodu): The length of coldMutableSegments is always at least 1.
	coldSegs := []*mutableSegments{
		newMutableSegments(
			blockStart,
			opts,
			blockOpts,
			namespaceRuntimeOptsMgr,
			iopts,
		),
	}
	b := &block{
		state:                           blockStateOpen,
		blockStart:                      blockStart,
		blockEnd:                        blockStart.Add(blockSize),
		blockSize:                       blockSize,
		blockOpts:                       blockOpts,
		mutableSegments:                 segs,
		coldMutableSegments:             coldSegs,
		shardRangesSegmentsByVolumeType: make(shardRangesSegmentsByVolumeType),
		opts:                            opts,
		iopts:                           iopts,
		nsMD:                            md,
		namespaceRuntimeOptsMgr:         namespaceRuntimeOptsMgr,
		metrics:                         newBlockMetrics(scope),
		logger:                          iopts.Logger(),
		docsLimit:                       opts.QueryLimits().DocsLimit(),
		aggDocsLimit:                    opts.QueryLimits().AggregateDocsLimit(),
	}
	b.newFieldsAndTermsIteratorFn = newFieldsAndTermsIterator
	b.newExecutorWithRLockFn = b.executorWithRLock
	b.addAggregateResultsFn = b.addAggregateResults

	return b, nil
}

func (b *block) StartTime() time.Time {
	return b.blockStart
}

func (b *block) EndTime() time.Time {
	return b.blockEnd
}

func (b *block) WriteBatch(inserts *WriteBatch) (WriteBatchResult, error) {
	b.RLock()
	if !b.writesAcceptedWithRLock() {
		b.RUnlock()
		return b.writeBatchResult(inserts, b.writeBatchErrorInvalidState(b.state))
	}
	if b.state == blockStateSealed {
		coldBlock := b.coldMutableSegments[len(b.coldMutableSegments)-1]
		b.RUnlock()
		return b.writeBatchResult(inserts, coldBlock.WriteBatch(inserts))
	}
	b.RUnlock()
	return b.writeBatchResult(inserts, b.mutableSegments.WriteBatch(inserts))
}

func (b *block) writeBatchResult(
	inserts *WriteBatch,
	err error,
) (WriteBatchResult, error) {
	if err == nil {
		inserts.MarkUnmarkedEntriesSuccess()
		return WriteBatchResult{
			NumSuccess: int64(inserts.Len()),
		}, nil
	}

	partialErr, ok := err.(*m3ninxindex.BatchPartialError)
	if !ok {
		// NB: marking all the inserts as failure, cause we don't know which ones failed.
		inserts.MarkUnmarkedEntriesError(err)
		return WriteBatchResult{NumError: int64(inserts.Len())}, err
	}

	numErr := len(partialErr.Errs())
	for _, err := range partialErr.Errs() {
		// Avoid marking these as success.
		inserts.MarkUnmarkedEntryError(err.Err, err.Idx)
	}

	// Mark all non-error inserts success, so we don't repeatedly index them.
	inserts.MarkUnmarkedEntriesSuccess()
	return WriteBatchResult{
		NumSuccess: int64(inserts.Len() - numErr),
		NumError:   int64(numErr),
	}, partialErr
}

func (b *block) writesAcceptedWithRLock() bool {
	if b.state == blockStateOpen {
		return true
	}
	return b.state == blockStateSealed &&
		b.nsMD.Options().ColdWritesEnabled()
}

func (b *block) executorWithRLock() (search.Executor, error) {
	readers, err := b.segmentReadersWithRLock()
	if err != nil {
		return nil, err
	}

	indexReaders := make([]m3ninxindex.Reader, 0, len(readers))
	for _, r := range readers {
		indexReaders = append(indexReaders, r)
	}

	return executor.NewExecutor(indexReaders), nil
}

func (b *block) segmentReadersWithRLock() ([]segment.Reader, error) {
	expectedReaders := b.mutableSegments.Len()
	for _, coldSeg := range b.coldMutableSegments {
		expectedReaders += coldSeg.Len()
	}
	b.shardRangesSegmentsByVolumeType.forEachSegmentGroup(func(group blockShardRangesSegments) error {
		expectedReaders += len(group.segments)
		return nil
	})

	var (
		readers = make([]segment.Reader, 0, expectedReaders)
		success = false
		err     error
	)
	defer func() {
		// Cleanup in case any of the readers below fail.
		if !success {
			for _, reader := range readers {
				reader.Close()
			}
		}
	}()

	// Add mutable segments.
	readers, err = b.mutableSegments.AddReaders(readers)
	if err != nil {
		return nil, err
	}

	// Add cold mutable segments.
	for _, coldSeg := range b.coldMutableSegments {
		readers, err = coldSeg.AddReaders(readers)
		if err != nil {
			return nil, err
		}
	}

	// Loop over the segments associated to shard time ranges.
	if err := b.shardRangesSegmentsByVolumeType.forEachSegment(func(seg segment.Segment) error {
		reader, err := seg.Reader()
		if err != nil {
			return err
		}
		readers = append(readers, reader)
		return nil
	}); err != nil {
		return nil, err
	}

	success = true
	return readers, nil
}

// Query acquires a read lock on the block so that the segments
// are guaranteed to not be freed/released while accumulating results.
// This allows references to the mmap'd segment data to be accumulated
// and then copied into the results before this method returns (it is not
// safe to return docs directly from the segments from this method, the
// results datastructure is used to copy it every time documents are added
// to the results datastructure).
func (b *block) Query(
	ctx context.Context,
	query Query,
	opts QueryOptions,
	results DocumentResults,
	logFields []opentracinglog.Field,
) (bool, error) {
	ctx, sp := ctx.StartTraceSpan(tracepoint.BlockQuery)
	sp.LogFields(logFields...)
	defer sp.Finish()

	start := time.Now()
	exhaustive, err := b.queryWithSpan(ctx, query, opts, results)
	if err != nil {
		sp.LogFields(opentracinglog.Error(err))
	}
	results.AddBlockProcessingDuration(time.Since(start))
	return exhaustive, err
}

func (b *block) queryWithSpan(
	ctx context.Context,
	query Query,
	opts QueryOptions,
	results DocumentResults,
) (bool, error) {
	b.RLock()
	defer b.RUnlock()

	if b.state == blockStateClosed {
		return false, ErrUnableToQueryBlockClosed
	}

	exec, err := b.newExecutorWithRLockFn()
	if err != nil {
		return false, err
	}

	// Make sure if we don't register to close the executor later
	// that we close it before returning.
	execCloseRegistered := false
	defer func() {
		if !execCloseRegistered {
			b.closeAsync(exec)
		}
	}()

	// FOLLOWUP(prateek): push down QueryOptions to restrict results
	iter, err := exec.Execute(ctx, query.Query.SearchQuery())
	if err != nil {
		return false, err
	}

	// Register the executor to close when context closes
	// so can avoid copying the results into the map and just take
	// references to it.
	execCloseRegistered = true // Make sure to not locally close it.
	ctx.RegisterFinalizer(xresource.FinalizerFn(func() {
		b.closeAsync(exec)
	}))

	var (
		source     = opts.Source
		iterCloser = safeCloser{closable: iter}
		size       = results.Size()
		docsCount  = results.TotalDocsCount()
		docsPool   = b.opts.DocumentArrayPool()
		batch      = docsPool.Get()
		batchSize  = cap(batch)
	)
	if batchSize == 0 {
		batchSize = defaultQueryDocsBatchSize
	}

	// Register local data structures that need closing.
	defer func() {
		b.metrics.queryDocsMatched.RecordValue(float64(docsCount))
		b.metrics.querySeriesMatched.RecordValue(float64(size))
		iterCloser.Close()
		docsPool.Put(batch)
	}()

	for iter.Next() {
		if opts.LimitsExceeded(size, docsCount) {
			break
		}

		// the caller (nsIndex) has canceled this before the query has timed out.
		// only check once per batch to limit the overhead. worst case nsIndex will need to wait for an additional batch
		// to be processed after the query timeout. we check when the batch is empty to cover 2 cases, the initial doc
		// when includes the search time, and subsequent batch resets.
		if len(batch) == 0 {
			select {
			case <-ctx.GoContext().Done():
				// indexNs will log something useful.
				return false, ErrCancelledQuery
			default:
			}
		}

		batch = append(batch, iter.Current())
		if len(batch) < batchSize {
			continue
		}

		batch, size, docsCount, err = b.addQueryResults(ctx, results, batch, source)
		if err != nil {
			return false, err
		}
	}

	// Add last batch to results if remaining.
	if len(batch) > 0 {
		batch, size, docsCount, err = b.addQueryResults(ctx, results, batch, source)
		if err != nil {
			return false, err
		}
	}

	if err := iter.Err(); err != nil {
		return false, err
	}
	if err := iterCloser.Close(); err != nil {
		return false, err
	}

	results.AddBlockSearchDuration(iter.SearchDuration())

	return opts.exhaustive(size, docsCount), nil
}

func (b *block) closeAsync(closer io.Closer) {
	if err := closer.Close(); err != nil {
		// Note: This only happens if closing the readers isn't clean.
		instrument.EmitAndLogInvariantViolation(
			b.iopts,
			func(l *zap.Logger) {
				l.Error("could not close query index block resource", zap.Error(err))
			})
	}
}

func (b *block) addQueryResults(
	ctx context.Context,
	results DocumentResults,
	batch []doc.Document,
	source []byte,
) ([]doc.Document, int, int, error) {
	// update recently queried docs to monitor memory.
	if results.EnforceLimits() {
		if err := b.docsLimit.Inc(len(batch), source); err != nil {
			return batch, 0, 0, err
		}
	}

	_, sp := ctx.StartTraceSpan(tracepoint.NSIdxBlockQueryAddDocuments)
	defer sp.Finish()
	// try to add the docs to the resource.
	size, docsCount, err := results.AddDocuments(batch)

	// reset batch.
	var emptyDoc doc.Document
	for i := range batch {
		batch[i] = emptyDoc
	}
	batch = batch[:0]

	// return results.
	return batch, size, docsCount, err
}

// Aggregate acquires a read lock on the block so that the segments
// are guaranteed to not be freed/released while accumulating results.
// NB: Aggregate is an optimization of the general aggregate Query approach
// for the case when we can skip going to raw documents, and instead rely on
// pre-aggregated results via the FST underlying the index.
func (b *block) Aggregate(
	ctx context.Context,
	opts QueryOptions,
	results AggregateResults,
	logFields []opentracinglog.Field,
) (bool, error) {
	ctx, sp := ctx.StartTraceSpan(tracepoint.BlockAggregate)
	sp.LogFields(logFields...)
	defer sp.Finish()

	start := time.Now()
	exhaustive, err := b.aggregateWithSpan(ctx, opts, results, sp)
	if err != nil {
		sp.LogFields(opentracinglog.Error(err))
	}
	results.AddBlockProcessingDuration(time.Since(start))

	return exhaustive, err
}

func (b *block) aggregateWithSpan(
	ctx context.Context,
	opts QueryOptions,
	results AggregateResults,
	sp opentracing.Span,
) (bool, error) {
	b.RLock()
	defer b.RUnlock()

	if b.state == blockStateClosed {
		return false, ErrUnableToQueryBlockClosed
	}

	aggOpts := results.AggregateResultsOptions()
	iterateTerms := aggOpts.Type == AggregateTagNamesAndValues
	iterateOpts := fieldsAndTermsIteratorOpts{
		restrictByQuery: aggOpts.RestrictByQuery,
		iterateTerms:    iterateTerms,
		allowFn: func(field []byte) bool {
			// skip any field names that we shouldn't allow.
			if bytes.Equal(field, doc.IDReservedFieldName) {
				return false
			}
			return aggOpts.FieldFilter.Allow(field)
		},
		fieldIterFn: func(r segment.Reader) (segment.FieldsPostingsListIterator, error) {
			// NB(prateek): we default to using the regular (FST) fields iterator
			// unless we have a predefined list of fields we know we need to restrict
			// our search to, in which case we iterate that list and check if known values
			// in the FST to restrict our search. This is going to be significantly faster
			// while len(FieldsFilter) < 5-10 elements;
			// but there will exist a ratio between the len(FieldFilter) v size(FST) after which
			// iterating the entire FST is faster.
			// Here, we chose to avoid factoring that in to our choice because almost all input
			// to this function is expected to have (FieldsFilter) pretty small. If that changes
			// in the future, we can revisit this.
			if len(aggOpts.FieldFilter) == 0 {
				return r.FieldsPostingsList()
			}
			return newFilterFieldsIterator(r, aggOpts.FieldFilter)
		},
	}

	iter, err := b.newFieldsAndTermsIteratorFn(ctx, nil, iterateOpts)
	if err != nil {
		return false, err
	}

	var (
		source        = opts.Source
		size          = results.Size()
		docsCount     = results.TotalDocsCount()
		batch         = b.opts.AggregateResultsEntryArrayPool().Get()
		maxBatch      = cap(batch)
		iterClosed    = false // tracking whether we need to free the iterator at the end.
		fieldAppended bool
		termAppended  bool
		lastField     []byte
		batchedFields int
		currFields    int
		currTerms     int
	)
	if maxBatch == 0 {
		maxBatch = defaultAggregateResultsEntryBatchSize
	}

	// cleanup at the end
	defer func() {
		b.opts.AggregateResultsEntryArrayPool().Put(batch)
		if !iterClosed {
<<<<<<< HEAD
			_ = iter.Close()
=======
			iter.Close(ctx) //nolint:errcheck
>>>>>>> d4ff5a6a
		}

		b.metrics.aggregateDocsMatched.RecordValue(float64(docsCount))
		b.metrics.aggregateSeriesMatched.RecordValue(float64(size))
	}()

	readers, err := b.segmentReadersWithRLock()
	if err != nil {
		return false, err
	}

	// Make sure to close readers at end of query since results can
	// include references to the underlying bytes from the index segment
	// read by the readers.
	for _, reader := range readers {
		reader := reader // Capture for inline function.
		ctx.RegisterFinalizer(xresource.FinalizerFn(func() {
			b.closeAsync(reader)
		}))
	}

	if opts.SeriesLimit > 0 && opts.SeriesLimit < maxBatch {
		maxBatch = opts.SeriesLimit
	}

	if opts.DocsLimit > 0 && opts.DocsLimit < maxBatch {
		maxBatch = opts.DocsLimit
	}

	for _, reader := range readers {
		if opts.LimitsExceeded(size, docsCount) {
			break
		}

		err = iter.Reset(ctx, reader, iterateOpts)
		if err != nil {
			return false, err
		}
		results.AddBlockSearchDuration(iter.SearchDuration())
		iterClosed = false // only once the iterator has been successfully Reset().
		for iter.Next() {
			if opts.LimitsExceeded(size, docsCount) {
				break
			}

			// the caller (nsIndex) has canceled this before the query has timed out.
			// only check once per batch to limit the overhead. worst case nsIndex will need to wait for an additional
			// batch to be processed after the query timeout. we check when the batch is empty to cover 2 cases, the
			// initial result when includes the search time, and subsequent batch resets.
			if len(batch) == 0 {
				select {
				case <-ctx.GoContext().Done():
					return false, ErrCancelledQuery
				default:
				}
			}

			field, term := iter.Current()

			// TODO: remove this legacy doc tracking implementation when alternative
			// limits are in place.
			if results.EnforceLimits() {
				if lastField == nil {
					lastField = append(lastField, field...)
					batchedFields++
					if err := b.docsLimit.Inc(1, source); err != nil {
						return false, err
					}
				} else if !bytes.Equal(lastField, field) {
					lastField = lastField[:0]
					lastField = append(lastField, field...)
					batchedFields++
					if err := b.docsLimit.Inc(1, source); err != nil {
						return false, err
					}
				}

				// NB: this logic increments the doc count to account for where the
				// legacy limits would have been updated. It increments by two to
				// reflect the term appearing as both the last element of the previous
				// batch, as well as the first element in the next batch.
				if batchedFields > maxBatch {
					if err := b.docsLimit.Inc(2, source); err != nil {
						return false, err
					}

					batchedFields = 1
				}
			}

			batch, fieldAppended, termAppended = b.appendFieldAndTermToBatch(batch, field, term, iterateTerms)
			if fieldAppended {
				currFields++
			}
			if termAppended {
				currTerms++
			}
			// continue appending to the batch until we hit our max batch size.
			if currFields+currTerms < maxBatch {
				continue
			}

			batch, size, docsCount, err = b.addAggregateResultsFn(ctx, results, batch, source)
			if err != nil {
				return false, err
			}

			currFields = 0
			currTerms = 0
		}

		if err := iter.Err(); err != nil {
			return false, err
		}

		iterClosed = true
		if err := iter.Close(ctx); err != nil {
			return false, err
		}
	}

	// Add last batch to results if remaining.
	for len(batch) > 0 {
		batch, size, docsCount, err = b.addAggregateResultsFn(ctx, results, batch, source)
		if err != nil {
			return false, err
		}
	}

	return opts.exhaustive(size, docsCount), nil
}

// appendFieldAndTermToBatch adds the provided field / term onto the batch,
// optionally reusing the last element of the batch if it pertains to the same field.
// First boolean result indicates that a unique field was added to the batch
// and the second boolean indicates if a unique term was added.
func (b *block) appendFieldAndTermToBatch(
	batch []AggregateResultsEntry,
	field, term []byte,
	includeTerms bool,
) ([]AggregateResultsEntry, bool, bool) {
	// NB(prateek): we make a copy of the (field, term) entries returned
	// by the iterator during traversal, because the []byte are only valid per entry during
	// the traversal (i.e. calling Next() invalidates the []byte). We choose to do this
	// instead of checking if the entry is required (duplicates may exist in the results map
	// already), as it reduces contention on the map itself. Further, the ownership of these
	// idents is transferred to the results map, which either hangs on to them (if they are new),
	// or finalizes them if they are duplicates.
	var (
		entry                       AggregateResultsEntry
		lastField                   []byte
		lastFieldIsValid            bool
		reuseLastEntry              bool
		newFieldAdded, newTermAdded bool
	)
	// we are iterating multiple segments so we may receive duplicates (same field/term), but
	// as we are iterating one segment at a time, and because the underlying index structures
	// are FSTs, we rely on the fact that iterator traversal is in order to avoid creating duplicate
	// entries for the same fields, by checking the last batch entry to see if the bytes are
	// the same.
	// It's easier to consider an example, say we have a segment with fields/terms:
	// (f1, t1), (f1, t2), ..., (fn, t1), ..., (fn, tn)
	// as we iterate in order, we receive (f1, t1) and then (f1, t2) we can avoid the repeated f1
	// allocation if the previous entry has the same value.
	// NB: this isn't strictly true because when we switch iterating between segments,
	// the fields/terms switch in an order which doesn't have to be strictly lexicographic. In that
	// instance however, the only downside is we would be allocating more. i.e. this is just an
	// optimisation, it doesn't affect correctness.
	if len(batch) > 0 {
		lastFieldIsValid = true
		lastField = batch[len(batch)-1].Field.Bytes()
	}
	if lastFieldIsValid && bytes.Equal(lastField, field) {
		reuseLastEntry = true
		entry = batch[len(batch)-1] // avoid alloc cause we already have the field
	} else {
		newFieldAdded = true
		// allocate id because this is the first time we've seen it
		// NB(r): Iterating fields FST, this byte slice is only temporarily available
		// since we are pushing/popping characters from the stack as we iterate
		// the fields FST and reusing the same byte slice.
		entry.Field = b.pooledID(field)
	}

	if includeTerms {
		newTermAdded = true
		// terms are always new (as far we know without checking the map for duplicates), so we allocate
		// NB(r): Iterating terms FST, this byte slice is only temporarily available
		// since we are pushing/popping characters from the stack as we iterate
		// the terms FST and reusing the same byte slice.
		entry.Terms = append(entry.Terms, b.pooledID(term))
	}

	if reuseLastEntry {
		batch[len(batch)-1] = entry
	} else {
		batch = append(batch, entry)
	}

	return batch, newFieldAdded, newTermAdded
}

func (b *block) pooledID(id []byte) ident.ID {
	data := b.opts.CheckedBytesPool().Get(len(id))
	data.IncRef()
	data.AppendAll(id)
	data.DecRef()
	return b.opts.IdentifierPool().BinaryID(data)
}

// addAggregateResults adds the fields on the batch
// to the provided results and resets the batch to be reused.
func (b *block) addAggregateResults(
	ctx context.Context,
	results AggregateResults,
	batch []AggregateResultsEntry,
	source []byte,
) ([]AggregateResultsEntry, int, int, error) {
	_, sp := ctx.StartTraceSpan(tracepoint.NSIdxBlockAggregateQueryAddDocuments)
	defer sp.Finish()
	// try to add the docs to the resource.
	size, docsCount := results.AddFields(batch)

	aggDocs := len(batch)
	for i := range batch {
		aggDocs += len(batch[i].Terms)
	}

	// update recently queried docs to monitor memory.
	if results.EnforceLimits() {
		if err := b.aggDocsLimit.Inc(aggDocs, source); err != nil {
			return batch, 0, 0, err
		}
	}

	// reset batch.
	var emptyField AggregateResultsEntry
	for i := range batch {
		batch[i] = emptyField
	}
	batch = batch[:0]

	// return results.
	return batch, size, docsCount, nil
}

func (b *block) AddResults(
	resultsByVolumeType result.IndexBlockByVolumeType,
) error {
	b.Lock()
	defer b.Unlock()

	multiErr := xerrors.NewMultiError()
	for volumeType, results := range resultsByVolumeType.Iter() {
		multiErr = multiErr.Add(b.addResults(volumeType, results))
	}

	return multiErr.FinalError()
}

func (b *block) addResults(
	volumeType persist.IndexVolumeType,
	results result.IndexBlock,
) error {
	// NB(prateek): we have to allow bootstrap to succeed even if we're Sealed because
	// of topology changes. i.e. if the current m3db process is assigned new shards,
	// we need to include their data in the index.

	// i.e. the only state we do not accept bootstrapped data is if we are closed.
	if b.state == blockStateClosed {
		return errUnableToBootstrapBlockClosed
	}

	// First check fulfilled is correct
	min, max := results.Fulfilled().MinMax()
	if min.Before(b.blockStart) || max.After(b.blockEnd) {
		blockRange := xtime.Range{Start: b.blockStart, End: b.blockEnd}
		return fmt.Errorf("fulfilled range %s is outside of index block range: %s",
			results.Fulfilled().SummaryString(), blockRange.String())
	}

	shardRangesSegments, ok := b.shardRangesSegmentsByVolumeType[volumeType]
	if !ok {
		shardRangesSegments = make([]blockShardRangesSegments, 0)
		b.shardRangesSegmentsByVolumeType[volumeType] = shardRangesSegments
	}

	var (
		plCache         = b.opts.PostingsListCache()
		readThroughOpts = b.opts.ReadThroughSegmentOptions()
		segments        = results.Segments()
	)
	readThroughSegments := make([]segment.Segment, 0, len(segments))
	for _, seg := range segments {
		elem := seg.Segment()
		if immSeg, ok := elem.(segment.ImmutableSegment); ok {
			// only wrap the immutable segments with a read through cache.
			elem = NewReadThroughSegment(immSeg, plCache, readThroughOpts)
		}
		readThroughSegments = append(readThroughSegments, elem)
	}

	entry := blockShardRangesSegments{
		shardTimeRanges: results.Fulfilled(),
		segments:        readThroughSegments,
	}

	// first see if this block can cover all our current blocks covering shard
	// time ranges.
	currFulfilled := result.NewShardTimeRanges()
	for _, existing := range shardRangesSegments {
		currFulfilled.AddRanges(existing.shardTimeRanges)
	}

	unfulfilledBySegments := currFulfilled.Copy()
	unfulfilledBySegments.Subtract(results.Fulfilled())
	if !unfulfilledBySegments.IsEmpty() {
		// This is the case where it cannot wholly replace the current set of blocks
		// so simply append the segments in this case.
		b.shardRangesSegmentsByVolumeType[volumeType] = append(shardRangesSegments, entry)
		return nil
	}

	// This is the case where the new segments can wholly replace the
	// current set of blocks since unfullfilled by the new segments is zero.
	multiErr := xerrors.NewMultiError()
	for i, group := range shardRangesSegments {
		for _, seg := range group.segments {
			// Make sure to close the existing segments.
			multiErr = multiErr.Add(seg.Close())
		}
		shardRangesSegments[i] = blockShardRangesSegments{}
	}
	b.shardRangesSegmentsByVolumeType[volumeType] = append(shardRangesSegments[:0], entry)

	return multiErr.FinalError()
}

func (b *block) Tick(c context.Cancellable) (BlockTickResult, error) {
	b.Lock()
	defer b.Unlock()
	result := BlockTickResult{}
	if b.state == blockStateClosed {
		return result, errUnableToTickBlockClosed
	}

	// Add foreground/background segments.
	numSegments, numDocs := b.mutableSegments.NumSegmentsAndDocs()
	for _, coldSeg := range b.coldMutableSegments {
		coldNumSegments, coldNumDocs := coldSeg.NumSegmentsAndDocs()
		numSegments += coldNumSegments
		numDocs += coldNumDocs
	}
	result.NumSegments += numSegments
	result.NumSegmentsMutable += numSegments
	result.NumDocs += numDocs

	multiErr := xerrors.NewMultiError()

	// Any segments covering persisted shard ranges.
	b.shardRangesSegmentsByVolumeType.forEachSegment(func(seg segment.Segment) error {
		result.NumSegments++
		result.NumSegmentsBootstrapped++
		result.NumDocs += seg.Size()

		immSeg, ok := seg.(segment.ImmutableSegment)
		if !ok {
			b.metrics.segmentFreeMmapSkipNotImmutable.Inc(1)
			return nil
		}

		// TODO(bodu): Revist this and implement a more sophisticated free strategy.
		if err := immSeg.FreeMmap(); err != nil {
			multiErr = multiErr.Add(err)
			b.metrics.segmentFreeMmapError.Inc(1)
			return nil
		}

		result.FreeMmap++
		b.metrics.segmentFreeMmapSuccess.Inc(1)
		return nil
	})

	return result, multiErr.FinalError()
}

func (b *block) Seal() error {
	b.Lock()
	defer b.Unlock()

	// Ensure we only Seal if we're marked Open.
	if b.state != blockStateOpen {
		return fmt.Errorf(errUnableToSealBlockIllegalStateFmtString, b.state)
	}
	b.state = blockStateSealed

	// All foreground/background segments and added mutable segments can't
	// be written to and they don't need to be sealed since we don't flush
	// these segments.
	return nil
}

func (b *block) Stats(reporter BlockStatsReporter) error {
	b.RLock()
	defer b.RUnlock()

	if b.state != blockStateOpen {
		return ErrUnableReportStatsBlockClosed
	}

	b.mutableSegments.Stats(reporter)
	for _, coldSeg := range b.coldMutableSegments {
		// TODO(bodu): Cold segment stats should prob be of a
		// diff type or something.
		coldSeg.Stats(reporter)
	}

	b.shardRangesSegmentsByVolumeType.forEachSegment(func(seg segment.Segment) error {
		_, mutable := seg.(segment.MutableSegment)
		reporter.ReportSegmentStats(BlockSegmentStats{
			Type:    FlushedSegment,
			Mutable: mutable,
			Size:    seg.Size(),
		})
		return nil
	})
	return nil
}

func (b *block) IsSealedWithRLock() bool {
	return b.state == blockStateSealed
}

func (b *block) IsSealed() bool {
	b.RLock()
	defer b.RUnlock()
	return b.IsSealedWithRLock()
}

func (b *block) NeedsMutableSegmentsEvicted() bool {
	b.RLock()
	defer b.RUnlock()

	// Check any mutable segments that can be evicted after a flush.
	anyMutableSegmentNeedsEviction := b.mutableSegments.NeedsEviction()

	// Check boostrapped segments and to see if any of them need an eviction.
	b.shardRangesSegmentsByVolumeType.forEachSegment(func(seg segment.Segment) error {
		if mutableSeg, ok := seg.(segment.MutableSegment); ok {
			anyMutableSegmentNeedsEviction = anyMutableSegmentNeedsEviction || mutableSeg.Size() > 0
		}
		return nil
	})

	return anyMutableSegmentNeedsEviction
}

func (b *block) EvictMutableSegments() error {
	b.Lock()
	defer b.Unlock()
	if b.state != blockStateSealed {
		return fmt.Errorf("unable to evict mutable segments, block must be sealed, found: %v", b.state)
	}

	b.mutableSegments.Close()

	// Close any other mutable segments that was added.
	multiErr := xerrors.NewMultiError()
	for _, shardRangesSegments := range b.shardRangesSegmentsByVolumeType {
		for idx := range shardRangesSegments {
			segments := make([]segment.Segment, 0, len(shardRangesSegments[idx].segments))
			for _, seg := range shardRangesSegments[idx].segments {
				mutableSeg, ok := seg.(segment.MutableSegment)
				if !ok {
					segments = append(segments, seg)
					continue
				}
				multiErr = multiErr.Add(mutableSeg.Close())
			}
			shardRangesSegments[idx].segments = segments
		}
	}

	return multiErr.FinalError()
}

func (b *block) NeedsColdMutableSegmentsEvicted() bool {
	b.RLock()
	defer b.RUnlock()
	var anyColdMutableSegmentNeedsEviction bool
	for _, coldSeg := range b.coldMutableSegments {
		anyColdMutableSegmentNeedsEviction = anyColdMutableSegmentNeedsEviction || coldSeg.NeedsEviction()
	}
	return b.state == blockStateSealed && anyColdMutableSegmentNeedsEviction
}

func (b *block) EvictColdMutableSegments() error {
	b.Lock()
	defer b.Unlock()
	if b.state != blockStateSealed {
		return fmt.Errorf("unable to evict cold mutable segments, block must be sealed, found: %v", b.state)
	}

	// Evict/remove all but the most recent cold mutable segment (That is the one we are actively writing to).
	for i, coldSeg := range b.coldMutableSegments {
		if i < len(b.coldMutableSegments)-1 {
			coldSeg.Close()
			b.coldMutableSegments[i] = nil
		}
	}
	// Swap last w/ first and truncate the slice.
	lastIdx := len(b.coldMutableSegments) - 1
	b.coldMutableSegments[0], b.coldMutableSegments[lastIdx] = b.coldMutableSegments[lastIdx], b.coldMutableSegments[0]
	b.coldMutableSegments = b.coldMutableSegments[:1]
	return nil
}

func (b *block) RotateColdMutableSegments() {
	b.Lock()
	defer b.Unlock()
	b.coldMutableSegments = append(b.coldMutableSegments, newMutableSegments(
		b.blockStart,
		b.opts,
		b.blockOpts,
		b.namespaceRuntimeOptsMgr,
		b.iopts,
	))
}

func (b *block) MemorySegmentsData(ctx context.Context) ([]fst.SegmentData, error) {
	b.RLock()
	defer b.RUnlock()
	if b.state == blockStateClosed {
		return nil, errBlockAlreadyClosed
	}
	data, err := b.mutableSegments.MemorySegmentsData(ctx)
	if err != nil {
		return nil, err
	}
	for _, coldSeg := range b.coldMutableSegments {
		coldData, err := coldSeg.MemorySegmentsData(ctx)
		if err != nil {
			return nil, err
		}
		data = append(data, coldData...)
	}
	return data, nil
}

func (b *block) Close() error {
	b.Lock()
	defer b.Unlock()
	if b.state == blockStateClosed {
		return errBlockAlreadyClosed
	}
	b.state = blockStateClosed

	b.mutableSegments.Close()
	for _, coldSeg := range b.coldMutableSegments {
		coldSeg.Close()
	}

	// Close any other added segments too.
	var multiErr xerrors.MultiError
	b.shardRangesSegmentsByVolumeType.forEachSegment(func(seg segment.Segment) error {
		multiErr = multiErr.Add(seg.Close())
		return nil
	})

	for volumeType := range b.shardRangesSegmentsByVolumeType {
		b.shardRangesSegmentsByVolumeType[volumeType] = nil
	}

	return multiErr.FinalError()
}

func (b *block) writeBatchErrorInvalidState(state blockState) error {
	switch state {
	case blockStateClosed:
		return errUnableToWriteBlockClosed
	case blockStateSealed:
		return errUnableToWriteBlockSealed
	default: // should never happen
		err := fmt.Errorf(errUnableToWriteBlockUnknownStateFmtString, state)
		instrument.EmitAndLogInvariantViolation(b.opts.InstrumentOptions(), func(l *zap.Logger) {
			l.Error(err.Error())
		})
		return err
	}
}

type closable interface {
	Close() error
}

type safeCloser struct {
	closable
	closed bool
}

func (c *safeCloser) Close() error {
	if c.closed {
		return nil
	}
	c.closed = true
	return c.closable.Close()
}<|MERGE_RESOLUTION|>--- conflicted
+++ resolved
@@ -683,11 +683,7 @@
 	defer func() {
 		b.opts.AggregateResultsEntryArrayPool().Put(batch)
 		if !iterClosed {
-<<<<<<< HEAD
-			_ = iter.Close()
-=======
-			iter.Close(ctx) //nolint:errcheck
->>>>>>> d4ff5a6a
+			_ = iter.Close(ctx)
 		}
 
 		b.metrics.aggregateDocsMatched.RecordValue(float64(docsCount))
