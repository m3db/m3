// Copyright (c) 2018 Uber Technologies, Inc.
//
// Permission is hereby granted, free of charge, to any person obtaining a copy
// of this software and associated documentation files (the "Software"), to deal
// in the Software without restriction, including without limitation the rights
// to use, copy, modify, merge, publish, distribute, sublicense, and/or sell
// copies of the Software, and to permit persons to whom the Software is
// furnished to do so, subject to the following conditions:
//
// The above copyright notice and this permission notice shall be included in
// all copies or substantial portions of the Software.
//
// THE SOFTWARE IS PROVIDED "AS IS", WITHOUT WARRANTY OF ANY KIND, EXPRESS OR
// IMPLIED, INCLUDING BUT NOT LIMITED TO THE WARRANTIES OF MERCHANTABILITY,
// FITNESS FOR A PARTICULAR PURPOSE AND NONINFRINGEMENT. IN NO EVENT SHALL THE
// AUTHORS OR COPYRIGHT HOLDERS BE LIABLE FOR ANY CLAIM, DAMAGES OR OTHER
// LIABILITY, WHETHER IN AN ACTION OF CONTRACT, TORT OR OTHERWISE, ARISING FROM,
// OUT OF OR IN CONNECTION WITH THE SOFTWARE OR THE USE OR OTHER DEALINGS IN
// THE SOFTWARE.

package index

import (
	"errors"
	"fmt"
	"sync"
	"time"

	"github.com/m3db/m3/src/dbnode/storage/bootstrap/result"
	"github.com/m3db/m3/src/dbnode/storage/index/compaction"
	"github.com/m3db/m3/src/dbnode/storage/index/segments"
	"github.com/m3db/m3/src/dbnode/storage/namespace"
	"github.com/m3db/m3/src/m3ninx/doc"
	m3ninxindex "github.com/m3db/m3/src/m3ninx/index"
	"github.com/m3db/m3/src/m3ninx/index/segment"
	"github.com/m3db/m3/src/m3ninx/index/segment/builder"
	"github.com/m3db/m3/src/m3ninx/index/segment/fst"
	"github.com/m3db/m3/src/m3ninx/search"
	"github.com/m3db/m3/src/m3ninx/search/executor"
	"github.com/m3db/m3/src/x/context"
	xerrors "github.com/m3db/m3/src/x/errors"
	"github.com/m3db/m3/src/x/instrument"
	"github.com/m3db/m3/src/x/resource"
	xtime "github.com/m3db/m3/src/x/time"

	"github.com/uber-go/tally"
	"go.uber.org/zap"
)

var (
	// ErrUnableToQueryBlockClosed is returned when querying closed block.
	ErrUnableToQueryBlockClosed = errors.New("unable to query, index block is closed")
	// ErrUnableReportStatsBlockClosed is returned from Stats when the block is closed.
	ErrUnableReportStatsBlockClosed = errors.New("unable to report stats, block is closed")

	errUnableToWriteBlockClosed                = errors.New("unable to write, index block is closed")
	errUnableToWriteBlockSealed                = errors.New("unable to write, index block is sealed")
	errUnableToWriteBlockConcurrent            = errors.New("unable to write, index block is being written to already")
	errUnableToBootstrapBlockClosed            = errors.New("unable to bootstrap, block is closed")
	errUnableToTickBlockClosed                 = errors.New("unable to tick, block is closed")
	errBlockAlreadyClosed                      = errors.New("unable to close, block already closed")
	errForegroundCompactorNoPlan               = errors.New("index foreground compactor failed to generate a plan")
	errForegroundCompactorBadPlanFirstTask     = errors.New("index foreground compactor generated plan without mutable segment in first task")
	errForegroundCompactorBadPlanSecondaryTask = errors.New("index foreground compactor generated plan with mutable segment a secondary task")
	errCancelledQuery                          = errors.New("query was cancelled")

	errUnableToSealBlockIllegalStateFmtString  = "unable to seal, index block state: %v"
	errUnableToWriteBlockUnknownStateFmtString = "unable to write, unknown index block state: %v"
)

type blockState uint

const (
	blockStateOpen blockState = iota
	blockStateSealed
	blockStateClosed

	defaultQueryDocsBatchSize = 256

	compactDebugLogEvery = 1 // Emit debug log for every compaction
)

func (s blockState) String() string {
	switch s {
	case blockStateOpen:
		return "open"
	case blockStateSealed:
		return "sealed"
	case blockStateClosed:
		return "closed"
	}
	return "unknown"
}

type newExecutorFn func() (search.Executor, error)

// nolint: maligned
type block struct {
	sync.RWMutex

	state                             blockState
	hasEvictedMutableSegmentsAnyTimes bool

	segmentBuilder      segment.DocumentsBuilder
	foregroundSegments  []*readableSeg
	backgroundSegments  []*readableSeg
	shardRangesSegments []blockShardRangesSegments

	newExecutorFn newExecutorFn
	blockStart    time.Time
	blockEnd      time.Time
	blockSize     time.Duration
	blockOpts     BlockOptions
	opts          Options
	iopts         instrument.Options
	nsMD          namespace.Metadata

	compactingForeground  bool
	compactingBackground  bool
	compactionsForeground int
	compactionsBackground int
	foregroundCompactor   *compaction.Compactor
	backgroundCompactor   *compaction.Compactor

	metrics blockMetrics
	logger  *zap.Logger
}

type blockMetrics struct {
	rotateActiveSegment                tally.Counter
	rotateActiveSegmentAge             tally.Timer
	rotateActiveSegmentSize            tally.Histogram
	foregroundCompactionPlanRunLatency tally.Timer
	foregroundCompactionTaskRunLatency tally.Timer
	backgroundCompactionPlanRunLatency tally.Timer
	backgroundCompactionTaskRunLatency tally.Timer
}

func newBlockMetrics(s tally.Scope) blockMetrics {
	s = s.SubScope("index").SubScope("block")
	foregroundScope := s.Tagged(map[string]string{"compaction-type": "foreground"})
	backgroundScope := s.Tagged(map[string]string{"compaction-type": "background"})
	return blockMetrics{
		rotateActiveSegment:    s.Counter("rotate-active-segment"),
		rotateActiveSegmentAge: s.Timer("rotate-active-segment-age"),
		rotateActiveSegmentSize: s.Histogram("rotate-active-segment-size",
			append(tally.ValueBuckets{0}, tally.MustMakeExponentialValueBuckets(100, 2, 16)...)),
		foregroundCompactionPlanRunLatency: foregroundScope.Timer("compaction-plan-run-latency"),
		foregroundCompactionTaskRunLatency: foregroundScope.Timer("compaction-task-run-latency"),
		backgroundCompactionPlanRunLatency: backgroundScope.Timer("compaction-plan-run-latency"),
		backgroundCompactionTaskRunLatency: backgroundScope.Timer("compaction-task-run-latency"),
	}
}

// blockShardsSegments is a collection of segments that has a mapping of what shards
// and time ranges they completely cover, this can only ever come from computing
// from data that has come from shards, either on an index flush or a bootstrap.
type blockShardRangesSegments struct {
	shardTimeRanges result.ShardTimeRanges
	segments        []segment.Segment
}

// BlockOptions is a set of options used when constructing an index block.
type BlockOptions struct {
	ForegroundCompactorMmapDocsData bool
	BackgroundCompactorMmapDocsData bool
}

// NewBlock returns a new Block, representing a complete reverse index for the
// duration of time specified. It is backed by one or more segments.
func NewBlock(
	blockStart time.Time,
	md namespace.Metadata,
	opts BlockOptions,
	indexOpts Options,
) (Block, error) {
<<<<<<< HEAD
=======
	docsPool := indexOpts.DocumentArrayPool()

	foregroundCompactor, err := compaction.NewCompactor(docsPool,
		documentArrayPoolCapacity,
		indexOpts.SegmentBuilderOptions(),
		indexOpts.FSTSegmentOptions(),
		compaction.CompactorOptions{
			FSTWriterOptions: &fst.WriterOptions{
				// DisableRegistry is set to true to trade a larger FST size
				// for a faster FST compaction since we want to reduce the end
				// to end latency for time to first index a metric.
				DisableRegistry: true,
			},
			MmapDocsData: opts.ForegroundCompactorMmapDocsData,
		})
	if err != nil {
		return nil, err
	}

	backgroundCompactor, err := compaction.NewCompactor(docsPool,
		documentArrayPoolCapacity,
		indexOpts.SegmentBuilderOptions(),
		indexOpts.FSTSegmentOptions(),
		compaction.CompactorOptions{
			MmapDocsData: opts.BackgroundCompactorMmapDocsData,
		})
	if err != nil {
		return nil, err
	}

>>>>>>> bf586e0f
	segmentBuilder, err := builder.NewBuilderFromDocuments(indexOpts.SegmentBuilderOptions())
	if err != nil {
		return nil, err
	}

	blockSize := md.Options().IndexOptions().BlockSize()
	iopts := indexOpts.InstrumentOptions()
	b := &block{
		state:          blockStateOpen,
		segmentBuilder: segmentBuilder,
		blockStart:     blockStart,
		blockEnd:       blockStart.Add(blockSize),
		blockSize:      blockSize,
		blockOpts:      opts,
		opts:           indexOpts,
		iopts:          iopts,
		nsMD:           md,
		metrics:        newBlockMetrics(iopts.MetricsScope()),
		logger:         iopts.Logger(),
	}
	b.newExecutorFn = b.executorWithRLock

	return b, nil
}

func (b *block) StartTime() time.Time {
	return b.blockStart
}

func (b *block) EndTime() time.Time {
	return b.blockEnd
}

func (b *block) ensureCompactorsWithLock() {
	docsPool := b.opts.DocumentArrayPool()

	if b.foregroundCompactor == nil {
		b.foregroundCompactor = compaction.NewCompactor(docsPool,
			documentArrayPoolCapacity,
			b.opts.SegmentBuilderOptions(),
			b.opts.FSTSegmentOptions(),
			compaction.CompactorOptions{
				FSTWriterOptions: &fst.WriterOptions{
					// DisableRegistry is set to true to trade a larger FST size
					// for a faster FST compaction since we want to reduce the end
					// to end latency for time to first index a metric.
					DisableRegistry: true,
				},
				MmapDocsData: b.blockOpts.ForegroundCompactorMmapDocsData,
			})
	}

	if b.backgroundCompactor == nil {
		b.backgroundCompactor = compaction.NewCompactor(docsPool,
			documentArrayPoolCapacity,
			b.opts.SegmentBuilderOptions(),
			b.opts.FSTSegmentOptions(),
			compaction.CompactorOptions{
				MmapDocsData: b.blockOpts.BackgroundCompactorMmapDocsData,
			})
	}
}

func (b *block) maybeBackgroundCompactWithLock() {
	if b.compactingBackground || b.state != blockStateOpen {
		return
	}

	// Create a logical plan.
	segs := make([]compaction.Segment, 0, len(b.backgroundSegments))
	for _, seg := range b.backgroundSegments {
		segs = append(segs, compaction.Segment{
			Age:     seg.Age(),
			Size:    seg.Segment().Size(),
			Type:    segments.FSTType,
			Segment: seg.Segment(),
		})
	}

	plan, err := compaction.NewPlan(segs, b.opts.BackgroundCompactionPlannerOptions())
	if err != nil {
		instrument.EmitAndLogInvariantViolation(b.iopts, func(l *zap.Logger) {
			l.Error("index background compaction plan error", zap.Error(err))
		})
		return
	}

	if len(plan.Tasks) == 0 {
		return
	}

	// Kick off compaction.
	b.compactingBackground = true
	go func() {
		b.backgroundCompactWithPlan(plan)

		b.Lock()
		b.compactingBackground = false
		b.cleanupBackgroundCompactWithLock()
		b.Unlock()
	}()
}

func (b *block) shouldEvictCompactedSegmentsWithLock() bool {
	// NB(r): The frozen/compacted segments are derived segments of the
	// active mutable segment, if we ever evict that segment then
	// we don't need the frozen/compacted segments either and should
	// shed them from memory.
	return b.state == blockStateClosed ||
		b.hasEvictedMutableSegmentsAnyTimes
}

func (b *block) cleanupBackgroundCompactWithLock() {
	if b.state == blockStateOpen {
		// See if we need to trigger another compaction.
		b.maybeBackgroundCompactWithLock()
		return
	}

	// Check if need to close all the compacted segments due to
	// having evicted mutable segments or the block being closed.
	if !b.shouldEvictCompactedSegmentsWithLock() {
		return
	}

	// Evict compacted segments.
	b.closeCompactedSegments(b.backgroundSegments)
	b.backgroundSegments = nil

	// Free compactor resources.
	if b.backgroundCompactor == nil {
		return
	}

	if err := b.backgroundCompactor.Close(); err != nil {
		instrument.EmitAndLogInvariantViolation(b.iopts, func(l *zap.Logger) {
			l.Error("error closing index block background compactor", zap.Error(err))
		})
	}
	b.backgroundCompactor = nil
}

func (b *block) closeCompactedSegments(segments []*readableSeg) {
	for _, seg := range segments {
		err := seg.Segment().Close()
		if err != nil {
			instrument.EmitAndLogInvariantViolation(b.iopts, func(l *zap.Logger) {
				l.Error("could not close compacted segment", zap.Error(err))
			})
		}
	}
}

func (b *block) backgroundCompactWithPlan(plan *compaction.Plan) {
	sw := b.metrics.backgroundCompactionPlanRunLatency.Start()
	defer sw.Stop()

	n := b.compactionsBackground
	b.compactionsBackground++

	logger := b.logger.With(
		zap.Time("block", b.blockStart),
		zap.Int("numBackgroundCompaction", n),
	)
	log := n%compactDebugLogEvery == 0
	if log {
		for i, task := range plan.Tasks {
			summary := task.Summary()
			logger.Debug("planned background compaction task",
				zap.Int("task", i),
				zap.Int("numMutable", summary.NumMutable),
				zap.Int("numFST", summary.NumFST),
				zap.String("cumulativeMutableAge", summary.CumulativeMutableAge.String()),
				zap.Int64("cumulativeSize", summary.CumulativeSize),
			)
		}
	}

	for i, task := range plan.Tasks {
		err := b.backgroundCompactWithTask(task, log,
			logger.With(zap.Int("task", i)))
		if err != nil {
			instrument.EmitAndLogInvariantViolation(b.iopts, func(l *zap.Logger) {
				l.Error("error compacting segments", zap.Error(err))
			})
			return
		}
	}
}

func (b *block) backgroundCompactWithTask(
	task compaction.Task,
	log bool,
	logger *zap.Logger,
) error {
	if log {
		logger.Debug("start compaction task")
	}

	segments := make([]segment.Segment, 0, len(task.Segments))
	for _, seg := range task.Segments {
		segments = append(segments, seg.Segment)
	}

	start := time.Now()
	compacted, err := b.backgroundCompactor.Compact(segments)
	took := time.Since(start)
	b.metrics.backgroundCompactionTaskRunLatency.Record(took)

	if log {
		logger.Debug("done compaction task", zap.Duration("took", took))
	}

	if err != nil {
		return err
	}

	// Rotate out the replaced frozen segments and add the compacted one.
	b.Lock()
	defer b.Unlock()

	result := b.addCompactedSegmentFromSegments(b.backgroundSegments,
		segments, compacted)
	b.backgroundSegments = result

	return nil
}

func (b *block) addCompactedSegmentFromSegments(
	current []*readableSeg,
	segmentsJustCompacted []segment.Segment,
	compacted segment.Segment,
) []*readableSeg {
	result := make([]*readableSeg, 0, len(current))
	for _, existing := range current {
		keepCurr := true
		for _, seg := range segmentsJustCompacted {
			if existing.Segment() == seg {
				// Do not keep this one, it was compacted just then.
				keepCurr = false
				break
			}
		}

		if keepCurr {
			result = append(result, existing)
			continue
		}

		err := existing.Segment().Close()
		if err != nil {
			// Already compacted, not much we can do about not closing it.
			instrument.EmitAndLogInvariantViolation(b.iopts, func(l *zap.Logger) {
				l.Error("unable to close compacted block", zap.Error(err))
			})
		}
	}

	// Return all the ones we kept plus the new compacted segment
	return append(result, newReadableSeg(compacted, b.opts))
}

func (b *block) WriteBatch(inserts *WriteBatch) (WriteBatchResult, error) {
	b.Lock()
	if b.state != blockStateOpen {
		b.Unlock()
		return b.writeBatchResult(inserts, b.writeBatchErrorInvalidState(b.state))
	}
	if b.compactingForeground {
		b.Unlock()
		return b.writeBatchResult(inserts, errUnableToWriteBlockConcurrent)
	}

	// Ensure compactors are lazily allocated
	b.ensureCompactorsWithLock()

	b.compactingForeground = true
	builder := b.segmentBuilder
	b.Unlock()

	defer func() {
		b.Lock()
		b.compactingForeground = false
		b.cleanupForegroundCompactWithLock()
		b.Unlock()
	}()

	builder.Reset(0)
	insertResultErr := builder.InsertBatch(m3ninxindex.Batch{
		Docs:                inserts.PendingDocs(),
		AllowPartialUpdates: true,
	})
	if len(builder.Docs()) == 0 {
		// No inserts, no need to compact.
		return b.writeBatchResult(inserts, insertResultErr)
	}

	// We inserted some documents, need to compact immediately into a
	// foreground segment from the segment builder before we can serve reads
	// from an FST segment.
	err := b.foregroundCompactWithBuilder(builder)
	if err != nil {
		return b.writeBatchResult(inserts, err)
	}

	// Return result from the original insertion since compaction was successful.
	return b.writeBatchResult(inserts, insertResultErr)
}

func (b *block) writeBatchResult(
	inserts *WriteBatch,
	err error,
) (WriteBatchResult, error) {
	if err == nil {
		inserts.MarkUnmarkedEntriesSuccess()
		return WriteBatchResult{
			NumSuccess: int64(inserts.Len()),
		}, nil
	}

	partialErr, ok := err.(*m3ninxindex.BatchPartialError)
	if !ok {
		// NB: marking all the inserts as failure, cause we don't know which ones failed.
		inserts.MarkUnmarkedEntriesError(err)
		return WriteBatchResult{NumError: int64(inserts.Len())}, err
	}

	numErr := len(partialErr.Errs())
	for _, err := range partialErr.Errs() {
		// Avoid marking these as success.
		inserts.MarkUnmarkedEntryError(err.Err, err.Idx)
	}

	// Mark all non-error inserts success, so we don't repeatedly index them.
	inserts.MarkUnmarkedEntriesSuccess()
	return WriteBatchResult{
		NumSuccess: int64(inserts.Len() - numErr),
		NumError:   int64(numErr),
	}, partialErr
}

func (b *block) foregroundCompactWithBuilder(builder segment.DocumentsBuilder) error {
	// We inserted some documents, need to compact immediately into a
	// foreground segment.
	b.Lock()
	foregroundSegments := b.foregroundSegments
	b.Unlock()

	segs := make([]compaction.Segment, 0, len(foregroundSegments)+1)
	segs = append(segs, compaction.Segment{
		Age:     0,
		Size:    int64(len(builder.Docs())),
		Type:    segments.MutableType,
		Builder: builder,
	})
	for _, seg := range foregroundSegments {
		segs = append(segs, compaction.Segment{
			Age:     seg.Age(),
			Size:    seg.Segment().Size(),
			Type:    segments.FSTType,
			Segment: seg.Segment(),
		})
	}

	plan, err := compaction.NewPlan(segs, b.opts.ForegroundCompactionPlannerOptions())
	if err != nil {
		return err
	}

	// Check plan
	if len(plan.Tasks) == 0 {
		// Should always generate a task when a mutable builder is passed to planner
		return errForegroundCompactorNoPlan
	}
	if taskNumBuilders(plan.Tasks[0]) != 1 {
		// First task of plan must include the builder, so we can avoid resetting it
		// for the first task, but then safely reset it in consequent tasks
		return errForegroundCompactorBadPlanFirstTask
	}

	// Move any unused segments to the background.
	b.Lock()
	b.maybeMoveForegroundSegmentsToBackgroundWithLock(plan.UnusedSegments)
	b.Unlock()

	n := b.compactionsForeground
	b.compactionsForeground++

	logger := b.logger.With(
		zap.Time("block", b.blockStart),
		zap.Int("numForegroundCompaction", n),
	)
	log := n%compactDebugLogEvery == 0
	if log {
		for i, task := range plan.Tasks {
			summary := task.Summary()
			logger.Debug("planned foreground compaction task",
				zap.Int("task", i),
				zap.Int("numMutable", summary.NumMutable),
				zap.Int("numFST", summary.NumFST),
				zap.Duration("cumulativeMutableAge", summary.CumulativeMutableAge),
				zap.Int64("cumulativeSize", summary.CumulativeSize),
			)
		}
	}

	// Run the plan.
	sw := b.metrics.foregroundCompactionPlanRunLatency.Start()
	defer sw.Stop()

	// Run the first task, without resetting the builder.
	if err := b.foregroundCompactWithTask(
		builder, plan.Tasks[0],
		log, logger.With(zap.Int("task", 0)),
	); err != nil {
		return err
	}

	// Now run each consequent task, resetting the builder each time since
	// the results from the builder have already been compacted in the first
	// task.
	for i := 1; i < len(plan.Tasks); i++ {
		task := plan.Tasks[i]
		if taskNumBuilders(task) > 0 {
			// Only the first task should compact the builder
			return errForegroundCompactorBadPlanSecondaryTask
		}
		// Now use the builder after resetting it.
		builder.Reset(0)
		if err := b.foregroundCompactWithTask(
			builder, task,
			log, logger.With(zap.Int("task", i)),
		); err != nil {
			return err
		}
	}

	return nil
}

func (b *block) maybeMoveForegroundSegmentsToBackgroundWithLock(
	segments []compaction.Segment,
) {
	if len(segments) == 0 {
		return
	}
	if b.backgroundCompactor == nil {
		// No longer performing background compaction due to evict/close.
		return
	}

	b.logger.Debug("moving segments from foreground to background",
		zap.Int("numSegments", len(segments)))

	// If background compaction is still active, then we move any unused
	// foreground segments into the background so that they might be
	// compacted by the background compactor at some point.
	i := 0
	for _, currForeground := range b.foregroundSegments {
		movedToBackground := false
		for _, seg := range segments {
			if currForeground.Segment() == seg.Segment {
				b.backgroundSegments = append(b.backgroundSegments, currForeground)
				movedToBackground = true
				break
			}
		}
		if movedToBackground {
			continue // No need to keep this segment, we moved it.
		}

		b.foregroundSegments[i] = currForeground
		i++
	}

	b.foregroundSegments = b.foregroundSegments[:i]

	// Potentially kick off a background compaction.
	b.maybeBackgroundCompactWithLock()
}

func (b *block) foregroundCompactWithTask(
	builder segment.DocumentsBuilder,
	task compaction.Task,
	log bool,
	logger *zap.Logger,
) error {
	if log {
		logger.Debug("start compaction task")
	}

	segments := make([]segment.Segment, 0, len(task.Segments))
	for _, seg := range task.Segments {
		if seg.Segment == nil {
			continue // This means the builder is being used.
		}
		segments = append(segments, seg.Segment)
	}

	start := time.Now()
	compacted, err := b.foregroundCompactor.CompactUsingBuilder(builder, segments)
	took := time.Since(start)
	b.metrics.foregroundCompactionTaskRunLatency.Record(took)

	if log {
		logger.Debug("done compaction task", zap.Duration("took", took))
	}

	if err != nil {
		return err
	}

	// Rotate in the ones we just compacted.
	b.Lock()
	defer b.Unlock()

	result := b.addCompactedSegmentFromSegments(b.foregroundSegments,
		segments, compacted)
	b.foregroundSegments = result

	return nil
}

func (b *block) cleanupForegroundCompactWithLock() {
	// Check if we need to close all the compacted segments due to
	// having evicted mutable segments or the block being closed.
	if !b.shouldEvictCompactedSegmentsWithLock() {
		return
	}

	// Evict compacted segments.
	b.closeCompactedSegments(b.foregroundSegments)
	b.foregroundSegments = nil

	// Free compactor resources.
	if b.foregroundCompactor == nil {
		return
	}

	if err := b.foregroundCompactor.Close(); err != nil {
		instrument.EmitAndLogInvariantViolation(b.iopts, func(l *zap.Logger) {
			l.Error("error closing index block foreground compactor", zap.Error(err))
		})
	}

	b.foregroundCompactor = nil
	b.segmentBuilder = nil
}

func (b *block) executorWithRLock() (search.Executor, error) {
	expectedReaders := len(b.foregroundSegments) + len(b.backgroundSegments)
	for _, group := range b.shardRangesSegments {
		expectedReaders += len(group.segments)
	}

	var (
		readers = make([]m3ninxindex.Reader, 0, expectedReaders)
		success = false
	)
	defer func() {
		// Cleanup in case any of the readers below fail.
		if !success {
			for _, reader := range readers {
				reader.Close()
			}
		}
	}()

	// Add foreground and background segments.
	var foregroundErr, backgroundErr error
	readers, foregroundErr = addReadersFromReadableSegments(readers,
		b.foregroundSegments)
	readers, backgroundErr = addReadersFromReadableSegments(readers,
		b.backgroundSegments)
	if err := xerrors.FirstError(foregroundErr, backgroundErr); err != nil {
		return nil, err
	}

	// Loop over the segments associated to shard time ranges.
	for _, group := range b.shardRangesSegments {
		for _, seg := range group.segments {
			reader, err := seg.Reader()
			if err != nil {
				return nil, err
			}
			readers = append(readers, reader)
		}
	}

	success = true
	return executor.NewExecutor(readers), nil
}

// Query acquires a read lock on the block so that the segments
// are guaranteed to not be freed/released while accumulating results.
// This allows references to the mmap'd segment data to be accumulated
// and then copied into the results before this method returns (it is not
// safe to return docs directly from the segments from this method, the
// results datastructure is used to copy it every time documents are added
// to the results datastructure).
func (b *block) Query(
	cancellable *resource.CancellableLifetime,
	query Query,
	opts QueryOptions,
	results BaseResults,
) (bool, error) {
	b.RLock()
	defer b.RUnlock()

	if b.state == blockStateClosed {
		return false, ErrUnableToQueryBlockClosed
	}

	exec, err := b.newExecutorFn()
	if err != nil {
		return false, err
	}

	// FOLLOWUP(prateek): push down QueryOptions to restrict results
	iter, err := exec.Execute(query.Query.SearchQuery())
	if err != nil {
		exec.Close()
		return false, err
	}

	size := results.Size()
	docsPool := b.opts.DocumentArrayPool()
	batch := docsPool.Get()
	batchSize := cap(batch)
	if batchSize == 0 {
		batchSize = defaultQueryDocsBatchSize
	}
	iterCloser := safeCloser{closable: iter}
	execCloser := safeCloser{closable: exec}

	defer func() {
		docsPool.Put(batch)
		iterCloser.Close()
		execCloser.Close()
	}()

	for iter.Next() {
		if opts.LimitExceeded(size) {
			break
		}

		batch = append(batch, iter.Current())
		if len(batch) < batchSize {
			continue
		}

		batch, size, err = b.addQueryResults(cancellable, results, batch)
		if err != nil {
			return false, err
		}
	}

	// Add last batch to results if remaining.
	if len(batch) > 0 {
		batch, size, err = b.addQueryResults(cancellable, results, batch)
		if err != nil {
			return false, err
		}
	}

	if err := iter.Err(); err != nil {
		return false, err
	}

	if err := iterCloser.Close(); err != nil {
		return false, err
	}

	if err := execCloser.Close(); err != nil {
		return false, err
	}

	exhaustive := !opts.LimitExceeded(size)
	return exhaustive, nil
}

func (b *block) addQueryResults(
	cancellable *resource.CancellableLifetime,
	results BaseResults,
	batch []doc.Document,
) ([]doc.Document, int, error) {
	// Checkout the lifetime of the query before adding results
	queryValid := cancellable.TryCheckout()
	if !queryValid {
		// Query not valid any longer, do not add results and return early
		return batch, 0, errCancelledQuery
	}

	// Try to add the docs to the resource
	size, err := results.AddDocuments(batch)

	// Immediately release the checkout on the lifetime of query
	cancellable.ReleaseCheckout()

	// Reset batch
	var emptyDoc doc.Document
	for i := range batch {
		batch[i] = emptyDoc
	}
	batch = batch[:0]

	// Return results
	return batch, size, err
}

func (b *block) AddResults(
	results result.IndexBlock,
) error {
	b.Lock()
	defer b.Unlock()

	// NB(prateek): we have to allow bootstrap to succeed even if we're Sealed because
	// of topology changes. i.e. if the current m3db process is assigned new shards,
	// we need to include their data in the index.

	// i.e. the only state we do not accept bootstrapped data is if we are closed.
	if b.state == blockStateClosed {
		return errUnableToBootstrapBlockClosed
	}

	// First check fulfilled is correct
	min, max := results.Fulfilled().MinMax()
	if min.Before(b.blockStart) || max.After(b.blockEnd) {
		blockRange := xtime.Range{Start: b.blockStart, End: b.blockEnd}
		return fmt.Errorf("fulfilled range %s is outside of index block range: %s",
			results.Fulfilled().SummaryString(), blockRange.String())
	}

	var (
		plCache         = b.opts.PostingsListCache()
		readThroughOpts = b.opts.ReadThroughSegmentOptions()
		segments        = results.Segments()
	)
	readThroughSegments := make([]segment.Segment, 0, len(segments))
	for _, seg := range segments {
		readThroughSeg := seg
		if _, ok := seg.(segment.MutableSegment); !ok {
			// Only wrap the immutable segments with a read through cache.
			readThroughSeg = NewReadThroughSegment(seg, plCache, readThroughOpts)
		}
		readThroughSegments = append(readThroughSegments, readThroughSeg)
	}

	entry := blockShardRangesSegments{
		shardTimeRanges: results.Fulfilled(),
		segments:        readThroughSegments,
	}

	// First see if this block can cover all our current blocks covering shard
	// time ranges.
	currFulfilled := make(result.ShardTimeRanges)
	for _, existing := range b.shardRangesSegments {
		currFulfilled.AddRanges(existing.shardTimeRanges)
	}

	unfulfilledBySegments := currFulfilled.Copy()
	unfulfilledBySegments.Subtract(results.Fulfilled())
	if !unfulfilledBySegments.IsEmpty() {
		// This is the case where it cannot wholly replace the current set of blocks
		// so simply append the segments in this case.
		b.shardRangesSegments = append(b.shardRangesSegments, entry)
		return nil
	}

	// This is the case where the new segments can wholly replace the
	// current set of blocks since unfullfilled by the new segments is zero.
	multiErr := xerrors.NewMultiError()
	for i, group := range b.shardRangesSegments {
		for _, seg := range group.segments {
			// Make sure to close the existing segments.
			multiErr = multiErr.Add(seg.Close())
		}
		b.shardRangesSegments[i] = blockShardRangesSegments{}
	}
	b.shardRangesSegments = append(b.shardRangesSegments[:0], entry)

	return multiErr.FinalError()
}

func (b *block) Tick(c context.Cancellable, tickStart time.Time) (BlockTickResult, error) {
	b.RLock()
	defer b.RUnlock()
	result := BlockTickResult{}
	if b.state == blockStateClosed {
		return result, errUnableToTickBlockClosed
	}

	// Add foreground/background segments.
	for _, seg := range b.foregroundSegments {
		result.NumSegments++
		result.NumDocs += seg.Segment().Size()
	}
	for _, seg := range b.backgroundSegments {
		result.NumSegments++
		result.NumDocs += seg.Segment().Size()
	}

	// Any segments covering persisted shard ranges.
	for _, group := range b.shardRangesSegments {
		for _, seg := range group.segments {
			result.NumSegments++
			result.NumDocs += seg.Size()
		}
	}

	return result, nil
}

func (b *block) Seal() error {
	b.Lock()
	defer b.Unlock()

	// Ensure we only Seal if we're marked Open.
	if b.state != blockStateOpen {
		return fmt.Errorf(errUnableToSealBlockIllegalStateFmtString, b.state)
	}
	b.state = blockStateSealed

	// All foreground/background segments and added mutable segments can't
	// be written to and they don't need to be sealed since we don't flush
	// these segments.
	return nil
}

func (b *block) Stats(reporter BlockStatsReporter) error {
	b.RLock()
	defer b.RUnlock()

	if b.state != blockStateOpen {
		return ErrUnableReportStatsBlockClosed
	}

	for _, seg := range b.foregroundSegments {
		_, mutable := seg.Segment().(segment.MutableSegment)
		reporter.ReportSegmentStats(BlockSegmentStats{
			Type:    ActiveForegroundSegment,
			Mutable: mutable,
			Age:     seg.Age(),
			Size:    seg.Segment().Size(),
		})
	}
	for _, seg := range b.backgroundSegments {
		_, mutable := seg.Segment().(segment.MutableSegment)
		reporter.ReportSegmentStats(BlockSegmentStats{
			Type:    ActiveBackgroundSegment,
			Mutable: mutable,
			Age:     seg.Age(),
			Size:    seg.Segment().Size(),
		})
	}

	for _, shardRangeSegments := range b.shardRangesSegments {
		for _, seg := range shardRangeSegments.segments {
			_, mutable := seg.(segment.MutableSegment)
			reporter.ReportSegmentStats(BlockSegmentStats{
				Type:    FlushedSegment,
				Mutable: mutable,
				Size:    seg.Size(),
			})
		}
	}

	return nil
}

func (b *block) IsSealedWithRLock() bool {
	return b.state == blockStateSealed
}

func (b *block) IsSealed() bool {
	b.RLock()
	defer b.RUnlock()
	return b.IsSealedWithRLock()
}

func (b *block) NeedsMutableSegmentsEvicted() bool {
	b.RLock()
	defer b.RUnlock()

	// Check any foreground/background segments that can be evicted after a flush.
	var anyMutableSegmentNeedsEviction bool
	for _, seg := range b.foregroundSegments {
		anyMutableSegmentNeedsEviction = anyMutableSegmentNeedsEviction || seg.Segment().Size() > 0
	}
	for _, seg := range b.backgroundSegments {
		anyMutableSegmentNeedsEviction = anyMutableSegmentNeedsEviction || seg.Segment().Size() > 0
	}

	// Check boostrapped segments and to see if any of them need an eviction.
	for _, shardRangeSegments := range b.shardRangesSegments {
		for _, seg := range shardRangeSegments.segments {
			if mutableSeg, ok := seg.(segment.MutableSegment); ok {
				anyMutableSegmentNeedsEviction = anyMutableSegmentNeedsEviction || mutableSeg.Size() > 0
			}
		}
	}

	return anyMutableSegmentNeedsEviction
}

func (b *block) EvictMutableSegments() error {
	b.Lock()
	defer b.Unlock()
	if b.state != blockStateSealed {
		return fmt.Errorf("unable to evict mutable segments, block must be sealed, found: %v", b.state)
	}

	b.hasEvictedMutableSegmentsAnyTimes = true

	// If not compacting, trigger a cleanup so that all frozen segments get
	// closed, otherwise after the current running compaction the compacted
	// segments will get closed.
	if !b.compactingForeground {
		b.cleanupForegroundCompactWithLock()
	}
	if !b.compactingBackground {
		b.cleanupBackgroundCompactWithLock()
	}

	// Close any other mutable segments that was added.
	multiErr := xerrors.NewMultiError()
	for idx := range b.shardRangesSegments {
		segments := make([]segment.Segment, 0, len(b.shardRangesSegments[idx].segments))
		for _, seg := range b.shardRangesSegments[idx].segments {
			mutableSeg, ok := seg.(segment.MutableSegment)
			if !ok {
				segments = append(segments, seg)
				continue
			}
			multiErr = multiErr.Add(mutableSeg.Close())
		}
		b.shardRangesSegments[idx].segments = segments
	}

	return multiErr.FinalError()
}

func (b *block) Close() error {
	b.Lock()
	defer b.Unlock()
	if b.state == blockStateClosed {
		return errBlockAlreadyClosed
	}
	b.state = blockStateClosed

	// If not compacting, trigger a cleanup so that all frozen segments get
	// closed, otherwise after the current running compaction the compacted
	// segments will get closed.
	if !b.compactingForeground {
		b.cleanupForegroundCompactWithLock()
	}
	if !b.compactingBackground {
		b.cleanupBackgroundCompactWithLock()
	}

	// Close any other added segments too.
	var multiErr xerrors.MultiError
	for _, group := range b.shardRangesSegments {
		for _, seg := range group.segments {
			multiErr = multiErr.Add(seg.Close())
		}
	}
	b.shardRangesSegments = nil

	return multiErr.FinalError()
}

func (b *block) writeBatchErrorInvalidState(state blockState) error {
	switch state {
	case blockStateClosed:
		return errUnableToWriteBlockClosed
	case blockStateSealed:
		return errUnableToWriteBlockSealed
	default: // should never happen
		err := fmt.Errorf(errUnableToWriteBlockUnknownStateFmtString, state)
		instrument.EmitAndLogInvariantViolation(b.opts.InstrumentOptions(), func(l *zap.Logger) {
			l.Error(err.Error())
		})
		return err
	}
}

type closable interface {
	Close() error
}

type safeCloser struct {
	closable
	closed bool
}

func (c *safeCloser) Close() error {
	if c.closed {
		return nil
	}
	c.closed = true
	return c.closable.Close()
}

func taskNumBuilders(task compaction.Task) int {
	builders := 0
	for _, seg := range task.Segments {
		if seg.Builder != nil {
			builders++
			continue
		}
	}
	return builders
}

func addReadersFromReadableSegments(
	readers []m3ninxindex.Reader,
	segments []*readableSeg,
) ([]m3ninxindex.Reader, error) {
	for _, seg := range segments {
		reader, err := seg.Segment().Reader()
		if err != nil {
			return nil, err
		}
		readers = append(readers, reader)
	}
	return readers, nil
}<|MERGE_RESOLUTION|>--- conflicted
+++ resolved
@@ -174,58 +174,19 @@
 	opts BlockOptions,
 	indexOpts Options,
 ) (Block, error) {
-<<<<<<< HEAD
-=======
-	docsPool := indexOpts.DocumentArrayPool()
-
-	foregroundCompactor, err := compaction.NewCompactor(docsPool,
-		documentArrayPoolCapacity,
-		indexOpts.SegmentBuilderOptions(),
-		indexOpts.FSTSegmentOptions(),
-		compaction.CompactorOptions{
-			FSTWriterOptions: &fst.WriterOptions{
-				// DisableRegistry is set to true to trade a larger FST size
-				// for a faster FST compaction since we want to reduce the end
-				// to end latency for time to first index a metric.
-				DisableRegistry: true,
-			},
-			MmapDocsData: opts.ForegroundCompactorMmapDocsData,
-		})
-	if err != nil {
-		return nil, err
-	}
-
-	backgroundCompactor, err := compaction.NewCompactor(docsPool,
-		documentArrayPoolCapacity,
-		indexOpts.SegmentBuilderOptions(),
-		indexOpts.FSTSegmentOptions(),
-		compaction.CompactorOptions{
-			MmapDocsData: opts.BackgroundCompactorMmapDocsData,
-		})
-	if err != nil {
-		return nil, err
-	}
-
->>>>>>> bf586e0f
-	segmentBuilder, err := builder.NewBuilderFromDocuments(indexOpts.SegmentBuilderOptions())
-	if err != nil {
-		return nil, err
-	}
-
 	blockSize := md.Options().IndexOptions().BlockSize()
 	iopts := indexOpts.InstrumentOptions()
 	b := &block{
-		state:          blockStateOpen,
-		segmentBuilder: segmentBuilder,
-		blockStart:     blockStart,
-		blockEnd:       blockStart.Add(blockSize),
-		blockSize:      blockSize,
-		blockOpts:      opts,
-		opts:           indexOpts,
-		iopts:          iopts,
-		nsMD:           md,
-		metrics:        newBlockMetrics(iopts.MetricsScope()),
-		logger:         iopts.Logger(),
+		state:      blockStateOpen,
+		blockStart: blockStart,
+		blockEnd:   blockStart.Add(blockSize),
+		blockSize:  blockSize,
+		blockOpts:  opts,
+		opts:       indexOpts,
+		iopts:      iopts,
+		nsMD:       md,
+		metrics:    newBlockMetrics(iopts.MetricsScope()),
+		logger:     iopts.Logger(),
 	}
 	b.newExecutorFn = b.executorWithRLock
 
@@ -240,11 +201,20 @@
 	return b.blockEnd
 }
 
-func (b *block) ensureCompactorsWithLock() {
-	docsPool := b.opts.DocumentArrayPool()
+func (b *block) ensureBuilderAndCompactorsWithLock() error {
+	var (
+		err      error
+		docsPool = b.opts.DocumentArrayPool()
+	)
+	if b.segmentBuilder == nil {
+		b.segmentBuilder, err = builder.NewBuilderFromDocuments(b.opts.SegmentBuilderOptions())
+		if err != nil {
+			return nil, err
+		}
+	}
 
 	if b.foregroundCompactor == nil {
-		b.foregroundCompactor = compaction.NewCompactor(docsPool,
+		b.foregroundCompactor, err = compaction.NewCompactor(docsPool,
 			documentArrayPoolCapacity,
 			b.opts.SegmentBuilderOptions(),
 			b.opts.FSTSegmentOptions(),
@@ -257,17 +227,25 @@
 				},
 				MmapDocsData: b.blockOpts.ForegroundCompactorMmapDocsData,
 			})
+		if err != nil {
+			return err
+		}
 	}
 
 	if b.backgroundCompactor == nil {
-		b.backgroundCompactor = compaction.NewCompactor(docsPool,
+		b.backgroundCompactor, err = compaction.NewCompactor(docsPool,
 			documentArrayPoolCapacity,
 			b.opts.SegmentBuilderOptions(),
 			b.opts.FSTSegmentOptions(),
 			compaction.CompactorOptions{
 				MmapDocsData: b.blockOpts.BackgroundCompactorMmapDocsData,
 			})
-	}
+		if err != nil {
+			return err
+		}
+	}
+
+	return nil
 }
 
 func (b *block) maybeBackgroundCompactWithLock() {
@@ -479,9 +457,11 @@
 		b.Unlock()
 		return b.writeBatchResult(inserts, errUnableToWriteBlockConcurrent)
 	}
-
-	// Ensure compactors are lazily allocated
-	b.ensureCompactorsWithLock()
+	// Lazily allocate the segment builder and compactors
+	if err := b.ensureBuilderAndCompactorsWithLock(); err != nil {
+		b.Unlock()
+		return b.writeBatchResult(inserts, err)
+	}
 
 	b.compactingForeground = true
 	builder := b.segmentBuilder
