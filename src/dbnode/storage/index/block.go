// Copyright (c) 2018 Uber Technologies, Inc.
//
// Permission is hereby granted, free of charge, to any person obtaining a copy
// of this software and associated documentation files (the "Software"), to deal
// in the Software without restriction, including without limitation the rights
// to use, copy, modify, merge, publish, distribute, sublicense, and/or sell
// copies of the Software, and to permit persons to whom the Software is
// furnished to do so, subject to the following conditions:
//
// The above copyright notice and this permission notice shall be included in
// all copies or substantial portions of the Software.
//
// THE SOFTWARE IS PROVIDED "AS IS", WITHOUT WARRANTY OF ANY KIND, EXPRESS OR
// IMPLIED, INCLUDING BUT NOT LIMITED TO THE WARRANTIES OF MERCHANTABILITY,
// FITNESS FOR A PARTICULAR PURPOSE AND NONINFRINGEMENT. IN NO EVENT SHALL THE
// AUTHORS OR COPYRIGHT HOLDERS BE LIABLE FOR ANY CLAIM, DAMAGES OR OTHER
// LIABILITY, WHETHER IN AN ACTION OF CONTRACT, TORT OR OTHERWISE, ARISING FROM,
// OUT OF OR IN CONNECTION WITH THE SOFTWARE OR THE USE OR OTHER DEALINGS IN
// THE SOFTWARE.

package index

import (
	"bytes"
	"errors"
	"fmt"
	"io"
	"sync"
	"time"

	"github.com/m3db/m3/src/dbnode/namespace"
	"github.com/m3db/m3/src/dbnode/storage/bootstrap/result"
	"github.com/m3db/m3/src/dbnode/storage/limits"
	"github.com/m3db/m3/src/dbnode/tracepoint"
	"github.com/m3db/m3/src/m3ninx/doc"
	m3ninxindex "github.com/m3db/m3/src/m3ninx/index"
	"github.com/m3db/m3/src/m3ninx/index/segment"
	"github.com/m3db/m3/src/m3ninx/index/segment/fst"
	"github.com/m3db/m3/src/m3ninx/persist"
	"github.com/m3db/m3/src/m3ninx/search"
	"github.com/m3db/m3/src/m3ninx/search/executor"
	"github.com/m3db/m3/src/x/context"
	xerrors "github.com/m3db/m3/src/x/errors"
	"github.com/m3db/m3/src/x/ident"
	"github.com/m3db/m3/src/x/instrument"
	xresource "github.com/m3db/m3/src/x/resource"
	xtime "github.com/m3db/m3/src/x/time"

	"github.com/opentracing/opentracing-go"
	opentracinglog "github.com/opentracing/opentracing-go/log"
	"github.com/uber-go/tally"
	"go.uber.org/zap"
)

var (
	// ErrUnableToQueryBlockClosed is returned when querying closed block.
	ErrUnableToQueryBlockClosed = errors.New("unable to query, index block is closed")
	// ErrUnableReportStatsBlockClosed is returned from Stats when the block is closed.
	ErrUnableReportStatsBlockClosed = errors.New("unable to report stats, block is closed")
	// ErrCancelledQuery is returned when the block processing is canceled before finishing.
	ErrCancelledQuery = errors.New("query was canceled")

	errUnableToWriteBlockClosed     = errors.New("unable to write, index block is closed")
	errUnableToWriteBlockSealed     = errors.New("unable to write, index block is sealed")
	errUnableToBootstrapBlockClosed = errors.New("unable to bootstrap, block is closed")
	errUnableToTickBlockClosed      = errors.New("unable to tick, block is closed")
	errBlockAlreadyClosed           = errors.New("unable to close, block already closed")

	errUnableToSealBlockIllegalStateFmtString  = "unable to seal, index block state: %v"
	errUnableToWriteBlockUnknownStateFmtString = "unable to write, unknown index block state: %v"
)

type blockState uint

const (
	blockStateOpen blockState = iota
	blockStateSealed
	blockStateClosed

	defaultQueryDocsBatchSize             = 256
	defaultAggregateResultsEntryBatchSize = 256

	compactDebugLogEvery = 1 // Emit debug log for every compaction

	mmapIndexBlockName = "mmap.index.block"
)

func (s blockState) String() string {
	switch s {
	case blockStateOpen:
		return "open"
	case blockStateSealed:
		return "sealed"
	case blockStateClosed:
		return "closed"
	}
	return "unknown"
}

type newExecutorFn func() (search.Executor, error)

type shardRangesSegmentsByVolumeType map[persist.IndexVolumeType][]blockShardRangesSegments

func (s shardRangesSegmentsByVolumeType) forEachSegment(cb func(segment segment.Segment) error) error {
	return s.forEachSegmentGroup(func(group blockShardRangesSegments) error {
		for _, seg := range group.segments {
			if err := cb(seg); err != nil {
				return err
			}
		}
		return nil
	})
}

func (s shardRangesSegmentsByVolumeType) forEachSegmentGroup(cb func(group blockShardRangesSegments) error) error {
	for _, shardRangesSegments := range s {
		for _, group := range shardRangesSegments {
			if err := cb(group); err != nil {
				return err
			}
		}
	}
	return nil
}

type addAggregateResultsFn func(
	ctx context.Context,
	results AggregateResults,
	batch []AggregateResultsEntry,
	source []byte,
) ([]AggregateResultsEntry, int, int, error)

// nolint: maligned
type block struct {
	sync.RWMutex

	state blockState

	mutableSegments                 *mutableSegments
	coldMutableSegments             []*mutableSegments
	shardRangesSegmentsByVolumeType shardRangesSegmentsByVolumeType
	newFieldsAndTermsIteratorFn     newFieldsAndTermsIteratorFn
	newExecutorWithRLockFn          newExecutorFn
	addAggregateResultsFn           addAggregateResultsFn
	blockStart                      time.Time
	blockEnd                        time.Time
	blockSize                       time.Duration
	opts                            Options
	iopts                           instrument.Options
	blockOpts                       BlockOptions
	nsMD                            namespace.Metadata
	namespaceRuntimeOptsMgr         namespace.RuntimeOptionsManager
	docsLimit                       limits.LookbackLimit
	aggDocsLimit                    limits.LookbackLimit

	metrics blockMetrics
	logger  *zap.Logger
}

type blockMetrics struct {
	rotateActiveSegment             tally.Counter
	rotateActiveSegmentAge          tally.Timer
	rotateActiveSegmentSize         tally.Histogram
	segmentFreeMmapSuccess          tally.Counter
	segmentFreeMmapError            tally.Counter
	segmentFreeMmapSkipNotImmutable tally.Counter
	querySeriesMatched              tally.Histogram
	queryDocsMatched                tally.Histogram
	aggregateSeriesMatched          tally.Histogram
	aggregateDocsMatched            tally.Histogram
}

func newBlockMetrics(s tally.Scope) blockMetrics {
	segmentFreeMmap := "segment-free-mmap"
	buckets := append(tally.ValueBuckets{0}, tally.MustMakeExponentialValueBuckets(100, 2, 16)...)
	return blockMetrics{
		rotateActiveSegment:     s.Counter("rotate-active-segment"),
		rotateActiveSegmentAge:  s.Timer("rotate-active-segment-age"),
		rotateActiveSegmentSize: s.Histogram("rotate-active-segment-size", buckets),
		segmentFreeMmapSuccess: s.Tagged(map[string]string{
			"result":    "success",
			"skip_type": "none",
		}).Counter(segmentFreeMmap),
		segmentFreeMmapError: s.Tagged(map[string]string{
			"result":    "error",
			"skip_type": "none",
		}).Counter(segmentFreeMmap),
		segmentFreeMmapSkipNotImmutable: s.Tagged(map[string]string{
			"result":    "skip",
			"skip_type": "not-immutable",
		}).Counter(segmentFreeMmap),

		querySeriesMatched:     s.Histogram("query-series-matched", buckets),
		queryDocsMatched:       s.Histogram("query-docs-matched", buckets),
		aggregateSeriesMatched: s.Histogram("aggregate-series-matched", buckets),
		aggregateDocsMatched:   s.Histogram("aggregate-docs-matched", buckets),
	}
}

// blockShardsSegments is a collection of segments that has a mapping of what shards
// and time ranges they completely cover, this can only ever come from computing
// from data that has come from shards, either on an index flush or a bootstrap.
type blockShardRangesSegments struct {
	shardTimeRanges result.ShardTimeRanges
	segments        []segment.Segment
}

// BlockOptions is a set of options used when constructing an index block.
type BlockOptions struct {
	ForegroundCompactorMmapDocsData bool
	BackgroundCompactorMmapDocsData bool
}

// NewBlockFn is a new block constructor.
type NewBlockFn func(
	blockStart time.Time,
	md namespace.Metadata,
	blockOpts BlockOptions,
	namespaceRuntimeOptsMgr namespace.RuntimeOptionsManager,
	opts Options,
) (Block, error)

// Ensure NewBlock implements NewBlockFn.
var _ NewBlockFn = NewBlock

// NewBlock returns a new Block, representing a complete reverse index for the
// duration of time specified. It is backed by one or more segments.
func NewBlock(
	blockStart time.Time,
	md namespace.Metadata,
	blockOpts BlockOptions,
	namespaceRuntimeOptsMgr namespace.RuntimeOptionsManager,
	opts Options,
) (Block, error) {
	blockSize := md.Options().IndexOptions().BlockSize()
	iopts := opts.InstrumentOptions()
	scope := iopts.MetricsScope().SubScope("index").SubScope("block")
	iopts = iopts.SetMetricsScope(scope)
	segs := newMutableSegments(
		blockStart,
		opts,
		blockOpts,
		namespaceRuntimeOptsMgr,
		iopts,
	)

	// NB(bodu): The length of coldMutableSegments is always at least 1.
	coldSegs := []*mutableSegments{
		newMutableSegments(
			blockStart,
			opts,
			blockOpts,
			namespaceRuntimeOptsMgr,
			iopts,
		),
	}
	b := &block{
		state:                           blockStateOpen,
		blockStart:                      blockStart,
		blockEnd:                        blockStart.Add(blockSize),
		blockSize:                       blockSize,
		blockOpts:                       blockOpts,
		mutableSegments:                 segs,
		coldMutableSegments:             coldSegs,
		shardRangesSegmentsByVolumeType: make(shardRangesSegmentsByVolumeType),
		opts:                            opts,
		iopts:                           iopts,
		nsMD:                            md,
		namespaceRuntimeOptsMgr:         namespaceRuntimeOptsMgr,
		metrics:                         newBlockMetrics(scope),
		logger:                          iopts.Logger(),
		docsLimit:                       opts.QueryLimits().DocsLimit(),
		aggDocsLimit:                    opts.QueryLimits().AggregateDocsLimit(),
	}
	b.newFieldsAndTermsIteratorFn = newFieldsAndTermsIterator
	b.newExecutorWithRLockFn = b.executorWithRLock
	b.addAggregateResultsFn = b.addAggregateResults

	return b, nil
}

func (b *block) StartTime() time.Time {
	return b.blockStart
}

func (b *block) EndTime() time.Time {
	return b.blockEnd
}

func (b *block) WriteBatch(inserts *WriteBatch) (WriteBatchResult, error) {
	b.RLock()
	if !b.writesAcceptedWithRLock() {
		b.RUnlock()
		return b.writeBatchResult(inserts, b.writeBatchErrorInvalidState(b.state))
	}
	if b.state == blockStateSealed {
		coldBlock := b.coldMutableSegments[len(b.coldMutableSegments)-1]
		b.RUnlock()
		return b.writeBatchResult(inserts, coldBlock.WriteBatch(inserts))
	}
	b.RUnlock()
	return b.writeBatchResult(inserts, b.mutableSegments.WriteBatch(inserts))
}

func (b *block) writeBatchResult(
	inserts *WriteBatch,
	err error,
) (WriteBatchResult, error) {
	if err == nil {
		inserts.MarkUnmarkedEntriesSuccess()
		return WriteBatchResult{
			NumSuccess: int64(inserts.Len()),
		}, nil
	}

	partialErr, ok := err.(*m3ninxindex.BatchPartialError)
	if !ok {
		// NB: marking all the inserts as failure, cause we don't know which ones failed.
		inserts.MarkUnmarkedEntriesError(err)
		return WriteBatchResult{NumError: int64(inserts.Len())}, err
	}

	numErr := len(partialErr.Errs())
	for _, err := range partialErr.Errs() {
		// Avoid marking these as success.
		inserts.MarkUnmarkedEntryError(err.Err, err.Idx)
	}

	// Mark all non-error inserts success, so we don't repeatedly index them.
	inserts.MarkUnmarkedEntriesSuccess()
	return WriteBatchResult{
		NumSuccess: int64(inserts.Len() - numErr),
		NumError:   int64(numErr),
	}, partialErr
}

func (b *block) writesAcceptedWithRLock() bool {
	if b.state == blockStateOpen {
		return true
	}
	return b.state == blockStateSealed &&
		b.nsMD.Options().ColdWritesEnabled()
}

func (b *block) executorWithRLock() (search.Executor, error) {
	readers, err := b.segmentReadersWithRLock()
	if err != nil {
		return nil, err
	}

	indexReaders := make([]m3ninxindex.Reader, 0, len(readers))
	for _, r := range readers {
		indexReaders = append(indexReaders, r)
	}

	return executor.NewExecutor(indexReaders), nil
}

func (b *block) segmentReadersWithRLock() ([]segment.Reader, error) {
	expectedReaders := b.mutableSegments.Len()
	for _, coldSeg := range b.coldMutableSegments {
		expectedReaders += coldSeg.Len()
	}
	b.shardRangesSegmentsByVolumeType.forEachSegmentGroup(func(group blockShardRangesSegments) error {
		expectedReaders += len(group.segments)
		return nil
	})

	var (
		readers = make([]segment.Reader, 0, expectedReaders)
		success = false
		err     error
	)
	defer func() {
		// Cleanup in case any of the readers below fail.
		if !success {
			for _, reader := range readers {
				reader.Close()
			}
		}
	}()

	// Add mutable segments.
	readers, err = b.mutableSegments.AddReaders(readers)
	if err != nil {
		return nil, err
	}

	// Add cold mutable segments.
	for _, coldSeg := range b.coldMutableSegments {
		readers, err = coldSeg.AddReaders(readers)
		if err != nil {
			return nil, err
		}
	}

	// Loop over the segments associated to shard time ranges.
	if err := b.shardRangesSegmentsByVolumeType.forEachSegment(func(seg segment.Segment) error {
		reader, err := seg.Reader()
		if err != nil {
			return err
		}
		readers = append(readers, reader)
		return nil
	}); err != nil {
		return nil, err
	}

	success = true
	return readers, nil
}

// Query acquires a read lock on the block so that the segments
// are guaranteed to not be freed/released while accumulating results.
// This allows references to the mmap'd segment data to be accumulated
// and then copied into the results before this method returns (it is not
// safe to return docs directly from the segments from this method, the
// results datastructure is used to copy it every time documents are added
// to the results datastructure).
func (b *block) Query(
	ctx context.Context,
	query Query,
	opts QueryOptions,
	results DocumentResults,
	logFields []opentracinglog.Field,
) (bool, error) {
	ctx, sp := ctx.StartTraceSpan(tracepoint.BlockQuery)
	sp.LogFields(logFields...)
	defer sp.Finish()

	start := time.Now()
	exhaustive, err := b.queryWithSpan(ctx, query, opts, results)
	if err != nil {
		sp.LogFields(opentracinglog.Error(err))
	}
	results.AddBlockProcessingDuration(time.Since(start))
	return exhaustive, err
}

func (b *block) queryWithSpan(
	ctx context.Context,
	query Query,
	opts QueryOptions,
	results DocumentResults,
) (bool, error) {
	b.RLock()
	defer b.RUnlock()

	if b.state == blockStateClosed {
		return false, ErrUnableToQueryBlockClosed
	}

	exec, err := b.newExecutorWithRLockFn()
	if err != nil {
		return false, err
	}

	// Make sure if we don't register to close the executor later
	// that we close it before returning.
	execCloseRegistered := false
	defer func() {
		if !execCloseRegistered {
			b.closeAsync(exec)
		}
	}()

	// FOLLOWUP(prateek): push down QueryOptions to restrict results
	iter, err := exec.Execute(ctx, query.Query.SearchQuery())
	if err != nil {
		return false, err
	}

	// Register the executor to close when context closes
	// so can avoid copying the results into the map and just take
	// references to it.
	execCloseRegistered = true // Make sure to not locally close it.
	ctx.RegisterFinalizer(xresource.FinalizerFn(func() {
		b.closeAsync(exec)
	}))

	var (
		source     = opts.Source
		iterCloser = safeCloser{closable: iter}
		size       = results.Size()
		docsCount  = results.TotalDocsCount()
		docsPool   = b.opts.DocumentArrayPool()
		batch      = docsPool.Get()
		batchSize  = cap(batch)
	)
	if batchSize == 0 {
		batchSize = defaultQueryDocsBatchSize
	}

	// Register local data structures that need closing.
	defer func() {
		b.metrics.queryDocsMatched.RecordValue(float64(docsCount))
		b.metrics.querySeriesMatched.RecordValue(float64(size))
		iterCloser.Close()
		docsPool.Put(batch)
	}()

	for iter.Next() {
		if opts.LimitsExceeded(size, docsCount) {
			break
		}

		// the caller (nsIndex) has canceled this before the query has timed out.
		// only check once per batch to limit the overhead. worst case nsIndex will need to wait for an additional batch
		// to be processed after the query timeout. we check when the batch is empty to cover 2 cases, the initial doc
		// when includes the search time, and subsequent batch resets.
		if len(batch) == 0 {
			select {
			case <-ctx.GoContext().Done():
				// indexNs will log something useful.
				return false, ErrCancelledQuery
			default:
			}
		}

		batch = append(batch, iter.Current())
		if len(batch) < batchSize {
			continue
		}

		batch, size, docsCount, err = b.addQueryResults(ctx, results, batch, source)
		if err != nil {
			return false, err
		}
	}

	// Add last batch to results if remaining.
	if len(batch) > 0 {
		batch, size, docsCount, err = b.addQueryResults(ctx, results, batch, source)
		if err != nil {
			return false, err
		}
	}

	if err := iter.Err(); err != nil {
		return false, err
	}
	if err := iterCloser.Close(); err != nil {
		return false, err
	}

	results.AddBlockSearchDuration(iter.SearchDuration())

	return opts.exhaustive(size, docsCount), nil
}

func (b *block) closeAsync(closer io.Closer) {
	if err := closer.Close(); err != nil {
		// Note: This only happens if closing the readers isn't clean.
		instrument.EmitAndLogInvariantViolation(
			b.iopts,
			func(l *zap.Logger) {
				l.Error("could not close query index block resource", zap.Error(err))
			})
	}
}

func (b *block) addQueryResults(
	ctx context.Context,
	results DocumentResults,
	batch []doc.Document,
	source []byte,
) ([]doc.Document, int, int, error) {
	// update recently queried docs to monitor memory.
	if results.EnforceLimits() {
		if err := b.docsLimit.Inc(len(batch), source); err != nil {
			return batch, 0, 0, err
		}
	}

	_, sp := ctx.StartTraceSpan(tracepoint.NSIdxBlockQueryAddDocuments)
	defer sp.Finish()
	// try to add the docs to the resource.
	size, docsCount, err := results.AddDocuments(batch)

	// reset batch.
	var emptyDoc doc.Document
	for i := range batch {
		batch[i] = emptyDoc
	}
	batch = batch[:0]

	// return results.
	return batch, size, docsCount, err
}

// Aggregate acquires a read lock on the block so that the segments
// are guaranteed to not be freed/released while accumulating results.
// NB: Aggregate is an optimization of the general aggregate Query approach
// for the case when we can skip going to raw documents, and instead rely on
// pre-aggregated results via the FST underlying the index.
func (b *block) Aggregate(
	ctx context.Context,
	opts QueryOptions,
	results AggregateResults,
	logFields []opentracinglog.Field,
) (bool, error) {
	ctx, sp := ctx.StartTraceSpan(tracepoint.BlockAggregate)
	sp.LogFields(logFields...)
	defer sp.Finish()

	start := time.Now()
	exhaustive, err := b.aggregateWithSpan(ctx, opts, results, sp)
	if err != nil {
		sp.LogFields(opentracinglog.Error(err))
	}
	results.AddBlockProcessingDuration(time.Since(start))

	return exhaustive, err
}

func (b *block) aggregateWithSpan(
	ctx context.Context,
	opts QueryOptions,
	results AggregateResults,
	sp opentracing.Span,
) (bool, error) {
	b.RLock()
	defer b.RUnlock()

	if b.state == blockStateClosed {
		return false, ErrUnableToQueryBlockClosed
	}

	aggOpts := results.AggregateResultsOptions()
	iterateTerms := aggOpts.Type == AggregateTagNamesAndValues
	iterateOpts := fieldsAndTermsIteratorOpts{
		restrictByQuery: aggOpts.RestrictByQuery,
		iterateTerms:    iterateTerms,
		allowFn: func(field []byte) bool {
			// skip any field names that we shouldn't allow.
			if bytes.Equal(field, doc.IDReservedFieldName) {
				return false
			}
			return aggOpts.FieldFilter.Allow(field)
		},
		fieldIterFn: func(r segment.Reader) (segment.FieldsPostingsListIterator, error) {
			// NB(prateek): we default to using the regular (FST) fields iterator
			// unless we have a predefined list of fields we know we need to restrict
			// our search to, in which case we iterate that list and check if known values
			// in the FST to restrict our search. This is going to be significantly faster
			// while len(FieldsFilter) < 5-10 elements;
			// but there will exist a ratio between the len(FieldFilter) v size(FST) after which
			// iterating the entire FST is faster.
			// Here, we chose to avoid factoring that in to our choice because almost all input
			// to this function is expected to have (FieldsFilter) pretty small. If that changes
			// in the future, we can revisit this.
			if len(aggOpts.FieldFilter) == 0 {
				return r.FieldsPostingsList()
			}
			return newFilterFieldsIterator(r, aggOpts.FieldFilter)
		},
	}

	iter, err := b.newFieldsAndTermsIteratorFn(ctx, nil, iterateOpts)
	if err != nil {
		return false, err
	}

	var (
		source        = opts.Source
		size          = results.Size()
		docsCount     = results.TotalDocsCount()
		batch         = b.opts.AggregateResultsEntryArrayPool().Get()
		maxBatch      = cap(batch)
		iterClosed    = false // tracking whether we need to free the iterator at the end.
		fieldAppended bool
		termAppended  bool
		lastField     []byte
		batchedFields int
		currFields    int
		currTerms     int
	)
	if maxBatch == 0 {
		maxBatch = defaultAggregateResultsEntryBatchSize
	}

	// cleanup at the end
	defer func() {
		b.opts.AggregateResultsEntryArrayPool().Put(batch)
		if !iterClosed {
<<<<<<< HEAD
			iter.Close() // nolint: errcheck
=======
			iter.Close(ctx) //nolint:errcheck
>>>>>>> d857bd99
		}

		b.metrics.aggregateDocsMatched.RecordValue(float64(docsCount))
		b.metrics.aggregateSeriesMatched.RecordValue(float64(size))
	}()

	readers, err := b.segmentReadersWithRLock()
	if err != nil {
		return false, err
	}

	// Make sure to close readers at end of query since results can
	// include references to the underlying bytes from the index segment
	// read by the readers.
	for _, reader := range readers {
		reader := reader // Capture for inline function.
		ctx.RegisterFinalizer(xresource.FinalizerFn(func() {
			b.closeAsync(reader)
		}))
	}

	if opts.SeriesLimit > 0 && opts.SeriesLimit < maxBatch {
		maxBatch = opts.SeriesLimit
	}

	if opts.DocsLimit > 0 && opts.DocsLimit < maxBatch {
		maxBatch = opts.DocsLimit
	}

	for _, reader := range readers {
		if opts.LimitsExceeded(size, docsCount) {
			break
		}

		err = iter.Reset(ctx, reader, iterateOpts)
		if err != nil {
			return false, err
		}
		results.AddBlockSearchDuration(iter.SearchDuration())
		iterClosed = false // only once the iterator has been successfully Reset().
		for iter.Next() {
			if opts.LimitsExceeded(size, docsCount) {
				break
			}

			// the caller (nsIndex) has canceled this before the query has timed out.
			// only check once per batch to limit the overhead. worst case nsIndex will need to wait for an additional
			// batch to be processed after the query timeout. we check when the batch is empty to cover 2 cases, the
			// initial result when includes the search time, and subsequent batch resets.
			if len(batch) == 0 {
				select {
				case <-ctx.GoContext().Done():
					return false, ErrCancelledQuery
				default:
				}
			}

			field, term := iter.Current()

			// TODO: remove this legacy doc tracking implementation when alternative
			// limits are in place.
			if results.EnforceLimits() {
				if lastField == nil {
					lastField = append(lastField, field...)
					batchedFields++
					if err := b.docsLimit.Inc(1, source); err != nil {
						return false, err
					}
				} else if !bytes.Equal(lastField, field) {
					lastField = lastField[:0]
					lastField = append(lastField, field...)
					batchedFields++
					if err := b.docsLimit.Inc(1, source); err != nil {
						return false, err
					}
				}

				// NB: this logic increments the doc count to account for where the
				// legacy limits would have been updated. It increments by two to
				// reflect the term appearing as both the last element of the previous
				// batch, as well as the first element in the next batch.
				if batchedFields > maxBatch {
					if err := b.docsLimit.Inc(2, source); err != nil {
						return false, err
					}

					batchedFields = 1
				}
			}

			batch, fieldAppended, termAppended = b.appendFieldAndTermToBatch(batch, field, term, iterateTerms)
			if fieldAppended {
				currFields++
			}
			if termAppended {
				currTerms++
			}
			// continue appending to the batch until we hit our max batch size.
			if currFields+currTerms < maxBatch {
				continue
			}

			batch, size, docsCount, err = b.addAggregateResultsFn(ctx, results, batch, source)
			if err != nil {
				return false, err
			}

			currFields = 0
			currTerms = 0
		}

		if err := iter.Err(); err != nil {
			return false, err
		}

		iterClosed = true
		if err := iter.Close(ctx); err != nil {
			return false, err
		}
	}

	// Add last batch to results if remaining.
	for len(batch) > 0 {
		batch, size, docsCount, err = b.addAggregateResultsFn(ctx, results, batch, source)
		if err != nil {
			return false, err
		}
	}

	return opts.exhaustive(size, docsCount), nil
}

// appendFieldAndTermToBatch adds the provided field / term onto the batch,
// optionally reusing the last element of the batch if it pertains to the same field.
// First boolean result indicates that a unique field was added to the batch
// and the second boolean indicates if a unique term was added.
func (b *block) appendFieldAndTermToBatch(
	batch []AggregateResultsEntry,
	field, term []byte,
	includeTerms bool,
) ([]AggregateResultsEntry, bool, bool) {
	// NB(prateek): we make a copy of the (field, term) entries returned
	// by the iterator during traversal, because the []byte are only valid per entry during
	// the traversal (i.e. calling Next() invalidates the []byte). We choose to do this
	// instead of checking if the entry is required (duplicates may exist in the results map
	// already), as it reduces contention on the map itself. Further, the ownership of these
	// idents is transferred to the results map, which either hangs on to them (if they are new),
	// or finalizes them if they are duplicates.
	var (
		entry                       AggregateResultsEntry
		lastField                   []byte
		lastFieldIsValid            bool
		reuseLastEntry              bool
		newFieldAdded, newTermAdded bool
	)
	// we are iterating multiple segments so we may receive duplicates (same field/term), but
	// as we are iterating one segment at a time, and because the underlying index structures
	// are FSTs, we rely on the fact that iterator traversal is in order to avoid creating duplicate
	// entries for the same fields, by checking the last batch entry to see if the bytes are
	// the same.
	// It's easier to consider an example, say we have a segment with fields/terms:
	// (f1, t1), (f1, t2), ..., (fn, t1), ..., (fn, tn)
	// as we iterate in order, we receive (f1, t1) and then (f1, t2) we can avoid the repeated f1
	// allocation if the previous entry has the same value.
	// NB: this isn't strictly true because when we switch iterating between segments,
	// the fields/terms switch in an order which doesn't have to be strictly lexicographic. In that
	// instance however, the only downside is we would be allocating more. i.e. this is just an
	// optimisation, it doesn't affect correctness.
	if len(batch) > 0 {
		lastFieldIsValid = true
		lastField = batch[len(batch)-1].Field.Bytes()
	}
	if lastFieldIsValid && bytes.Equal(lastField, field) {
		reuseLastEntry = true
		entry = batch[len(batch)-1] // avoid alloc cause we already have the field
	} else {
		newFieldAdded = true
		// allocate id because this is the first time we've seen it
		// NB(r): Iterating fields FST, this byte slice is only temporarily available
		// since we are pushing/popping characters from the stack as we iterate
		// the fields FST and reusing the same byte slice.
		entry.Field = b.pooledID(field)
	}

	if includeTerms {
		newTermAdded = true
		// terms are always new (as far we know without checking the map for duplicates), so we allocate
		// NB(r): Iterating terms FST, this byte slice is only temporarily available
		// since we are pushing/popping characters from the stack as we iterate
		// the terms FST and reusing the same byte slice.
		entry.Terms = append(entry.Terms, b.pooledID(term))
	}

	if reuseLastEntry {
		batch[len(batch)-1] = entry
	} else {
		batch = append(batch, entry)
	}

	return batch, newFieldAdded, newTermAdded
}

func (b *block) pooledID(id []byte) ident.ID {
	data := b.opts.CheckedBytesPool().Get(len(id))
	data.IncRef()
	data.AppendAll(id)
	data.DecRef()
	return b.opts.IdentifierPool().BinaryID(data)
}

// addAggregateResults adds the fields on the batch
// to the provided results and resets the batch to be reused.
func (b *block) addAggregateResults(
	ctx context.Context,
	results AggregateResults,
	batch []AggregateResultsEntry,
	source []byte,
) ([]AggregateResultsEntry, int, int, error) {
	_, sp := ctx.StartTraceSpan(tracepoint.NSIdxBlockAggregateQueryAddDocuments)
	defer sp.Finish()
	// try to add the docs to the resource.
	size, docsCount := results.AddFields(batch)

	aggDocs := len(batch)
	for i := range batch {
		aggDocs += len(batch[i].Terms)
	}

	// NB: currently this is here to capture upper limits for these limits and will
	// trip constantly; ignore any errors for now.
	_ = b.aggDocsLimit.Inc(aggDocs, source)

	// reset batch.
	var emptyField AggregateResultsEntry
	for i := range batch {
		batch[i] = emptyField
	}
	batch = batch[:0]

	// return results.
	return batch, size, docsCount, nil
}

func (b *block) AddResults(
	resultsByVolumeType result.IndexBlockByVolumeType,
) error {
	b.Lock()
	defer b.Unlock()

	multiErr := xerrors.NewMultiError()
	for volumeType, results := range resultsByVolumeType.Iter() {
		multiErr = multiErr.Add(b.addResults(volumeType, results))
	}

	return multiErr.FinalError()
}

func (b *block) addResults(
	volumeType persist.IndexVolumeType,
	results result.IndexBlock,
) error {
	// NB(prateek): we have to allow bootstrap to succeed even if we're Sealed because
	// of topology changes. i.e. if the current m3db process is assigned new shards,
	// we need to include their data in the index.

	// i.e. the only state we do not accept bootstrapped data is if we are closed.
	if b.state == blockStateClosed {
		return errUnableToBootstrapBlockClosed
	}

	// First check fulfilled is correct
	min, max := results.Fulfilled().MinMax()
	if min.Before(b.blockStart) || max.After(b.blockEnd) {
		blockRange := xtime.Range{Start: b.blockStart, End: b.blockEnd}
		return fmt.Errorf("fulfilled range %s is outside of index block range: %s",
			results.Fulfilled().SummaryString(), blockRange.String())
	}

	shardRangesSegments, ok := b.shardRangesSegmentsByVolumeType[volumeType]
	if !ok {
		shardRangesSegments = make([]blockShardRangesSegments, 0)
		b.shardRangesSegmentsByVolumeType[volumeType] = shardRangesSegments
	}

	var (
		plCache         = b.opts.PostingsListCache()
		readThroughOpts = b.opts.ReadThroughSegmentOptions()
		segments        = results.Segments()
	)
	readThroughSegments := make([]segment.Segment, 0, len(segments))
	for _, seg := range segments {
		elem := seg.Segment()
		if immSeg, ok := elem.(segment.ImmutableSegment); ok {
			// only wrap the immutable segments with a read through cache.
			elem = NewReadThroughSegment(immSeg, plCache, readThroughOpts)
		}
		readThroughSegments = append(readThroughSegments, elem)
	}

	entry := blockShardRangesSegments{
		shardTimeRanges: results.Fulfilled(),
		segments:        readThroughSegments,
	}

	// first see if this block can cover all our current blocks covering shard
	// time ranges.
	currFulfilled := result.NewShardTimeRanges()
	for _, existing := range shardRangesSegments {
		currFulfilled.AddRanges(existing.shardTimeRanges)
	}

	unfulfilledBySegments := currFulfilled.Copy()
	unfulfilledBySegments.Subtract(results.Fulfilled())
	if !unfulfilledBySegments.IsEmpty() {
		// This is the case where it cannot wholly replace the current set of blocks
		// so simply append the segments in this case.
		b.shardRangesSegmentsByVolumeType[volumeType] = append(shardRangesSegments, entry)
		return nil
	}

	// This is the case where the new segments can wholly replace the
	// current set of blocks since unfullfilled by the new segments is zero.
	multiErr := xerrors.NewMultiError()
	for i, group := range shardRangesSegments {
		for _, seg := range group.segments {
			// Make sure to close the existing segments.
			multiErr = multiErr.Add(seg.Close())
		}
		shardRangesSegments[i] = blockShardRangesSegments{}
	}
	b.shardRangesSegmentsByVolumeType[volumeType] = append(shardRangesSegments[:0], entry)

	return multiErr.FinalError()
}

func (b *block) Tick(c context.Cancellable) (BlockTickResult, error) {
	b.Lock()
	defer b.Unlock()
	result := BlockTickResult{}
	if b.state == blockStateClosed {
		return result, errUnableToTickBlockClosed
	}

	// Add foreground/background segments.
	numSegments, numDocs := b.mutableSegments.NumSegmentsAndDocs()
	for _, coldSeg := range b.coldMutableSegments {
		coldNumSegments, coldNumDocs := coldSeg.NumSegmentsAndDocs()
		numSegments += coldNumSegments
		numDocs += coldNumDocs
	}
	result.NumSegments += numSegments
	result.NumSegmentsMutable += numSegments
	result.NumDocs += numDocs

	multiErr := xerrors.NewMultiError()

	// Any segments covering persisted shard ranges.
	b.shardRangesSegmentsByVolumeType.forEachSegment(func(seg segment.Segment) error {
		result.NumSegments++
		result.NumSegmentsBootstrapped++
		result.NumDocs += seg.Size()

		immSeg, ok := seg.(segment.ImmutableSegment)
		if !ok {
			b.metrics.segmentFreeMmapSkipNotImmutable.Inc(1)
			return nil
		}

		// TODO(bodu): Revist this and implement a more sophisticated free strategy.
		if err := immSeg.FreeMmap(); err != nil {
			multiErr = multiErr.Add(err)
			b.metrics.segmentFreeMmapError.Inc(1)
			return nil
		}

		result.FreeMmap++
		b.metrics.segmentFreeMmapSuccess.Inc(1)
		return nil
	})

	return result, multiErr.FinalError()
}

func (b *block) Seal() error {
	b.Lock()
	defer b.Unlock()

	// Ensure we only Seal if we're marked Open.
	if b.state != blockStateOpen {
		return fmt.Errorf(errUnableToSealBlockIllegalStateFmtString, b.state)
	}
	b.state = blockStateSealed

	// All foreground/background segments and added mutable segments can't
	// be written to and they don't need to be sealed since we don't flush
	// these segments.
	return nil
}

func (b *block) Stats(reporter BlockStatsReporter) error {
	b.RLock()
	defer b.RUnlock()

	if b.state != blockStateOpen {
		return ErrUnableReportStatsBlockClosed
	}

	b.mutableSegments.Stats(reporter)
	for _, coldSeg := range b.coldMutableSegments {
		// TODO(bodu): Cold segment stats should prob be of a
		// diff type or something.
		coldSeg.Stats(reporter)
	}

	b.shardRangesSegmentsByVolumeType.forEachSegment(func(seg segment.Segment) error {
		_, mutable := seg.(segment.MutableSegment)
		reporter.ReportSegmentStats(BlockSegmentStats{
			Type:    FlushedSegment,
			Mutable: mutable,
			Size:    seg.Size(),
		})
		return nil
	})
	return nil
}

func (b *block) IsSealedWithRLock() bool {
	return b.state == blockStateSealed
}

func (b *block) IsSealed() bool {
	b.RLock()
	defer b.RUnlock()
	return b.IsSealedWithRLock()
}

func (b *block) NeedsMutableSegmentsEvicted() bool {
	b.RLock()
	defer b.RUnlock()

	// Check any mutable segments that can be evicted after a flush.
	anyMutableSegmentNeedsEviction := b.mutableSegments.NeedsEviction()

	// Check boostrapped segments and to see if any of them need an eviction.
	b.shardRangesSegmentsByVolumeType.forEachSegment(func(seg segment.Segment) error {
		if mutableSeg, ok := seg.(segment.MutableSegment); ok {
			anyMutableSegmentNeedsEviction = anyMutableSegmentNeedsEviction || mutableSeg.Size() > 0
		}
		return nil
	})

	return anyMutableSegmentNeedsEviction
}

func (b *block) EvictMutableSegments() error {
	b.Lock()
	defer b.Unlock()
	if b.state != blockStateSealed {
		return fmt.Errorf("unable to evict mutable segments, block must be sealed, found: %v", b.state)
	}

	b.mutableSegments.Close()

	// Close any other mutable segments that was added.
	multiErr := xerrors.NewMultiError()
	for _, shardRangesSegments := range b.shardRangesSegmentsByVolumeType {
		for idx := range shardRangesSegments {
			segments := make([]segment.Segment, 0, len(shardRangesSegments[idx].segments))
			for _, seg := range shardRangesSegments[idx].segments {
				mutableSeg, ok := seg.(segment.MutableSegment)
				if !ok {
					segments = append(segments, seg)
					continue
				}
				multiErr = multiErr.Add(mutableSeg.Close())
			}
			shardRangesSegments[idx].segments = segments
		}
	}

	return multiErr.FinalError()
}

func (b *block) NeedsColdMutableSegmentsEvicted() bool {
	b.RLock()
	defer b.RUnlock()
	var anyColdMutableSegmentNeedsEviction bool
	for _, coldSeg := range b.coldMutableSegments {
		anyColdMutableSegmentNeedsEviction = anyColdMutableSegmentNeedsEviction || coldSeg.NeedsEviction()
	}
	return b.state == blockStateSealed && anyColdMutableSegmentNeedsEviction
}

func (b *block) EvictColdMutableSegments() error {
	b.Lock()
	defer b.Unlock()
	if b.state != blockStateSealed {
		return fmt.Errorf("unable to evict cold mutable segments, block must be sealed, found: %v", b.state)
	}

	// Evict/remove all but the most recent cold mutable segment (That is the one we are actively writing to).
	for i, coldSeg := range b.coldMutableSegments {
		if i < len(b.coldMutableSegments)-1 {
			coldSeg.Close()
			b.coldMutableSegments[i] = nil
		}
	}
	// Swap last w/ first and truncate the slice.
	lastIdx := len(b.coldMutableSegments) - 1
	b.coldMutableSegments[0], b.coldMutableSegments[lastIdx] = b.coldMutableSegments[lastIdx], b.coldMutableSegments[0]
	b.coldMutableSegments = b.coldMutableSegments[:1]
	return nil
}

func (b *block) RotateColdMutableSegments() {
	b.Lock()
	defer b.Unlock()
	b.coldMutableSegments = append(b.coldMutableSegments, newMutableSegments(
		b.blockStart,
		b.opts,
		b.blockOpts,
		b.namespaceRuntimeOptsMgr,
		b.iopts,
	))
}

func (b *block) MemorySegmentsData(ctx context.Context) ([]fst.SegmentData, error) {
	b.RLock()
	defer b.RUnlock()
	if b.state == blockStateClosed {
		return nil, errBlockAlreadyClosed
	}
	data, err := b.mutableSegments.MemorySegmentsData(ctx)
	if err != nil {
		return nil, err
	}
	for _, coldSeg := range b.coldMutableSegments {
		coldData, err := coldSeg.MemorySegmentsData(ctx)
		if err != nil {
			return nil, err
		}
		data = append(data, coldData...)
	}
	return data, nil
}

func (b *block) Close() error {
	b.Lock()
	defer b.Unlock()
	if b.state == blockStateClosed {
		return errBlockAlreadyClosed
	}
	b.state = blockStateClosed

	b.mutableSegments.Close()
	for _, coldSeg := range b.coldMutableSegments {
		coldSeg.Close()
	}

	// Close any other added segments too.
	var multiErr xerrors.MultiError
	b.shardRangesSegmentsByVolumeType.forEachSegment(func(seg segment.Segment) error {
		multiErr = multiErr.Add(seg.Close())
		return nil
	})

	for volumeType := range b.shardRangesSegmentsByVolumeType {
		b.shardRangesSegmentsByVolumeType[volumeType] = nil
	}

	return multiErr.FinalError()
}

func (b *block) writeBatchErrorInvalidState(state blockState) error {
	switch state {
	case blockStateClosed:
		return errUnableToWriteBlockClosed
	case blockStateSealed:
		return errUnableToWriteBlockSealed
	default: // should never happen
		err := fmt.Errorf(errUnableToWriteBlockUnknownStateFmtString, state)
		instrument.EmitAndLogInvariantViolation(b.opts.InstrumentOptions(), func(l *zap.Logger) {
			l.Error(err.Error())
		})
		return err
	}
}

type closable interface {
	Close() error
}

type safeCloser struct {
	closable
	closed bool
}

func (c *safeCloser) Close() error {
	if c.closed {
		return nil
	}
	c.closed = true
	return c.closable.Close()
}<|MERGE_RESOLUTION|>--- conflicted
+++ resolved
@@ -683,11 +683,7 @@
 	defer func() {
 		b.opts.AggregateResultsEntryArrayPool().Put(batch)
 		if !iterClosed {
-<<<<<<< HEAD
-			iter.Close() // nolint: errcheck
-=======
 			iter.Close(ctx) //nolint:errcheck
->>>>>>> d857bd99
 		}
 
 		b.metrics.aggregateDocsMatched.RecordValue(float64(docsCount))
