--- conflicted
+++ resolved
@@ -598,19 +598,10 @@
 		{
 			title: "repairs most recent block if no repair state",
 			expectedNS1Repair: expectedRepair{
-<<<<<<< HEAD
-				xtime.Range{Start: flushTimeEnd, End: flushTimeEnd.Add(blockSize)},
-				nil,
-			},
-			expectedNS2Repair: expectedRepair{
-				xtime.Range{Start: flushTimeEnd, End: flushTimeEnd.Add(blockSize)},
-				nil,
-=======
 				expectedRepairRange: xtime.Range{Start: flushTimeEnd, End: flushTimeEnd.Add(blockSize)},
 			},
 			expectedNS2Repair: expectedRepair{
 				expectedRepairRange: xtime.Range{Start: flushTimeEnd, End: flushTimeEnd.Add(blockSize)},
->>>>>>> 7fd2abb3
 			},
 		},
 		{
@@ -630,19 +621,10 @@
 				},
 			},
 			expectedNS1Repair: expectedRepair{
-<<<<<<< HEAD
-				xtime.Range{Start: flushTimeStart, End: flushTimeStart.Add(blockSize)},
-				nil,
-			},
-			expectedNS2Repair: expectedRepair{
-				xtime.Range{Start: flushTimeStart, End: flushTimeStart.Add(blockSize)},
-				nil,
-=======
 				expectedRepairRange: xtime.Range{Start: flushTimeStart, End: flushTimeStart.Add(blockSize)},
 			},
 			expectedNS2Repair: expectedRepair{
 				expectedRepairRange: xtime.Range{Start: flushTimeStart, End: flushTimeStart.Add(blockSize)},
->>>>>>> 7fd2abb3
 			},
 		},
 		{
@@ -670,19 +652,10 @@
 				},
 			},
 			expectedNS1Repair: expectedRepair{
-<<<<<<< HEAD
-				xtime.Range{Start: flushTimeStart, End: flushTimeStart.Add(blockSize)},
-				nil,
-			},
-			expectedNS2Repair: expectedRepair{
-				xtime.Range{Start: flushTimeStart, End: flushTimeStart.Add(blockSize)},
-				nil,
-=======
 				expectedRepairRange: xtime.Range{Start: flushTimeStart, End: flushTimeStart.Add(blockSize)},
 			},
 			expectedNS2Repair: expectedRepair{
 				expectedRepairRange: xtime.Range{Start: flushTimeStart, End: flushTimeStart.Add(blockSize)},
->>>>>>> 7fd2abb3
 			},
 		},
 	}
@@ -759,15 +732,11 @@
 		expectedNS2Repairs []expectedRepair
 	}{
 		{
-<<<<<<< HEAD
-			title: "Test that corrupt ns1 time range (flushTimeEnd, flushTimeEnd + blockSize) does not prevent past time ranges (flushTimeStart, flushTimeStart + blockSize) from being repaired. Also test that least recently repaired policy is honored even when repairing one of the time ranges (flushTimeStart, flushTimeStart + blockSize) on ns2 fails.",
-=======
 			// Test that corrupt ns1 time range (flushTimeEnd, flushTimeEnd + blockSize) does not prevent past time
 			// ranges (flushTimeStart, flushTimeStart + blockSize) from being repaired. Also test that least recently
 			// repaired policy is honored even when repairing one of the time ranges (flushTimeStart, flushTimeStart +
 			// blockSize) on ns2 fails.
 			title: "attempts to keep repairing time ranges before poison time ranges",
->>>>>>> 7fd2abb3
 			repairState: repairStatesByNs{
 				"ns2": namespaceRepairStateByTime{
 					flushTimeEndNano: repairState{
