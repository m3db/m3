// Copyright (c) 2016 Uber Technologies, Inc.
//
// Permission is hereby granted, free of charge, to any person obtaining a copy
// of this software and associated documentation files (the "Software"), to deal
// in the Software without restriction, including without limitation the rights
// to use, copy, modify, merge, publish, distribute, sublicense, and/or sell
// copies of the Software, and to permit persons to whom the Software is
// furnished to do so, subject to the following conditions:
//
// The above copyright notice and this permission notice shall be included in
// all copies or substantial portions of the Software.
//
// THE SOFTWARE IS PROVIDED "AS IS", WITHOUT WARRANTY OF ANY KIND, EXPRESS OR
// IMPLIED, INCLUDING BUT NOT LIMITED TO THE WARRANTIES OF MERCHANTABILITY,
// FITNESS FOR A PARTICULAR PURPOSE AND NONINFRINGEMENT. IN NO EVENT SHALL THE
// AUTHORS OR COPYRIGHT HOLDERS BE LIABLE FOR ANY CLAIM, DAMAGES OR OTHER
// LIABILITY, WHETHER IN AN ACTION OF CONTRACT, TORT OR OTHERWISE, ARISING FROM,
// OUT OF OR IN CONNECTION WITH THE SOFTWARE OR THE USE OR OTHER DEALINGS IN
// THE SOFTWARE.

package storage

import (
	"errors"
	"fmt"
	"sync"
	"time"

	"github.com/m3db/m3/src/dbnode/clock"
	"github.com/m3db/m3/src/dbnode/storage/bootstrap"
	xerrors "github.com/m3db/m3/src/x/errors"
	"github.com/m3db/m3/src/x/instrument"

	"github.com/uber-go/tally"
	"go.uber.org/zap"
	"go.uber.org/zap/zapcore"
)

var (
	// errNamespaceIsBootstrapping raised when trying to bootstrap a namespace that's being bootstrapped.
	errNamespaceIsBootstrapping = errors.New("namespace is bootstrapping")

	// errNamespaceNotBootstrapped raised when trying to flush/snapshot data for a namespace that's not yet bootstrapped.
	errNamespaceNotBootstrapped = errors.New("namespace is not yet bootstrapped")

	// errShardIsBootstrapping raised when trying to bootstrap a shard that's being bootstrapped.
	errShardIsBootstrapping = errors.New("shard is bootstrapping")

	// errShardNotBootstrappedToFlush raised when trying to flush data for a shard that's not yet bootstrapped.
	errShardNotBootstrappedToFlush = errors.New("shard is not yet bootstrapped to flush")

	// errShardNotBootstrappedToSnapshot raised when trying to snapshot data for a shard that's not yet bootstrapped.
	errShardNotBootstrappedToSnapshot = errors.New("shard is not yet bootstrapped to snapshot")

	// errShardNotBootstrappedToRead raised when trying to read data for a shard that's not yet bootstrapped.
	errShardNotBootstrappedToRead = errors.New("shard is not yet bootstrapped to read")

	// errIndexNotBootstrappedToRead raised when trying to read the index before being bootstrapped.
	errIndexNotBootstrappedToRead = errors.New("index is not yet bootstrapped to read")

	// errBootstrapEnqueued raised when trying to bootstrap and bootstrap becomes enqueued.
	errBootstrapEnqueued = errors.New("database bootstrapping enqueued bootstrap")
)

type bootstrapManager struct {
	sync.RWMutex

	database                    database
	mediator                    databaseMediator
	opts                        Options
	log                         *zap.Logger
	nowFn                       clock.NowFn
	processProvider             bootstrap.ProcessProvider
	state                       BootstrapState
	hasPending                  bool
	status                      tally.Gauge
	lastBootstrapCompletionTime time.Time
}

func newBootstrapManager(
	database database,
	mediator databaseMediator,
	opts Options,
) databaseBootstrapManager {
	scope := opts.InstrumentOptions().MetricsScope()
	return &bootstrapManager{
		database:        database,
		mediator:        mediator,
		opts:            opts,
		log:             opts.InstrumentOptions().Logger(),
		nowFn:           opts.ClockOptions().NowFn(),
		processProvider: opts.BootstrapProcessProvider(),
		status:          scope.Gauge("bootstrapped"),
	}
}

func (m *bootstrapManager) IsBootstrapped() bool {
	m.RLock()
	state := m.state
	m.RUnlock()
	return state == Bootstrapped
}

func (m *bootstrapManager) LastBootstrapCompletionTime() (time.Time, bool) {
	return m.lastBootstrapCompletionTime, !m.lastBootstrapCompletionTime.IsZero()
}

func (m *bootstrapManager) Bootstrap() error {
	m.Lock()
	switch m.state {
	case Bootstrapping:
		// NB(r): Already bootstrapping, now a consequent bootstrap
		// request comes in - we queue this up to bootstrap again
		// once the current bootstrap has completed.
		// This is an edge case that can occur if during either an
		// initial bootstrap or a resharding bootstrap if a new
		// reshard occurs and we need to bootstrap more shards.
		m.hasPending = true
		m.Unlock()
		return errBootstrapEnqueued
	default:
		m.state = Bootstrapping
	}
	m.Unlock()

	// NB(xichen): disable filesystem manager before we bootstrap to minimize
	// the impact of file operations on bootstrapping performance
	m.mediator.DisableFileOps()
	defer m.mediator.EnableFileOps()

	// Keep performing bootstraps until none pending
	multiErr := xerrors.NewMultiError()
	for {
		bootstrapErr := m.bootstrap()
		if bootstrapErr != nil {
			multiErr = multiErr.Add(bootstrapErr)
		}

		m.Lock()
		currPending := m.hasPending
		if currPending {
			// New bootstrap calls should now enqueue another pending bootstrap
			m.hasPending = false
		} else {
			m.state = Bootstrapped
		}
		m.Unlock()

		if currPending {
			// NB(r): Requires another bootstrap.
			continue
		}

		if bootstrapErr != nil {
			// NB(r): Last bootstrap failed.
			m.log.Info("retrying bootstrap due to bootstrap failure")
			continue
		}

		// No pending bootstraps and last finished successfully.
		break
	}

	// NB(xichen): in order for bootstrapped data to be flushed to disk, a tick
	// needs to happen to drain the in-memory buffers and a consequent flush will
	// flush all the data onto disk. However, this has shown to be too intensive
	// to do immediately after bootstrap due to bootstrapping nodes simultaneously
	// attempting to tick through their series and flushing data, adding significant
	// load to the cluster. It turns out to be better to let ticking happen naturally
	// on its own course so that the load of ticking and flushing is more spread out
	// across the cluster.

	m.lastBootstrapCompletionTime = m.nowFn()
	return multiErr.FinalError()
}

func (m *bootstrapManager) Report() {
	if m.IsBootstrapped() {
		m.status.Update(1)
	} else {
		m.status.Update(0)
	}
}

func (m *bootstrapManager) bootstrap() error {
	// NB(r): construct new instance of the bootstrap process to avoid
	// state being kept around by bootstrappers.
	process, err := m.processProvider.Provide()
	if err != nil {
		return err
	}

	namespaces, err := m.database.GetOwnedNamespaces()
	if err != nil {
		return err
	}

	uniqueShards := make(map[uint32]struct{}, m.database.ShardSet().Max())
	targets := make([]bootstrap.ProcessNamespace, 0, len(namespaces))
	accmulators := make([]bootstrap.NamespaceDataAccumulator, 0, len(namespaces))
	defer func() {
		// Close all accumulators at bootstrap completion, only error
		// it returns is if already closed, so this is a code bug if ever
		// an error returned.
		for _, accumulator := range accmulators {
			if err := accumulator.Close(); err != nil {
				instrument.EmitAndLogInvariantViolation(m.opts.InstrumentOptions(),
					func(l *zap.Logger) {
						l.Error("could not close bootstrap data accumulator",
							zap.Error(err))
					})
			}
		}
	}()

	for _, namespace := range namespaces {
		namespaceShards := namespace.GetOwnedShards()
		bootstrapShards := make([]uint32, 0, len(namespaceShards))
		for _, shard := range namespaceShards {
			if shard.IsBootstrapped() {
				continue
			}

			uniqueShards[shard.ID()] = struct{}{}
			bootstrapShards = append(bootstrapShards, shard.ID())
		}

<<<<<<< HEAD
		accumulator := NewDatabaseNamespaceDataAccumulator(namespace)
=======
		accumulator := newDatabaseNamespaceDataAccumulator(namespace)
		accmulators = append(accmulators, accumulator)

>>>>>>> 6e6c4068
		targets = append(targets, bootstrap.ProcessNamespace{
			Metadata:        namespace.Metadata(),
			Shards:          bootstrapShards,
			DataAccumulator: accumulator,
		})
	}

	start := m.nowFn()
	logFields := []zapcore.Field{
		zap.Int("numShards", len(uniqueShards)),
	}
	m.log.Info("bootstrap started", logFields...)

	// Run the bootstrap.
	bootstrapResult, err := process.Run(start, targets)

	logFields = append(logFields,
		zap.Duration("bootstrapDuration", m.nowFn().Sub(start)))

	if err != nil {
		m.log.Error("bootstrap failed",
			append(logFields, zap.Error(err))...)
		return err
	}

	// Use a multi-error here because we want to at least bootstrap
	// as many of the namespaces as possible.
	multiErr := xerrors.NewMultiError()
	for _, namespace := range namespaces {
		id := namespace.ID()
		result, ok := bootstrapResult.Results.Get(id)
		if !ok {
			err := fmt.Errorf("missing namespace from bootstrap result: %v",
				id.String())
			i := m.opts.InstrumentOptions()
			instrument.EmitAndLogInvariantViolation(i, func(l *zap.Logger) {
				l.Error("bootstrap failed",
					append(logFields, zap.Error(err))...)
			})
			return err
		}

		if err := namespace.Bootstrap(result); err != nil {
			multiErr = multiErr.Add(err)
		}
	}

	if err := multiErr.FinalError(); err != nil {
		m.log.Info("bootstrap namespaces failed",
			append(logFields, zap.Error(err))...)
		return err
	}

	m.log.Info("bootstrap success", logFields...)
	return nil
}<|MERGE_RESOLUTION|>--- conflicted
+++ resolved
@@ -225,13 +225,9 @@
 			bootstrapShards = append(bootstrapShards, shard.ID())
 		}
 
-<<<<<<< HEAD
 		accumulator := NewDatabaseNamespaceDataAccumulator(namespace)
-=======
-		accumulator := newDatabaseNamespaceDataAccumulator(namespace)
 		accmulators = append(accmulators, accumulator)
 
->>>>>>> 6e6c4068
 		targets = append(targets, bootstrap.ProcessNamespace{
 			Metadata:        namespace.Metadata(),
 			Shards:          bootstrapShards,
