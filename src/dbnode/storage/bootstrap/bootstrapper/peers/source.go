--- conflicted
+++ resolved
@@ -42,7 +42,6 @@
 	"github.com/m3db/m3/src/dbnode/storage/index"
 	"github.com/m3db/m3/src/dbnode/storage/index/compaction"
 	"github.com/m3db/m3/src/dbnode/storage/index/convert"
-	"github.com/m3db/m3/src/dbnode/storage/profiler"
 	"github.com/m3db/m3/src/dbnode/storage/series"
 	"github.com/m3db/m3/src/dbnode/topology"
 	"github.com/m3db/m3/src/m3ninx/doc"
@@ -123,7 +122,6 @@
 	instrCtx := s.instrumentation.peersBootstrapperSourceReadStarted(ctx)
 	defer instrCtx.finish()
 
-	pOpts := s.opts.ProfilerOptions()
 	timeRangesEmpty := true
 	for _, elem := range namespaces.Namespaces.Iter() {
 		namespace := elem.Value()
@@ -146,21 +144,8 @@
 	}
 
 	// NB(r): Perform all data bootstrapping first then index bootstrapping
-<<<<<<< HEAD
-	// to more clearly deliniate which process is slower than the other.
-	start := s.nowFn()
-	s.log.Info("bootstrapping time series data start")
-	span.LogEvent("bootstrap_data_start")
-	if pOpts.BootstrapProfileEnabled() {
-		if err := profiler.StartCPUProfile(pOpts.ProfilePath(),
-			profiler.PeersBootstrapReadDataCPUProfileNamePrefix); err != nil {
-			s.log.Error("unable to start read data cpu profile", zap.Error(err))
-		}
-	}
-=======
 	// to more clearly delineate which process is slower than the other.
 	instrCtx.bootstrapDataStarted()
->>>>>>> 408c0485
 	for _, elem := range namespaces.Namespaces.Iter() {
 		namespace := elem.Value()
 		md := namespace.Metadata
@@ -178,45 +163,20 @@
 			DataResult: r,
 		})
 	}
-<<<<<<< HEAD
-	s.log.Info("bootstrapping time series data success",
-		zap.Duration("took", s.nowFn().Sub(start)))
-	span.LogEvent("bootstrap_data_done")
-	if pOpts.BootstrapProfileEnabled() {
-		profiler.StopCPUProfile()
-
-		if err := profiler.WriteHeapProfile(pOpts.ProfilePath(),
-			profiler.PeersBootstrapReadDataHeapProfileNamePrefix); err != nil {
-			s.log.Error("unable to write read data heap profile", zap.Error(err))
-		}
-	}
-
-	// NB(bodu): We need to evict the info file cache before reading index data since we've
-	// maybe fetched blocks from peers so the cached info file state is now stale.
-	cache.Evict()
-	start = s.nowFn()
-	s.log.Info("bootstrapping index metadata start")
-	span.LogEvent("bootstrap_index_start")
-	if pOpts.BootstrapProfileEnabled() {
-		if err := profiler.StartCPUProfile(pOpts.ProfilePath(),
-			profiler.PeersBootstrapReadIndexCPUProfileNamePrefix); err != nil {
-			s.log.Error("unable to start read index cpu profile", zap.Error(err))
-		}
-	}
-=======
 	instrCtx.bootstrapDataCompleted()
 	// NB(bodu): We need to evict the info file cache before reading index data since we've
 	// maybe fetched blocks from peers so the cached info file state is now stale.
 	cache.Evict()
 
 	instrCtx.bootstrapIndexStarted()
->>>>>>> 408c0485
 	for _, elem := range namespaces.Namespaces.Iter() {
 		namespace := elem.Value()
 		md := namespace.Metadata
 		if !md.Options().IndexOptions().Enabled() {
 			s.log.Info("skipping bootstrap for namespace based on options",
 				zap.Stringer("namespace", md.ID()))
+
+			// Not bootstrapping for index.
 			continue
 		}
 
@@ -241,21 +201,8 @@
 
 		results.Results.Set(md.ID(), result)
 	}
-<<<<<<< HEAD
-	s.log.Info("bootstrapping index metadata success",
-		zap.Duration("took", s.nowFn().Sub(start)))
-	span.LogEvent("bootstrap_index_done")
-	if pOpts.BootstrapProfileEnabled() {
-		profiler.StopCPUProfile()
-=======
 	instrCtx.bootstrapIndexCompleted()
->>>>>>> 408c0485
-
-		if err := profiler.WriteHeapProfile(pOpts.ProfilePath(),
-			profiler.PeersBootstrapReadIndexHeapProfileNamePrefix); err != nil {
-			s.log.Error("unable to write read index heap profile", zap.Error(err))
-		}
-	}
+
 	return results, nil
 }
 
