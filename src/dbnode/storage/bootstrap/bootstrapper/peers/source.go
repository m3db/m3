--- conflicted
+++ resolved
@@ -838,12 +838,10 @@
 		timesWithErrors []time.Time
 		totalEntries    int
 	)
-<<<<<<< HEAD
-	defer docsPool.Put(batch)
-	defer tagDecoder.Close()
-=======
+
 	defer func() {
 		docsPool.Put(batch)
+		tagDecoder.Close()
 		// Return readers to pool.
 		for _, shardReaders := range timeWindowReaders.Readers {
 			for _, r := range shardReaders.Readers {
@@ -853,7 +851,6 @@
 			}
 		}
 	}()
->>>>>>> 066e9568
 
 	requestedRanges := timeWindowReaders.Ranges
 	remainingRanges := requestedRanges.Copy()
