// Copyright (c) 2016 Uber Technologies, Inc.
//
// Permission is hereby granted, free of charge, to any person obtaining a copy
// of this software and associated documentation files (the "Software"), to deal
// in the Software without restriction, including without limitation the rights
// to use, copy, modify, merge, publish, distribute, sublicense, and/or sell
// copies of the Software, and to permit persons to whom the Software is
// furnished to do so, subject to the following conditions:
//
// The above copyright notice and this permission notice shall be included in
// all copies or substantial portions of the Software.
//
// THE SOFTWARE IS PROVIDED "AS IS", WITHOUT WARRANTY OF ANY KIND, EXPRESS OR
// IMPLIED, INCLUDING BUT NOT LIMITED TO THE WARRANTIES OF MERCHANTABILITY,
// FITNESS FOR A PARTICULAR PURPOSE AND NONINFRINGEMENT. IN NO EVENT SHALL THE
// AUTHORS OR COPYRIGHT HOLDERS BE LIABLE FOR ANY CLAIM, DAMAGES OR OTHER
// LIABILITY, WHETHER IN AN ACTION OF CONTRACT, TORT OR OTHERWISE, ARISING FROM,
// OUT OF OR IN CONNECTION WITH THE SOFTWARE OR THE USE OR OTHER DEALINGS IN
// THE SOFTWARE.

package peers

import (
	"errors"
	"fmt"
	"io"
	"sync"
	"time"

	"github.com/opentracing/opentracing-go"
	"go.uber.org/zap"
	"go.uber.org/zap/zapcore"

	"github.com/m3db/m3/src/cluster/shard"
	"github.com/m3db/m3/src/dbnode/client"
	"github.com/m3db/m3/src/dbnode/namespace"
	"github.com/m3db/m3/src/dbnode/persist"
	"github.com/m3db/m3/src/dbnode/persist/fs"
	"github.com/m3db/m3/src/dbnode/storage/bootstrap"
	"github.com/m3db/m3/src/dbnode/storage/bootstrap/bootstrapper"
	"github.com/m3db/m3/src/dbnode/storage/bootstrap/result"
	"github.com/m3db/m3/src/dbnode/storage/index"
	"github.com/m3db/m3/src/dbnode/storage/index/compaction"
	"github.com/m3db/m3/src/dbnode/storage/index/convert"
	"github.com/m3db/m3/src/dbnode/storage/series"
	"github.com/m3db/m3/src/dbnode/topology"
	"github.com/m3db/m3/src/m3ninx/doc"
	"github.com/m3db/m3/src/m3ninx/index/segment/fst"
	idxpersist "github.com/m3db/m3/src/m3ninx/persist"
	"github.com/m3db/m3/src/x/context"
	"github.com/m3db/m3/src/x/ident"
	"github.com/m3db/m3/src/x/instrument"
	xresource "github.com/m3db/m3/src/x/resource"
	"github.com/m3db/m3/src/x/serialize"
	xsync "github.com/m3db/m3/src/x/sync"
	xtime "github.com/m3db/m3/src/x/time"
)

type peersSource struct {
	opts              Options
	newPersistManager func() (persist.Manager, error)
	log               *zap.Logger
	instrumentation   *instrumentation
}

type persistenceFlush struct {
	nsMetadata  namespace.Metadata
	shard       uint32
	shardResult result.ShardResult
	timeRange   xtime.Range
}

func newPeersSource(opts Options) (bootstrap.Source, error) {
	if err := opts.Validate(); err != nil {
		return nil, err
	}

	instrumentation := newInstrumentation(opts)
	return &peersSource{
		opts: opts,
		newPersistManager: func() (persist.Manager, error) {
			return fs.NewPersistManager(opts.FilesystemOptions())
		},
		log:             instrumentation.log,
		instrumentation: instrumentation,
	}, nil
}

type shardPeerAvailability struct {
	numPeers          int
	numAvailablePeers int
}

func (s *peersSource) AvailableData(
	nsMetadata namespace.Metadata,
	shardTimeRanges result.ShardTimeRanges,
	_ bootstrap.Cache,
	runOpts bootstrap.RunOptions,
) (result.ShardTimeRanges, error) {
	if err := s.validateRunOpts(runOpts); err != nil {
		return nil, err
	}
	return s.peerAvailability(nsMetadata, shardTimeRanges, runOpts)
}

func (s *peersSource) AvailableIndex(
	nsMetadata namespace.Metadata,
	shardTimeRanges result.ShardTimeRanges,
	_ bootstrap.Cache,
	runOpts bootstrap.RunOptions,
) (result.ShardTimeRanges, error) {
	if err := s.validateRunOpts(runOpts); err != nil {
		return nil, err
	}
	return s.peerAvailability(nsMetadata, shardTimeRanges, runOpts)
}

func (s *peersSource) Read(
	ctx context.Context,
	namespaces bootstrap.Namespaces,
	cache bootstrap.Cache,
) (bootstrap.NamespaceResults, error) {
	instrCtx := s.instrumentation.peersBootstrapperSourceReadStarted(ctx)
	defer instrCtx.finish()

	timeRangesEmpty := true
	for _, elem := range namespaces.Namespaces.Iter() {
		namespace := elem.Value()
		dataRangesNotEmpty := !namespace.DataRunOptions.ShardTimeRanges.IsEmpty()

		indexEnabled := namespace.Metadata.Options().IndexOptions().Enabled()
		indexRangesNotEmpty := indexEnabled && !namespace.IndexRunOptions.ShardTimeRanges.IsEmpty()
		if dataRangesNotEmpty || indexRangesNotEmpty {
			timeRangesEmpty = false
			break
		}
	}
	if timeRangesEmpty {
		// Return empty result with no unfulfilled ranges.
		return bootstrap.NewNamespaceResults(namespaces), nil
	}

	results := bootstrap.NamespaceResults{
		Results: bootstrap.NewNamespaceResultsMap(bootstrap.NamespaceResultsMapOptions{}),
	}

	// NB(r): Perform all data bootstrapping first then index bootstrapping
	// to more clearly delineate which process is slower than the other.
	instrCtx.bootstrapDataStarted()
	for _, elem := range namespaces.Namespaces.Iter() {
		namespace := elem.Value()
		md := namespace.Metadata

		r, err := s.readData(md, namespace.DataAccumulator,
			namespace.DataRunOptions.ShardTimeRanges,
			namespace.DataRunOptions.RunOptions)
		if err != nil {
			return bootstrap.NamespaceResults{}, err
		}

		results.Results.Set(md.ID(), bootstrap.NamespaceResult{
			Metadata:   md,
			Shards:     namespace.Shards,
			DataResult: r,
		})
	}
	instrCtx.bootstrapDataCompleted()
	// NB(bodu): We need to evict the info file cache before reading index data since we've
	// maybe fetched blocks from peers so the cached info file state is now stale.
	cache.Evict()

	instrCtx.bootstrapIndexStarted()
	for _, elem := range namespaces.Namespaces.Iter() {
		namespace := elem.Value()
		md := namespace.Metadata
		if !md.Options().IndexOptions().Enabled() {
			s.log.Info("skipping bootstrap for namespace based on options",
				zap.Stringer("namespace", md.ID()))
			continue
		}

		r, err := s.readIndex(md,
			namespace.IndexRunOptions.ShardTimeRanges,
			instrCtx.span,
			cache,
			namespace.IndexRunOptions.RunOptions,
		)
		if err != nil {
			return bootstrap.NamespaceResults{}, err
		}

		result, ok := results.Results.Get(md.ID())
		if !ok {
			err = fmt.Errorf("missing expected result for namespace: %s",
				md.ID().String())
			return bootstrap.NamespaceResults{}, err
		}

		result.IndexResult = r

		results.Results.Set(md.ID(), result)
	}
	instrCtx.bootstrapIndexCompleted()

	return results, nil
}

func (s *peersSource) readData(
	nsMetadata namespace.Metadata,
	accumulator bootstrap.NamespaceDataAccumulator,
	shardTimeRanges result.ShardTimeRanges,
	opts bootstrap.RunOptions,
) (result.DataBootstrapResult, error) {
	if err := s.validateRunOpts(opts); err != nil {
		return nil, err
	}

	if shardTimeRanges.IsEmpty() {
		return result.NewDataBootstrapResult(), nil
	}

	var (
		shouldPersist = false
		// TODO(bodu): We should migrate to series.CacheLRU only.
		seriesCachePolicy = s.opts.ResultOptions().SeriesCachePolicy()
		persistConfig     = opts.PersistConfig()
	)

	if persistConfig.Enabled &&
		seriesCachePolicy != series.CacheAll &&
		persistConfig.FileSetType == persist.FileSetFlushType {
		shouldPersist = true
	}

	result := result.NewDataBootstrapResult()
	session, err := s.opts.AdminClient().DefaultAdminSession()
	if err != nil {
		s.log.Error("peers bootstrapper cannot get default admin session", zap.Error(err))
		result.SetUnfulfilled(shardTimeRanges)
		return nil, err
	}

	var (
		resultLock              sync.Mutex
		persistenceMaxQueueSize = s.opts.PersistenceMaxQueueSize()
		persistenceQueue        = make(chan persistenceFlush, persistenceMaxQueueSize)
		resultOpts              = s.opts.ResultOptions()
		count                   = shardTimeRanges.Len()
		concurrency             = s.opts.DefaultShardConcurrency()
		blockSize               = nsMetadata.Options().RetentionOptions().BlockSize()
		persistWg               = &sync.WaitGroup{}
		persistClosers          []io.Closer
	)
	if shouldPersist {
		concurrency = s.opts.ShardPersistenceConcurrency()
	}

	instrCtx := s.instrumentation.bootstrapShardsStarted(count, concurrency, shouldPersist)
	defer instrCtx.bootstrapShardsCompleted()
	if shouldPersist {
		// Spin up persist workers.
		for i := 0; i < s.opts.ShardPersistenceFlushConcurrency(); i++ {
			closer, err := s.startPersistenceQueueWorkerLoop(opts,
				persistWg, persistenceQueue, result, &resultLock)
			if err != nil {
				return nil, err
			}

			persistClosers = append(persistClosers, closer)
		}
	}

	var (
		wg      sync.WaitGroup
		workers = xsync.NewWorkerPool(concurrency)
	)
	workers.Init()
	for shard, ranges := range shardTimeRanges.Iter() {
		shard, ranges := shard, ranges
		wg.Add(1)
		workers.Go(func() {
			defer wg.Done()
			s.fetchBootstrapBlocksFromPeers(shard, ranges, nsMetadata, session,
				accumulator, resultOpts, result, &resultLock, shouldPersist,
				persistenceQueue, blockSize)
		})
	}

	wg.Wait()
	close(persistenceQueue)
	if shouldPersist {
		// Wait for the persistenceQueue workers to finish flushing everything.
		persistWg.Wait()

		// Close any persist closers to finalize files written.
		for _, closer := range persistClosers {
			if err := closer.Close(); err != nil {
				return nil, err
			}
		}
	}

	return result, nil
}

func (s *peersSource) startPersistenceQueueWorkerLoop(
	opts bootstrap.RunOptions,
	persistWg *sync.WaitGroup,
	persistenceQueue chan persistenceFlush,
	bootstrapResult result.DataBootstrapResult,
	lock *sync.Mutex,
) (io.Closer, error) {
	persistMgr, err := s.newPersistManager()
	if err != nil {
		return nil, err
	}

	persistFlush, err := persistMgr.StartFlushPersist()
	if err != nil {
		return nil, err
	}

	persistWg.Add(1)
	go func() {
		defer persistWg.Done()
		s.runPersistenceQueueWorkerLoop(opts, persistenceQueue,
			persistFlush, bootstrapResult, lock)
	}()

	return xresource.CloserFn(persistFlush.DoneFlush), nil
}

// runPersistenceQueueWorkerLoop is meant to be run in its own goroutine, and it creates a worker that
// loops through the persistenceQueue and performs a flush for each entry, ensuring that
// no more than one flush is ever happening at once. Once the persistenceQueue channel
// is closed, and the worker has completed flushing all the remaining entries, it will close the
// provided doneCh so that callers can block until everything has been successfully flushed.
func (s *peersSource) runPersistenceQueueWorkerLoop(
	opts bootstrap.RunOptions,
	persistenceQueue chan persistenceFlush,
	persistFlush persist.FlushPreparer,
	bootstrapResult result.DataBootstrapResult,
	lock *sync.Mutex,
) {
	// Track async cleanup tasks.
	asyncTasks := &sync.WaitGroup{}

	// Wait for cleanups to all occur before returning from worker.
	defer asyncTasks.Wait()

	// If performing a bootstrap with persistence enabled then flush one
	// at a time as shard results are gathered.
	for flush := range persistenceQueue {
		err := s.flush(opts, persistFlush, flush.nsMetadata, flush.shard,
			flush.shardResult, flush.timeRange, asyncTasks)
		if err == nil {
			continue
		}

		// Remove results and make unfulfilled if an error occurred.
		s.log.Error("peers bootstrapper bootstrap with persistence flush encountered error",
			zap.Error(err))

		// Make unfulfilled.
		lock.Lock()
		unfulfilled := bootstrapResult.Unfulfilled().Copy()
		unfulfilled.AddRanges(result.NewShardTimeRanges().Set(
			flush.shard,
			xtime.NewRanges(flush.timeRange),
		))
		bootstrapResult.SetUnfulfilled(unfulfilled)
		lock.Unlock()
	}
}

// fetchBootstrapBlocksFromPeers loops through all the provided ranges for a given shard and
// fetches all the bootstrap blocks from the appropriate peers.
// 		Persistence enabled case: Immediately add the results to the bootstrap result
// 		Persistence disabled case: Don't add the results yet, but push a flush into the
// 						  persistenceQueue. The persistenceQueue worker will eventually
// 						  add the results once its performed the flush.
func (s *peersSource) fetchBootstrapBlocksFromPeers(
	shard uint32,
	ranges xtime.Ranges,
	nsMetadata namespace.Metadata,
	session client.AdminSession,
	accumulator bootstrap.NamespaceDataAccumulator,
	bopts result.Options,
	bootstrapResult result.DataBootstrapResult,
	lock *sync.Mutex,
	shouldPersist bool,
	persistenceQueue chan persistenceFlush,
	blockSize time.Duration,
) {
	it := ranges.Iter()
	tagsIter := ident.NewTagsIterator(ident.Tags{})
	unfulfill := func(r xtime.Range) {
		lock.Lock()
		unfulfilled := bootstrapResult.Unfulfilled()
		unfulfilled.AddRanges(result.NewShardTimeRanges().Set(shard, xtime.NewRanges(r)))
		lock.Unlock()
	}
	for it.Next() {
		currRange := it.Value()

		for blockStart := currRange.Start; blockStart.Before(currRange.End); blockStart = blockStart.Add(blockSize) {
			blockEnd := blockStart.Add(blockSize)
			shardResult, err := session.FetchBootstrapBlocksFromPeers(
				nsMetadata, shard, blockStart, blockEnd, bopts)
			s.logFetchBootstrapBlocksFromPeersOutcome(shard, shardResult, err)

			if err != nil {
				// No result to add for this bootstrap.
				unfulfill(currRange)
				continue
			}

			if shouldPersist {
				persistenceQueue <- persistenceFlush{
					nsMetadata:  nsMetadata,
					shard:       shard,
					shardResult: shardResult,
					timeRange:   xtime.Range{Start: blockStart, End: blockEnd},
				}
				continue
			}

			// If not waiting to flush, add straight away to bootstrap result.
			for _, elem := range shardResult.AllSeries().Iter() {
				entry := elem.Value()
				tagsIter.Reset(entry.Tags)
				ref, owned, err := accumulator.CheckoutSeriesWithLock(shard, entry.ID, tagsIter)
				if err != nil {
					if !owned {
						// Only if we own this shard do we care consider this an
						// error in bootstrapping.
						continue
					}
					unfulfill(currRange)
					s.log.Error("could not checkout series", zap.Error(err))
					continue
				}

				for _, block := range entry.Blocks.AllBlocks() {
					if err := ref.Series.LoadBlock(block, series.WarmWrite); err != nil {
						unfulfill(currRange)
						s.log.Error("could not load series block", zap.Error(err))
					}
				}

				// Safe to finalize these IDs and Tags, shard result no longer used.
				entry.ID.Finalize()
				entry.Tags.Finalize()
			}
		}
	}
}

func (s *peersSource) logFetchBootstrapBlocksFromPeersOutcome(
	shard uint32,
	shardResult result.ShardResult,
	err error,
) {
	if err != nil {
		s.log.Error("error fetching bootstrap blocks",
			zap.Uint32("shard", shard),
			zap.Error(err),
		)
		return
	}

	shardBlockSeriesCounter := map[xtime.UnixNano]int64{}
	for _, entry := range shardResult.AllSeries().Iter() { // nolint
		series := entry.Value()
		for blockStart := range series.Blocks.AllBlocks() {
			shardBlockSeriesCounter[blockStart]++
		}
	}

	for block, numSeries := range shardBlockSeriesCounter {
		s.log.Info("peer bootstrapped shard",
			zap.Uint32("shard", shard),
			zap.Int64("numSeries", numSeries),
			zap.Time("blockStart", block.ToTime()),
		)
	}
}

// flush is used to flush peer-bootstrapped shards to disk as they finish so
// that we're not (necessarily) holding everything in memory at once.
// flush starts by looping through every block in a timerange for
// a given shard, and then subsequently looping through every series in that
// shard/block and flushing it to disk. Depending on the series caching policy,
// the series will either be held in memory, or removed from memory once
// flushing has completed.
// In addition, if the caching policy is not CacheAll, then
// at the end we remove all the series objects from the shard result as well
// (since all their corresponding blocks have been removed anyways) to prevent
// a huge memory spike caused by adding lots of unused series to the Shard
// object and then immediately evicting them in the next tick.
func (s *peersSource) flush(
	opts bootstrap.RunOptions,
	flush persist.FlushPreparer,
	nsMetadata namespace.Metadata,
	shard uint32,
	shardResult result.ShardResult,
	tr xtime.Range,
	asyncTasks *sync.WaitGroup,
) error {
	persistConfig := opts.PersistConfig()
	if persistConfig.FileSetType != persist.FileSetFlushType {
		// Should never happen.
		iOpts := s.opts.ResultOptions().InstrumentOptions()
		instrument.EmitAndLogInvariantViolation(iOpts, func(l *zap.Logger) {
			l.With(
				zap.Stringer("namespace", nsMetadata.ID()),
				zap.Any("filesetType", persistConfig.FileSetType),
			).Error("error tried to persist data in peers bootstrapper with non-flush fileset type")
		})
		return instrument.InvariantErrorf(
			"tried to flush with unexpected fileset type: %v", persistConfig.FileSetType)
	}

	seriesCachePolicy := s.opts.ResultOptions().SeriesCachePolicy()
	if seriesCachePolicy == series.CacheAll {
		// Should never happen.
		iOpts := s.opts.ResultOptions().InstrumentOptions()
		instrument.EmitAndLogInvariantViolation(iOpts, func(l *zap.Logger) {
			l.With(
				zap.Stringer("namespace", nsMetadata.ID()),
				zap.Any("cachePolicy", seriesCachePolicy),
			).Error("error tried to persist data in peers bootstrapper with invalid cache policy")
		})
		return instrument.InvariantErrorf(
			"tried to persist data in peers bootstrapper with invalid cache policy: %v", seriesCachePolicy)
	}

	var (
		ropts     = nsMetadata.Options().RetentionOptions()
		blockSize = ropts.BlockSize()
	)
	for start := tr.Start; start.Before(tr.End); start = start.Add(blockSize) {
		prepareOpts := persist.DataPrepareOptions{
			NamespaceMetadata: nsMetadata,
			FileSetType:       persistConfig.FileSetType,
			Shard:             shard,
			BlockStart:        start,
			// When bootstrapping, the volume index will always be 0. However,
			// if we want to be able to snapshot and flush while bootstrapping,
			// this may not be the case, e.g. if a flush occurs before a
			// bootstrap, then the bootstrap volume index will be >0. In order
			// to support this, bootstrapping code will need to incorporate
			// merging logic and flush version/volume index will need to be
			// synchronized between processes.
			VolumeIndex: 0,
			// If we've peer bootstrapped this shard/block combination AND the fileset
			// already exists on disk, then that means either:
			// 1) The Filesystem bootstrapper was unable to bootstrap the fileset
			//    files on disk, even though they have a checkpoint file. This
			//    could either be the result of data corruption, or a
			//    backwards-incompatible change to the file-format.
			// 2) The Filesystem bootstrapper is not enabled, in which case it makes
			//    complete sense to replaces the fileset on disk with the one which
			//    we just peer-bootstrapped because the operator has already made it
			//    clear that they only want data to be returned if it came from peers
			//    (they made this decision by turning off the Filesystem bootstrapper).
			// 3) We have received a shard/block we previously owned. For example, when a
			//    node was added to this replication group and was later removed.
			//    Although we take writes while bootstrapping, we do not allow flushes
			//    so it is safe to delete on disk data.
			DeleteIfExists: true,
		}
		prepared, err := flush.PrepareData(prepareOpts)
		if err != nil {
			return err
		}

		var blockErr error
		for _, entry := range shardResult.AllSeries().Iter() {
			s := entry.Value()
			bl, ok := s.Blocks.BlockAt(start)
			if !ok {
				continue
			}

			checksum, err := bl.Checksum()
			if err != nil {
				blockErr = err // Need to call prepared.Close, avoid return
				break
			}

			// Discard and finalize the block.
			segment := bl.Discard()

			// Remove from map.
			s.Blocks.RemoveBlockAt(start)

			metadata := persist.NewMetadataFromIDAndTags(s.ID, s.Tags,
				persist.MetadataOptions{})
			err = prepared.Persist(metadata, segment, checksum)
			if err != nil {
				blockErr = err // Need to call prepared.Close, avoid return
				break
			}
		}

		// Always close before attempting to check if block error occurred,
		// avoid using a defer here as this needs to be done for each inner loop
		err = prepared.Close()
		if blockErr != nil {
			// A block error is more interesting to bubble up than a close error
			err = blockErr
		}

		if err != nil {
			return err
		}
	}

	// Perform cleanup async but allow caller to wait on them.
	// This allows to progress to next flush faster.
	asyncTasks.Add(1)
	go func() {
		defer asyncTasks.Done()

		// Since we've persisted the data to disk, we don't want to keep all the series in the shard
		// result. Otherwise if we leave them in, then they will all get loaded into the shard object,
		// and then immediately evicted on the next tick which causes unnecessary memory pressure
		// during peer bootstrapping.
		numSeriesTriedToRemoveWithRemainingBlocks := 0
		for _, entry := range shardResult.AllSeries().Iter() {
			series := entry.Value()
			numBlocksRemaining := len(series.Blocks.AllBlocks())
			// Should never happen since we removed all the block in the previous loop and fetching
			// bootstrap blocks should always be exclusive on the end side.
			if numBlocksRemaining > 0 {
				numSeriesTriedToRemoveWithRemainingBlocks++
				continue
			}

			shardResult.RemoveSeries(series.ID)
			series.Blocks.Close()
			// Safe to finalize these IDs and Tags because the prepared object was the only other thing
			// using them, and it has been closed.
			series.ID.Finalize()
			series.Tags.Finalize()
		}
		if numSeriesTriedToRemoveWithRemainingBlocks > 0 {
			iOpts := s.opts.ResultOptions().InstrumentOptions()
			instrument.EmitAndLogInvariantViolation(iOpts, func(l *zap.Logger) {
				l.With(
					zap.Int64("start", tr.Start.Unix()),
					zap.Int64("end", tr.End.Unix()),
					zap.Int("numTimes", numSeriesTriedToRemoveWithRemainingBlocks),
				).Error("error tried to remove series that still has blocks")
			})
		}
	}()

	return nil
}

func (s *peersSource) readIndex(
	ns namespace.Metadata,
	shardTimeRanges result.ShardTimeRanges,
	span opentracing.Span,
	cache bootstrap.Cache,
	opts bootstrap.RunOptions,
) (result.IndexBootstrapResult, error) {
	if err := s.validateRunOpts(opts); err != nil {
		return nil, err
	}

	// FOLLOWUP(r): Try to reuse any metadata fetched during the ReadData(...)
	// call rather than going to the network again
	r := result.NewIndexBootstrapResult()
	if shardTimeRanges.IsEmpty() {
		return r, nil
	}

	var (
		count          = shardTimeRanges.Len()
		indexBlockSize = ns.Options().IndexOptions().BlockSize()
		runtimeOpts    = s.opts.RuntimeOptionsManager().Get()
		fsOpts         = s.opts.FilesystemOptions()
		idxOpts        = ns.Options().IndexOptions()
		readerPool     = bootstrapper.NewReaderPool(bootstrapper.NewReaderPoolOptions{
			Alloc: func() (fs.DataFileSetReader, error) {
				bytesPool := s.opts.ResultOptions().DatabaseBlockOptions().BytesPool()
				return fs.NewReader(bytesPool, fsOpts)
			},
		})
		resultLock              = &sync.Mutex{}
		indexSegmentConcurrency = s.opts.IndexSegmentConcurrency()
		readersCh               = make(chan bootstrapper.TimeWindowReaders, indexSegmentConcurrency)
	)
	s.log.Info("peers bootstrapper bootstrapping index for ranges",
		zap.Int("shards", count))

	go bootstrapper.EnqueueReaders(bootstrapper.EnqueueReadersOptions{
		NsMD:            ns,
		RunOpts:         opts,
		RuntimeOpts:     runtimeOpts,
		FsOpts:          fsOpts,
		ShardTimeRanges: shardTimeRanges,
		ReaderPool:      readerPool,
		ReadersCh:       readersCh,
		BlockSize:       indexBlockSize,
		// NB(bodu): We only read metadata when performing a peers bootstrap
		// so we do not need to sort the data fileset reader.
<<<<<<< HEAD
		ReadMetadataOnly: true,
		Logger:           s.log,
		Span:             span,
		NowFn:            s.nowFn,
		Cache:            cache,
=======
		OptimizedReadMetadataOnly: true,
		Logger:                    s.instrumentation.log,
		Span:                      span,
		NowFn:                     s.instrumentation.nowFn,
		Cache:                     cache,
>>>>>>> 611166b8
	})

	var buildWg sync.WaitGroup
	for i := 0; i < indexSegmentConcurrency; i++ {
		alloc := s.opts.ResultOptions().IndexDocumentsBuilderAllocator()
		segBuilder, err := alloc()
		if err != nil {
			return nil, err
		}

		builder := result.NewIndexBuilder(segBuilder)

		indexOpts := s.opts.IndexOptions()
		compactor, err := compaction.NewCompactor(indexOpts.MetadataArrayPool(),
			index.MetadataArrayPoolCapacity,
			indexOpts.SegmentBuilderOptions(),
			indexOpts.FSTSegmentOptions(),
			compaction.CompactorOptions{
				FSTWriterOptions: &fst.WriterOptions{
					// DisableRegistry is set to true to trade a larger FST size
					// for a faster FST compaction since we want to reduce the end
					// to end latency for time to first index a metric.
					DisableRegistry: true,
				},
			})
		if err != nil {
			return nil, err
		}

		persistManager, err := s.newPersistManager()
		if err != nil {
			return nil, err
		}

		buildWg.Add(1)
		go func() {
			s.processReadersWorker(ns, r, readersCh, builder, readerPool, idxOpts,
				&bootstrapper.SharedPersistManager{Mgr: persistManager},
				&bootstrapper.SharedCompactor{Compactor: compactor},
				resultLock)
			buildWg.Done()
		}()
	}

	buildWg.Wait()

	return r, nil
}

func (s *peersSource) processReadersWorker(
	ns namespace.Metadata,
	r result.IndexBootstrapResult,
	readersCh <-chan bootstrapper.TimeWindowReaders,
	builder *result.IndexBuilder,
	readerPool *bootstrapper.ReaderPool,
	idxOpts namespace.IndexOptions,
	persistManager *bootstrapper.SharedPersistManager,
	compactor *bootstrapper.SharedCompactor,
	resultLock *sync.Mutex,
) {
	for timeWindowReaders := range readersCh {
		// NB(bodu): Since we are re-using the same builder for all bootstrapped index blocks,
		// it is not thread safe and requires reset after every processed index block.
		builder.Builder().Reset()

		// NB(bodu): This is fetching the data for all shards for a block of time.
		remainingRanges, timesWithErrors := s.processReaders(
			ns,
			r,
			builder,
			timeWindowReaders,
			readerPool,
			idxOpts,
			persistManager,
			compactor,
			resultLock,
		)
		s.markRunResultErrorsAndUnfulfilled(resultLock, r, timeWindowReaders.Ranges,
			remainingRanges, timesWithErrors)
	}
}

func (s *peersSource) processReaders(
	ns namespace.Metadata,
	r result.IndexBootstrapResult,
	builder *result.IndexBuilder,
	timeWindowReaders bootstrapper.TimeWindowReaders,
	readerPool *bootstrapper.ReaderPool,
	idxOpts namespace.IndexOptions,
	persistManager *bootstrapper.SharedPersistManager,
	compactor *bootstrapper.SharedCompactor,
	resultLock *sync.Mutex,
) (result.ShardTimeRanges, []time.Time) {
	var (
<<<<<<< HEAD
		docsPool        = s.opts.IndexOptions().DocumentArrayPool()
		batch           = docsPool.Get()
		tagDecoder      = s.opts.FilesystemOptions().TagDecoderPool().Get()
=======
		metadataPool    = s.opts.IndexOptions().MetadataArrayPool()
		batch           = metadataPool.Get()
>>>>>>> 611166b8
		timesWithErrors []time.Time
		totalEntries    int
	)

	defer func() {
<<<<<<< HEAD
		docsPool.Put(batch)
		tagDecoder.Close()
=======
		metadataPool.Put(batch)
>>>>>>> 611166b8
		// Return readers to pool.
		for _, shardReaders := range timeWindowReaders.Readers {
			for _, r := range shardReaders.Readers {
				if err := r.Close(); err == nil {
					readerPool.Put(r)
				}
			}
		}
	}()

	requestedRanges := timeWindowReaders.Ranges
	remainingRanges := requestedRanges.Copy()
	for shard, shardReaders := range timeWindowReaders.Readers {
		shard := uint32(shard)
		readers := shardReaders.Readers

		for _, reader := range readers {
			var (
				timeRange = reader.Range()
				start     = timeRange.Start
				err       error
			)

			resultLock.Lock()
			r.IndexResults().AddBlockIfNotExists(start, idxOpts)
			resultLock.Unlock()
			numEntries := reader.Entries()
			for i := 0; err == nil && i < numEntries; i++ {
				batch, err = s.readNextEntryAndMaybeIndex(reader, batch, builder, tagDecoder)
				totalEntries++
			}

			// NB(bodu): Only flush if we've experienced no errors up until this point.
			if err == nil && len(batch) > 0 {
				batch, err = builder.FlushBatch(batch)
			}

			// Validate the read results
			if err == nil {
				err = reader.ValidateMetadata()
			}

			if err == nil {
				// Mark index block as fulfilled.
				fulfilled := result.NewShardTimeRanges().Set(
					shard,
					xtime.NewRanges(timeRange),
				)
				resultLock.Lock()
				err = r.IndexResults().MarkFulfilled(start, fulfilled,
					// NB(bodu): By default, we always load bootstrapped data into the default index volume.
					idxpersist.DefaultIndexVolumeType, idxOpts)
				resultLock.Unlock()
			}

			if err == nil {
				remainingRanges.Subtract(result.NewShardTimeRanges().Set(
					shard,
					xtime.NewRanges(timeRange),
				))
			} else {
				s.log.Error("error processing readers", zap.Error(err),
					zap.Time("timeRange.start", start))
				timesWithErrors = append(timesWithErrors, timeRange.Start)
			}
		}
	}
	if totalEntries == 0 {
		// NB(r): Do not try to build a segment if no entries to index.
		return remainingRanges, timesWithErrors
	}

	// Only persist to disk if the requested ranges were completely fulfilled.
	// Otherwise, this is the latest index segment and should only exist in mem.
	var (
		iopts          = s.opts.ResultOptions().InstrumentOptions()
		shouldPersist  = remainingRanges.IsEmpty()
		min, max       = requestedRanges.MinMax()
		indexBlockSize = ns.Options().IndexOptions().BlockSize()
		blockStart     = min.Truncate(indexBlockSize)
		blockEnd       = blockStart.Add(indexBlockSize)
		indexBlock     result.IndexBlock
		err            error
	)

	// NB(bodu): Assume if we're bootstrapping data from disk that it is the "default" index volume type.
	existingIndexBlock, ok := bootstrapper.GetDefaultIndexBlockForBlockStart(r.IndexResults(), blockStart)
	if !ok {
		err := fmt.Errorf("could not find index block in results: time=%s, ts=%d",
			blockStart.String(), blockStart.UnixNano())
		instrument.EmitAndLogInvariantViolation(iopts, func(l *zap.Logger) {
			l.Error("peers bootstrap failed",
				zap.Error(err),
				zap.Stringer("namespace", ns.ID()),
				zap.Stringer("requestedRanges", requestedRanges))
		})
	}

	buildIndexLogFields := []zapcore.Field{
		zap.Bool("shouldPersist", shouldPersist),
		zap.Int("totalEntries", totalEntries),
		zap.String("requestedRanges", fmt.Sprintf("%v - %v", min, max)),
		zap.String("timesWithErrors", fmt.Sprintf("%v", timesWithErrors)),
		zap.String("remainingRanges", remainingRanges.SummaryString()),
	}
	if shouldPersist {
		s.log.Debug("building file set index segment", buildIndexLogFields...)
		indexBlock, err = bootstrapper.PersistBootstrapIndexSegment(
			ns,
			requestedRanges,
			builder.Builder(),
			persistManager,
			s.opts.IndexClaimsManager(),
			s.opts.ResultOptions(),
			existingIndexBlock.Fulfilled(),
			blockStart,
			blockEnd,
		)
		if errors.Is(err, fs.ErrOutOfRetentionClaim) {
			// Bail early if the index segment is already out of retention.
			// This can happen when the edge of requested ranges at time of data bootstrap
			// is now out of retention.
			s.instrumentation.outOfRetentionIndexSegmentSkipped(buildIndexLogFields)
			return remainingRanges, timesWithErrors
		} else if err != nil {
			instrument.EmitAndLogInvariantViolation(iopts, func(l *zap.Logger) {
				l.Error("persist fs index bootstrap failed",
					zap.Stringer("namespace", ns.ID()),
					zap.Stringer("requestedRanges", requestedRanges),
					zap.Error(err))
			})
		}
	} else {
		s.log.Info("building in-memory index segment", buildIndexLogFields...)
		indexBlock, err = bootstrapper.BuildBootstrapIndexSegment(
			ns,
			requestedRanges,
			builder.Builder(),
			compactor,
			s.opts.ResultOptions(),
			s.opts.IndexOptions().MmapReporter(),
			blockStart,
			blockEnd,
		)
		if err != nil {
			instrument.EmitAndLogInvariantViolation(iopts, func(l *zap.Logger) {
				l.Error("build fs index bootstrap failed",
					zap.Stringer("namespace", ns.ID()),
					zap.Stringer("requestedRanges", requestedRanges),
					zap.Error(err))
			})
		}
	}

	// Merge segments and fulfilled time ranges.
	segments := indexBlock.Segments()
	for _, seg := range existingIndexBlock.Segments() {
		segments = append(segments, seg)
	}
	newFulfilled := existingIndexBlock.Fulfilled().Copy()
	newFulfilled.AddRanges(indexBlock.Fulfilled())

	// Replace index block for default index volume type.
	resultLock.Lock()
	r.IndexResults()[xtime.ToUnixNano(blockStart)].SetBlock(idxpersist.DefaultIndexVolumeType, result.NewIndexBlock(segments, newFulfilled))
	resultLock.Unlock()

	return remainingRanges, timesWithErrors
}

func (s *peersSource) readNextEntryAndMaybeIndex(
	r fs.DataFileSetReader,
	batch []doc.Metadata,
	builder *result.IndexBuilder,
<<<<<<< HEAD
	tagDecoder serialize.TagDecoder,
) ([]doc.Document, error) {
=======
) ([]doc.Metadata, error) {
>>>>>>> 611166b8
	// If performing index run, then simply read the metadata and add to segment.
	entry, err := r.StreamingReadMetadata()
	if err != nil {
		return batch, err
	}

	d, err := convert.FromRawSeriesIDAndTags(entry.ID, entry.EncodedTags, tagDecoder)
	if err != nil {
		return batch, err
	}

	batch = append(batch, d)

	if len(batch) >= index.MetadataArrayPoolCapacity {
		return builder.FlushBatch(batch)
	}

	return batch, nil
}

// markRunResultErrorsAndUnfulfilled checks the list of times that had errors and makes
// sure that we don't return any blocks or bloom filters for them. In addition,
// it looks at any remaining (unfulfilled) ranges and makes sure they're marked
// as unfulfilled.
func (s *peersSource) markRunResultErrorsAndUnfulfilled(
	resultLock *sync.Mutex,
	results result.IndexBootstrapResult,
	requestedRanges result.ShardTimeRanges,
	remainingRanges result.ShardTimeRanges,
	timesWithErrors []time.Time,
) {
	// NB(xichen): this is the exceptional case where we encountered errors due to files
	// being corrupted, which should be fairly rare so we can live with the overhead. We
	// experimented with adding the series to a temporary map and only adding the temporary map
	// to the final result but adding series to large map with string keys is expensive, and
	// the current implementation saves the extra overhead of merging temporary map with the
	// final result.
	if len(timesWithErrors) > 0 {
		timesWithErrorsString := make([]string, len(timesWithErrors))
		for i := range timesWithErrors {
			timesWithErrorsString[i] = timesWithErrors[i].String()
		}
		s.log.Info("encountered errors for range",
			zap.String("requestedRanges", remainingRanges.SummaryString()),
			zap.Strings("timesWithErrors", timesWithErrorsString))
	}

	if !remainingRanges.IsEmpty() {
		resultLock.Lock()
		results.Unfulfilled().AddRanges(remainingRanges)
		resultLock.Unlock()
	}
}

func (s *peersSource) peerAvailability(
	_ namespace.Metadata,
	shardTimeRanges result.ShardTimeRanges,
	runOpts bootstrap.RunOptions,
) (result.ShardTimeRanges, error) {
	var (
		peerAvailabilityByShard = map[topology.ShardID]*shardPeerAvailability{}
		initialTopologyState    = runOpts.InitialTopologyState()
	)

	for shardIDUint := range shardTimeRanges.Iter() {
		shardID := topology.ShardID(shardIDUint)
		shardPeers, ok := peerAvailabilityByShard[shardID]
		if !ok {
			shardPeers = &shardPeerAvailability{}
			peerAvailabilityByShard[shardID] = shardPeers
		}
		hostShardStates, ok := initialTopologyState.ShardStates[shardID]
		if !ok {
			// This shard was not part of the topology when the bootstrapping
			// process began.
			continue
		}

		shardPeers.numPeers = len(hostShardStates)
		for _, hostShardState := range hostShardStates {
			if hostShardState.Host.ID() == initialTopologyState.Origin.ID() {
				// Don't take self into account
				continue
			}

			shardState := hostShardState.ShardState

			switch shardState {
			// Don't want to peer bootstrap from a node that has not yet completely
			// taken ownership of the shard.
			case shard.Initializing:
				// Success cases - We can bootstrap from this host, which is enough to
				// mark this shard as bootstrappable.
			case shard.Leaving:
				fallthrough
			case shard.Available:
				shardPeers.numAvailablePeers++
			case shard.Unknown:
				fallthrough
			default:
				return nil, fmt.Errorf("unknown shard state: %v", shardState)
			}
		}
	}

	var (
		runtimeOpts               = s.opts.RuntimeOptionsManager().Get()
		bootstrapConsistencyLevel = runtimeOpts.ClientBootstrapConsistencyLevel()
		majorityReplicas          = initialTopologyState.MajorityReplicas
		availableShardTimeRanges  = result.NewShardTimeRanges()
	)
	for shardIDUint := range shardTimeRanges.Iter() {
		var (
			shardID    = topology.ShardID(shardIDUint)
			shardPeers = peerAvailabilityByShard[shardID]

			total     = shardPeers.numPeers
			available = shardPeers.numAvailablePeers
		)

		if available == 0 {
			// Can't peer bootstrap if there are no available peers.
			s.log.Debug("0 available peers, unable to peer bootstrap",
				zap.Int("total", total),
				zap.Uint32("shard", shardIDUint))
			continue
		}

		if !topology.ReadConsistencyAchieved(
			bootstrapConsistencyLevel, majorityReplicas, total, available) {
			s.log.Debug("read consistency not achieved, unable to peer bootstrap",
				zap.Any("level", bootstrapConsistencyLevel),
				zap.Int("replicas", majorityReplicas),
				zap.Int("total", total),
				zap.Int("available", available))
			continue
		}

		// Optimistically assume that the peers will be able to provide
		// all the data. This assumption is safe, as the shard/block ranges
		// will simply be marked unfulfilled if the peers are not able to
		// satisfy the requests.
		if tr, ok := shardTimeRanges.Get(shardIDUint); ok {
			availableShardTimeRanges.Set(shardIDUint, tr)
		}
	}

	return availableShardTimeRanges, nil
}

func (s *peersSource) validateRunOpts(runOpts bootstrap.RunOptions) error {
	persistConfig := runOpts.PersistConfig()
	if persistConfig.FileSetType != persist.FileSetFlushType &&
		persistConfig.FileSetType != persist.FileSetSnapshotType {
		// Should never happen
		return fmt.Errorf("unknown persist config fileset file type: %v", persistConfig.FileSetType)
	}

	return nil
}<|MERGE_RESOLUTION|>--- conflicted
+++ resolved
@@ -708,19 +708,11 @@
 		BlockSize:       indexBlockSize,
 		// NB(bodu): We only read metadata when performing a peers bootstrap
 		// so we do not need to sort the data fileset reader.
-<<<<<<< HEAD
 		ReadMetadataOnly: true,
-		Logger:           s.log,
+		Logger:           s.instrumentation.log,
 		Span:             span,
-		NowFn:            s.nowFn,
+		NowFn:            s.instrumentation.nowFn,
 		Cache:            cache,
-=======
-		OptimizedReadMetadataOnly: true,
-		Logger:                    s.instrumentation.log,
-		Span:                      span,
-		NowFn:                     s.instrumentation.nowFn,
-		Cache:                     cache,
->>>>>>> 611166b8
 	})
 
 	var buildWg sync.WaitGroup
@@ -815,25 +807,16 @@
 	resultLock *sync.Mutex,
 ) (result.ShardTimeRanges, []time.Time) {
 	var (
-<<<<<<< HEAD
-		docsPool        = s.opts.IndexOptions().DocumentArrayPool()
-		batch           = docsPool.Get()
-		tagDecoder      = s.opts.FilesystemOptions().TagDecoderPool().Get()
-=======
 		metadataPool    = s.opts.IndexOptions().MetadataArrayPool()
 		batch           = metadataPool.Get()
->>>>>>> 611166b8
+		tagDecoder      = s.opts.FilesystemOptions().TagDecoderPool().Get()
 		timesWithErrors []time.Time
 		totalEntries    int
 	)
 
 	defer func() {
-<<<<<<< HEAD
-		docsPool.Put(batch)
+		metadataPool.Put(batch)
 		tagDecoder.Close()
-=======
-		metadataPool.Put(batch)
->>>>>>> 611166b8
 		// Return readers to pool.
 		for _, shardReaders := range timeWindowReaders.Readers {
 			for _, r := range shardReaders.Readers {
@@ -1008,12 +991,8 @@
 	r fs.DataFileSetReader,
 	batch []doc.Metadata,
 	builder *result.IndexBuilder,
-<<<<<<< HEAD
 	tagDecoder serialize.TagDecoder,
-) ([]doc.Document, error) {
-=======
 ) ([]doc.Metadata, error) {
->>>>>>> 611166b8
 	// If performing index run, then simply read the metadata and add to segment.
 	entry, err := r.StreamingReadMetadata()
 	if err != nil {
