--- conflicted
+++ resolved
@@ -388,141 +388,6 @@
 	tester.EnsureNoWrites()
 }
 
-<<<<<<< HEAD
-// TODO(bodu): Add some error case testing.
-//func TestBootstrapIndexErr(t *testing.T) {
-//	ctrl := gomock.NewController(t)
-//	defer ctrl.Finish()
-//
-//	opts := newTestDefaultOpts(t, ctrl)
-//	pm, err := fs.NewPersistManager(opts.FilesystemOptions())
-//	require.NoError(t, err)
-//	opts = opts.SetPersistManager(pm)
-//
-//	blockSize := 2 * time.Hour
-//	indexBlockSize := 2 * blockSize
-//
-//	ropts := retention.NewOptions().
-//		SetBlockSize(blockSize).
-//		SetRetentionPeriod(24 * blockSize)
-//
-//	nsMetadata := testNamespaceMetadata(t, func(opts namespace.Options) namespace.Options {
-//		return opts.
-//			SetRetentionOptions(ropts).
-//			SetIndexOptions(opts.IndexOptions().
-//				SetEnabled(true).
-//				SetBlockSize(indexBlockSize))
-//	})
-//
-//	at := time.Now()
-//	start := at.Add(-ropts.RetentionPeriod()).Truncate(blockSize)
-//	indexStart := start.Truncate(indexBlockSize)
-//	for !start.Equal(indexStart) {
-//		// make sure data blocks overlap, test block size is 2h
-//		// and test index block size is 4h
-//		start = start.Add(blockSize)
-//		indexStart = start.Truncate(indexBlockSize)
-//	}
-//
-//	fooSeries := struct {
-//		id   string
-//		tags map[string]string
-//	}{
-//		"foo",
-//		map[string]string{"aaa": "bbb", "ccc": "ddd"},
-//	}
-//	dataBlocks := []struct {
-//		blockStart time.Time
-//		series     []testSeriesMetadata
-//	}{
-//		{
-//			blockStart: start,
-//			series: []testSeriesMetadata{
-//				{fooSeries.id, fooSeries.tags, []byte{0x1}},
-//			},
-//		},
-//		{
-//			blockStart: start.Add(blockSize),
-//			series: []testSeriesMetadata{
-//				{fooSeries.id, fooSeries.tags, []byte{0x2}},
-//			},
-//		},
-//	}
-//
-//	end := start.Add(ropts.RetentionPeriod())
-//
-//	shardTimeRanges := map[uint32]xtime.Ranges{
-//		0: xtime.NewRanges(xtime.Range{
-//			Start: start,
-//			End:   end,
-//		}),
-//	}
-//
-//	mockAdminSession := client.NewMockAdminSession(ctrl)
-//	mockAdminSession.EXPECT().
-//		FetchBootstrapBlocksFromPeers(gomock.Any(),
-//			gomock.Any(), gomock.Any(), gomock.Any(), gomock.Any()).DoAndReturn(
-//		func(
-//			_ namespace.Metadata,
-//			_ uint32,
-//			blockStart time.Time,
-//			blockEnd time.Time,
-//			_ result.Options,
-//		) (result.ShardResult, error) {
-//			goodID := ident.StringID("foo")
-//			goodResult := result.NewShardResult(opts.ResultOptions())
-//			for ; blockStart.Before(blockEnd); blockStart = blockStart.Add(blockSize) {
-//				fooBlock := block.NewDatabaseBlock(blockStart, ropts.BlockSize(),
-//					ts.Segment{}, testBlockOpts, namespace.Context{})
-//				goodResult.AddBlock(goodID, ident.NewTags(ident.StringTag("foo", "oof")), fooBlock)
-//			}
-//			return goodResult, nil
-//		}).AnyTimes()
-//
-//	mockAdminClient := client.NewMockAdminClient(ctrl)
-//	mockAdminClient.EXPECT().DefaultAdminSession().Return(mockAdminSession, nil).AnyTimes()
-//	opts = opts.SetAdminClient(mockAdminClient)
-//
-//	src, err := newPeersSource(opts)
-//	require.NoError(t, err)
-//
-//	tester := bootstrap.BuildNamespacesTester(t, testDefaultRunOpts, shardTimeRanges, nsMetadata)
-//	defer tester.Finish()
-//	tester.TestReadWith(src)
-//
-//	tester.TestUnfulfilledForNamespaceIsEmpty(nsMetadata)
-//	results := tester.ResultForNamespace(nsMetadata.ID())
-//	indexResults := results.IndexResult.IndexResults()
-//	numBlocksWithData := 0
-//	for _, b := range indexResults {
-//		if len(b.Segments()) != 0 {
-//			numBlocksWithData++
-//		}
-//	}
-//	require.Equal(t, 1, numBlocksWithData)
-//
-//	t1 := indexStart
-//
-//	blk1, ok := indexResults[xtime.ToUnixNano(t1)]
-//	require.True(t, ok)
-//	require.True(t, blk1.Fulfilled().IsEmpty())
-//
-//	for _, blk := range indexResults {
-//		if blk.BlockStart().Equal(t1) {
-//			continue // already checked above
-//		}
-//		// rest should all be marked fulfilled despite no data, because we didn't see
-//		// any errors in the response.
-//		start := blk.BlockStart()
-//		end := start.Add(indexBlockSize)
-//		assertShardRangesEqual(t, result.NewShardTimeRanges(start, end, 0), blk.Fulfilled())
-//	}
-//
-//	tester.EnsureNoWrites()
-//}
-
-=======
->>>>>>> 4cd4d753
 func assertShardRangesEqual(t *testing.T, a, b result.ShardTimeRanges) {
 	ac := a.Copy()
 	ac.Subtract(b)
