// Copyright (c) 2016 Uber Technologies, Inc.
//
// Permission is hereby granted, free of charge, to any person obtaining a copy
// of this software and associated documentation files (the "Software"), to deal
// in the Software without restriction, including without limitation the rights
// to use, copy, modify, merge, publish, distribute, sublicense, and/or sell
// copies of the Software, and to permit persons to whom the Software is
// furnished to do so, subject to the following conditions:
//
// The above copyright notice and this permission notice shall be included in
// all copies or substantial portions of the Software.
//
// THE SOFTWARE IS PROVIDED "AS IS", WITHOUT WARRANTY OF ANY KIND, EXPRESS OR
// IMPLIED, INCLUDING BUT NOT LIMITED TO THE WARRANTIES OF MERCHANTABILITY,
// FITNESS FOR A PARTICULAR PURPOSE AND NONINFRINGEMENT. IN NO EVENT SHALL THE
// AUTHORS OR COPYRIGHT HOLDERS BE LIABLE FOR ANY CLAIM, DAMAGES OR OTHER
// LIABILITY, WHETHER IN AN ACTION OF CONTRACT, TORT OR OTHERWISE, ARISING FROM,
// OUT OF OR IN CONNECTION WITH THE SOFTWARE OR THE USE OR OTHER DEALINGS IN
// THE SOFTWARE.

package peers

import (
	"github.com/m3db/m3/src/dbnode/client"
	"github.com/m3db/m3/src/dbnode/persist"
	"github.com/m3db/m3/src/dbnode/persist/fs"
	m3dbruntime "github.com/m3db/m3/src/dbnode/runtime"
	"github.com/m3db/m3/src/dbnode/storage/bootstrap/result"
	"github.com/m3db/m3/src/dbnode/storage/index"
	"github.com/m3db/m3/src/dbnode/storage/index/compaction"
	"github.com/m3db/m3/src/x/context"
)

// Options represents the options for bootstrapping from peers.
type Options interface {
	// Validate validates the options.
	Validate() error

	// SetResultOptions sets the instrumentation options.
	SetResultOptions(value result.Options) Options

	// ResultOptions returns the instrumentation options.
	ResultOptions() result.Options

	// SetAdminClient sets the admin client.
	SetAdminClient(value client.AdminClient) Options

	// AdminClient returns the admin client.
	AdminClient() client.AdminClient

	// SetDefaultShardConcurrency sets the concurrency for
	// bootstrapping shards when performing a bootstrap with
	// persistence enabled.
	SetDefaultShardConcurrency(value int) Options

	// DefaultShardConcurrency returns the concurrency for
	// bootstrapping shards when performing a bootstrap with
	// persistence enabled.
	DefaultShardConcurrency() int

	// SetShardPersistenceConcurrency sets the concurrency for
	// bootstrapping shards when performing a bootstrap with
	// persistence enabled.
	SetShardPersistenceConcurrency(value int) Options

	// ShardPersistenceConcurrency returns the concurrency for
	// bootstrapping shards when performing a bootstrap with
	// persistence enabled.
	ShardPersistenceConcurrency() int

	// SetShardPersistenceFlushConcurrency sets the flush concurrency for
	// bootstrapping shards when performing a bootstrap with
	// persistence enabled.
	SetShardPersistenceFlushConcurrency(value int) Options

	// ShardPersistenceFlushConcurrency returns the flush concurrency for
	// bootstrapping shards when performing a bootstrap with
	// persistence enabled.
	ShardPersistenceFlushConcurrency() int

<<<<<<< HEAD
	// SetIndexSegmentConcurrency sets the concurrency for
	// building index segments.
	SetIndexSegmentConcurrency(value int) Options

	// IndexSegmentConcurrency returns the concurrency for
	// building index segments.
	IndexSegmentConcurrency() int

=======
>>>>>>> 4cd4d753
	// SetPersistenceMaxQueueSize sets the max queue for
	// bootstrapping shards waiting in line to persist without blocking
	// the concurrent shard fetchers.
	SetPersistenceMaxQueueSize(value int) Options

	// PersistenceMaxQueueSize returns the max queue for
	// bootstrapping shards waiting in line to persist without blocking
	// the concurrent shard fetchers.
	PersistenceMaxQueueSize() int

	// SetPersistManager sets the persistence manager used to flush blocks
	// when performing a bootstrap with persistence.
	SetPersistManager(value persist.Manager) Options

	// PersistManager returns the persistence manager used to flush blocks
	// when performing a bootstrap with persistence.
	PersistManager() persist.Manager

	// SetCompactor sets the compactor used to compact segment builders into segments.
	SetCompactor(value *compaction.Compactor) Options

	// Compactor returns the compactor used to compact segment builders into segments.
	Compactor() *compaction.Compactor

	// SetRuntimeOptionsManagers sets the RuntimeOptionsManager.
	SetRuntimeOptionsManager(value m3dbruntime.OptionsManager) Options

	// RuntimeOptionsManagers returns the RuntimeOptionsManager.
	RuntimeOptionsManager() m3dbruntime.OptionsManager

	// SetContextPool sets the contextPool.
	SetContextPool(value context.Pool) Options

	// ContextPool returns the contextPool.
	ContextPool() context.Pool

	// SetFilesystemOptions sets the filesystem options.
	SetFilesystemOptions(value fs.Options) Options

	// FilesystemOptions returns the filesystem options.
	FilesystemOptions() fs.Options

	// SetIndexOptions set the indexing options.
	SetIndexOptions(value index.Options) Options

	// IndexOptions returns the indexing options.
	IndexOptions() index.Options
}<|MERGE_RESOLUTION|>--- conflicted
+++ resolved
@@ -78,7 +78,6 @@
 	// persistence enabled.
 	ShardPersistenceFlushConcurrency() int
 
-<<<<<<< HEAD
 	// SetIndexSegmentConcurrency sets the concurrency for
 	// building index segments.
 	SetIndexSegmentConcurrency(value int) Options
@@ -87,8 +86,6 @@
 	// building index segments.
 	IndexSegmentConcurrency() int
 
-=======
->>>>>>> 4cd4d753
 	// SetPersistenceMaxQueueSize sets the max queue for
 	// bootstrapping shards waiting in line to persist without blocking
 	// the concurrent shard fetchers.
