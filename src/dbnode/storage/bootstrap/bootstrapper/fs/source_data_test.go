// Copyright (c) 2016 Uber Technologies, Inc.
//
// Permission is hereby granted, free of charge, to any person obtaining a copy
// of this software and associated documentation files (the "Software"), to deal
// in the Software without restriction, including without limitation the rights
// to use, copy, modify, merge, publish, distribute, sublicense, and/or sell
// copies of the Software, and to permit persons to whom the Software is
// furnished to do so, subject to the following conditions:
//
// The above copyright notice and this permission notice shall be included in
// all copies or substantial portions of the Software.
//
// THE SOFTWARE IS PROVIDED "AS IS", WITHOUT WARRANTY OF ANY KIND, EXPRESS OR
// IMPLIED, INCLUDING BUT NOT LIMITED TO THE WARRANTIES OF MERCHANTABILITY,
// FITNESS FOR A PARTICULAR PURPOSE AND NONINFRINGEMENT. IN NO EVENT SHALL THE
// AUTHORS OR COPYRIGHT HOLDERS BE LIABLE FOR ANY CLAIM, DAMAGES OR OTHER
// LIABILITY, WHETHER IN AN ACTION OF CONTRACT, TORT OR OTHERWISE, ARISING FROM,
// OUT OF OR IN CONNECTION WITH THE SOFTWARE OR THE USE OR OTHER DEALINGS IN
// THE SOFTWARE.

package fs

import (
	"errors"
	"fmt"
	"io"
	"io/ioutil"
	"os"
	"path"
	"sort"
	"testing"
	"time"

	"github.com/m3db/m3/src/dbnode/digest"
	"github.com/m3db/m3/src/dbnode/namespace"
	"github.com/m3db/m3/src/dbnode/persist"
	"github.com/m3db/m3/src/dbnode/persist/fs"
	"github.com/m3db/m3/src/dbnode/persist/fs/migration"
	"github.com/m3db/m3/src/dbnode/persist/fs/msgpack"
	"github.com/m3db/m3/src/dbnode/retention"
	"github.com/m3db/m3/src/dbnode/storage"
	"github.com/m3db/m3/src/dbnode/storage/block"
	"github.com/m3db/m3/src/dbnode/storage/bootstrap"
	"github.com/m3db/m3/src/dbnode/storage/bootstrap/result"
	"github.com/m3db/m3/src/dbnode/storage/index"
	"github.com/m3db/m3/src/dbnode/storage/index/compaction"
	"github.com/m3db/m3/src/dbnode/storage/series"
	"github.com/m3db/m3/src/dbnode/x/xio"
	"github.com/m3db/m3/src/m3ninx/index/segment/fst"
	"github.com/m3db/m3/src/x/checked"
	"github.com/m3db/m3/src/x/context"
	"github.com/m3db/m3/src/x/ident"
	"github.com/m3db/m3/src/x/instrument"
	"github.com/m3db/m3/src/x/pool"
	xtest "github.com/m3db/m3/src/x/test"
	xtime "github.com/m3db/m3/src/x/time"

	"github.com/stretchr/testify/assert"
	"github.com/stretchr/testify/require"
)

var (
	testShard                 = uint32(0)
	testNs1ID                 = ident.StringID("test_namespace")
	testBlockSize             = 2 * time.Hour
	testIndexBlockSize        = 4 * time.Hour
	testStart                 = time.Now().Truncate(testBlockSize)
	testFileMode              = os.FileMode(0666)
	testDirMode               = os.ModeDir | os.FileMode(0755)
	testWriterBufferSize      = 10
	testNamespaceIndexOptions = namespace.NewIndexOptions()
	testNamespaceOptions      = namespace.NewOptions()
	testRetentionOptions      = retention.NewOptions()
	testDefaultFsOpts         = fs.NewOptions()

	testDefaultRunOpts    = bootstrap.NewRunOptions().SetPersistConfig(bootstrap.PersistConfig{})
	testDefaultResultOpts = result.NewOptions().SetSeriesCachePolicy(series.CacheAll)
	testDefaultOpts       = NewOptions().SetResultOptions(testDefaultResultOpts)
	testShardRanges       = testShardTimeRanges()
)

func newTestOptions(t require.TestingT, filePathPrefix string) Options {
	idxOpts := index.NewOptions()
	compactor, err := compaction.NewCompactor(idxOpts.MetadataArrayPool(),
		index.MetadataArrayPoolCapacity,
		idxOpts.SegmentBuilderOptions(),
		idxOpts.FSTSegmentOptions(),
		compaction.CompactorOptions{
			FSTWriterOptions: &fst.WriterOptions{
				// DisableRegistry is set to true to trade a larger FST size
				// for a faster FST compaction since we want to reduce the end
				// to end latency for time to first index a metric.
				DisableRegistry: true,
			},
		})
	require.NoError(t, err)
	fsOpts := newTestFsOptions(filePathPrefix)
	pm, err := fs.NewPersistManager(fsOpts)
	require.NoError(t, err)

	// Allow multiple index claim managers since need to create one
	// for each file path prefix (fs options changes between tests).
	fs.ResetIndexClaimsManagersUnsafe()

	icm, err := fs.NewIndexClaimsManager(fsOpts)
	require.NoError(t, err)
	return testDefaultOpts.
		SetCompactor(compactor).
		SetIndexOptions(idxOpts).
		SetFilesystemOptions(fsOpts).
		SetPersistManager(pm).
		SetIndexClaimsManager(icm)
}

func newTestOptionsWithPersistManager(t require.TestingT, filePathPrefix string) Options {
	opts := newTestOptions(t, filePathPrefix)
	pm, err := fs.NewPersistManager(opts.FilesystemOptions())
	require.NoError(t, err)
	return opts.SetPersistManager(pm)
}

func newTestFsOptions(filePathPrefix string) fs.Options {
	return testDefaultFsOpts.
		SetFilePathPrefix(filePathPrefix).
		SetWriterBufferSize(testWriterBufferSize).
		SetNewFileMode(testFileMode).
		SetNewDirectoryMode(testDirMode)
}

func testNsMetadata(t require.TestingT) namespace.Metadata {
	return testNsMetadataWithIndex(t, true)
}

func testNsMetadataWithIndex(t require.TestingT, indexOn bool) namespace.Metadata {
	ropts := testRetentionOptions.SetBlockSize(testBlockSize)
	md, err := namespace.NewMetadata(testNs1ID, testNamespaceOptions.
		SetRetentionOptions(ropts).
		SetIndexOptions(testNamespaceIndexOptions.
			SetEnabled(indexOn).
			SetBlockSize(testIndexBlockSize)))
	require.NoError(t, err)
	return md
}

func testCache(t *testing.T, md namespace.Metadata, ranges result.ShardTimeRanges, fsOpts fs.Options) bootstrap.Cache {
	var shards []uint32
	for shard := range ranges.Iter() {
		shards = append(shards, shard)
	}
	cache, err := bootstrap.NewCache(bootstrap.NewCacheOptions().
		SetFilesystemOptions(fsOpts).
		SetInstrumentOptions(fsOpts.InstrumentOptions()).
		SetNamespaceDetails([]bootstrap.NamespaceDetails{
			{
				Namespace: md,
				Shards:    shards,
			},
		}))
	require.NoError(t, err)

	return cache
}

func createTempDir(t *testing.T) string {
	dir, err := ioutil.TempDir("", "foo")
	require.NoError(t, err)
	return dir
}

func writeInfoFile(t *testing.T, prefix string, namespace ident.ID,
	shard uint32, start time.Time, data []byte) {
	shardDir := fs.ShardDataDirPath(prefix, namespace, shard)
	filePath := path.Join(shardDir,
		fmt.Sprintf("fileset-%d-0-info.db", xtime.ToNanoseconds(start)))
	writeFile(t, filePath, data)
}

func writeDataFile(t *testing.T, prefix string, namespace ident.ID,
	shard uint32, start time.Time, data []byte) {
	shardDir := fs.ShardDataDirPath(prefix, namespace, shard)
	filePath := path.Join(shardDir,
		fmt.Sprintf("fileset-%d-0-data.db", xtime.ToNanoseconds(start)))
	writeFile(t, filePath, data)
}

func writeDigestFile(t *testing.T, prefix string, namespace ident.ID,
	shard uint32, start time.Time, data []byte) {
	shardDir := fs.ShardDataDirPath(prefix, namespace, shard)
	filePath := path.Join(shardDir,
		fmt.Sprintf("fileset-%d-0-digest.db", xtime.ToNanoseconds(start)))
	writeFile(t, filePath, data)
}

func writeFile(t *testing.T, filePath string, data []byte) {
	fd, err := os.OpenFile(filePath, os.O_WRONLY|os.O_CREATE|os.O_TRUNC, testFileMode)
	require.NoError(t, err)
	if data != nil {
		_, err = fd.Write(data)
		require.NoError(t, err)
	}
	require.NoError(t, fd.Close())
}

func testTimeRanges() xtime.Ranges {
	return xtime.NewRanges(xtime.Range{Start: testStart, End: testStart.Add(11 * time.Hour)})
}

func testShardTimeRanges() result.ShardTimeRanges {
	return result.NewShardTimeRanges().Set(testShard, testTimeRanges())
}

func testBootstrappingIndexShardTimeRanges() result.ShardTimeRanges {
	// NB: since index files are not corrupted on this run, it's expected that
	// `testBlockSize` values should be fulfilled in the index block. This is
	// `testBlockSize` rather than `testIndexSize` since the files generated
	// by this test use 2 hour (which is `testBlockSize`) reader blocks.
	return result.NewShardTimeRanges().Set(
		testShard,
		xtime.NewRanges(xtime.Range{
			Start: testStart.Add(testBlockSize),
			End:   testStart.Add(11 * time.Hour),
		}),
	)
}

func writeGoodFiles(t *testing.T, dir string, namespace ident.ID, shard uint32) {
	writeGoodFilesWithFsOpts(t, namespace, shard, newTestFsOptions(dir))
}

func writeGoodFilesWithFsOpts(t *testing.T, namespace ident.ID, shard uint32, fsOpts fs.Options) {
	inputs := []struct {
		start time.Time
		id    string
		tags  map[string]string
		data  []byte
	}{
		{testStart, "foo", map[string]string{"n": "0"}, []byte{1, 2, 3}},
		{testStart.Add(10 * time.Hour), "bar", map[string]string{"n": "1"}, []byte{4, 5, 6}},
		{testStart.Add(20 * time.Hour), "baz", nil, []byte{7, 8, 9}},
	}

	for _, input := range inputs {
		writeTSDBFilesWithFsOpts(t, namespace, shard, input.start,
			[]testSeries{{input.id, input.tags, input.data}}, fsOpts)
	}
}

type testSeries struct {
	id   string
	tags map[string]string
	data []byte
}

func (s testSeries) ID() ident.ID {
	return ident.StringID(s.id)
}

func (s testSeries) Tags() ident.Tags {
	if s.tags == nil {
		return ident.Tags{}
	}

	// Return in sorted order for deterministic order
	var keys []string
	for key := range s.tags {
		keys = append(keys, key)
	}
	sort.Strings(keys)

	var tags ident.Tags
	for _, key := range keys {
		tags.Append(ident.StringTag(key, s.tags[key]))
	}

	return tags
}

func writeTSDBFiles(
	t require.TestingT,
	dir string,
	namespace ident.ID,
	shard uint32,
	start time.Time,
	series []testSeries,
) {
	writeTSDBFilesWithFsOpts(t, namespace, shard, start, series, newTestFsOptions(dir))
}

func writeTSDBFilesWithFsOpts(
	t require.TestingT,
	namespace ident.ID,
	shard uint32,
	start time.Time,
	series []testSeries,
	opts fs.Options,
) {
	w, err := fs.NewWriter(opts)
	require.NoError(t, err)
	writerOpts := fs.DataWriterOpenOptions{
		Identifier: fs.FileSetFileIdentifier{
			Namespace:  namespace,
			Shard:      shard,
			BlockStart: start,
		},
		BlockSize: testBlockSize,
	}
	require.NoError(t, w.Open(writerOpts))

	for _, v := range series {
		bytes := checked.NewBytes(v.data, nil)
		bytes.IncRef()
		metadata := persist.NewMetadataFromIDAndTags(ident.StringID(v.id), sortedTagsFromTagsMap(v.tags),
			persist.MetadataOptions{})
		require.NoError(t, w.Write(metadata, bytes, digest.Checksum(bytes.Bytes())))
		bytes.DecRef()
	}

	require.NoError(t, w.Close())
}

func sortedTagsFromTagsMap(tags map[string]string) ident.Tags {
	var (
		seriesTags ident.Tags
		tagNames   []string
	)
	for name := range tags {
		tagNames = append(tagNames, name)
	}
	sort.Strings(tagNames)
	for _, name := range tagNames {
		seriesTags.Append(ident.StringTag(name, tags[name]))
	}
	return seriesTags
}

func validateTimeRanges(t *testing.T, tr xtime.Ranges, expected xtime.Ranges) {
	// Make range eclipses expected
	expectedWithRemovedRanges := expected.Clone()
	expectedWithRemovedRanges.RemoveRanges(tr)
	require.True(t, expectedWithRemovedRanges.IsEmpty())

	// Now make sure no ranges outside of expected
	expectedWithAddedRanges := expected.Clone()
	expectedWithAddedRanges.AddRanges(tr)

	require.Equal(t, expected.Len(), expectedWithAddedRanges.Len())
	iter := expected.Iter()
	withAddedRangesIter := expectedWithAddedRanges.Iter()
	for iter.Next() && withAddedRangesIter.Next() {
		require.True(t, iter.Value().Equal(withAddedRangesIter.Value()))
	}
}

func TestAvailableEmptyRangeError(t *testing.T) {
	opts := newTestOptions(t, "foo")
	src, err := newFileSystemSource(opts)
	require.NoError(t, err)
	md := testNsMetadata(t)
	shardRanges := result.NewShardTimeRanges().Set(0, xtime.NewRanges())
	cache := testCache(t, md, shardRanges, opts.FilesystemOptions())
	res, err := src.AvailableData(
		md,
		shardRanges,
		cache,
		testDefaultRunOpts,
	)
	require.NoError(t, err)
	require.NotNil(t, res)
	require.True(t, res.IsEmpty())
}

func TestAvailablePatternError(t *testing.T) {
	opts := newTestOptions(t, "[[")
	src, err := newFileSystemSource(opts)
	require.NoError(t, err)
	md := testNsMetadata(t)
	res, err := src.AvailableData(
		md,
		testShardRanges,
		testCache(t, md, testShardRanges, opts.FilesystemOptions()),
		testDefaultRunOpts,
	)
	require.NoError(t, err)
	require.NotNil(t, res)
	require.True(t, res.IsEmpty())
}

func TestAvailableReadInfoError(t *testing.T) {
	dir := createTempDir(t)
	defer os.RemoveAll(dir)

	shard := uint32(0)
	writeTSDBFiles(t, dir, testNs1ID, shard, testStart, []testSeries{
		{"foo", nil, []byte{0x1}},
	})
	// Intentionally corrupt the info file
	writeInfoFile(t, dir, testNs1ID, shard, testStart, []byte{0x1, 0x2})

	opts := newTestOptions(t, dir)
	src, err := newFileSystemSource(opts)
	require.NoError(t, err)
	md := testNsMetadata(t)
	res, err := src.AvailableData(
		md,
		testShardRanges,
		testCache(t, md, testShardRanges, opts.FilesystemOptions()),
		testDefaultRunOpts,
	)
	require.NoError(t, err)
	require.NotNil(t, res)
	require.True(t, res.IsEmpty())
}

func TestAvailableDigestOfDigestMismatch(t *testing.T) {
	dir := createTempDir(t)
	defer os.RemoveAll(dir)

	shard := uint32(0)
	writeTSDBFiles(t, dir, testNs1ID, shard, testStart, []testSeries{
		{"foo", nil, []byte{0x1}},
	})
	// Intentionally corrupt the digest file
	writeDigestFile(t, dir, testNs1ID, shard, testStart, nil)

	opts := newTestOptions(t, dir)
	src, err := newFileSystemSource(opts)
	require.NoError(t, err)
	md := testNsMetadata(t)
	res, err := src.AvailableData(
		md,
		testShardRanges,
		testCache(t, md, testShardRanges, opts.FilesystemOptions()),
		testDefaultRunOpts,
	)
	require.NoError(t, err)
	require.NotNil(t, res)
	require.True(t, res.IsEmpty())
}

func TestAvailableTimeRangeFilter(t *testing.T) {
	dir := createTempDir(t)
	defer os.RemoveAll(dir)

	shard := uint32(0)
	writeGoodFiles(t, dir, testNs1ID, shard)

	opts := newTestOptions(t, dir)
	src, err := newFileSystemSource(opts)
	require.NoError(t, err)
	md := testNsMetadata(t)
	res, err := src.AvailableData(
		md,
		testShardRanges,
		testCache(t, md, testShardRanges, opts.FilesystemOptions()),
		testDefaultRunOpts,
	)
	require.NoError(t, err)
	require.NotNil(t, res)
	require.Equal(t, 1, res.Len())
	_, ok := res.Get(testShard)
	require.True(t, ok)

	expected := xtime.NewRanges(
		xtime.Range{Start: testStart, End: testStart.Add(2 * time.Hour)},
		xtime.Range{Start: testStart.Add(10 * time.Hour), End: testStart.Add(12 * time.Hour)})
	tr, ok := res.Get(testShard)
	require.True(t, ok)
	validateTimeRanges(t, tr, expected)
}

func TestAvailableTimeRangePartialError(t *testing.T) {
	dir := createTempDir(t)
	defer os.RemoveAll(dir)

	shard := uint32(0)
	writeGoodFiles(t, dir, testNs1ID, shard)
	// Intentionally write a corrupted info file
	writeInfoFile(t, dir, testNs1ID, shard, testStart.Add(4*time.Hour), []byte{0x1, 0x2})

	opts := newTestOptions(t, dir)
	src, err := newFileSystemSource(opts)
	require.NoError(t, err)
	md := testNsMetadata(t)
	res, err := src.AvailableData(
		md,
		testShardRanges,
		testCache(t, md, testShardRanges, opts.FilesystemOptions()),
		testDefaultRunOpts,
	)
	require.NoError(t, err)
	require.NotNil(t, res)
	require.Equal(t, 1, res.Len())
	_, ok := res.Get(testShard)
	require.True(t, ok)

	expected := xtime.NewRanges(
		xtime.Range{Start: testStart, End: testStart.Add(2 * time.Hour)},
		xtime.Range{Start: testStart.Add(10 * time.Hour), End: testStart.Add(12 * time.Hour)})
	tr, ok := res.Get(testShard)
	require.True(t, ok)
	validateTimeRanges(t, tr, expected)
}

// NB: too real :'(
func unfulfilledAndEmpty(t *testing.T, src bootstrap.Source,
	md namespace.Metadata, tester bootstrap.NamespacesTester) {
	tester.TestReadWith(src)
	tester.TestUnfulfilledForNamespaceIsEmpty(md)

	tester.EnsureNoWrites()
	tester.EnsureNoLoadedBlocks()
}

func TestReadEmptyRangeErr(t *testing.T) {
	src, err := newFileSystemSource(newTestOptions(t, "foo"))
	require.NoError(t, err)
	nsMD := testNsMetadata(t)
	tester := bootstrap.BuildNamespacesTester(t, testDefaultRunOpts, result.NewShardTimeRanges(), nsMD)
	defer tester.Finish()
	unfulfilledAndEmpty(t, src, nsMD, tester)
}

func TestReadPatternError(t *testing.T) {
	src, err := newFileSystemSource(newTestOptions(t, "[["))
	require.NoError(t, err)
	timeRanges := result.NewShardTimeRanges().Set(testShard, xtime.NewRanges())
	nsMD := testNsMetadata(t)
	tester := bootstrap.BuildNamespacesTester(t, testDefaultRunOpts,
		timeRanges, nsMD)
	defer tester.Finish()
	unfulfilledAndEmpty(t, src, nsMD, tester)
}

func validateReadResults(
	t *testing.T,
	src bootstrap.Source,
	dir string,
	strs result.ShardTimeRanges,
) {
	nsMD := testNsMetadata(t)
	fsOpts := newTestOptions(t, dir).FilesystemOptions()
	tester := bootstrap.BuildNamespacesTesterWithFilesystemOptions(t, testDefaultRunOpts, strs, fsOpts, nsMD)
	defer tester.Finish()

	tester.TestReadWith(src)
	readers := tester.EnsureDumpReadersForNamespace(nsMD)
	require.Equal(t, 2, len(readers))
	ids := []string{"foo", "bar"}
	data := [][]byte{
		{1, 2, 3},
		{4, 5, 6},
	}

	times := []time.Time{testStart, testStart.Add(10 * time.Hour)}
	for i, id := range ids {
		seriesReaders, ok := readers[id]
		require.True(t, ok)
		require.Equal(t, 1, len(seriesReaders))
		readerAtTime := seriesReaders[0]
		assert.Equal(t, times[i], readerAtTime.Start)
<<<<<<< HEAD
		ctx := context.NewContext()
		bytes, err := xio.ToBytes(readerAtTime.Reader)
=======
		ctx := context.NewBackground()
		var b [100]byte
		n, err := readerAtTime.Reader.Read(b[:])
>>>>>>> 86b3fc77
		ctx.Close()
		require.Equal(t, io.EOF, err)
		require.Equal(t, data[i], bytes)
	}

	tester.EnsureNoWrites()
}

func TestReadNilTimeRanges(t *testing.T) {
	dir := createTempDir(t)
	defer os.RemoveAll(dir)

	shard := uint32(0)
	writeGoodFiles(t, dir, testNs1ID, shard)

	src, err := newFileSystemSource(newTestOptions(t, dir))
	require.NoError(t, err)
	timeRanges := result.NewShardTimeRanges().Set(
		testShard,
		testTimeRanges(),
	).Set(
		555,
		xtime.NewRanges(),
	)

	validateReadResults(t, src, dir, timeRanges)
}

func TestReadOpenFileError(t *testing.T) {
	dir := createTempDir(t)
	defer os.RemoveAll(dir)

	shard := uint32(0)
	writeTSDBFiles(t, dir, testNs1ID, shard, testStart, []testSeries{
		{"foo", nil, []byte{0x1}},
	})

	// Intentionally truncate the info file
	writeInfoFile(t, dir, testNs1ID, shard, testStart, nil)

	src, err := newFileSystemSource(newTestOptions(t, dir))
	require.NoError(t, err)
	nsMD := testNsMetadata(t)
	ranges := testShardTimeRanges()
	tester := bootstrap.BuildNamespacesTester(t, testDefaultRunOpts,
		ranges, nsMD)
	defer tester.Finish()

	tester.TestReadWith(src)
	tester.TestUnfulfilledForNamespace(nsMD, ranges, ranges)

	tester.EnsureNoLoadedBlocks()
	tester.EnsureNoWrites()
}

func TestReadDataCorruptionErrorNoIndex(t *testing.T) {
	testReadDataCorruptionErrorWithIndexEnabled(t, false, testShardTimeRanges())
}

func TestReadDataCorruptionErrorWithIndex(t *testing.T) {
	expectedIndex := testBootstrappingIndexShardTimeRanges()
	testReadDataCorruptionErrorWithIndexEnabled(t, true, expectedIndex)
}

func testReadDataCorruptionErrorWithIndexEnabled(
	t *testing.T,
	withIndex bool,
	expectedIndexUnfulfilled result.ShardTimeRanges,
) {
	dir := createTempDir(t)
	defer os.RemoveAll(dir)

	shard := uint32(0)
	writeTSDBFiles(t, dir, testNs1ID, shard, testStart, []testSeries{
		{"foo", nil, []byte{0x1}},
	})
	// Intentionally corrupt the data file
	writeDataFile(t, dir, testNs1ID, shard, testStart, []byte{0x2})

	testOpts := newTestOptions(t, dir)
	src, err := newFileSystemSource(testOpts)
	require.NoError(t, err)

	strs := testShardTimeRanges()

	nsMD := testNsMetadataWithIndex(t, withIndex)
	tester := bootstrap.BuildNamespacesTesterWithFilesystemOptions(t, testDefaultRunOpts, strs, testOpts.FilesystemOptions(), nsMD)
	defer tester.Finish()

	tester.TestReadWith(src)
	tester.TestUnfulfilledForNamespace(nsMD, strs, expectedIndexUnfulfilled)
	tester.EnsureNoWrites()
}

func TestReadTimeFilter(t *testing.T) {
	dir := createTempDir(t)
	defer os.RemoveAll(dir)

	writeGoodFiles(t, dir, testNs1ID, testShard)

	src, err := newFileSystemSource(newTestOptions(t, dir))
	require.NoError(t, err)

	validateReadResults(t, src, dir, testShardTimeRanges())
}

func TestReadPartialError(t *testing.T) {
	dir := createTempDir(t)
	defer os.RemoveAll(dir)

	writeGoodFiles(t, dir, testNs1ID, testShard)
	// Intentionally corrupt the data file
	writeDataFile(t, dir, testNs1ID, testShard, testStart.Add(4*time.Hour), []byte{0x1})

	src, err := newFileSystemSource(newTestOptions(t, dir))
	require.NoError(t, err)

	validateReadResults(t, src, dir, testShardTimeRanges())
}

func TestReadValidateErrorNoIndex(t *testing.T) {
	testReadValidateErrorWithIndexEnabled(t, false, testShardTimeRanges())
}

func TestReadValidateErrorWithIndex(t *testing.T) {
	expectedIndex := testBootstrappingIndexShardTimeRanges()
	testReadValidateErrorWithIndexEnabled(t, true, expectedIndex)
}

func testReadValidateErrorWithIndexEnabled(
	t *testing.T,
	enabled bool,
	expectedIndexUnfulfilled result.ShardTimeRanges,
) {
	ctrl := xtest.NewController(t)
	defer ctrl.Finish()

	dir := createTempDir(t)
	defer os.RemoveAll(dir)

	reader := fs.NewMockDataFileSetReader(ctrl)

	testOpts := newTestOptions(t, dir)
	fsSrc, err := newFileSystemSource(testOpts)
	require.NoError(t, err)

	src, ok := fsSrc.(*fileSystemSource)
	require.True(t, ok)

	first := true
	src.newReaderFn = func(
		b pool.CheckedBytesPool,
		opts fs.Options,
	) (fs.DataFileSetReader, error) {
		if first {
			first = false
			return reader, nil
		}
		return fs.NewReader(b, opts)
	}
	src.newReaderPoolOpts.DisableReuse = true

	shard := uint32(0)
	writeTSDBFiles(t, dir, testNs1ID, shard, testStart, []testSeries{
		{"foo", nil, []byte{0x1}},
	})
	rOpenOpts := fs.ReaderOpenOptionsMatcher{
		ID: fs.FileSetFileIdentifier{
			Namespace:  testNs1ID,
			Shard:      shard,
			BlockStart: testStart,
		},
	}
	reader.EXPECT().
		Open(rOpenOpts).
		Return(nil)
	reader.EXPECT().
		Range().
		Return(xtime.Range{
			Start: testStart,
			End:   testStart.Add(2 * time.Hour),
		})
	reader.EXPECT().Entries().Return(0).AnyTimes()
	reader.EXPECT().Validate().Return(errors.New("foo"))
	reader.EXPECT().Close().Return(nil)

	nsMD := testNsMetadataWithIndex(t, enabled)
	ranges := testShardTimeRanges()
	tester := bootstrap.BuildNamespacesTesterWithFilesystemOptions(t, testDefaultRunOpts,
		ranges, testOpts.FilesystemOptions(), nsMD)
	defer tester.Finish()

	tester.TestReadWith(src)
	tester.TestUnfulfilledForNamespace(nsMD, ranges, expectedIndexUnfulfilled)
	tester.EnsureNoLoadedBlocks()
	tester.EnsureNoWrites()
}

func TestReadOpenErrorNoIndex(t *testing.T) {
	testReadOpenError(t, false, testShardTimeRanges())
}

func TestReadOpenErrorWithIndex(t *testing.T) {
	expectedIndex := testBootstrappingIndexShardTimeRanges()
	testReadOpenError(t, true, expectedIndex)
}

func testReadOpenError(
	t *testing.T,
	enabled bool,
	expectedIndexUnfulfilled result.ShardTimeRanges,
) {
	ctrl := xtest.NewController(t)
	defer ctrl.Finish()

	dir := createTempDir(t)
	defer os.RemoveAll(dir)

	reader := fs.NewMockDataFileSetReader(ctrl)

	testOpts := newTestOptions(t, dir)
	fsSrc, err := newFileSystemSource(testOpts)
	require.NoError(t, err)

	src, ok := fsSrc.(*fileSystemSource)
	require.True(t, ok)

	first := true
	src.newReaderFn = func(
		b pool.CheckedBytesPool,
		opts fs.Options,
	) (fs.DataFileSetReader, error) {
		if first {
			first = false
			return reader, nil
		}
		return fs.NewReader(b, opts)
	}

	shard := uint32(0)
	writeTSDBFiles(t, dir, testNs1ID, shard, testStart, []testSeries{
		{"foo", nil, []byte{0x1}},
	})
	rOpts := fs.ReaderOpenOptionsMatcher{
		ID: fs.FileSetFileIdentifier{
			Namespace:  testNs1ID,
			Shard:      shard,
			BlockStart: testStart,
		},
	}
	reader.EXPECT().
		Open(rOpts).
		Return(errors.New("error"))

	nsMD := testNsMetadataWithIndex(t, enabled)
	ranges := testShardTimeRanges()
	tester := bootstrap.BuildNamespacesTesterWithFilesystemOptions(t, testDefaultRunOpts,
		ranges, testOpts.FilesystemOptions(), nsMD)
	defer tester.Finish()

	tester.TestReadWith(src)
	tester.TestUnfulfilledForNamespace(nsMD, ranges, expectedIndexUnfulfilled)
	tester.EnsureNoLoadedBlocks()
	tester.EnsureNoWrites()
}

func TestReadDeleteOnError(t *testing.T) {
	ctrl := xtest.NewController(t)
	defer ctrl.Finish()

	dir := createTempDir(t)
	defer os.RemoveAll(dir)

	reader := fs.NewMockDataFileSetReader(ctrl)

	testOpts := newTestOptions(t, dir)
	fsSrc, err := newFileSystemSource(testOpts)
	require.NoError(t, err)

	src, ok := fsSrc.(*fileSystemSource)
	require.True(t, ok)

	src.newReaderFn = func(
		b pool.CheckedBytesPool,
		opts fs.Options,
	) (fs.DataFileSetReader, error) {
		return reader, nil
	}

	shard := uint32(0)
	writeTSDBFiles(t, dir, testNs1ID, shard, testStart, []testSeries{
		{"foo", nil, []byte{0x1}},
	})

	rOpts := fs.ReaderOpenOptionsMatcher{
		ID: fs.FileSetFileIdentifier{
			Namespace:  testNs1ID,
			Shard:      shard,
			BlockStart: testStart,
		},
	}

	reader.EXPECT().
		Range().
		Return(xtime.Range{
			Start: testStart,
			End:   testStart.Add(2 * time.Hour),
		}).Times(2)
	reader.EXPECT().Entries().Return(2).Times(2)
	reader.EXPECT().Close().Return(nil).Times(2)

	reader.EXPECT().Open(rOpts).Return(nil)
	reader.EXPECT().
		Read().
		Return(ident.StringID("foo"), ident.EmptyTagIterator,
			nil, digest.Checksum(nil), nil)
	reader.EXPECT().
		Read().
		Return(ident.StringID("bar"), ident.EmptyTagIterator,
			nil, uint32(0), errors.New("foo"))

	rOpts.StreamingEnabled = true
	reader.EXPECT().Open(rOpts).Return(nil)
	reader.EXPECT().StreamingReadMetadata().Return(
		fs.StreamedMetadataEntry{ID: ident.BytesID("foo")}, nil)
	reader.EXPECT().StreamingReadMetadata().Return(
		fs.StreamedMetadataEntry{}, errors.New("error"))

	nsMD := testNsMetadata(t)
	ranges := testShardTimeRanges()
	tester := bootstrap.BuildNamespacesTesterWithFilesystemOptions(t, testDefaultRunOpts,
		ranges, testOpts.FilesystemOptions(), nsMD)
	defer tester.Finish()

	tester.TestReadWith(src)
	tester.TestUnfulfilledForNamespace(nsMD, ranges, ranges)
	tester.EnsureNoWrites()
}

func TestReadTags(t *testing.T) {
	dir := createTempDir(t)
	defer os.RemoveAll(dir)

	id := "foo"
	tags := map[string]string{
		"bar": "baz",
		"qux": "qaz",
	}
	data := []byte{0x1}

	writeTSDBFiles(t, dir, testNs1ID, testShard, testStart, []testSeries{
		{id, tags, data},
	})

	testOpts := newTestOptions(t, dir)
	src, err := newFileSystemSource(testOpts)
	require.NoError(t, err)

	nsMD := testNsMetadata(t)
	ranges := testShardTimeRanges()
	tester := bootstrap.BuildNamespacesTesterWithFilesystemOptions(t, testDefaultRunOpts,
		ranges, testOpts.FilesystemOptions(), nsMD)
	defer tester.Finish()

	tester.TestReadWith(src)
	readers := tester.EnsureDumpReadersForNamespace(nsMD)
	require.Equal(t, 1, len(readers))
	readersForTime, found := readers[id]
	require.True(t, found)
	require.Equal(t, 1, len(readersForTime))
	reader := readersForTime[0]
	require.Equal(t, tags, reader.Tags)
	tester.EnsureNoWrites()
}

func TestReadRunMigrations(t *testing.T) {
	dir := createTempDir(t)
	defer os.RemoveAll(dir)

	// Write existing data filesets with legacy encoding
	eOpts := msgpack.LegacyEncodingOptions{
		EncodeLegacyIndexInfoVersion:  msgpack.LegacyEncodingIndexVersionV4,      // MinorVersion 0
		EncodeLegacyIndexEntryVersion: msgpack.LegacyEncodingIndexEntryVersionV2, // No checksum data
	}
	writeGoodFilesWithFsOpts(t, testNs1ID, testShard, newTestFsOptions(dir).SetEncodingOptions(eOpts))

	opts := newTestOptions(t, dir)
	sOpts, closer := newTestStorageOptions(t, opts.PersistManager(), opts.IndexClaimsManager())
	defer closer()

	src, err := newFileSystemSource(opts.
		SetMigrationOptions(migration.NewOptions().
			SetTargetMigrationVersion(migration.MigrationVersion_1_1).
			SetConcurrency(2)). // Lower concurrency to ensure workers process more than 1 migration.
		SetStorageOptions(sOpts))
	require.NoError(t, err)

	validateReadResults(t, src, dir, testShardTimeRanges())
}

func newTestStorageOptions(
	t *testing.T,
	pm persist.Manager,
	icm fs.IndexClaimsManager,
) (storage.Options, index.Closer) {
	plCache, closer, err := index.NewPostingsListCache(1, index.PostingsListCacheOptions{
		InstrumentOptions: instrument.NewOptions(),
	})
	require.NoError(t, err)

	md, err := namespace.NewMetadata(testNs1ID, testNamespaceOptions)
	require.NoError(t, err)

	return storage.DefaultTestOptions().
		SetPersistManager(pm).
		SetIndexClaimsManager(icm).
		SetNamespaceInitializer(namespace.NewStaticInitializer([]namespace.Metadata{md})).
		SetRepairEnabled(false).
		SetIndexOptions(index.NewOptions().
			SetPostingsListCache(plCache)).
		SetBlockLeaseManager(block.NewLeaseManager(nil)), closer
}<|MERGE_RESOLUTION|>--- conflicted
+++ resolved
@@ -558,14 +558,8 @@
 		require.Equal(t, 1, len(seriesReaders))
 		readerAtTime := seriesReaders[0]
 		assert.Equal(t, times[i], readerAtTime.Start)
-<<<<<<< HEAD
-		ctx := context.NewContext()
+		ctx := context.NewBackground()
 		bytes, err := xio.ToBytes(readerAtTime.Reader)
-=======
-		ctx := context.NewBackground()
-		var b [100]byte
-		n, err := readerAtTime.Reader.Read(b[:])
->>>>>>> 86b3fc77
 		ctx.Close()
 		require.Equal(t, io.EOF, err)
 		require.Equal(t, data[i], bytes)
