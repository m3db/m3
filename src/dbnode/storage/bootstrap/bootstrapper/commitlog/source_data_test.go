--- conflicted
+++ resolved
@@ -552,45 +552,8 @@
 	values testValues,
 	actual bootstrap.DecodedBlockMap,
 ) error {
-<<<<<<< HEAD
-	if actual == nil || len(actual) == 0 {
-		if 0 != len(values) {
-			return fmt.Errorf("expected %v, got nil", values)
-		}
-	}
-
-	count := 0
-	for _, ex := range values {
-		id := ex.s.ID.String()
-		acList := actual[id]
-		found := false
-		for _, ac := range acList {
-			if equals(ac, ex) {
-				count++
-				found = true
-			}
-		}
-
-		if !found {
-			return fmt.Errorf("could not find %s", id)
-		}
-	}
-
-	// Ensure there are no extra values in the actual result.
-	actualCount := 0
-	for _, v := range actual {
-		actualCount += len(v)
-	}
-
-	if actualCount != count {
-		return fmt.Errorf("expected %d values, got %d values", count, actualCount)
-	}
-
-	return nil
-=======
 	expected := values.toDecodedBlockMap()
 	return expected.VerifyEquals(actual)
->>>>>>> 88474724
 }
 
 type testCommitLogIterator struct {
