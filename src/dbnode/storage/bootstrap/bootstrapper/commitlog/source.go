--- conflicted
+++ resolved
@@ -455,12 +455,18 @@
 					return bootstrap.NamespaceResults{}, err
 				}
 
-<<<<<<< HEAD
+
+				// Check out the series for writing, no need for concurrency
+				// as commit log bootstrapper does not perform parallel
+				// checking out of series.
 			series, err := accumulator.CheckoutSeries(entry.Series.ID, tagIter)
 			if err != nil {
 				return bootstrap.NamespaceResults{}, err
 			}
 
+			// TODO: Make this get set by CheckoutSeries.
+			// TODO: Make this get set by CheckoutSeries.
+			// TODO: Make this get set by CheckoutSeries.
 			series.Shard = entry.Series.Shard
 			seriesEntry = seriesMapEntry{
 				namespace: ns,
@@ -468,16 +474,6 @@
 			}
 
 			// Check out the series for writing.
-=======
-				// Record the fact we are bootstrapping this namespace.
-				seriesEntry = seriesMapEntry{
-					namespace: ns,
-					series:    series,
-				}
-			}
-
-			// Remember the parsed metadata for this series.
->>>>>>> 6e6c4068
 			commitLogSeries[seriesKey] = seriesEntry
 		}
 
@@ -877,14 +873,9 @@
 			unit       = input.unit
 			annotation = input.annotation
 		)
-<<<<<<< HEAD
-
-		if !s.shouldAccmulateForTime(namespace, shard, dp.Timestamp) {
-			worker.datapointsSkipped++
-=======
+
 		if !s.shouldAccumulateForTime(namespace, shard, dp.Timestamp) {
 			worker.datapointsSkippedNotInRange++
->>>>>>> 6e6c4068
 			continue
 		}
 
