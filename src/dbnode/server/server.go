// Copyright (c) 2017 Uber Technologies, Inc.
//
// Permission is hereby granted, free of charge, to any person obtaining a copy
// of this software and associated documentation files (the "Software"), to deal
// in the Software without restriction, including without limitation the rights
// to use, copy, modify, merge, publish, distribute, sublicense, and/or sell
// copies of the Software, and to permit persons to whom the Software is
// furnished to do so, subject to the following conditions:
//
// The above copyright notice and this permission notice shall be included in
// all copies or substantial portions of the Software.
//
// THE SOFTWARE IS PROVIDED "AS IS", WITHOUT WARRANTY OF ANY KIND, EXPRESS OR
// IMPLIED, INCLUDING BUT NOT LIMITED TO THE WARRANTIES OF MERCHANTABILITY,
// FITNESS FOR A PARTICULAR PURPOSE AND NONINFRINGEMENT. IN NO EVENT SHALL THE
// AUTHORS OR COPYRIGHT HOLDERS BE LIABLE FOR ANY CLAIM, DAMAGES OR OTHER
// LIABILITY, WHETHER IN AN ACTION OF CONTRACT, TORT OR OTHERWISE, ARISING FROM,
// OUT OF OR IN CONNECTION WITH THE SOFTWARE OR THE USE OR OTHER DEALINGS IN
// THE SOFTWARE.

package server

import (
	"errors"
	"fmt"
	"io"
	"math"
	"net/http"
	"os"
	"os/signal"
	"path"
	"runtime"
	"runtime/debug"
	"syscall"
	"time"

	clusterclient "github.com/m3db/m3/src/cluster/client"
	"github.com/m3db/m3/src/cluster/client/etcd"
	"github.com/m3db/m3/src/cluster/generated/proto/commonpb"
	"github.com/m3db/m3/src/cluster/kv"
	"github.com/m3db/m3/src/cluster/kv/util"
	"github.com/m3db/m3/src/cmd/services/m3dbnode/config"
	"github.com/m3db/m3/src/dbnode/client"
	"github.com/m3db/m3/src/dbnode/encoding"
	"github.com/m3db/m3/src/dbnode/encoding/m3tsz"
	"github.com/m3db/m3/src/dbnode/encoding/proto"
	"github.com/m3db/m3/src/dbnode/environment"
	"github.com/m3db/m3/src/dbnode/kvconfig"
	hjcluster "github.com/m3db/m3/src/dbnode/network/server/httpjson/cluster"
	hjnode "github.com/m3db/m3/src/dbnode/network/server/httpjson/node"
	"github.com/m3db/m3/src/dbnode/network/server/tchannelthrift"
	ttcluster "github.com/m3db/m3/src/dbnode/network/server/tchannelthrift/cluster"
	ttnode "github.com/m3db/m3/src/dbnode/network/server/tchannelthrift/node"
	"github.com/m3db/m3/src/dbnode/persist/fs"
	"github.com/m3db/m3/src/dbnode/persist/fs/commitlog"
	"github.com/m3db/m3/src/dbnode/ratelimit"
	"github.com/m3db/m3/src/dbnode/retention"
	m3dbruntime "github.com/m3db/m3/src/dbnode/runtime"
	"github.com/m3db/m3/src/dbnode/storage"
	"github.com/m3db/m3/src/dbnode/storage/block"
	"github.com/m3db/m3/src/dbnode/storage/cluster"
	"github.com/m3db/m3/src/dbnode/storage/index"
	"github.com/m3db/m3/src/dbnode/storage/namespace"
	"github.com/m3db/m3/src/dbnode/storage/series"
	"github.com/m3db/m3/src/dbnode/topology"
	"github.com/m3db/m3/src/dbnode/ts"
	xtchannel "github.com/m3db/m3/src/dbnode/x/tchannel"
	"github.com/m3db/m3/src/dbnode/x/xio"
	"github.com/m3db/m3/src/m3ninx/postings"
	"github.com/m3db/m3/src/m3ninx/postings/roaring"
	xconfig "github.com/m3db/m3/src/x/config"
	"github.com/m3db/m3/src/x/context"
	xdocs "github.com/m3db/m3/src/x/docs"
	"github.com/m3db/m3/src/x/ident"
	"github.com/m3db/m3/src/x/instrument"
	"github.com/m3db/m3/src/x/lockfile"
	"github.com/m3db/m3/src/x/mmap"
	"github.com/m3db/m3/src/x/pool"
	"github.com/m3db/m3/src/x/serialize"
	xsync "github.com/m3db/m3/src/x/sync"

	"github.com/coreos/etcd/embed"
	"github.com/jhump/protoreflect/desc"
	opentracing "github.com/opentracing/opentracing-go"
	"github.com/uber-go/tally"
	"go.uber.org/zap"
)

const (
	bootstrapConfigInitTimeout       = 10 * time.Second
	serverGracefulCloseTimeout       = 10 * time.Second
	bgProcessLimitInterval           = 10 * time.Second
	maxBgProcessLimitMonitorDuration = 5 * time.Minute
	filePathPrefixLockFile           = ".lock"
	defaultServiceName               = "m3dbnode"
)

// RunOptions provides options for running the server
// with backwards compatibility if only solely adding fields.
type RunOptions struct {
	// ConfigFile is the YAML configuration file to use to run the server.
	ConfigFile string

	// Config is an alternate way to provide configuration and will be used
	// instead of parsing ConfigFile if ConfigFile is not specified.
	Config config.DBConfiguration

	// BootstrapCh is a channel to listen on to be notified of bootstrap.
	BootstrapCh chan<- struct{}

	// EmbeddedKVCh is a channel to listen on to be notified that the embedded KV has bootstrapped.
	EmbeddedKVCh chan<- struct{}

	// ClientCh is a channel to listen on to share the same m3db client that this server uses.
	ClientCh chan<- client.Client

	// ClusterClientCh is a channel to listen on to share the same m3 cluster client that this server uses.
	ClusterClientCh chan<- clusterclient.Client

	// InterruptCh is a programmatic interrupt channel to supply to
	// interrupt and shutdown the server.
	InterruptCh <-chan error
}

// Run runs the server programmatically given a filename for the
// configuration file.
func Run(runOpts RunOptions) {
	var cfg config.DBConfiguration
	if runOpts.ConfigFile != "" {
		var rootCfg config.Configuration
		if err := xconfig.LoadFile(&rootCfg, runOpts.ConfigFile, xconfig.Options{}); err != nil {
			fmt.Fprintf(os.Stderr, "unable to load %s: %v", runOpts.ConfigFile, err)
			os.Exit(1)
		}

		cfg = *rootCfg.DB
	} else {
		cfg = runOpts.Config
	}

	err := cfg.InitDefaultsAndValidate()
	if err != nil {
		fmt.Fprintf(os.Stderr, "error initializing config defaults and validating config: %v", err)
		os.Exit(1)
	}

	logger, err := cfg.Logging.BuildLogger()
	if err != nil {
		fmt.Fprintf(os.Stderr, "unable to create logger: %v", err)
		os.Exit(1)
	}
	defer logger.Sync()

	newFileMode, err := cfg.Filesystem.ParseNewFileMode()
	if err != nil {
		logger.Fatal("could not parse new file mode", zap.Error(err))
	}

	newDirectoryMode, err := cfg.Filesystem.ParseNewDirectoryMode()
	if err != nil {
		logger.Fatal("could not parse new directory mode", zap.Error(err))
	}

	// Obtain a lock on `filePathPrefix`, or exit if another process already has it.
	// The lock consists of a lock file (on the file system) and a lock in memory.
	// When the process exits gracefully, both the lock file and the lock will be removed.
	// If the process exits ungracefully, only the lock in memory will be removed, the lock
	// file will remain on the file system. When a dbnode starts after an ungracefully stop,
	// it will be able to acquire the lock despite the fact the the lock file exists.
	lockPath := path.Join(cfg.Filesystem.FilePathPrefixOrDefault(), filePathPrefixLockFile)
	fslock, err := lockfile.CreateAndAcquire(lockPath, newDirectoryMode)
	if err != nil {
		logger.Fatal("could not acquire lock", zap.String("path", lockPath), zap.Error(err))
	}
	defer fslock.Release()

	var schema *desc.MessageDescriptor
	if cfg.Proto != nil {
		logger.Info("Probuf data mode enabled")
		schema, err = proto.ParseProtoSchema(
			cfg.Proto.SchemaFilePath, cfg.Proto.MessageName)
		if err != nil {
			logger.Fatal("error parsing protobuffer schema", zap.Error(err))
		}
	}

	go bgValidateProcessLimits(logger)
	debug.SetGCPercent(cfg.GCPercentage)

	scope, _, err := cfg.Metrics.NewRootScope()
	if err != nil {
		logger.Fatal("could not connect to metrics", zap.Error(err))
	}

	hostID, err := cfg.HostID.Resolve()
	if err != nil {
		logger.Fatal("could not resolve local host ID", zap.Error(err))
	}

	var (
		tracer      opentracing.Tracer
		traceCloser io.Closer
	)

	if cfg.Tracing == nil {
		tracer = opentracing.NoopTracer{}
		logger.Info("tracing disabled; set `tracing.backend` to enable")
	} else {
		// setup tracer
		serviceName := cfg.Tracing.ServiceName
		if serviceName == "" {
			serviceName = defaultServiceName
		}
		tracer, traceCloser, err = cfg.Tracing.NewTracer(serviceName, scope.SubScope("jaeger"), logger)
		if err != nil {
			tracer = opentracing.NoopTracer{}
			logger.Warn("could not initialize tracing; using no-op tracer instead",
				zap.String("service", serviceName), zap.Error(err))
		} else {
			defer traceCloser.Close()
			logger.Info("tracing enabled", zap.String("service", serviceName))
		}
	}

	// Presence of KV server config indicates embedded etcd cluster
	if cfg.EnvironmentConfig.SeedNodes == nil {
		logger.Info("no seed nodes set, using dedicated etcd cluster")
	} else {
		// Default etcd client clusters if not set already
		clusters := cfg.EnvironmentConfig.Service.ETCDClusters
		seedNodes := cfg.EnvironmentConfig.SeedNodes.InitialCluster
		if len(clusters) == 0 {
			endpoints, err := config.InitialClusterEndpoints(seedNodes)
			if err != nil {
				logger.Fatal("unable to create etcd clusters", zap.Error(err))
			}

			zone := cfg.EnvironmentConfig.Service.Zone

			logger.Info("using seed nodes etcd cluster",
				zap.String("zone", zone), zap.Strings("endpoints", endpoints))
			cfg.EnvironmentConfig.Service.ETCDClusters = []etcd.ClusterConfig{etcd.ClusterConfig{
				Zone:      zone,
				Endpoints: endpoints,
			}}
		}

		seedNodeHostIDs := make([]string, 0, len(seedNodes))
		for _, entry := range seedNodes {
			seedNodeHostIDs = append(seedNodeHostIDs, entry.HostID)
		}
		logger.Info("resolving seed node configuration",
			zap.String("hostID", hostID), zap.Strings("seedNodeHostIDs", seedNodeHostIDs),
		)

		if !config.IsSeedNode(seedNodes, hostID) {
			logger.Info("not a seed node, using cluster seed nodes")
		} else {
			logger.Info("seed node, starting etcd server")

			etcdCfg, err := config.NewEtcdEmbedConfig(cfg)
			if err != nil {
				logger.Fatal("unable to create etcd config", zap.Error(err))
			}

			e, err := embed.StartEtcd(etcdCfg)
			if err != nil {
				logger.Fatal("could not start embedded etcd", zap.Error(err))
			}

			if runOpts.EmbeddedKVCh != nil {
				// Notify on embedded KV bootstrap chan if specified
				runOpts.EmbeddedKVCh <- struct{}{}
			}

			defer e.Close()
		}
	}

	opts := storage.NewOptions()
	iopts := opts.InstrumentOptions().
		SetLogger(logger).
		SetMetricsScope(scope).
		SetMetricsSamplingRate(cfg.Metrics.SampleRate()).
		SetTracer(tracer)
	opts = opts.SetInstrumentOptions(iopts)

	opentracing.SetGlobalTracer(tracer)

	if cfg.Index.MaxQueryIDsConcurrency != 0 {
		queryIDsWorkerPool := xsync.NewWorkerPool(cfg.Index.MaxQueryIDsConcurrency)
		queryIDsWorkerPool.Init()
		opts = opts.SetQueryIDsWorkerPool(queryIDsWorkerPool)
	} else {
		logger.Warn("max index query IDs concurrency was not set, falling back to default value")
	}

	buildReporter := instrument.NewBuildReporter(iopts)
	if err := buildReporter.Start(); err != nil {
		logger.Fatal("unable to start build reporter", zap.Error(err))
	}
	defer buildReporter.Stop()

	runtimeOpts := m3dbruntime.NewOptions().
		SetPersistRateLimitOptions(ratelimit.NewOptions().
			SetLimitEnabled(true).
			SetLimitMbps(cfg.Filesystem.ThroughputLimitMbpsOrDefault()).
			SetLimitCheckEvery(cfg.Filesystem.ThroughputCheckEveryOrDefault())).
		SetWriteNewSeriesAsync(cfg.WriteNewSeriesAsync).
		SetWriteNewSeriesBackoffDuration(cfg.WriteNewSeriesBackoffDuration)
	if lruCfg := cfg.Cache.SeriesConfiguration().LRU; lruCfg != nil {
		runtimeOpts = runtimeOpts.SetMaxWiredBlocks(lruCfg.MaxBlocks)
	}

	// Setup postings list cache.
	var (
		plCacheConfig  = cfg.Cache.PostingsListConfiguration()
		plCacheSize    = plCacheConfig.SizeOrDefault()
		plCacheOptions = index.PostingsListCacheOptions{
			InstrumentOptions: opts.InstrumentOptions().
				SetMetricsScope(scope.SubScope("postings-list-cache")),
		}
	)
	postingsListCache, stopReporting, err := index.NewPostingsListCache(plCacheSize, plCacheOptions)
	if err != nil {
		logger.Fatal("could not construct postings list cache", zap.Error(err))
	}
	defer stopReporting()

	// FOLLOWUP(prateek): remove this once we have the runtime options<->index wiring done
	indexOpts := opts.IndexOptions()
	insertMode := index.InsertSync
	if cfg.WriteNewSeriesAsync {
		insertMode = index.InsertAsync
	}
	indexOpts = indexOpts.SetInsertMode(insertMode).
		SetPostingsListCache(postingsListCache).
		SetReadThroughSegmentOptions(index.ReadThroughSegmentOptions{
			CacheRegexp: plCacheConfig.CacheRegexpOrDefault(),
			CacheTerms:  plCacheConfig.CacheTermsOrDefault(),
		})
	opts = opts.SetIndexOptions(indexOpts)

	if tick := cfg.Tick; tick != nil {
		runtimeOpts = runtimeOpts.
			SetTickSeriesBatchSize(tick.SeriesBatchSize).
			SetTickPerSeriesSleepDuration(tick.PerSeriesSleepDuration).
			SetTickMinimumInterval(tick.MinimumInterval)
	}

	runtimeOptsMgr := m3dbruntime.NewOptionsManager()
	if err := runtimeOptsMgr.Update(runtimeOpts); err != nil {
		logger.Fatal("could not set initial runtime options", zap.Error(err))
	}
	defer runtimeOptsMgr.Close()

	opts = opts.SetRuntimeOptionsManager(runtimeOptsMgr)

	mmapCfg := cfg.Filesystem.MmapConfigurationOrDefault()
	shouldUseHugeTLB := mmapCfg.HugeTLB.Enabled
	if shouldUseHugeTLB {
		// Make sure the host supports HugeTLB before proceeding with it to prevent
		// excessive log spam.
		shouldUseHugeTLB, err = hostSupportsHugeTLB()
		if err != nil {
			logger.Fatal("could not determine if host supports HugeTLB", zap.Error(err))
		}
		if !shouldUseHugeTLB {
			logger.Warn("host doesn't support HugeTLB, proceeding without it")
		}
	}

	policy := cfg.PoolingPolicy
	tagEncoderPool := serialize.NewTagEncoderPool(
		serialize.NewTagEncoderOptions(),
		poolOptions(
			policy.TagEncoderPool,
			scope.SubScope("tag-encoder-pool")))
	tagEncoderPool.Init()
	tagDecoderPool := serialize.NewTagDecoderPool(
		serialize.NewTagDecoderOptions(),
		poolOptions(
			policy.TagDecoderPool,
			scope.SubScope("tag-decoder-pool")))
	tagDecoderPool.Init()

	fsopts := fs.NewOptions().
		SetClockOptions(opts.ClockOptions()).
		SetInstrumentOptions(opts.InstrumentOptions().
			SetMetricsScope(scope.SubScope("database.fs"))).
		SetFilePathPrefix(cfg.Filesystem.FilePathPrefixOrDefault()).
		SetNewFileMode(newFileMode).
		SetNewDirectoryMode(newDirectoryMode).
		SetWriterBufferSize(cfg.Filesystem.WriteBufferSizeOrDefault()).
		SetDataReaderBufferSize(cfg.Filesystem.DataReadBufferSizeOrDefault()).
		SetInfoReaderBufferSize(cfg.Filesystem.InfoReadBufferSizeOrDefault()).
		SetSeekReaderBufferSize(cfg.Filesystem.SeekReadBufferSizeOrDefault()).
		SetMmapEnableHugeTLB(shouldUseHugeTLB).
		SetMmapHugeTLBThreshold(mmapCfg.HugeTLB.Threshold).
		SetRuntimeOptionsManager(runtimeOptsMgr).
		SetTagEncoderPool(tagEncoderPool).
		SetTagDecoderPool(tagDecoderPool).
		SetForceIndexSummariesMmapMemory(cfg.Filesystem.ForceIndexSummariesMmapMemoryOrDefault()).
		SetForceBloomFilterMmapMemory(cfg.Filesystem.ForceBloomFilterMmapMemoryOrDefault())

	var commitLogQueueSize int
	specified := cfg.CommitLog.Queue.Size
	switch cfg.CommitLog.Queue.CalculationType {
	case config.CalculationTypeFixed:
		commitLogQueueSize = specified
	case config.CalculationTypePerCPU:
		commitLogQueueSize = specified * runtime.NumCPU()
	default:
		logger.Fatal("unknown commit log queue size type",
			zap.Any("type", cfg.CommitLog.Queue.CalculationType))
	}

	var commitLogQueueChannelSize int
	if cfg.CommitLog.QueueChannel != nil {
		specified := cfg.CommitLog.QueueChannel.Size
		switch cfg.CommitLog.Queue.CalculationType {
		case config.CalculationTypeFixed:
			commitLogQueueChannelSize = specified
		case config.CalculationTypePerCPU:
			commitLogQueueChannelSize = specified * runtime.NumCPU()
		default:
			logger.Fatal("unknown commit log queue channel size type",
				zap.Any("type", cfg.CommitLog.Queue.CalculationType))
		}
	} else {
		commitLogQueueChannelSize = int(float64(commitLogQueueSize) / commitlog.MaximumQueueSizeQueueChannelSizeRatio)
	}

	// Set the series cache policy.
	seriesCachePolicy := cfg.Cache.SeriesConfiguration().Policy
	opts = opts.SetSeriesCachePolicy(seriesCachePolicy)

	// Apply pooling options.
	opts = withEncodingAndPoolingOptions(cfg, logger, schema, opts, cfg.PoolingPolicy)
	opts = opts.SetCommitLogOptions(opts.CommitLogOptions().
		SetInstrumentOptions(opts.InstrumentOptions()).
		SetFilesystemOptions(fsopts).
		SetStrategy(commitlog.StrategyWriteBehind).
		SetFlushSize(cfg.CommitLog.FlushMaxBytes).
		SetFlushInterval(cfg.CommitLog.FlushEvery).
		SetBacklogQueueSize(commitLogQueueSize).
		SetBacklogQueueChannelSize(commitLogQueueChannelSize))

	// Setup the block retriever
	switch seriesCachePolicy {
	case series.CacheAll:
		// No options needed to be set
	default:
		// All other caching strategies require retrieving series from disk
		// to service a cache miss
		retrieverOpts := fs.NewBlockRetrieverOptions().
			SetBytesPool(opts.BytesPool()).
			SetSegmentReaderPool(opts.SegmentReaderPool()).
			SetIdentifierPool(opts.IdentifierPool())
		if blockRetrieveCfg := cfg.BlockRetrieve; blockRetrieveCfg != nil {
			retrieverOpts = retrieverOpts.
				SetFetchConcurrency(blockRetrieveCfg.FetchConcurrency)
		}
		blockRetrieverMgr := block.NewDatabaseBlockRetrieverManager(
			func(md namespace.Metadata) (block.DatabaseBlockRetriever, error) {
				retriever := fs.NewBlockRetriever(retrieverOpts, fsopts)
				if err := retriever.Open(md); err != nil {
					return nil, err
				}
				return retriever, nil
			})
		opts = opts.SetDatabaseBlockRetrieverManager(blockRetrieverMgr)
	}

	// Set the persistence manager
	pm, err := fs.NewPersistManager(fsopts)
	if err != nil {
		logger.Fatal("could not create persist manager", zap.Error(err))
	}
	opts = opts.SetPersistManager(pm)

	var (
		envCfg environment.ConfigureResults
	)
	if cfg.EnvironmentConfig.Static == nil {
		logger.Info("creating dynamic config service client with m3cluster")

		envCfg, err = cfg.EnvironmentConfig.Configure(environment.ConfigurationParameters{
			InstrumentOpts: iopts,
			HashingSeed:    cfg.Hashing.Seed,
		})
		if err != nil {
			logger.Fatal("could not initialize dynamic config", zap.Error(err))
		}
	} else {
		logger.Info("creating static config service client with m3cluster")

		envCfg, err = cfg.EnvironmentConfig.Configure(environment.ConfigurationParameters{
			InstrumentOpts: iopts,
			HostID:         hostID,
		})
		if err != nil {
			logger.Fatal("could not initialize static config", zap.Error(err))
		}
	}

	if runOpts.ClusterClientCh != nil {
		runOpts.ClusterClientCh <- envCfg.ClusterClient
	}

	opts = opts.SetNamespaceInitializer(envCfg.NamespaceInitializer)

	topo, err := envCfg.TopologyInitializer.Init()
	if err != nil {
		logger.Fatal("could not initialize m3db topology", zap.Error(err))
	}

	origin := topology.NewHost(hostID, "")
	m3dbClient, err := cfg.Client.NewAdminClient(
		client.ConfigurationParameters{
			InstrumentOptions: iopts.
				SetMetricsScope(iopts.MetricsScope().SubScope("m3dbclient")),
			TopologyInitializer: envCfg.TopologyInitializer,
		},
		func(opts client.AdminOptions) client.AdminOptions {
			return opts.SetRuntimeOptionsManager(runtimeOptsMgr).(client.AdminOptions)
		},
		func(opts client.AdminOptions) client.AdminOptions {
			return opts.SetContextPool(opts.ContextPool()).(client.AdminOptions)
		},
		func(opts client.AdminOptions) client.AdminOptions {
			return opts.SetOrigin(origin)
		},
		func(opts client.AdminOptions) client.AdminOptions {
			if cfg.Proto != nil {
				return opts.SetEncodingProto(
					schema,
					encoding.NewOptions(),
				).(client.AdminOptions)
			}
			return opts
		},
	)
	if err != nil {
		logger.Fatal("could not create m3db client", zap.Error(err))
	}

	if runOpts.ClientCh != nil {
		runOpts.ClientCh <- m3dbClient
	}

	// Kick off runtime options manager KV watches
	clientAdminOpts := m3dbClient.Options().(client.AdminOptions)
	kvWatchClientConsistencyLevels(envCfg.KVStore, logger,
		clientAdminOpts, runtimeOptsMgr)

	opts = opts.
		// Feature currently not working.
		SetRepairEnabled(false)

	// Set tchannelthrift options
	ttopts := tchannelthrift.NewOptions().
		SetInstrumentOptions(opts.InstrumentOptions()).
		SetTagEncoderPool(tagEncoderPool).
		SetTagDecoderPool(tagDecoderPool)

	// Set bootstrap options - We need to create a topology map provider from the
	// same topology that will be passed to the cluster so that when we make
	// bootstrapping decisions they are in sync with the clustered database
	// which is triggering the actual bootstraps. This way, when the clustered
	// database receives a topology update and decides to kick off a bootstrap,
	// the bootstrap process will receaive a topology map that is at least as
	// recent as the one that triggered the bootstrap, if not newer.
	// See GitHub issue #1013 for more details.
	topoMapProvider := newTopoMapProvider(topo)
	bs, err := cfg.Bootstrap.New(opts, topoMapProvider, origin, m3dbClient)
	if err != nil {
		logger.Fatal("could not create bootstrap process", zap.Error(err))
	}

	opts = opts.SetBootstrapProcessProvider(bs)
	timeout := bootstrapConfigInitTimeout
	kvWatchBootstrappers(envCfg.KVStore, logger, timeout, cfg.Bootstrap.Bootstrappers,
		func(bootstrappers []string) {
			if len(bootstrappers) == 0 {
				logger.Error("updated bootstrapper list is empty")
				return
			}

			cfg.Bootstrap.Bootstrappers = bootstrappers
			updated, err := cfg.Bootstrap.New(opts, topoMapProvider, origin, m3dbClient)
			if err != nil {
				logger.Error("updated bootstrapper list failed", zap.Error(err))
				return
			}

			bs.SetBootstrapperProvider(updated.BootstrapperProvider())
		})

<<<<<<< HEAD
	// Start servers before constructing the DB so orchestration tools can check health endpoints
	// before topology is set.
	var (
		contextPool  = opts.ContextPool()
		tchannelOpts = xtchannel.NewDefaultChannelOptions()
		// Pass nil for the database argument because we haven't constructed it yet. We'll call
		// SetDatabase() once we've initialized it.
		service = ttnode.NewService(nil, ttopts)
	)
=======
	// Initialize clustered database
	clusterTopoWatch, err := topo.Watch()
	if err != nil {
		logger.Fatal("could not create cluster topology watch", zap.Error(err))
	}
	db, err := cluster.NewDatabase(hostID, topo, clusterTopoWatch, opts)
	if err != nil {
		logger.Fatal("could not construct database", zap.Error(err))
	}

	if err := db.Open(); err != nil {
		logger.Fatal("could not open database", zap.Error(err))
	}

	contextPool := opts.ContextPool()

	tchannelOpts := xtchannel.NewDefaultChannelOptions()
	service := ttnode.NewService(db, ttopts)

>>>>>>> 76a1ff3e
	tchannelthriftNodeClose, err := ttnode.NewServer(service,
		cfg.ListenAddress, contextPool, tchannelOpts).ListenAndServe()
	if err != nil {
		logger.Fatal("could not open tchannelthrift interface",
			zap.String("address", cfg.ListenAddress), zap.Error(err))
	}
	defer tchannelthriftNodeClose()
	logger.Info("node tchannelthrift: listening", zap.String("address", cfg.ListenAddress))

	tchannelthriftClusterClose, err := ttcluster.NewServer(m3dbClient,
		cfg.ClusterListenAddress, contextPool, tchannelOpts).ListenAndServe()
	if err != nil {
		logger.Fatal("could not open tchannelthrift interface",
			zap.String("address", cfg.ClusterListenAddress), zap.Error(err))
	}
	defer tchannelthriftClusterClose()
	logger.Info("cluster tchannelthrift: listening", zap.String("address", cfg.ClusterListenAddress))

	httpjsonNodeClose, err := hjnode.NewServer(service,
		cfg.HTTPNodeListenAddress, contextPool, nil).ListenAndServe()
	if err != nil {
		logger.Fatal("could not open httpjson interface",
			zap.String("address", cfg.HTTPNodeListenAddress), zap.Error(err))
	}
	defer httpjsonNodeClose()
	logger.Info("node httpjson: listening", zap.String("address", cfg.HTTPNodeListenAddress))

	httpjsonClusterClose, err := hjcluster.NewServer(m3dbClient,
		cfg.HTTPClusterListenAddress, contextPool, nil).ListenAndServe()
	if err != nil {
		logger.Fatal("could not open httpjson interface",
			zap.String("address", cfg.HTTPClusterListenAddress), zap.Error(err))
	}
	defer httpjsonClusterClose()
	logger.Info("cluster httpjson: listening", zap.String("address", cfg.HTTPClusterListenAddress))

	if cfg.DebugListenAddress != "" {
		go func() {
			if err := http.ListenAndServe(cfg.DebugListenAddress, nil); err != nil {
				logger.Error("debug server could not listen",
					zap.String("address", cfg.DebugListenAddress), zap.Error(err))
			}
		}()
	}

	// Initialize clustered database
	clusterTopoWatch, err := topo.Watch()
	if err != nil {
		logger.Fatalf("could not create cluster topology watch: %v", err)
	}

	db, err := cluster.NewDatabase(hostID, topo, clusterTopoWatch, opts)
	if err != nil {
		logger.Fatalf("could not construct database: %v", err)
	}

	if err := db.Open(); err != nil {
		logger.Fatalf("could not open database: %v", err)
	}
	// Now that we've initialized the database we can set it on the service.
	service.SetDatabase(db)

	go func() {
		if runOpts.BootstrapCh != nil {
			// Notify on bootstrap chan if specified
			defer func() {
				runOpts.BootstrapCh <- struct{}{}
			}()
		}

		// Bootstrap asynchronously so we can handle interrupt
		if err := db.Bootstrap(); err != nil {
			logger.Fatal("could not bootstrap database", zap.Error(err))
		}
		logger.Info("bootstrapped")

		// Only set the write new series limit after bootstrapping
		kvWatchNewSeriesLimitPerShard(envCfg.KVStore, logger, topo,
			runtimeOptsMgr, cfg.WriteNewSeriesLimitPerSecond)
	}()

	// Handle interrupt
	interruptCh := runOpts.InterruptCh
	if interruptCh == nil {
		// Make a noop chan so we can always select
		interruptCh = make(chan error)
	}

	var interruptErr error
	select {
	case err := <-interruptCh:
		interruptErr = err
	case sig := <-interrupt():
		interruptErr = fmt.Errorf("%v", sig)
	}

	logger.Warn("interrupt", zap.Error(interruptErr))

	// Attempt graceful server close
	closedCh := make(chan struct{})
	go func() {
		err := db.Terminate()
		if err != nil {
			logger.Error("close database error", zap.Error(err))
		}
		closedCh <- struct{}{}
	}()

	// Wait then close or hard close
	closeTimeout := serverGracefulCloseTimeout
	select {
	case <-closedCh:
		logger.Info("server closed")
	case <-time.After(closeTimeout):
		logger.Error("server closed after timeout", zap.Duration("timeout", closeTimeout))
	}
}

func interrupt() <-chan os.Signal {
	c := make(chan os.Signal)
	signal.Notify(c, syscall.SIGINT, syscall.SIGTERM)
	return c
}

func bgValidateProcessLimits(logger *zap.Logger) {
	// If unable to validate process limits on the current configuration,
	// do not run background validator task.
	if canValidate, message := canValidateProcessLimits(); !canValidate {
		logger.Warn("cannot validate process limits: invalid configuration found",
			zap.String("message", message))
		return
	}

	start := time.Now()
	t := time.NewTicker(bgProcessLimitInterval)
	defer t.Stop()
	for {
		// only monitor for first `maxBgProcessLimitMonitorDuration` of process lifetime
		if time.Since(start) > maxBgProcessLimitMonitorDuration {
			return
		}

		err := validateProcessLimits()
		if err == nil {
			return
		}

		logger.Warn("invalid configuration found, refer to linked documentation for more information",
			zap.String("url", xdocs.Path("operational_guide/kernel_configuration")),
			zap.Error(err),
		)

		<-t.C
	}
}

func kvWatchNewSeriesLimitPerShard(
	store kv.Store,
	logger *zap.Logger,
	topo topology.Topology,
	runtimeOptsMgr m3dbruntime.OptionsManager,
	defaultClusterNewSeriesLimit int,
) {
	var initClusterLimit int

	value, err := store.Get(kvconfig.ClusterNewSeriesInsertLimitKey)
	if err == nil {
		protoValue := &commonpb.Int64Proto{}
		err = value.Unmarshal(protoValue)
		if err == nil {
			initClusterLimit = int(protoValue.Value)
		}
	}

	if err != nil {
		if err != kv.ErrNotFound {
			logger.Warn("error resolving cluster new series insert limit", zap.Error(err))
		}
		initClusterLimit = defaultClusterNewSeriesLimit
	}

	err = setNewSeriesLimitPerShardOnChange(topo, runtimeOptsMgr, initClusterLimit)
	if err != nil {
		logger.Warn("unable to set cluster new series insert limit", zap.Error(err))
	}

	watch, err := store.Watch(kvconfig.ClusterNewSeriesInsertLimitKey)
	if err != nil {
		logger.Error("could not watch cluster new series insert limit", zap.Error(err))
		return
	}

	go func() {
		protoValue := &commonpb.Int64Proto{}
		for range watch.C() {
			value := defaultClusterNewSeriesLimit
			if newValue := watch.Get(); newValue != nil {
				if err := newValue.Unmarshal(protoValue); err != nil {
					logger.Warn("unable to parse new cluster new series insert limit", zap.Error(err))
					continue
				}
				value = int(protoValue.Value)
			}

			err = setNewSeriesLimitPerShardOnChange(topo, runtimeOptsMgr, value)
			if err != nil {
				logger.Warn("unable to set cluster new series insert limit", zap.Error(err))
				continue
			}
		}
	}()
}

func kvWatchClientConsistencyLevels(
	store kv.Store,
	logger *zap.Logger,
	clientOpts client.AdminOptions,
	runtimeOptsMgr m3dbruntime.OptionsManager,
) {
	setReadConsistencyLevel := func(
		v string,
		applyFn func(topology.ReadConsistencyLevel, m3dbruntime.Options) m3dbruntime.Options,
	) error {
		for _, level := range topology.ValidReadConsistencyLevels() {
			if level.String() == v {
				runtimeOpts := applyFn(level, runtimeOptsMgr.Get())
				return runtimeOptsMgr.Update(runtimeOpts)
			}
		}
		return fmt.Errorf("invalid read consistency level set: %s", v)
	}

	setConsistencyLevel := func(
		v string,
		applyFn func(topology.ConsistencyLevel, m3dbruntime.Options) m3dbruntime.Options,
	) error {
		for _, level := range topology.ValidConsistencyLevels() {
			if level.String() == v {
				runtimeOpts := applyFn(level, runtimeOptsMgr.Get())
				return runtimeOptsMgr.Update(runtimeOpts)
			}
		}
		return fmt.Errorf("invalid consistency level set: %s", v)
	}

	kvWatchStringValue(store, logger,
		kvconfig.ClientBootstrapConsistencyLevel,
		func(value string) error {
			return setReadConsistencyLevel(value,
				func(level topology.ReadConsistencyLevel, opts m3dbruntime.Options) m3dbruntime.Options {
					return opts.SetClientBootstrapConsistencyLevel(level)
				})
		},
		func() error {
			return runtimeOptsMgr.Update(runtimeOptsMgr.Get().
				SetClientBootstrapConsistencyLevel(clientOpts.BootstrapConsistencyLevel()))
		})

	kvWatchStringValue(store, logger,
		kvconfig.ClientReadConsistencyLevel,
		func(value string) error {
			return setReadConsistencyLevel(value,
				func(level topology.ReadConsistencyLevel, opts m3dbruntime.Options) m3dbruntime.Options {
					return opts.SetClientReadConsistencyLevel(level)
				})
		},
		func() error {
			return runtimeOptsMgr.Update(runtimeOptsMgr.Get().
				SetClientReadConsistencyLevel(clientOpts.ReadConsistencyLevel()))
		})

	kvWatchStringValue(store, logger,
		kvconfig.ClientWriteConsistencyLevel,
		func(value string) error {
			return setConsistencyLevel(value,
				func(level topology.ConsistencyLevel, opts m3dbruntime.Options) m3dbruntime.Options {
					return opts.SetClientWriteConsistencyLevel(level)
				})
		},
		func() error {
			return runtimeOptsMgr.Update(runtimeOptsMgr.Get().
				SetClientWriteConsistencyLevel(clientOpts.WriteConsistencyLevel()))
		})
}

func kvWatchStringValue(
	store kv.Store,
	logger *zap.Logger,
	key string,
	onValue func(value string) error,
	onDelete func() error,
) {
	protoValue := &commonpb.StringProto{}

	// First try to eagerly set the value so it doesn't flap if the
	// watch returns but not immediately for an existing value
	value, err := store.Get(key)
	if err != nil && err != kv.ErrNotFound {
		logger.Error("could not resolve KV", zap.String("key", key), zap.Error(err))
	}
	if err == nil {
		if err := value.Unmarshal(protoValue); err != nil {
			logger.Error("could not unmarshal KV key", zap.String("key", key), zap.Error(err))
		} else if err := onValue(protoValue.Value); err != nil {
			logger.Error("could not process value of KV", zap.String("key", key), zap.Error(err))
		} else {
			logger.Info("set KV key", zap.String("key", key), zap.Any("value", protoValue.Value))
		}
	}

	watch, err := store.Watch(key)
	if err != nil {
		logger.Error("could not watch KV key", zap.String("key", key), zap.Error(err))
		return
	}

	go func() {
		for range watch.C() {
			newValue := watch.Get()
			if newValue == nil {
				if err := onDelete(); err != nil {
					logger.Warn("could not set default for KV key", zap.String("key", key), zap.Error(err))
				}
				continue
			}

			err := newValue.Unmarshal(protoValue)
			if err != nil {
				logger.Warn("could not unmarshal KV key", zap.String("key", key), zap.Error(err))
				continue
			}
			if err := onValue(protoValue.Value); err != nil {
				logger.Warn("could not process change for KV key", zap.String("key", key), zap.Error(err))
				continue
			}
			logger.Info("set KV key", zap.String("key", key), zap.Any("value", protoValue.Value))
		}
	}()
}

func setNewSeriesLimitPerShardOnChange(
	topo topology.Topology,
	runtimeOptsMgr m3dbruntime.OptionsManager,
	clusterLimit int,
) error {
	perPlacedShardLimit := clusterLimitToPlacedShardLimit(topo, clusterLimit)
	runtimeOpts := runtimeOptsMgr.Get()
	if runtimeOpts.WriteNewSeriesLimitPerShardPerSecond() == perPlacedShardLimit {
		// Not changed, no need to set the value and trigger a runtime options update
		return nil
	}

	newRuntimeOpts := runtimeOpts.
		SetWriteNewSeriesLimitPerShardPerSecond(perPlacedShardLimit)
	return runtimeOptsMgr.Update(newRuntimeOpts)
}

func clusterLimitToPlacedShardLimit(topo topology.Topology, clusterLimit int) int {
	if clusterLimit < 1 {
		return 0
	}
	topoMap := topo.Get()
	numShards := len(topoMap.ShardSet().AllIDs())
	numPlacedShards := numShards * topoMap.Replicas()
	if numPlacedShards < 1 {
		return 0
	}
	nodeLimit := int(math.Ceil(
		float64(clusterLimit) / float64(numPlacedShards)))
	return nodeLimit
}

// this function will block for at most waitTimeout to try to get an initial value
// before we kick off the bootstrap
func kvWatchBootstrappers(
	kv kv.Store,
	logger *zap.Logger,
	waitTimeout time.Duration,
	defaultBootstrappers []string,
	onUpdate func(bootstrappers []string),
) {
	vw, err := kv.Watch(kvconfig.BootstrapperKey)
	if err != nil {
		logger.Fatal("could not watch value for key with KV",
			zap.String("key", kvconfig.BootstrapperKey))
	}

	initializedCh := make(chan struct{})

	var initialized bool
	go func() {
		opts := util.NewOptions().SetLogger(logger)

		for range vw.C() {
			v, err := util.StringArrayFromValue(vw.Get(),
				kvconfig.BootstrapperKey, defaultBootstrappers, opts)
			if err != nil {
				logger.Error("error converting KV update to string array",
					zap.String("key", kvconfig.BootstrapperKey),
					zap.Error(err),
				)
				continue
			}

			onUpdate(v)

			if !initialized {
				initialized = true
				close(initializedCh)
			}
		}
	}()

	select {
	case <-time.After(waitTimeout):
	case <-initializedCh:
	}
}

func withEncodingAndPoolingOptions(
	cfg config.DBConfiguration,
	logger *zap.Logger,
	schema *desc.MessageDescriptor,
	opts storage.Options,
	policy config.PoolingPolicy,
) storage.Options {
	iopts := opts.InstrumentOptions()
	scope := opts.InstrumentOptions().MetricsScope()

	bytesPoolOpts := pool.NewObjectPoolOptions().
		SetInstrumentOptions(iopts.SetMetricsScope(scope.SubScope("bytes-pool")))
	checkedBytesPoolOpts := bytesPoolOpts.
		SetInstrumentOptions(iopts.SetMetricsScope(scope.SubScope("checked-bytes-pool")))
	buckets := make([]pool.Bucket, len(policy.BytesPool.Buckets))
	for i, bucket := range policy.BytesPool.Buckets {
		var b pool.Bucket
		b.Capacity = bucket.CapacityOrDefault()
		b.Count = bucket.SizeOrDefault()
		b.Options = bytesPoolOpts.
			SetRefillLowWatermark(bucket.RefillLowWaterMarkOrDefault()).
			SetRefillHighWatermark(bucket.RefillHighWaterMarkOrDefault())
		buckets[i] = b
		logger.Sugar().Infof("bytes pool registering bucket capacity=%d, size=%d, "+
			"refillLowWatermark=%f, refillHighWatermark=%f",
			bucket.Capacity, bucket.Size,
			bucket.RefillLowWaterMarkOrDefault(), bucket.RefillHighWaterMarkOrDefault())
	}

	var bytesPool pool.CheckedBytesPool
	switch policy.TypeOrDefault() {
	case config.SimplePooling:
		bytesPool = pool.NewCheckedBytesPool(
			buckets,
			checkedBytesPoolOpts,
			func(s []pool.Bucket) pool.BytesPool {
				return pool.NewBytesPool(s, bytesPoolOpts)
			})
	default:
		logger.Fatal("unrecognized pooling type", zap.Any("type", policy.Type))
	}

	logger.Sugar().Infof("bytes pool %s init", policy.Type)
	bytesPool.Init()

	segmentReaderPool := xio.NewSegmentReaderPool(
		poolOptions(
			policy.SegmentReaderPool,
			scope.SubScope("segment-reader-pool")))
	segmentReaderPool.Init()

	encoderPool := encoding.NewEncoderPool(
		poolOptions(
			policy.EncoderPool,
			scope.SubScope("encoder-pool")))

	closersPoolOpts := poolOptions(
		policy.ClosersPool,
		scope.SubScope("closers-pool"))

	contextPoolOpts := poolOptions(
		policy.ContextPool.PoolPolicy,
		scope.SubScope("context-pool"))

	contextPool := context.NewPool(context.NewOptions().
		SetContextPoolOptions(contextPoolOpts).
		SetFinalizerPoolOptions(closersPoolOpts).
		SetMaxPooledFinalizerCapacity(policy.ContextPool.MaxFinalizerCapacityOrDefault()))

	iteratorPool := encoding.NewReaderIteratorPool(
		poolOptions(
			policy.IteratorPool,
			scope.SubScope("iterator-pool")))

	multiIteratorPool := encoding.NewMultiReaderIteratorPool(
		poolOptions(
			policy.IteratorPool,
			scope.SubScope("multi-iterator-pool")))

	var writeBatchPoolInitialBatchSize *int
	if policy.WriteBatchPool.InitialBatchSize != nil {
		// Use config value if available.
		writeBatchPoolInitialBatchSize = policy.WriteBatchPool.InitialBatchSize
	} else {
		// Otherwise use the default batch size that the client will use.
		clientDefaultSize := client.DefaultWriteBatchSize
		writeBatchPoolInitialBatchSize = &clientDefaultSize
	}

	var writeBatchPoolMaxBatchSize *int
	if policy.WriteBatchPool.MaxBatchSize != nil {
		writeBatchPoolMaxBatchSize = policy.WriteBatchPool.MaxBatchSize
	}

	var writeBatchPoolSize int
	if policy.WriteBatchPool.Size != nil {
		writeBatchPoolSize = *policy.WriteBatchPool.Size
	} else {
		// If no value set, calculate a reasonable value based on the commit log
		// queue size. We base it off the commitlog queue size because we will
		// want to be able to buffer at least one full commitlog queues worth of
		// writes without allocating because these objects are very expensive to
		// allocate.
		commitlogQueueSize := opts.CommitLogOptions().BacklogQueueSize()
		expectedBatchSize := *writeBatchPoolInitialBatchSize
		writeBatchPoolSize = commitlogQueueSize / expectedBatchSize
	}

	writeBatchPoolOpts := pool.NewObjectPoolOptions()
	writeBatchPoolOpts = writeBatchPoolOpts.
		SetSize(writeBatchPoolSize).
		// Set watermarks to zero because this pool is sized to be as large as we
		// ever need it to be, so background allocations are usually wasteful.
		SetRefillLowWatermark(0.0).
		SetRefillHighWatermark(0.0).
		SetInstrumentOptions(
			writeBatchPoolOpts.
				InstrumentOptions().
				SetMetricsScope(scope.SubScope("write-batch-pool")))

	writeBatchPool := ts.NewWriteBatchPool(
		writeBatchPoolOpts,
		writeBatchPoolInitialBatchSize,
		writeBatchPoolMaxBatchSize)

	tagPoolPolicy := policy.TagsPool
	identifierPool := ident.NewPool(bytesPool, ident.PoolOptions{
		IDPoolOptions: poolOptions(
			policy.IdentifierPool, scope.SubScope("identifier-pool")),
		TagsPoolOptions: maxCapacityPoolOptions(tagPoolPolicy, scope.SubScope("tags-pool")),
		TagsCapacity:    tagPoolPolicy.CapacityOrDefault(),
		TagsMaxCapacity: tagPoolPolicy.MaxCapacityOrDefault(),
		TagsIteratorPoolOptions: poolOptions(
			policy.TagsIteratorPool,
			scope.SubScope("tags-iterator-pool")),
	})

	fetchBlockMetadataResultsPoolPolicy := policy.FetchBlockMetadataResultsPool
	fetchBlockMetadataResultsPool := block.NewFetchBlockMetadataResultsPool(
		capacityPoolOptions(
			fetchBlockMetadataResultsPoolPolicy,
			scope.SubScope("fetch-block-metadata-results-pool")),
		fetchBlockMetadataResultsPoolPolicy.CapacityOrDefault())

	fetchBlocksMetadataResultsPoolPolicy := policy.FetchBlocksMetadataResultsPool
	fetchBlocksMetadataResultsPool := block.NewFetchBlocksMetadataResultsPool(
		capacityPoolOptions(
			fetchBlocksMetadataResultsPoolPolicy,
			scope.SubScope("fetch-blocks-metadata-results-pool")),
		fetchBlocksMetadataResultsPoolPolicy.CapacityOrDefault())

	encodingOpts := encoding.NewOptions().
		SetEncoderPool(encoderPool).
		SetReaderIteratorPool(iteratorPool).
		SetBytesPool(bytesPool).
		SetSegmentReaderPool(segmentReaderPool)

	encoderPool.Init(func() encoding.Encoder {
		if schema != nil {
			enc := proto.NewEncoder(time.Time{}, encodingOpts)
			enc.SetSchema(schema)
			return enc
		}

		return m3tsz.NewEncoder(time.Time{}, nil, m3tsz.DefaultIntOptimizationEnabled, encodingOpts)
	})

	iteratorPool.Init(func(r io.Reader) encoding.ReaderIterator {
		if schema != nil {
			return proto.NewIterator(r, schema, encodingOpts)
		}
		return m3tsz.NewReaderIterator(r, m3tsz.DefaultIntOptimizationEnabled, encodingOpts)
	})

	multiIteratorPool.Init(func(r io.Reader) encoding.ReaderIterator {
		iter := iteratorPool.Get()
		iter.Reset(r)
		return iter
	})

	writeBatchPool.Init()

	bucketPool := series.NewBufferBucketPool(
		poolOptions(policy.BufferBucketPool, scope.SubScope("buffer-bucket-pool")))
	bucketVersionsPool := series.NewBufferBucketVersionsPool(
		poolOptions(policy.BufferBucketVersionsPool, scope.SubScope("buffer-bucket-versions-pool")))

	opts = opts.
		SetBytesPool(bytesPool).
		SetContextPool(contextPool).
		SetEncoderPool(encoderPool).
		SetReaderIteratorPool(iteratorPool).
		SetMultiReaderIteratorPool(multiIteratorPool).
		SetIdentifierPool(identifierPool).
		SetFetchBlockMetadataResultsPool(fetchBlockMetadataResultsPool).
		SetFetchBlocksMetadataResultsPool(fetchBlocksMetadataResultsPool).
		SetWriteBatchPool(writeBatchPool).
		SetBufferBucketPool(bucketPool).
		SetBufferBucketVersionsPool(bucketVersionsPool)

	blockOpts := opts.DatabaseBlockOptions().
		SetDatabaseBlockAllocSize(policy.BlockAllocSizeOrDefault()).
		SetContextPool(contextPool).
		SetEncoderPool(encoderPool).
		SetReaderIteratorPool(iteratorPool).
		SetMultiReaderIteratorPool(multiIteratorPool).
		SetSegmentReaderPool(segmentReaderPool).
		SetBytesPool(bytesPool)

	if opts.SeriesCachePolicy() == series.CacheLRU {
		var (
			runtimeOpts   = opts.RuntimeOptionsManager()
			wiredListOpts = block.WiredListOptions{
				RuntimeOptionsManager: runtimeOpts,
				InstrumentOptions:     iopts,
				ClockOptions:          opts.ClockOptions(),
			}
			lruCfg = cfg.Cache.SeriesConfiguration().LRU
		)

		if lruCfg != nil && lruCfg.EventsChannelSize > 0 {
			wiredListOpts.EventsChannelSize = int(lruCfg.EventsChannelSize)
		}
		wiredList := block.NewWiredList(wiredListOpts)
		blockOpts = blockOpts.SetWiredList(wiredList)
	}
	blockPool := block.NewDatabaseBlockPool(
		poolOptions(
			policy.BlockPool,
			scope.SubScope("block-pool")))
	blockPool.Init(func() block.DatabaseBlock {
		return block.NewDatabaseBlock(time.Time{}, 0, ts.Segment{}, blockOpts)
	})
	blockOpts = blockOpts.SetDatabaseBlockPool(blockPool)
	opts = opts.SetDatabaseBlockOptions(blockOpts)

	// NB(prateek): retention opts are overridden per namespace during series creation
	retentionOpts := retention.NewOptions()
	seriesOpts := storage.NewSeriesOptionsFromOptions(opts, retentionOpts).
		SetFetchBlockMetadataResultsPool(opts.FetchBlockMetadataResultsPool())
	seriesPool := series.NewDatabaseSeriesPool(
		poolOptions(
			policy.SeriesPool,
			scope.SubScope("series-pool")))

	opts = opts.
		SetSeriesOptions(seriesOpts).
		SetDatabaseSeriesPool(seriesPool)
	opts = opts.SetCommitLogOptions(opts.CommitLogOptions().
		SetBytesPool(bytesPool).
		SetIdentifierPool(identifierPool))

	postingsListOpts := poolOptions(policy.PostingsListPool, scope.SubScope("postingslist-pool"))
	postingsList := postings.NewPool(postingsListOpts, roaring.NewPostingsList)

	queryResultsPool := index.NewQueryResultsPool(
		poolOptions(policy.IndexResultsPool, scope.SubScope("index-query-results-pool")))
	aggregateQueryResultsPool := index.NewAggregateResultsPool(
		poolOptions(policy.IndexResultsPool, scope.SubScope("index-aggregate-results-pool")))

	indexOpts := opts.IndexOptions().
		SetInstrumentOptions(iopts).
		SetMemSegmentOptions(
			opts.IndexOptions().MemSegmentOptions().
				SetPostingsListPool(postingsList).
				SetInstrumentOptions(iopts)).
		SetFSTSegmentOptions(
			opts.IndexOptions().FSTSegmentOptions().
				SetPostingsListPool(postingsList).
				SetInstrumentOptions(iopts)).
		SetSegmentBuilderOptions(
			opts.IndexOptions().SegmentBuilderOptions().
				SetPostingsListPool(postingsList)).
		SetIdentifierPool(identifierPool).
		SetCheckedBytesPool(bytesPool).
		SetQueryResultsPool(queryResultsPool).
		SetAggregateResultsPool(aggregateQueryResultsPool)

	queryResultsPool.Init(func() index.QueryResults {
		// NB(r): Need to initialize after setting the index opts so
		// it sees the same reference of the options as is set for the DB.
		return index.NewQueryResults(nil, index.QueryResultsOptions{}, indexOpts)
	})
	aggregateQueryResultsPool.Init(func() index.AggregateResults {
		// NB(r): Need to initialize after setting the index opts so
		// it sees the same reference of the options as is set for the DB.
		return index.NewAggregateResults(nil, index.AggregateResultsOptions{}, indexOpts)
	})

	return opts.SetIndexOptions(indexOpts)
}

func poolOptions(
	policy config.PoolPolicy,
	scope tally.Scope,
) pool.ObjectPoolOptions {
	var (
		opts                = pool.NewObjectPoolOptions()
		size                = policy.SizeOrDefault()
		refillLowWaterMark  = policy.RefillLowWaterMarkOrDefault()
		refillHighWaterMark = policy.RefillHighWaterMarkOrDefault()
	)

	if size > 0 {
		opts = opts.SetSize(size)
		if refillLowWaterMark > 0 &&
			refillHighWaterMark > 0 &&
			refillHighWaterMark > refillLowWaterMark {
			opts = opts.
				SetRefillLowWatermark(refillLowWaterMark).
				SetRefillHighWatermark(refillHighWaterMark)
		}
	}
	if scope != nil {
		opts = opts.SetInstrumentOptions(opts.InstrumentOptions().
			SetMetricsScope(scope))
	}
	return opts
}

func capacityPoolOptions(
	policy config.CapacityPoolPolicy,
	scope tally.Scope,
) pool.ObjectPoolOptions {
	var (
		opts                = pool.NewObjectPoolOptions()
		size                = policy.SizeOrDefault()
		refillLowWaterMark  = policy.RefillLowWaterMarkOrDefault()
		refillHighWaterMark = policy.RefillHighWaterMarkOrDefault()
	)

	if size > 0 {
		opts = opts.SetSize(size)
		if refillLowWaterMark > 0 &&
			refillHighWaterMark > 0 &&
			refillHighWaterMark > refillLowWaterMark {
			opts = opts.SetRefillLowWatermark(refillLowWaterMark)
			opts = opts.SetRefillHighWatermark(refillHighWaterMark)
		}
	}
	if scope != nil {
		opts = opts.SetInstrumentOptions(opts.InstrumentOptions().
			SetMetricsScope(scope))
	}
	return opts
}

func maxCapacityPoolOptions(
	policy config.MaxCapacityPoolPolicy,
	scope tally.Scope,
) pool.ObjectPoolOptions {
	var (
		opts                = pool.NewObjectPoolOptions()
		size                = policy.SizeOrDefault()
		refillLowWaterMark  = policy.RefillLowWaterMarkOrDefault()
		refillHighWaterMark = policy.RefillHighWaterMarkOrDefault()
	)

	if size > 0 {
		opts = opts.SetSize(size)
		if refillLowWaterMark > 0 &&
			refillHighWaterMark > 0 &&
			refillHighWaterMark > refillLowWaterMark {
			opts = opts.SetRefillLowWatermark(refillLowWaterMark)
			opts = opts.SetRefillHighWatermark(refillHighWaterMark)
		}
	}
	if scope != nil {
		opts = opts.SetInstrumentOptions(opts.InstrumentOptions().
			SetMetricsScope(scope))
	}
	return opts
}

func hostSupportsHugeTLB() (bool, error) {
	// Try and determine if the host supports HugeTLB in the first place
	withHugeTLB, err := mmap.Bytes(10, mmap.Options{
		HugeTLB: mmap.HugeTLBOptions{
			Enabled:   true,
			Threshold: 0,
		},
	})
	if err != nil {
		return false, fmt.Errorf("could not mmap anonymous region: %v", err)
	}
	defer mmap.Munmap(withHugeTLB.Result)

	if withHugeTLB.Warning == nil {
		// If there was no warning, then the host didn't complain about
		// usa of huge TLB
		return true, nil
	}

	// If we got a warning, try mmap'ing without HugeTLB
	withoutHugeTLB, err := mmap.Bytes(10, mmap.Options{})
	if err != nil {
		return false, fmt.Errorf("could not mmap anonymous region: %v", err)
	}
	defer mmap.Munmap(withoutHugeTLB.Result)
	if withoutHugeTLB.Warning == nil {
		// The machine doesn't support HugeTLB, proceed without it
		return false, nil
	}
	// The warning was probably caused by something else, proceed using HugeTLB
	return true, nil
}

func newTopoMapProvider(t topology.Topology) *topoMapProvider {
	return &topoMapProvider{t}
}

type topoMapProvider struct {
	t topology.Topology
}

func (t *topoMapProvider) TopologyMap() (topology.Map, error) {
	if t.t == nil {
		return nil, errors.New("topology map provider has not be set yet")
	}

	return t.t.Get(), nil
}<|MERGE_RESOLUTION|>--- conflicted
+++ resolved
@@ -597,7 +597,6 @@
 			bs.SetBootstrapperProvider(updated.BootstrapperProvider())
 		})
 
-<<<<<<< HEAD
 	// Start servers before constructing the DB so orchestration tools can check health endpoints
 	// before topology is set.
 	var (
@@ -607,27 +606,7 @@
 		// SetDatabase() once we've initialized it.
 		service = ttnode.NewService(nil, ttopts)
 	)
-=======
-	// Initialize clustered database
-	clusterTopoWatch, err := topo.Watch()
-	if err != nil {
-		logger.Fatal("could not create cluster topology watch", zap.Error(err))
-	}
-	db, err := cluster.NewDatabase(hostID, topo, clusterTopoWatch, opts)
-	if err != nil {
-		logger.Fatal("could not construct database", zap.Error(err))
-	}
-
-	if err := db.Open(); err != nil {
-		logger.Fatal("could not open database", zap.Error(err))
-	}
-
-	contextPool := opts.ContextPool()
-
-	tchannelOpts := xtchannel.NewDefaultChannelOptions()
-	service := ttnode.NewService(db, ttopts)
-
->>>>>>> 76a1ff3e
+
 	tchannelthriftNodeClose, err := ttnode.NewServer(service,
 		cfg.ListenAddress, contextPool, tchannelOpts).ListenAndServe()
 	if err != nil {
@@ -676,17 +655,18 @@
 	// Initialize clustered database
 	clusterTopoWatch, err := topo.Watch()
 	if err != nil {
-		logger.Fatalf("could not create cluster topology watch: %v", err)
+		logger.Fatal("could not create cluster topology watch", zap.Error(err))
 	}
 
 	db, err := cluster.NewDatabase(hostID, topo, clusterTopoWatch, opts)
 	if err != nil {
-		logger.Fatalf("could not construct database: %v", err)
+		logger.Fatal("could not construct database", zap.Error(err))
 	}
 
 	if err := db.Open(); err != nil {
-		logger.Fatalf("could not open database: %v", err)
-	}
+		logger.Fatal("could not open database", zap.Error(err))
+	}
+
 	// Now that we've initialized the database we can set it on the service.
 	service.SetDatabase(db)
 
