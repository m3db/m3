--- conflicted
+++ resolved
@@ -472,25 +472,17 @@
 	seriesReadPermits.Start()
 	defer seriesReadPermits.Stop()
 
-<<<<<<< HEAD
-	permitOpts := opts.PermitsOptions().SetSeriesReadPermitsManager(seriesReadPermits)
-	if cfg.Index.MaxQueryIDsConcurrency != 0 {
-		permitOpts = permitOpts.SetIndexQueryPermitsManager(
-			permits.NewFixedPermitsManager(cfg.Index.MaxQueryIDsConcurrency))
-	} else {
-		logger.Warn("max index query IDs concurrency was not set, falling back to default value")
-	}
-
-	opts = opts.SetPermitsOptions(permitOpts)
-=======
-	var permitOptions permits.Options
-	if permitOptions = runOpts.StorageOptions.PermitOptions; permitOptions != nil {
-		opts = opts.SetPermitsOptions(permitOptions)
-	} else {
-		opts = opts.SetPermitsOptions(opts.PermitsOptions().
-			SetSeriesReadPermitsManager(seriesReadPermits))
-	}
->>>>>>> d1701ca2
+	permitOptions := runOpts.StorageOptions.PermitOptions
+	if permitOptions == nil {
+		permitOptions = opts.PermitsOptions().SetSeriesReadPermitsManager(seriesReadPermits)
+		if cfg.Index.MaxQueryIDsConcurrency != 0 {
+			permitOptions = permitOptions.SetIndexQueryPermitsManager(
+				permits.NewFixedPermitsManager(cfg.Index.MaxQueryIDsConcurrency))
+		} else {
+			logger.Warn("max index query IDs concurrency was not set, falling back to default value")
+		}
+	}
+	opts = opts.SetPermitsOptions(permitOptions)
 
 	// Setup postings list cache.
 	var (
