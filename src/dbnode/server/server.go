// Copyright (c) 2017 Uber Technologies, Inc.
//
// Permission is hereby granted, free of charge, to any person obtaining a copy
// of this software and associated documentation files (the "Software"), to deal
// in the Software without restriction, including without limitation the rights
// to use, copy, modify, merge, publish, distribute, sublicense, and/or sell
// copies of the Software, and to permit persons to whom the Software is
// furnished to do so, subject to the following conditions:
//
// The above copyright notice and this permission notice shall be included in
// all copies or substantial portions of the Software.
//
// THE SOFTWARE IS PROVIDED "AS IS", WITHOUT WARRANTY OF ANY KIND, EXPRESS OR
// IMPLIED, INCLUDING BUT NOT LIMITED TO THE WARRANTIES OF MERCHANTABILITY,
// FITNESS FOR A PARTICULAR PURPOSE AND NONINFRINGEMENT. IN NO EVENT SHALL THE
// AUTHORS OR COPYRIGHT HOLDERS BE LIABLE FOR ANY CLAIM, DAMAGES OR OTHER
// LIABILITY, WHETHER IN AN ACTION OF CONTRACT, TORT OR OTHERWISE, ARISING FROM,
// OUT OF OR IN CONNECTION WITH THE SOFTWARE OR THE USE OR OTHER DEALINGS IN
// THE SOFTWARE.

package server

import (
	"context"
	"errors"
	"fmt"
	"io"
	"math"
	"net/http"
	"os"
	"path"
	"runtime"
	"runtime/debug"
	"strings"
	"sync"
	"time"

	clusterclient "github.com/m3db/m3/src/cluster/client"
	"github.com/m3db/m3/src/cluster/client/etcd"
	"github.com/m3db/m3/src/cluster/generated/proto/commonpb"
	"github.com/m3db/m3/src/cluster/kv"
	"github.com/m3db/m3/src/cluster/kv/util"
	"github.com/m3db/m3/src/cmd/services/m3dbnode/config"
	queryconfig "github.com/m3db/m3/src/cmd/services/m3query/config"
	"github.com/m3db/m3/src/dbnode/client"
	"github.com/m3db/m3/src/dbnode/encoding"
	"github.com/m3db/m3/src/dbnode/encoding/m3tsz"
	"github.com/m3db/m3/src/dbnode/encoding/proto"
	"github.com/m3db/m3/src/dbnode/environment"
	"github.com/m3db/m3/src/dbnode/kvconfig"
	"github.com/m3db/m3/src/dbnode/namespace"
	hjcluster "github.com/m3db/m3/src/dbnode/network/server/httpjson/cluster"
	hjnode "github.com/m3db/m3/src/dbnode/network/server/httpjson/node"
	"github.com/m3db/m3/src/dbnode/network/server/tchannelthrift"
	ttcluster "github.com/m3db/m3/src/dbnode/network/server/tchannelthrift/cluster"
	ttnode "github.com/m3db/m3/src/dbnode/network/server/tchannelthrift/node"
	"github.com/m3db/m3/src/dbnode/persist/fs"
	"github.com/m3db/m3/src/dbnode/persist/fs/commitlog"
	"github.com/m3db/m3/src/dbnode/ratelimit"
	"github.com/m3db/m3/src/dbnode/retention"
	m3dbruntime "github.com/m3db/m3/src/dbnode/runtime"
	"github.com/m3db/m3/src/dbnode/sharding"
	"github.com/m3db/m3/src/dbnode/storage"
	"github.com/m3db/m3/src/dbnode/storage/block"
	"github.com/m3db/m3/src/dbnode/storage/bootstrap/result"
	"github.com/m3db/m3/src/dbnode/storage/cluster"
	"github.com/m3db/m3/src/dbnode/storage/index"
	"github.com/m3db/m3/src/dbnode/storage/limits"
	"github.com/m3db/m3/src/dbnode/storage/series"
	"github.com/m3db/m3/src/dbnode/topology"
	"github.com/m3db/m3/src/dbnode/ts"
	"github.com/m3db/m3/src/dbnode/ts/writes"
	xtchannel "github.com/m3db/m3/src/dbnode/x/tchannel"
	"github.com/m3db/m3/src/dbnode/x/xio"
	"github.com/m3db/m3/src/dbnode/x/xpool"
	"github.com/m3db/m3/src/m3ninx/postings"
	"github.com/m3db/m3/src/m3ninx/postings/roaring"
	"github.com/m3db/m3/src/query/api/v1/handler/placement"
	"github.com/m3db/m3/src/query/api/v1/handler/prometheus/handleroptions"
	xconfig "github.com/m3db/m3/src/x/config"
	xcontext "github.com/m3db/m3/src/x/context"
	xdebug "github.com/m3db/m3/src/x/debug"
	xdocs "github.com/m3db/m3/src/x/docs"
	"github.com/m3db/m3/src/x/ident"
	"github.com/m3db/m3/src/x/instrument"
	"github.com/m3db/m3/src/x/lockfile"
	"github.com/m3db/m3/src/x/mmap"
	xos "github.com/m3db/m3/src/x/os"
	"github.com/m3db/m3/src/x/pool"
	"github.com/m3db/m3/src/x/serialize"
	xsync "github.com/m3db/m3/src/x/sync"

	apachethrift "github.com/apache/thrift/lib/go/thrift"
	opentracing "github.com/opentracing/opentracing-go"
	"github.com/uber-go/tally"
	"github.com/uber/tchannel-go"
	"go.etcd.io/etcd/embed"
	"go.uber.org/zap"
)

const (
	bootstrapConfigInitTimeout       = 10 * time.Second
	serverGracefulCloseTimeout       = 10 * time.Second
	bgProcessLimitInterval           = 10 * time.Second
	maxBgProcessLimitMonitorDuration = 5 * time.Minute
	cpuProfileDuration               = 5 * time.Second
	filePathPrefixLockFile           = ".lock"
	defaultServiceName               = "m3dbnode"
	skipRaiseProcessLimitsEnvVar     = "SKIP_PROCESS_LIMITS_RAISE"
	skipRaiseProcessLimitsEnvVarTrue = "true"
	mmapReporterMetricName           = "mmap-mapped-bytes"
	mmapReporterTagName              = "map-name"
)

// RunOptions provides options for running the server
// with backwards compatibility if only solely adding fields.
type RunOptions struct {
	// ConfigFile is the YAML configuration file to use to run the server.
	ConfigFile string

	// Config is an alternate way to provide configuration and will be used
	// instead of parsing ConfigFile if ConfigFile is not specified.
	Config config.DBConfiguration

	// BootstrapCh is a channel to listen on to be notified of bootstrap.
	BootstrapCh chan<- struct{}

	// EmbeddedKVCh is a channel to listen on to be notified that the embedded KV has bootstrapped.
	EmbeddedKVCh chan<- struct{}

	// ClientCh is a channel to listen on to share the same m3db client that this server uses.
	ClientCh chan<- client.Client

	// ClusterClientCh is a channel to listen on to share the same m3 cluster client that this server uses.
	ClusterClientCh chan<- clusterclient.Client

	// InterruptCh is a programmatic interrupt channel to supply to
	// interrupt and shutdown the server.
	InterruptCh <-chan error

	// CustomOptions are custom options to apply to the session.
	CustomOptions []client.CustomAdminOption

	// StorageOptions are options to apply to the database storage options.
	StorageOptions StorageOptions
}

// Run runs the server programmatically given a filename for the
// configuration file.
func Run(runOpts RunOptions) {
	var cfg config.DBConfiguration
	if runOpts.ConfigFile != "" {
		var rootCfg config.Configuration
		if err := xconfig.LoadFile(&rootCfg, runOpts.ConfigFile, xconfig.Options{}); err != nil {
			// NB(r): Use fmt.Fprintf(os.Stderr, ...) to avoid etcd.SetGlobals()
			// sending stdlib "log" to black hole. Don't remove unless with good reason.
			fmt.Fprintf(os.Stderr, "unable to load %s: %v", runOpts.ConfigFile, err)
			os.Exit(1)
		}

		cfg = *rootCfg.DB
	} else {
		cfg = runOpts.Config
	}

	err := cfg.InitDefaultsAndValidate()
	if err != nil {
		// NB(r): Use fmt.Fprintf(os.Stderr, ...) to avoid etcd.SetGlobals()
		// sending stdlib "log" to black hole. Don't remove unless with good reason.
		fmt.Fprintf(os.Stderr, "error initializing config defaults and validating config: %v", err)
		os.Exit(1)
	}

	logger, err := cfg.Logging.BuildLogger()
	if err != nil {
		// NB(r): Use fmt.Fprintf(os.Stderr, ...) to avoid etcd.SetGlobals()
		// sending stdlib "log" to black hole. Don't remove unless with good reason.
		fmt.Fprintf(os.Stderr, "unable to create logger: %v", err)
		os.Exit(1)
	}
	defer logger.Sync()

	xconfig.WarnOnDeprecation(cfg, logger)

	// By default attempt to raise process limits, which is a benign operation.
	skipRaiseLimits := strings.TrimSpace(os.Getenv(skipRaiseProcessLimitsEnvVar))
	if skipRaiseLimits != skipRaiseProcessLimitsEnvVarTrue {
		// Raise fd limits to nr_open system limit
		result, err := xos.RaiseProcessNoFileToNROpen()
		if err != nil {
			logger.Warn("unable to raise rlimit", zap.Error(err))
		} else {
			logger.Info("raised rlimit no file fds limit",
				zap.Bool("required", result.RaisePerformed),
				zap.Uint64("sysNROpenValue", result.NROpenValue),
				zap.Uint64("noFileMaxValue", result.NoFileMaxValue),
				zap.Uint64("noFileCurrValue", result.NoFileCurrValue))
		}
	}

	// Parse file and directory modes
	newFileMode, err := cfg.Filesystem.ParseNewFileMode()
	if err != nil {
		logger.Fatal("could not parse new file mode", zap.Error(err))
	}

	newDirectoryMode, err := cfg.Filesystem.ParseNewDirectoryMode()
	if err != nil {
		logger.Fatal("could not parse new directory mode", zap.Error(err))
	}

	// Obtain a lock on `filePathPrefix`, or exit if another process already has it.
	// The lock consists of a lock file (on the file system) and a lock in memory.
	// When the process exits gracefully, both the lock file and the lock will be removed.
	// If the process exits ungracefully, only the lock in memory will be removed, the lock
	// file will remain on the file system. When a dbnode starts after an ungracefully stop,
	// it will be able to acquire the lock despite the fact the the lock file exists.
	lockPath := path.Join(cfg.Filesystem.FilePathPrefixOrDefault(), filePathPrefixLockFile)
	fslock, err := lockfile.CreateAndAcquire(lockPath, newDirectoryMode)
	if err != nil {
		logger.Fatal("could not acquire lock", zap.String("path", lockPath), zap.Error(err))
	}
	defer fslock.Release()

	go bgValidateProcessLimits(logger)
	debug.SetGCPercent(cfg.GCPercentage)

	scope, _, err := cfg.Metrics.NewRootScope()
	if err != nil {
		logger.Fatal("could not connect to metrics", zap.Error(err))
	}

	hostID, err := cfg.HostID.Resolve()
	if err != nil {
		logger.Fatal("could not resolve local host ID", zap.Error(err))
	}

	var (
		tracer      opentracing.Tracer
		traceCloser io.Closer
	)

	if cfg.Tracing == nil {
		tracer = opentracing.NoopTracer{}
		logger.Info("tracing disabled; set `tracing.backend` to enable")
	} else {
		// setup tracer
		serviceName := cfg.Tracing.ServiceName
		if serviceName == "" {
			serviceName = defaultServiceName
		}
		tracer, traceCloser, err = cfg.Tracing.NewTracer(serviceName, scope.SubScope("jaeger"), logger)
		if err != nil {
			tracer = opentracing.NoopTracer{}
			logger.Warn("could not initialize tracing; using no-op tracer instead",
				zap.String("service", serviceName), zap.Error(err))
		} else {
			defer traceCloser.Close()
			logger.Info("tracing enabled", zap.String("service", serviceName))
		}
	}

	// Presence of KV server config indicates embedded etcd cluster
	if cfg.EnvironmentConfig.SeedNodes == nil {
		logger.Info("no seed nodes set, using dedicated etcd cluster")
	} else {
		// Default etcd client clusters if not set already
		service, err := cfg.EnvironmentConfig.Services.SyncCluster()
		if err != nil {
			logger.Fatal("invalid cluster configuration", zap.Error(err))
		}

		clusters := service.Service.ETCDClusters
		seedNodes := cfg.EnvironmentConfig.SeedNodes.InitialCluster
		if len(clusters) == 0 {
			endpoints, err := config.InitialClusterEndpoints(seedNodes)
			if err != nil {
				logger.Fatal("unable to create etcd clusters", zap.Error(err))
			}

			zone := service.Service.Zone

			logger.Info("using seed nodes etcd cluster",
				zap.String("zone", zone), zap.Strings("endpoints", endpoints))
			service.Service.ETCDClusters = []etcd.ClusterConfig{{
				Zone:      zone,
				Endpoints: endpoints,
			}}
		}

		seedNodeHostIDs := make([]string, 0, len(seedNodes))
		for _, entry := range seedNodes {
			seedNodeHostIDs = append(seedNodeHostIDs, entry.HostID)
		}
		logger.Info("resolving seed node configuration",
			zap.String("hostID", hostID), zap.Strings("seedNodeHostIDs", seedNodeHostIDs),
		)

		if !config.IsSeedNode(seedNodes, hostID) {
			logger.Info("not a seed node, using cluster seed nodes")
		} else {
			logger.Info("seed node, starting etcd server")

			etcdCfg, err := config.NewEtcdEmbedConfig(cfg)
			if err != nil {
				logger.Fatal("unable to create etcd config", zap.Error(err))
			}

			e, err := embed.StartEtcd(etcdCfg)
			if err != nil {
				logger.Fatal("could not start embedded etcd", zap.Error(err))
			}

			if runOpts.EmbeddedKVCh != nil {
				// Notify on embedded KV bootstrap chan if specified
				runOpts.EmbeddedKVCh <- struct{}{}
			}

			defer e.Close()
		}
	}

	// By default use histogram timers for timers that
	// are constructed allowing for type to be picked
	// by the caller using instrument.NewTimer(...).
	timerOpts := instrument.NewHistogramTimerOptions(instrument.HistogramTimerOptions{})
	timerOpts.StandardSampleRate = cfg.Metrics.SampleRate()

	var (
		opts  = storage.NewOptions()
		iopts = opts.InstrumentOptions().
			SetLogger(logger).
			SetMetricsScope(scope).
			SetTimerOptions(timerOpts).
			SetTracer(tracer)
	)
	opts = opts.SetInstrumentOptions(iopts)

	// Only override the default MemoryTracker (which has default limits) if a custom limit has
	// been set.
	if cfg.Limits.MaxOutstandingRepairedBytes > 0 {
		memTrackerOptions := storage.NewMemoryTrackerOptions(cfg.Limits.MaxOutstandingRepairedBytes)
		memTracker := storage.NewMemoryTracker(memTrackerOptions)
		opts = opts.SetMemoryTracker(memTracker)
	}

	opentracing.SetGlobalTracer(tracer)

	if cfg.Index.MaxQueryIDsConcurrency != 0 {
		queryIDsWorkerPool := xsync.NewWorkerPool(cfg.Index.MaxQueryIDsConcurrency)
		queryIDsWorkerPool.Init()
		opts = opts.SetQueryIDsWorkerPool(queryIDsWorkerPool)
	} else {
		logger.Warn("max index query IDs concurrency was not set, falling back to default value")
	}

	buildReporter := instrument.NewBuildReporter(iopts)
	if err := buildReporter.Start(); err != nil {
		logger.Fatal("unable to start build reporter", zap.Error(err))
	}
	defer buildReporter.Stop()

	mmapCfg := cfg.Filesystem.MmapConfigurationOrDefault()
	shouldUseHugeTLB := mmapCfg.HugeTLB.Enabled
	if shouldUseHugeTLB {
		// Make sure the host supports HugeTLB before proceeding with it to prevent
		// excessive log spam.
		shouldUseHugeTLB, err = hostSupportsHugeTLB()
		if err != nil {
			logger.Fatal("could not determine if host supports HugeTLB", zap.Error(err))
		}
		if !shouldUseHugeTLB {
			logger.Warn("host doesn't support HugeTLB, proceeding without it")
		}
	}

	mmapReporter := newMmapReporter(scope)
	mmapReporterCtx, cancel := context.WithCancel(context.Background())
	defer cancel()
	go mmapReporter.Run(mmapReporterCtx)
	opts = opts.SetMmapReporter(mmapReporter)

	runtimeOpts := m3dbruntime.NewOptions().
		SetPersistRateLimitOptions(ratelimit.NewOptions().
			SetLimitEnabled(true).
			SetLimitMbps(cfg.Filesystem.ThroughputLimitMbpsOrDefault()).
			SetLimitCheckEvery(cfg.Filesystem.ThroughputCheckEveryOrDefault())).
		SetWriteNewSeriesAsync(cfg.WriteNewSeriesAsync).
		SetWriteNewSeriesBackoffDuration(cfg.WriteNewSeriesBackoffDuration)
	if lruCfg := cfg.Cache.SeriesConfiguration().LRU; lruCfg != nil {
		runtimeOpts = runtimeOpts.SetMaxWiredBlocks(lruCfg.MaxBlocks)
	}

	// Setup postings list cache.
	var (
		plCacheConfig  = cfg.Cache.PostingsListConfiguration()
		plCacheSize    = plCacheConfig.SizeOrDefault()
		plCacheOptions = index.PostingsListCacheOptions{
			InstrumentOptions: opts.InstrumentOptions().
				SetMetricsScope(scope.SubScope("postings-list-cache")),
		}
	)
	postingsListCache, stopReporting, err := index.NewPostingsListCache(plCacheSize, plCacheOptions)
	if err != nil {
		logger.Fatal("could not construct postings list cache", zap.Error(err))
	}
	defer stopReporting()

	// Setup query stats tracking.
	docsLimit := limits.DefaultLookbackLimitOptions()
	bytesReadLimit := limits.DefaultLookbackLimitOptions()
	if limitConfig := runOpts.Config.Limits.MaxRecentlyQueriedSeriesBlocks; limitConfig != nil {
		docsLimit.Limit = limitConfig.Value
		docsLimit.Lookback = limitConfig.Lookback
	}
	if limitConfig := runOpts.Config.Limits.MaxRecentlyQueriedSeriesDiskBytesRead; limitConfig != nil {
		bytesReadLimit.Limit = limitConfig.Value
		bytesReadLimit.Lookback = limitConfig.Lookback
	}
	queryLimits, err := limits.NewQueryLimits(docsLimit, bytesReadLimit, iopts)
	if err != nil {
		logger.Fatal("could not construct docs query limits from config", zap.Error(err))
	}
	queryLimits.Start()
	defer queryLimits.Stop()

	// FOLLOWUP(prateek): remove this once we have the runtime options<->index wiring done
	indexOpts := opts.IndexOptions()
	insertMode := index.InsertSync
	if cfg.WriteNewSeriesAsync {
		insertMode = index.InsertAsync
	}
	indexOpts = indexOpts.SetInsertMode(insertMode).
		SetPostingsListCache(postingsListCache).
		SetReadThroughSegmentOptions(index.ReadThroughSegmentOptions{
			CacheRegexp: plCacheConfig.CacheRegexpOrDefault(),
			CacheTerms:  plCacheConfig.CacheTermsOrDefault(),
		}).
		SetMmapReporter(mmapReporter).
		SetQueryLimits(queryLimits)
	opts = opts.SetIndexOptions(indexOpts)

	if tick := cfg.Tick; tick != nil {
		runtimeOpts = runtimeOpts.
			SetTickSeriesBatchSize(tick.SeriesBatchSize).
			SetTickPerSeriesSleepDuration(tick.PerSeriesSleepDuration).
			SetTickMinimumInterval(tick.MinimumInterval)
	}

	runtimeOptsMgr := m3dbruntime.NewOptionsManager()
	if err := runtimeOptsMgr.Update(runtimeOpts); err != nil {
		logger.Fatal("could not set initial runtime options", zap.Error(err))
	}
	defer runtimeOptsMgr.Close()

	opts = opts.SetRuntimeOptionsManager(runtimeOptsMgr)

	policy := cfg.PoolingPolicy
	tagEncoderPool := serialize.NewTagEncoderPool(
		serialize.NewTagEncoderOptions(),
		poolOptions(
			policy.TagEncoderPool,
			scope.SubScope("tag-encoder-pool")))
	tagEncoderPool.Init()
	tagDecoderPool := serialize.NewTagDecoderPool(
		serialize.NewTagDecoderOptions(serialize.TagDecoderOptionsConfig{}),
		poolOptions(
			policy.TagDecoderPool,
			scope.SubScope("tag-decoder-pool")))
	tagDecoderPool.Init()

	// Pass nil for block.LeaseVerifier for now and it will be set after the
	// db is constructed (since the db is required to construct a
	// block.LeaseVerifier). Initialized here because it needs to be propagated
	// to both the DB and the blockRetriever.
	blockLeaseManager := block.NewLeaseManager(nil)
	opts = opts.SetBlockLeaseManager(blockLeaseManager)
	fsopts := fs.NewOptions().
		SetClockOptions(opts.ClockOptions()).
		SetInstrumentOptions(opts.InstrumentOptions().
			SetMetricsScope(scope.SubScope("database.fs"))).
		SetFilePathPrefix(cfg.Filesystem.FilePathPrefixOrDefault()).
		SetNewFileMode(newFileMode).
		SetNewDirectoryMode(newDirectoryMode).
		SetWriterBufferSize(cfg.Filesystem.WriteBufferSizeOrDefault()).
		SetDataReaderBufferSize(cfg.Filesystem.DataReadBufferSizeOrDefault()).
		SetInfoReaderBufferSize(cfg.Filesystem.InfoReadBufferSizeOrDefault()).
		SetSeekReaderBufferSize(cfg.Filesystem.SeekReadBufferSizeOrDefault()).
		SetMmapEnableHugeTLB(shouldUseHugeTLB).
		SetMmapHugeTLBThreshold(mmapCfg.HugeTLB.Threshold).
		SetRuntimeOptionsManager(runtimeOptsMgr).
		SetTagEncoderPool(tagEncoderPool).
		SetTagDecoderPool(tagDecoderPool).
		SetForceIndexSummariesMmapMemory(cfg.Filesystem.ForceIndexSummariesMmapMemoryOrDefault()).
		SetForceBloomFilterMmapMemory(cfg.Filesystem.ForceBloomFilterMmapMemoryOrDefault()).
		SetIndexBloomFilterFalsePositivePercent(cfg.Filesystem.BloomFilterFalsePositivePercentOrDefault()).
		SetMmapReporter(mmapReporter)

	var commitLogQueueSize int
	specified := cfg.CommitLog.Queue.Size
	switch cfg.CommitLog.Queue.CalculationType {
	case config.CalculationTypeFixed:
		commitLogQueueSize = specified
	case config.CalculationTypePerCPU:
		commitLogQueueSize = specified * runtime.NumCPU()
	default:
		logger.Fatal("unknown commit log queue size type",
			zap.Any("type", cfg.CommitLog.Queue.CalculationType))
	}

	var commitLogQueueChannelSize int
	if cfg.CommitLog.QueueChannel != nil {
		specified := cfg.CommitLog.QueueChannel.Size
		switch cfg.CommitLog.Queue.CalculationType {
		case config.CalculationTypeFixed:
			commitLogQueueChannelSize = specified
		case config.CalculationTypePerCPU:
			commitLogQueueChannelSize = specified * runtime.NumCPU()
		default:
			logger.Fatal("unknown commit log queue channel size type",
				zap.Any("type", cfg.CommitLog.Queue.CalculationType))
		}
	} else {
		commitLogQueueChannelSize = int(float64(commitLogQueueSize) / commitlog.MaximumQueueSizeQueueChannelSizeRatio)
	}

	// Set the series cache policy.
	seriesCachePolicy := cfg.Cache.SeriesConfiguration().Policy
	opts = opts.SetSeriesCachePolicy(seriesCachePolicy)

	// Apply pooling options.
	opts = withEncodingAndPoolingOptions(cfg, logger, opts, cfg.PoolingPolicy)

	opts = opts.SetCommitLogOptions(opts.CommitLogOptions().
		SetInstrumentOptions(opts.InstrumentOptions()).
		SetFilesystemOptions(fsopts).
		SetStrategy(commitlog.StrategyWriteBehind).
		SetFlushSize(cfg.CommitLog.FlushMaxBytes).
		SetFlushInterval(cfg.CommitLog.FlushEvery).
		SetBacklogQueueSize(commitLogQueueSize).
		SetBacklogQueueChannelSize(commitLogQueueChannelSize))

	// Setup the block retriever
	switch seriesCachePolicy {
	case series.CacheAll:
		// No options needed to be set
	default:
		// All other caching strategies require retrieving series from disk
		// to service a cache miss
		retrieverOpts := fs.NewBlockRetrieverOptions().
			SetBytesPool(opts.BytesPool()).
			SetRetrieveRequestPool(opts.RetrieveRequestPool()).
			SetIdentifierPool(opts.IdentifierPool()).
			SetBlockLeaseManager(blockLeaseManager).
			SetQueryLimits(queryLimits)
		if blockRetrieveCfg := cfg.BlockRetrieve; blockRetrieveCfg != nil {
			if v := blockRetrieveCfg.FetchConcurrency; v != nil {
				retrieverOpts = retrieverOpts.SetFetchConcurrency(*v)
			}
			if v := blockRetrieveCfg.CacheBlocksOnRetrieve; v != nil {
				retrieverOpts = retrieverOpts.SetCacheBlocksOnRetrieve(*v)
			}
		}
		blockRetrieverMgr := block.NewDatabaseBlockRetrieverManager(
			func(md namespace.Metadata, shardSet sharding.ShardSet) (block.DatabaseBlockRetriever, error) {
				retriever, err := fs.NewBlockRetriever(retrieverOpts, fsopts)
				if err != nil {
					return nil, err
				}
				if err := retriever.Open(md, shardSet); err != nil {
					return nil, err
				}
				return retriever, nil
			})
		opts = opts.SetDatabaseBlockRetrieverManager(blockRetrieverMgr)
	}

	// Set the persistence manager
	pm, err := fs.NewPersistManager(fsopts)
	if err != nil {
		logger.Fatal("could not create persist manager", zap.Error(err))
	}
	opts = opts.SetPersistManager(pm)

	var (
		envCfg environment.ConfigureResults
	)
	if len(cfg.EnvironmentConfig.Statics) == 0 {
		logger.Info("creating dynamic config service client with m3cluster")

		envCfg, err = cfg.EnvironmentConfig.Configure(environment.ConfigurationParameters{
			InstrumentOpts:         iopts,
			HashingSeed:            cfg.Hashing.Seed,
			NewDirectoryMode:       newDirectoryMode,
			ForceColdWritesEnabled: runOpts.StorageOptions.ForceColdWritesEnabled,
		})
		if err != nil {
			logger.Fatal("could not initialize dynamic config", zap.Error(err))
		}
	} else {
		logger.Info("creating static config service client with m3cluster")

		envCfg, err = cfg.EnvironmentConfig.Configure(environment.ConfigurationParameters{
			InstrumentOpts:         iopts,
			HostID:                 hostID,
			ForceColdWritesEnabled: runOpts.StorageOptions.ForceColdWritesEnabled,
		})
		if err != nil {
			logger.Fatal("could not initialize static config", zap.Error(err))
		}
	}

	syncCfg, err := envCfg.SyncCluster()
	if err != nil {
		logger.Fatal("invalid cluster config", zap.Error(err))
	}
	if runOpts.ClusterClientCh != nil {
		runOpts.ClusterClientCh <- syncCfg.ClusterClient
	}

	opts = opts.SetNamespaceInitializer(syncCfg.NamespaceInitializer)

	// Set tchannelthrift options.
	ttopts := tchannelthrift.NewOptions().
		SetClockOptions(opts.ClockOptions()).
		SetInstrumentOptions(opts.InstrumentOptions()).
		SetTopologyInitializer(syncCfg.TopologyInitializer).
		SetIdentifierPool(opts.IdentifierPool()).
		SetTagEncoderPool(tagEncoderPool).
		SetTagDecoderPool(tagDecoderPool).
		SetCheckedBytesWrapperPool(opts.CheckedBytesWrapperPool()).
		SetMaxOutstandingWriteRequests(cfg.Limits.MaxOutstandingWriteRequests).
		SetMaxOutstandingReadRequests(cfg.Limits.MaxOutstandingReadRequests)

	// Start servers before constructing the DB so orchestration tools can check health endpoints
	// before topology is set.
	var (
		contextPool  = opts.ContextPool()
		tchannelOpts = xtchannel.NewDefaultChannelOptions()
		// Pass nil for the database argument because we haven't constructed it yet. We'll call
		// SetDatabase() once we've initialized it.
		service = ttnode.NewService(nil, ttopts)
	)
	if cfg.TChannel != nil {
		tchannelOpts.MaxIdleTime = cfg.TChannel.MaxIdleTime
		tchannelOpts.IdleCheckInterval = cfg.TChannel.IdleCheckInterval
	}
	tchanOpts := ttnode.NewOptions(tchannelOpts).
		SetInstrumentOptions(opts.InstrumentOptions())
	if fn := runOpts.StorageOptions.TChanNodeServerFn; fn != nil {
		tchanOpts = tchanOpts.SetTChanNodeServerFn(fn)
	}
	tchannelthriftNodeClose, err := ttnode.NewServer(service,
		cfg.ListenAddress, contextPool, tchanOpts).ListenAndServe()
	if err != nil {
		logger.Fatal("could not open tchannelthrift interface",
			zap.String("address", cfg.ListenAddress), zap.Error(err))
	}
	defer tchannelthriftNodeClose()
	logger.Info("node tchannelthrift: listening", zap.String("address", cfg.ListenAddress))

	httpjsonNodeClose, err := hjnode.NewServer(service,
		cfg.HTTPNodeListenAddress, contextPool, nil).ListenAndServe()
	if err != nil {
		logger.Fatal("could not open httpjson interface",
			zap.String("address", cfg.HTTPNodeListenAddress), zap.Error(err))
	}
	defer httpjsonNodeClose()
	logger.Info("node httpjson: listening", zap.String("address", cfg.HTTPNodeListenAddress))

	if cfg.DebugListenAddress != "" {
		var debugWriter xdebug.ZipWriter
		handlerOpts, err := placement.NewHandlerOptions(syncCfg.ClusterClient,
			queryconfig.Configuration{}, nil, iopts)
		if err != nil {
			logger.Warn("could not create handler options for debug writer", zap.Error(err))
		} else {
			envCfg, err := cfg.EnvironmentConfig.Services.SyncCluster()
			if err != nil || envCfg.Service == nil {
				logger.Warn("could not get cluster config for debug writer",
					zap.Error(err),
					zap.Bool("envCfgServiceIsNil", envCfg.Service == nil))
			} else {
				debugWriter, err = xdebug.NewPlacementAndNamespaceZipWriterWithDefaultSources(
					cpuProfileDuration,
					syncCfg.ClusterClient,
					handlerOpts,
					[]handleroptions.ServiceNameAndDefaults{
						{
							ServiceName: handleroptions.M3DBServiceName,
							Defaults: []handleroptions.ServiceOptionsDefault{
								handleroptions.WithDefaultServiceEnvironment(envCfg.Service.Env),
								handleroptions.WithDefaultServiceZone(envCfg.Service.Zone),
							},
						},
					},
					iopts)
				if err != nil {
					logger.Error("unable to create debug writer", zap.Error(err))
				}
			}
		}

		go func() {
			mux := http.DefaultServeMux
			if debugWriter != nil {
				if err := debugWriter.RegisterHandler(xdebug.DebugURL, mux); err != nil {
					logger.Error("unable to register debug writer endpoint", zap.Error(err))
				}
			}

			if err := http.ListenAndServe(cfg.DebugListenAddress, mux); err != nil {
				logger.Error("debug server could not listen",
					zap.String("address", cfg.DebugListenAddress), zap.Error(err))
			} else {
				logger.Info("debug server listening",
					zap.String("address", cfg.DebugListenAddress),
				)
			}
		}()
	}

	topo, err := syncCfg.TopologyInitializer.Init()
	if err != nil {
		logger.Fatal("could not initialize m3db topology", zap.Error(err))
	}

	var protoEnabled bool
	if cfg.Proto != nil && cfg.Proto.Enabled {
		protoEnabled = true
	}
	schemaRegistry := namespace.NewSchemaRegistry(protoEnabled, logger)
	// For application m3db client integration test convenience (where a local dbnode is started as a docker container),
	// we allow loading user schema from local file into schema registry.
	if protoEnabled {
		for nsID, protoConfig := range cfg.Proto.SchemaRegistry {
			dummyDeployID := "fromconfig"
			if err := namespace.LoadSchemaRegistryFromFile(schemaRegistry, ident.StringID(nsID),
				dummyDeployID,
				protoConfig.SchemaFilePath, protoConfig.MessageName); err != nil {
				logger.Fatal("could not load schema from configuration", zap.Error(err))
			}
		}
	}

	origin := topology.NewHost(hostID, "")
	m3dbClient, err := newAdminClient(
		cfg.Client, iopts, tchannelOpts, syncCfg.TopologyInitializer,
		runtimeOptsMgr, origin, protoEnabled, schemaRegistry,
		syncCfg.KVStore, logger, runOpts.CustomOptions)

	if err != nil {
		logger.Fatal("could not create m3db client", zap.Error(err))
	}

	if runOpts.ClientCh != nil {
		runOpts.ClientCh <- m3dbClient
	}

	documentsBuilderAlloc := index.NewBootstrapResultDocumentsBuilderAllocator(
		opts.IndexOptions())
	rsOpts := result.NewOptions().
		SetInstrumentOptions(opts.InstrumentOptions()).
		SetDatabaseBlockOptions(opts.DatabaseBlockOptions()).
		SetSeriesCachePolicy(opts.SeriesCachePolicy()).
		SetIndexDocumentsBuilderAllocator(documentsBuilderAlloc)

	var repairClients []client.AdminClient
	if cfg.Repair != nil && cfg.Repair.Enabled {
		repairClients = append(repairClients, m3dbClient)
	}
	if cfg.Replication != nil {
		for _, cluster := range cfg.Replication.Clusters {
			if !cluster.RepairEnabled {
				continue
			}

			// Pass nil for the topology initializer because we want to create
			// a new one for the cluster we wish to replicate from, not use the
			// same one as the cluster this node belongs to.
			var topologyInitializer topology.Initializer
			// Guaranteed to not be nil if repair is enabled by config validation.
			clientCfg := *cluster.Client
			clusterClient, err := newAdminClient(
				clientCfg, iopts, tchannelOpts, topologyInitializer,
				runtimeOptsMgr, origin, protoEnabled, schemaRegistry,
				syncCfg.KVStore, logger, runOpts.CustomOptions)
			if err != nil {
				logger.Fatal(
					"unable to create client for replicated cluster",
					zap.String("clusterName", cluster.Name), zap.Error(err))
			}
			repairClients = append(repairClients, clusterClient)
		}
	}
	repairEnabled := len(repairClients) > 0
	if repairEnabled {
		repairOpts := opts.RepairOptions().
			SetAdminClients(repairClients)

		if cfg.Repair != nil {
			repairOpts = repairOpts.
				SetResultOptions(rsOpts).
				SetDebugShadowComparisonsEnabled(cfg.Repair.DebugShadowComparisonsEnabled)
			if cfg.Repair.Throttle > 0 {
				repairOpts = repairOpts.SetRepairThrottle(cfg.Repair.Throttle)
			}
			if cfg.Repair.CheckInterval > 0 {
				repairOpts = repairOpts.SetRepairCheckInterval(cfg.Repair.CheckInterval)
			}

			if cfg.Repair.DebugShadowComparisonsPercentage > 0 {
				// Set conditionally to avoid stomping on the default value of 1.0.
				repairOpts = repairOpts.SetDebugShadowComparisonsPercentage(cfg.Repair.DebugShadowComparisonsPercentage)
			}
		}

		opts = opts.
			SetRepairEnabled(true).
			SetRepairOptions(repairOpts)
	} else {
		opts = opts.SetRepairEnabled(false)
	}

	if runOpts.StorageOptions.OnColdFlush != nil {
		opts = opts.SetOnColdFlush(runOpts.StorageOptions.OnColdFlush)
	}

<<<<<<< HEAD
	opts = opts.SetBackgroundProcessFns(append(opts.BackgroundProcessFns(), runOpts.StorageOptions.BackgroundProcessFns...))
=======
	if runOpts.StorageOptions.NamespaceHooks != nil {
		opts = opts.SetNamespaceHooks(runOpts.StorageOptions.NamespaceHooks)
	}
>>>>>>> f996e2d8

	// Set bootstrap options - We need to create a topology map provider from the
	// same topology that will be passed to the cluster so that when we make
	// bootstrapping decisions they are in sync with the clustered database
	// which is triggering the actual bootstraps. This way, when the clustered
	// database receives a topology update and decides to kick off a bootstrap,
	// the bootstrap process will receaive a topology map that is at least as
	// recent as the one that triggered the bootstrap, if not newer.
	// See GitHub issue #1013 for more details.
	topoMapProvider := newTopoMapProvider(topo)
	bs, err := cfg.Bootstrap.New(config.NewBootstrapConfigurationValidator(),
		rsOpts, opts, topoMapProvider, origin, m3dbClient)
	if err != nil {
		logger.Fatal("could not create bootstrap process", zap.Error(err))
	}

	opts = opts.SetBootstrapProcessProvider(bs)
	timeout := bootstrapConfigInitTimeout

	bsGauge := instrument.NewStringListEmitter(scope, "bootstrappers")
	if err := bsGauge.Start(cfg.Bootstrap.Bootstrappers); err != nil {
		logger.Error("unable to start emitting bootstrap gauge",
			zap.Strings("bootstrappers", cfg.Bootstrap.Bootstrappers),
			zap.Error(err),
		)
	}
	defer func() {
		if err := bsGauge.Close(); err != nil {
			logger.Error("stop emitting bootstrap gauge failed", zap.Error(err))
		}
	}()

	kvWatchBootstrappers(syncCfg.KVStore, logger, timeout, cfg.Bootstrap.Bootstrappers,
		func(bootstrappers []string) {
			if len(bootstrappers) == 0 {
				logger.Error("updated bootstrapper list is empty")
				return
			}

			cfg.Bootstrap.Bootstrappers = bootstrappers
			updated, err := cfg.Bootstrap.New(config.NewBootstrapConfigurationValidator(),
				rsOpts, opts, topoMapProvider, origin, m3dbClient)
			if err != nil {
				logger.Error("updated bootstrapper list failed", zap.Error(err))
				return
			}

			bs.SetBootstrapperProvider(updated.BootstrapperProvider())

			if err := bsGauge.UpdateStringList(bootstrappers); err != nil {
				logger.Error("unable to update bootstrap gauge with new bootstrappers",
					zap.Strings("bootstrappers", bootstrappers),
					zap.Error(err),
				)
			}
		})

	// Start the cluster services now that the M3DB client is available.
	tchannelthriftClusterClose, err := ttcluster.NewServer(m3dbClient,
		cfg.ClusterListenAddress, contextPool, tchannelOpts).ListenAndServe()
	if err != nil {
		logger.Fatal("could not open tchannelthrift interface",
			zap.String("address", cfg.ClusterListenAddress), zap.Error(err))
	}
	defer tchannelthriftClusterClose()
	logger.Info("cluster tchannelthrift: listening", zap.String("address", cfg.ClusterListenAddress))

	httpjsonClusterClose, err := hjcluster.NewServer(m3dbClient,
		cfg.HTTPClusterListenAddress, contextPool, nil).ListenAndServe()
	if err != nil {
		logger.Fatal("could not open httpjson interface",
			zap.String("address", cfg.HTTPClusterListenAddress), zap.Error(err))
	}
	defer httpjsonClusterClose()
	logger.Info("cluster httpjson: listening", zap.String("address", cfg.HTTPClusterListenAddress))

	// Initialize clustered database.
	clusterTopoWatch, err := topo.Watch()
	if err != nil {
		logger.Fatal("could not create cluster topology watch", zap.Error(err))
	}

	opts = opts.SetSchemaRegistry(schemaRegistry)
	db, err := cluster.NewDatabase(hostID, topo, clusterTopoWatch, opts)
	if err != nil {
		logger.Fatal("could not construct database", zap.Error(err))
	}

	// Now that the database has been created it can be set as the block lease verifier
	// on the block lease manager.
	leaseVerifier := storage.NewLeaseVerifier(db)
	blockLeaseManager.SetLeaseVerifier(leaseVerifier)

	if err := db.Open(); err != nil {
		logger.Fatal("could not open database", zap.Error(err))
	}

	// Now that we've initialized the database we can set it on the service.
	service.SetDatabase(db)

	go func() {
		if runOpts.BootstrapCh != nil {
			// Notify on bootstrap chan if specified.
			defer func() {
				runOpts.BootstrapCh <- struct{}{}
			}()
		}

		// Bootstrap asynchronously so we can handle interrupt.
		if err := db.Bootstrap(); err != nil {
			logger.Fatal("could not bootstrap database", zap.Error(err))
		}
		logger.Info("bootstrapped")

		// Only set the write new series limit after bootstrapping
		kvWatchNewSeriesLimitPerShard(syncCfg.KVStore, logger, topo,
			runtimeOptsMgr, cfg.WriteNewSeriesLimitPerSecond)
		kvWatchEncodersPerBlockLimit(syncCfg.KVStore, logger,
			runtimeOptsMgr, cfg.Limits.MaxEncodersPerBlock)
	}()

	// Wait for process interrupt.
	xos.WaitForInterrupt(logger, xos.InterruptOptions{
		InterruptCh: runOpts.InterruptCh,
	})

	// Attempt graceful server close.
	closedCh := make(chan struct{})
	go func() {
		err := db.Terminate()
		if err != nil {
			logger.Error("close database error", zap.Error(err))
		}
		closedCh <- struct{}{}
	}()

	// Wait then close or hard close.
	closeTimeout := serverGracefulCloseTimeout
	select {
	case <-closedCh:
		logger.Info("server closed")
	case <-time.After(closeTimeout):
		logger.Error("server closed after timeout", zap.Duration("timeout", closeTimeout))
	}
}

func bgValidateProcessLimits(logger *zap.Logger) {
	// If unable to validate process limits on the current configuration,
	// do not run background validator task.
	if canValidate, message := canValidateProcessLimits(); !canValidate {
		logger.Warn("cannot validate process limits: invalid configuration found",
			zap.String("message", message))
		return
	}

	start := time.Now()
	t := time.NewTicker(bgProcessLimitInterval)
	defer t.Stop()
	for {
		// only monitor for first `maxBgProcessLimitMonitorDuration` of process lifetime
		if time.Since(start) > maxBgProcessLimitMonitorDuration {
			return
		}

		err := validateProcessLimits()
		if err == nil {
			return
		}

		logger.Warn("invalid configuration found, refer to linked documentation for more information",
			zap.String("url", xdocs.Path("operational_guide/kernel_configuration")),
			zap.Error(err),
		)

		<-t.C
	}
}

func kvWatchNewSeriesLimitPerShard(
	store kv.Store,
	logger *zap.Logger,
	topo topology.Topology,
	runtimeOptsMgr m3dbruntime.OptionsManager,
	defaultClusterNewSeriesLimit int,
) {
	var initClusterLimit int

	value, err := store.Get(kvconfig.ClusterNewSeriesInsertLimitKey)
	if err == nil {
		protoValue := &commonpb.Int64Proto{}
		err = value.Unmarshal(protoValue)
		if err == nil {
			initClusterLimit = int(protoValue.Value)
		}
	}

	if err != nil {
		if err != kv.ErrNotFound {
			logger.Warn("error resolving cluster new series insert limit", zap.Error(err))
		}
		initClusterLimit = defaultClusterNewSeriesLimit
	}

	err = setNewSeriesLimitPerShardOnChange(topo, runtimeOptsMgr, initClusterLimit)
	if err != nil {
		logger.Warn("unable to set cluster new series insert limit", zap.Error(err))
	}

	watch, err := store.Watch(kvconfig.ClusterNewSeriesInsertLimitKey)
	if err != nil {
		logger.Error("could not watch cluster new series insert limit", zap.Error(err))
		return
	}

	go func() {
		protoValue := &commonpb.Int64Proto{}
		for range watch.C() {
			value := defaultClusterNewSeriesLimit
			if newValue := watch.Get(); newValue != nil {
				if err := newValue.Unmarshal(protoValue); err != nil {
					logger.Warn("unable to parse new cluster new series insert limit", zap.Error(err))
					continue
				}
				value = int(protoValue.Value)
			}

			err = setNewSeriesLimitPerShardOnChange(topo, runtimeOptsMgr, value)
			if err != nil {
				logger.Warn("unable to set cluster new series insert limit", zap.Error(err))
				continue
			}
		}
	}()
}

func kvWatchEncodersPerBlockLimit(
	store kv.Store,
	logger *zap.Logger,
	runtimeOptsMgr m3dbruntime.OptionsManager,
	defaultEncodersPerBlockLimit int,
) {
	var initEncoderLimit int

	value, err := store.Get(kvconfig.EncodersPerBlockLimitKey)
	if err == nil {
		protoValue := &commonpb.Int64Proto{}
		err = value.Unmarshal(protoValue)
		if err == nil {
			initEncoderLimit = int(protoValue.Value)
		}
	}

	if err != nil {
		if err != kv.ErrNotFound {
			logger.Warn("error resolving encoder per block limit", zap.Error(err))
		}
		initEncoderLimit = defaultEncodersPerBlockLimit
	}

	err = setEncodersPerBlockLimitOnChange(runtimeOptsMgr, initEncoderLimit)
	if err != nil {
		logger.Warn("unable to set encoder per block limit", zap.Error(err))
	}

	watch, err := store.Watch(kvconfig.EncodersPerBlockLimitKey)
	if err != nil {
		logger.Error("could not watch encoder per block limit", zap.Error(err))
		return
	}

	go func() {
		protoValue := &commonpb.Int64Proto{}
		for range watch.C() {
			value := defaultEncodersPerBlockLimit
			if newValue := watch.Get(); newValue != nil {
				if err := newValue.Unmarshal(protoValue); err != nil {
					logger.Warn("unable to parse new encoder per block limit", zap.Error(err))
					continue
				}
				value = int(protoValue.Value)
			}

			err = setEncodersPerBlockLimitOnChange(runtimeOptsMgr, value)
			if err != nil {
				logger.Warn("unable to set encoder per block limit", zap.Error(err))
				continue
			}
		}
	}()
}

func kvWatchClientConsistencyLevels(
	store kv.Store,
	logger *zap.Logger,
	clientOpts client.AdminOptions,
	runtimeOptsMgr m3dbruntime.OptionsManager,
) {
	setReadConsistencyLevel := func(
		v string,
		applyFn func(topology.ReadConsistencyLevel, m3dbruntime.Options) m3dbruntime.Options,
	) error {
		for _, level := range topology.ValidReadConsistencyLevels() {
			if level.String() == v {
				runtimeOpts := applyFn(level, runtimeOptsMgr.Get())
				return runtimeOptsMgr.Update(runtimeOpts)
			}
		}
		return fmt.Errorf("invalid read consistency level set: %s", v)
	}

	setConsistencyLevel := func(
		v string,
		applyFn func(topology.ConsistencyLevel, m3dbruntime.Options) m3dbruntime.Options,
	) error {
		for _, level := range topology.ValidConsistencyLevels() {
			if level.String() == v {
				runtimeOpts := applyFn(level, runtimeOptsMgr.Get())
				return runtimeOptsMgr.Update(runtimeOpts)
			}
		}
		return fmt.Errorf("invalid consistency level set: %s", v)
	}

	kvWatchStringValue(store, logger,
		kvconfig.ClientBootstrapConsistencyLevel,
		func(value string) error {
			return setReadConsistencyLevel(value,
				func(level topology.ReadConsistencyLevel, opts m3dbruntime.Options) m3dbruntime.Options {
					return opts.SetClientBootstrapConsistencyLevel(level)
				})
		},
		func() error {
			return runtimeOptsMgr.Update(runtimeOptsMgr.Get().
				SetClientBootstrapConsistencyLevel(clientOpts.BootstrapConsistencyLevel()))
		})

	kvWatchStringValue(store, logger,
		kvconfig.ClientReadConsistencyLevel,
		func(value string) error {
			return setReadConsistencyLevel(value,
				func(level topology.ReadConsistencyLevel, opts m3dbruntime.Options) m3dbruntime.Options {
					return opts.SetClientReadConsistencyLevel(level)
				})
		},
		func() error {
			return runtimeOptsMgr.Update(runtimeOptsMgr.Get().
				SetClientReadConsistencyLevel(clientOpts.ReadConsistencyLevel()))
		})

	kvWatchStringValue(store, logger,
		kvconfig.ClientWriteConsistencyLevel,
		func(value string) error {
			return setConsistencyLevel(value,
				func(level topology.ConsistencyLevel, opts m3dbruntime.Options) m3dbruntime.Options {
					return opts.SetClientWriteConsistencyLevel(level)
				})
		},
		func() error {
			return runtimeOptsMgr.Update(runtimeOptsMgr.Get().
				SetClientWriteConsistencyLevel(clientOpts.WriteConsistencyLevel()))
		})
}

func kvWatchStringValue(
	store kv.Store,
	logger *zap.Logger,
	key string,
	onValue func(value string) error,
	onDelete func() error,
) {
	protoValue := &commonpb.StringProto{}

	// First try to eagerly set the value so it doesn't flap if the
	// watch returns but not immediately for an existing value
	value, err := store.Get(key)
	if err != nil && err != kv.ErrNotFound {
		logger.Error("could not resolve KV", zap.String("key", key), zap.Error(err))
	}
	if err == nil {
		if err := value.Unmarshal(protoValue); err != nil {
			logger.Error("could not unmarshal KV key", zap.String("key", key), zap.Error(err))
		} else if err := onValue(protoValue.Value); err != nil {
			logger.Error("could not process value of KV", zap.String("key", key), zap.Error(err))
		} else {
			logger.Info("set KV key", zap.String("key", key), zap.Any("value", protoValue.Value))
		}
	}

	watch, err := store.Watch(key)
	if err != nil {
		logger.Error("could not watch KV key", zap.String("key", key), zap.Error(err))
		return
	}

	go func() {
		for range watch.C() {
			newValue := watch.Get()
			if newValue == nil {
				if err := onDelete(); err != nil {
					logger.Warn("could not set default for KV key", zap.String("key", key), zap.Error(err))
				}
				continue
			}

			err := newValue.Unmarshal(protoValue)
			if err != nil {
				logger.Warn("could not unmarshal KV key", zap.String("key", key), zap.Error(err))
				continue
			}
			if err := onValue(protoValue.Value); err != nil {
				logger.Warn("could not process change for KV key", zap.String("key", key), zap.Error(err))
				continue
			}
			logger.Info("set KV key", zap.String("key", key), zap.Any("value", protoValue.Value))
		}
	}()
}

func setNewSeriesLimitPerShardOnChange(
	topo topology.Topology,
	runtimeOptsMgr m3dbruntime.OptionsManager,
	clusterLimit int,
) error {
	perPlacedShardLimit := clusterLimitToPlacedShardLimit(topo, clusterLimit)
	runtimeOpts := runtimeOptsMgr.Get()
	if runtimeOpts.WriteNewSeriesLimitPerShardPerSecond() == perPlacedShardLimit {
		// Not changed, no need to set the value and trigger a runtime options update
		return nil
	}

	newRuntimeOpts := runtimeOpts.
		SetWriteNewSeriesLimitPerShardPerSecond(perPlacedShardLimit)
	return runtimeOptsMgr.Update(newRuntimeOpts)
}

func clusterLimitToPlacedShardLimit(topo topology.Topology, clusterLimit int) int {
	if clusterLimit < 1 {
		return 0
	}
	topoMap := topo.Get()
	numShards := len(topoMap.ShardSet().AllIDs())
	numPlacedShards := numShards * topoMap.Replicas()
	if numPlacedShards < 1 {
		return 0
	}
	nodeLimit := int(math.Ceil(
		float64(clusterLimit) / float64(numPlacedShards)))
	return nodeLimit
}

func setEncodersPerBlockLimitOnChange(
	runtimeOptsMgr m3dbruntime.OptionsManager,
	encoderLimit int,
) error {
	runtimeOpts := runtimeOptsMgr.Get()
	if runtimeOpts.EncodersPerBlockLimit() == encoderLimit {
		// Not changed, no need to set the value and trigger a runtime options update
		return nil
	}

	newRuntimeOpts := runtimeOpts.
		SetEncodersPerBlockLimit(encoderLimit)
	return runtimeOptsMgr.Update(newRuntimeOpts)
}

// this function will block for at most waitTimeout to try to get an initial value
// before we kick off the bootstrap
func kvWatchBootstrappers(
	kv kv.Store,
	logger *zap.Logger,
	waitTimeout time.Duration,
	defaultBootstrappers []string,
	onUpdate func(bootstrappers []string),
) {
	vw, err := kv.Watch(kvconfig.BootstrapperKey)
	if err != nil {
		logger.Fatal("could not watch value for key with KV",
			zap.String("key", kvconfig.BootstrapperKey))
	}

	initializedCh := make(chan struct{})

	var initialized bool
	go func() {
		opts := util.NewOptions().SetLogger(logger)

		for range vw.C() {
			v, err := util.StringArrayFromValue(vw.Get(),
				kvconfig.BootstrapperKey, defaultBootstrappers, opts)
			if err != nil {
				logger.Error("error converting KV update to string array",
					zap.String("key", kvconfig.BootstrapperKey),
					zap.Error(err),
				)
				continue
			}

			onUpdate(v)

			if !initialized {
				initialized = true
				close(initializedCh)
			}
		}
	}()

	select {
	case <-time.After(waitTimeout):
	case <-initializedCh:
	}
}

func withEncodingAndPoolingOptions(
	cfg config.DBConfiguration,
	logger *zap.Logger,
	opts storage.Options,
	policy config.PoolingPolicy,
) storage.Options {
	iopts := opts.InstrumentOptions()
	scope := opts.InstrumentOptions().MetricsScope()

	// Set the max bytes pool byte slice alloc size for the thrift pooling.
	thriftBytesAllocSize := policy.ThriftBytesPoolAllocSizeOrDefault()
	logger.Info("set thrift bytes pool alloc size",
		zap.Int("size", thriftBytesAllocSize))
	apachethrift.SetMaxBytesPoolAlloc(thriftBytesAllocSize)

	bytesPoolOpts := pool.NewObjectPoolOptions().
		SetInstrumentOptions(iopts.SetMetricsScope(scope.SubScope("bytes-pool")))
	checkedBytesPoolOpts := bytesPoolOpts.
		SetInstrumentOptions(iopts.SetMetricsScope(scope.SubScope("checked-bytes-pool")))

	buckets := make([]pool.Bucket, len(policy.BytesPool.Buckets))
	for i, bucket := range policy.BytesPool.Buckets {
		var b pool.Bucket
		b.Capacity = bucket.CapacityOrDefault()
		b.Count = bucket.SizeOrDefault()
		b.Options = bytesPoolOpts.
			SetRefillLowWatermark(bucket.RefillLowWaterMarkOrDefault()).
			SetRefillHighWatermark(bucket.RefillHighWaterMarkOrDefault())
		buckets[i] = b

		logger.Info("bytes pool configured",
			zap.Int("capacity", bucket.CapacityOrDefault()),
			zap.Int("size", bucket.SizeOrDefault()),
			zap.Float64("refillLowWaterMark", bucket.RefillLowWaterMarkOrDefault()),
			zap.Float64("refillHighWaterMark", bucket.RefillHighWaterMarkOrDefault()))
	}

	var bytesPool pool.CheckedBytesPool
	switch policy.TypeOrDefault() {
	case config.SimplePooling:
		bytesPool = pool.NewCheckedBytesPool(
			buckets,
			checkedBytesPoolOpts,
			func(s []pool.Bucket) pool.BytesPool {
				return pool.NewBytesPool(s, bytesPoolOpts)
			})
	default:
		logger.Fatal("unrecognized pooling type", zap.Any("type", policy.Type))
	}

	{
		// Avoid polluting the rest of the function with `l` var
		l := logger
		if t := policy.Type; t != nil {
			l = l.With(zap.String("policy", string(*t)))
		}

		l.Info("bytes pool init start")
		bytesPool.Init()
		l.Info("bytes pool init end")
	}

	segmentReaderPool := xio.NewSegmentReaderPool(
		poolOptions(
			policy.SegmentReaderPool,
			scope.SubScope("segment-reader-pool")))
	segmentReaderPool.Init()

	encoderPool := encoding.NewEncoderPool(
		poolOptions(
			policy.EncoderPool,
			scope.SubScope("encoder-pool")))

	closersPoolOpts := poolOptions(
		policy.ClosersPool,
		scope.SubScope("closers-pool"))

	contextPoolOpts := poolOptions(
		policy.ContextPool,
		scope.SubScope("context-pool"))

	contextPool := xcontext.NewPool(xcontext.NewOptions().
		SetContextPoolOptions(contextPoolOpts).
		SetFinalizerPoolOptions(closersPoolOpts))

	iteratorPool := encoding.NewReaderIteratorPool(
		poolOptions(
			policy.IteratorPool,
			scope.SubScope("iterator-pool")))

	multiIteratorPool := encoding.NewMultiReaderIteratorPool(
		poolOptions(
			policy.IteratorPool,
			scope.SubScope("multi-iterator-pool")))

	var writeBatchPoolInitialBatchSize *int
	if policy.WriteBatchPool.InitialBatchSize != nil {
		// Use config value if available.
		writeBatchPoolInitialBatchSize = policy.WriteBatchPool.InitialBatchSize
	} else {
		// Otherwise use the default batch size that the client will use.
		clientDefaultSize := client.DefaultWriteBatchSize
		writeBatchPoolInitialBatchSize = &clientDefaultSize
	}

	var writeBatchPoolMaxBatchSize *int
	if policy.WriteBatchPool.MaxBatchSize != nil {
		writeBatchPoolMaxBatchSize = policy.WriteBatchPool.MaxBatchSize
	}

	var writeBatchPoolSize int
	if policy.WriteBatchPool.Size != nil {
		writeBatchPoolSize = *policy.WriteBatchPool.Size
	} else {
		// If no value set, calculate a reasonable value based on the commit log
		// queue size. We base it off the commitlog queue size because we will
		// want to be able to buffer at least one full commitlog queues worth of
		// writes without allocating because these objects are very expensive to
		// allocate.
		commitlogQueueSize := opts.CommitLogOptions().BacklogQueueSize()
		expectedBatchSize := *writeBatchPoolInitialBatchSize
		writeBatchPoolSize = commitlogQueueSize / expectedBatchSize
	}

	writeBatchPoolOpts := pool.NewObjectPoolOptions()
	writeBatchPoolOpts = writeBatchPoolOpts.
		SetSize(writeBatchPoolSize).
		// Set watermarks to zero because this pool is sized to be as large as we
		// ever need it to be, so background allocations are usually wasteful.
		SetRefillLowWatermark(0.0).
		SetRefillHighWatermark(0.0).
		SetInstrumentOptions(
			writeBatchPoolOpts.
				InstrumentOptions().
				SetMetricsScope(scope.SubScope("write-batch-pool")))

	writeBatchPool := writes.NewWriteBatchPool(
		writeBatchPoolOpts,
		writeBatchPoolInitialBatchSize,
		writeBatchPoolMaxBatchSize)

	tagPoolPolicy := policy.TagsPool
	identifierPool := ident.NewPool(bytesPool, ident.PoolOptions{
		IDPoolOptions: poolOptions(
			policy.IdentifierPool, scope.SubScope("identifier-pool")),
		TagsPoolOptions: maxCapacityPoolOptions(tagPoolPolicy, scope.SubScope("tags-pool")),
		TagsCapacity:    tagPoolPolicy.CapacityOrDefault(),
		TagsMaxCapacity: tagPoolPolicy.MaxCapacityOrDefault(),
		TagsIteratorPoolOptions: poolOptions(
			policy.TagsIteratorPool,
			scope.SubScope("tags-iterator-pool")),
	})

	fetchBlockMetadataResultsPoolPolicy := policy.FetchBlockMetadataResultsPool
	fetchBlockMetadataResultsPool := block.NewFetchBlockMetadataResultsPool(
		capacityPoolOptions(
			fetchBlockMetadataResultsPoolPolicy,
			scope.SubScope("fetch-block-metadata-results-pool")),
		fetchBlockMetadataResultsPoolPolicy.CapacityOrDefault())

	fetchBlocksMetadataResultsPoolPolicy := policy.FetchBlocksMetadataResultsPool
	fetchBlocksMetadataResultsPool := block.NewFetchBlocksMetadataResultsPool(
		capacityPoolOptions(
			fetchBlocksMetadataResultsPoolPolicy,
			scope.SubScope("fetch-blocks-metadata-results-pool")),
		fetchBlocksMetadataResultsPoolPolicy.CapacityOrDefault())

	bytesWrapperPoolOpts := poolOptions(
		policy.CheckedBytesWrapperPool,
		scope.SubScope("checked-bytes-wrapper-pool"))
	bytesWrapperPool := xpool.NewCheckedBytesWrapperPool(
		bytesWrapperPoolOpts)
	bytesWrapperPool.Init()

	encodingOpts := encoding.NewOptions().
		SetEncoderPool(encoderPool).
		SetReaderIteratorPool(iteratorPool).
		SetBytesPool(bytesPool).
		SetSegmentReaderPool(segmentReaderPool).
		SetCheckedBytesWrapperPool(bytesWrapperPool)

	encoderPool.Init(func() encoding.Encoder {
		if cfg.Proto != nil && cfg.Proto.Enabled {
			enc := proto.NewEncoder(time.Time{}, encodingOpts)
			return enc
		}

		return m3tsz.NewEncoder(time.Time{}, nil, m3tsz.DefaultIntOptimizationEnabled, encodingOpts)
	})

	iteratorPool.Init(func(r io.Reader, descr namespace.SchemaDescr) encoding.ReaderIterator {
		if cfg.Proto != nil && cfg.Proto.Enabled {
			return proto.NewIterator(r, descr, encodingOpts)
		}
		return m3tsz.NewReaderIterator(r, m3tsz.DefaultIntOptimizationEnabled, encodingOpts)
	})

	multiIteratorPool.Init(func(r io.Reader, descr namespace.SchemaDescr) encoding.ReaderIterator {
		iter := iteratorPool.Get()
		iter.Reset(r, descr)
		return iter
	})

	writeBatchPool.Init()

	bucketPool := series.NewBufferBucketPool(
		poolOptions(policy.BufferBucketPool, scope.SubScope("buffer-bucket-pool")))
	bucketVersionsPool := series.NewBufferBucketVersionsPool(
		poolOptions(policy.BufferBucketVersionsPool, scope.SubScope("buffer-bucket-versions-pool")))

	retrieveRequestPool := fs.NewRetrieveRequestPool(segmentReaderPool,
		poolOptions(policy.RetrieveRequestPool, scope.SubScope("retrieve-request-pool")))
	retrieveRequestPool.Init()

	opts = opts.
		SetBytesPool(bytesPool).
		SetContextPool(contextPool).
		SetEncoderPool(encoderPool).
		SetReaderIteratorPool(iteratorPool).
		SetMultiReaderIteratorPool(multiIteratorPool).
		SetIdentifierPool(identifierPool).
		SetFetchBlockMetadataResultsPool(fetchBlockMetadataResultsPool).
		SetFetchBlocksMetadataResultsPool(fetchBlocksMetadataResultsPool).
		SetWriteBatchPool(writeBatchPool).
		SetBufferBucketPool(bucketPool).
		SetBufferBucketVersionsPool(bucketVersionsPool).
		SetRetrieveRequestPool(retrieveRequestPool).
		SetCheckedBytesWrapperPool(bytesWrapperPool)

	blockOpts := opts.DatabaseBlockOptions().
		SetDatabaseBlockAllocSize(policy.BlockAllocSizeOrDefault()).
		SetContextPool(contextPool).
		SetEncoderPool(encoderPool).
		SetReaderIteratorPool(iteratorPool).
		SetMultiReaderIteratorPool(multiIteratorPool).
		SetSegmentReaderPool(segmentReaderPool).
		SetBytesPool(bytesPool)

	if opts.SeriesCachePolicy() == series.CacheLRU {
		var (
			runtimeOpts   = opts.RuntimeOptionsManager()
			wiredListOpts = block.WiredListOptions{
				RuntimeOptionsManager: runtimeOpts,
				InstrumentOptions:     iopts,
				ClockOptions:          opts.ClockOptions(),
			}
			lruCfg = cfg.Cache.SeriesConfiguration().LRU
		)

		if lruCfg != nil && lruCfg.EventsChannelSize > 0 {
			wiredListOpts.EventsChannelSize = int(lruCfg.EventsChannelSize)
		}
		wiredList := block.NewWiredList(wiredListOpts)
		blockOpts = blockOpts.SetWiredList(wiredList)
	}
	blockPool := block.NewDatabaseBlockPool(
		poolOptions(
			policy.BlockPool,
			scope.SubScope("block-pool")))
	blockPool.Init(func() block.DatabaseBlock {
		return block.NewDatabaseBlock(time.Time{}, 0, ts.Segment{}, blockOpts, namespace.Context{})
	})
	blockOpts = blockOpts.SetDatabaseBlockPool(blockPool)
	opts = opts.SetDatabaseBlockOptions(blockOpts)

	// NB(prateek): retention opts are overridden per namespace during series creation
	retentionOpts := retention.NewOptions()
	seriesOpts := storage.NewSeriesOptionsFromOptions(opts, retentionOpts).
		SetFetchBlockMetadataResultsPool(opts.FetchBlockMetadataResultsPool())
	seriesPool := series.NewDatabaseSeriesPool(
		poolOptions(
			policy.SeriesPool,
			scope.SubScope("series-pool")))

	opts = opts.
		SetSeriesOptions(seriesOpts).
		SetDatabaseSeriesPool(seriesPool)
	opts = opts.SetCommitLogOptions(opts.CommitLogOptions().
		SetBytesPool(bytesPool).
		SetIdentifierPool(identifierPool))

	postingsListOpts := poolOptions(policy.PostingsListPool, scope.SubScope("postingslist-pool"))
	postingsList := postings.NewPool(postingsListOpts, roaring.NewPostingsList)

	queryResultsPool := index.NewQueryResultsPool(
		poolOptions(policy.IndexResultsPool, scope.SubScope("index-query-results-pool")))
	aggregateQueryResultsPool := index.NewAggregateResultsPool(
		poolOptions(policy.IndexResultsPool, scope.SubScope("index-aggregate-results-pool")))
	aggregateQueryValuesPool := index.NewAggregateValuesPool(
		poolOptions(policy.IndexResultsPool, scope.SubScope("index-aggregate-values-pool")))

	// Set value transformation options.
	opts = opts.SetTruncateType(cfg.Transforms.TruncateBy)
	forcedValue := cfg.Transforms.ForcedValue
	if forcedValue != nil {
		opts = opts.SetWriteTransformOptions(series.WriteTransformOptions{
			ForceValueEnabled: true,
			ForceValue:        *forcedValue,
		})
	}

	// Set index options.
	indexOpts := opts.IndexOptions().
		SetInstrumentOptions(iopts).
		SetMemSegmentOptions(
			opts.IndexOptions().MemSegmentOptions().
				SetPostingsListPool(postingsList).
				SetInstrumentOptions(iopts)).
		SetFSTSegmentOptions(
			opts.IndexOptions().FSTSegmentOptions().
				SetPostingsListPool(postingsList).
				SetInstrumentOptions(iopts).
				SetContextPool(opts.ContextPool())).
		SetSegmentBuilderOptions(
			opts.IndexOptions().SegmentBuilderOptions().
				SetPostingsListPool(postingsList)).
		SetIdentifierPool(identifierPool).
		SetCheckedBytesPool(bytesPool).
		SetQueryResultsPool(queryResultsPool).
		SetAggregateResultsPool(aggregateQueryResultsPool).
		SetAggregateValuesPool(aggregateQueryValuesPool).
		SetForwardIndexProbability(cfg.Index.ForwardIndexProbability).
		SetForwardIndexThreshold(cfg.Index.ForwardIndexThreshold)

	queryResultsPool.Init(func() index.QueryResults {
		// NB(r): Need to initialize after setting the index opts so
		// it sees the same reference of the options as is set for the DB.
		return index.NewQueryResults(nil, index.QueryResultsOptions{}, indexOpts)
	})
	aggregateQueryResultsPool.Init(func() index.AggregateResults {
		// NB(r): Need to initialize after setting the index opts so
		// it sees the same reference of the options as is set for the DB.
		return index.NewAggregateResults(nil, index.AggregateResultsOptions{}, indexOpts)
	})
	aggregateQueryValuesPool.Init(func() index.AggregateValues {
		// NB(r): Need to initialize after setting the index opts so
		// it sees the same reference of the options as is set for the DB.
		return index.NewAggregateValues(indexOpts)
	})

	return opts.SetIndexOptions(indexOpts)
}

func newAdminClient(
	config client.Configuration,
	iopts instrument.Options,
	tchannelOpts *tchannel.ChannelOptions,
	topologyInitializer topology.Initializer,
	runtimeOptsMgr m3dbruntime.OptionsManager,
	origin topology.Host,
	protoEnabled bool,
	schemaRegistry namespace.SchemaRegistry,
	kvStore kv.Store,
	logger *zap.Logger,
	custom []client.CustomAdminOption,
) (client.AdminClient, error) {
	if config.EnvironmentConfig != nil {
		// If the user has provided an override for the dynamic client configuration
		// then we need to honor it by not passing our own topology initializer.
		topologyInitializer = nil
	}

	// NB: append custom options coming from run options to existing options.
	options := []client.CustomAdminOption{
		func(opts client.AdminOptions) client.AdminOptions {
			return opts.SetChannelOptions(tchannelOpts).(client.AdminOptions)
		},
		func(opts client.AdminOptions) client.AdminOptions {
			return opts.SetRuntimeOptionsManager(runtimeOptsMgr).(client.AdminOptions)
		},
		func(opts client.AdminOptions) client.AdminOptions {
			return opts.SetContextPool(opts.ContextPool()).(client.AdminOptions)
		},
		func(opts client.AdminOptions) client.AdminOptions {
			return opts.SetOrigin(origin).(client.AdminOptions)
		},
		func(opts client.AdminOptions) client.AdminOptions {
			if protoEnabled {
				return opts.SetEncodingProto(encoding.NewOptions()).(client.AdminOptions)
			}
			return opts
		},
		func(opts client.AdminOptions) client.AdminOptions {
			return opts.SetSchemaRegistry(schemaRegistry).(client.AdminOptions)
		},
	}

	options = append(options, custom...)
	m3dbClient, err := config.NewAdminClient(
		client.ConfigurationParameters{
			InstrumentOptions: iopts.
				SetMetricsScope(iopts.MetricsScope().SubScope("m3dbclient")),
			TopologyInitializer: topologyInitializer,
		},
		options...,
	)
	if err != nil {
		return nil, err
	}

	// Kick off runtime options manager KV watches.
	clientAdminOpts := m3dbClient.Options().(client.AdminOptions)
	kvWatchClientConsistencyLevels(kvStore, logger,
		clientAdminOpts, runtimeOptsMgr)
	return m3dbClient, nil
}

func poolOptions(
	policy config.PoolPolicy,
	scope tally.Scope,
) pool.ObjectPoolOptions {
	var (
		opts                = pool.NewObjectPoolOptions()
		size                = policy.SizeOrDefault()
		refillLowWaterMark  = policy.RefillLowWaterMarkOrDefault()
		refillHighWaterMark = policy.RefillHighWaterMarkOrDefault()
	)

	if size > 0 {
		opts = opts.SetSize(size)
		if refillLowWaterMark > 0 &&
			refillHighWaterMark > 0 &&
			refillHighWaterMark > refillLowWaterMark {
			opts = opts.
				SetRefillLowWatermark(refillLowWaterMark).
				SetRefillHighWatermark(refillHighWaterMark)
		}
	}
	if scope != nil {
		opts = opts.SetInstrumentOptions(opts.InstrumentOptions().
			SetMetricsScope(scope))
	}
	return opts
}

func capacityPoolOptions(
	policy config.CapacityPoolPolicy,
	scope tally.Scope,
) pool.ObjectPoolOptions {
	var (
		opts                = pool.NewObjectPoolOptions()
		size                = policy.SizeOrDefault()
		refillLowWaterMark  = policy.RefillLowWaterMarkOrDefault()
		refillHighWaterMark = policy.RefillHighWaterMarkOrDefault()
	)

	if size > 0 {
		opts = opts.SetSize(size)
		if refillLowWaterMark > 0 &&
			refillHighWaterMark > 0 &&
			refillHighWaterMark > refillLowWaterMark {
			opts = opts.SetRefillLowWatermark(refillLowWaterMark)
			opts = opts.SetRefillHighWatermark(refillHighWaterMark)
		}
	}
	if scope != nil {
		opts = opts.SetInstrumentOptions(opts.InstrumentOptions().
			SetMetricsScope(scope))
	}
	return opts
}

func maxCapacityPoolOptions(
	policy config.MaxCapacityPoolPolicy,
	scope tally.Scope,
) pool.ObjectPoolOptions {
	var (
		opts                = pool.NewObjectPoolOptions()
		size                = policy.SizeOrDefault()
		refillLowWaterMark  = policy.RefillLowWaterMarkOrDefault()
		refillHighWaterMark = policy.RefillHighWaterMarkOrDefault()
	)

	if size > 0 {
		opts = opts.SetSize(size)
		if refillLowWaterMark > 0 &&
			refillHighWaterMark > 0 &&
			refillHighWaterMark > refillLowWaterMark {
			opts = opts.SetRefillLowWatermark(refillLowWaterMark)
			opts = opts.SetRefillHighWatermark(refillHighWaterMark)
		}
	}
	if scope != nil {
		opts = opts.SetInstrumentOptions(opts.InstrumentOptions().
			SetMetricsScope(scope))
	}
	return opts
}

func hostSupportsHugeTLB() (bool, error) {
	// Try and determine if the host supports HugeTLB in the first place
	withHugeTLB, err := mmap.Bytes(10, mmap.Options{
		HugeTLB: mmap.HugeTLBOptions{
			Enabled:   true,
			Threshold: 0,
		},
	})
	if err != nil {
		return false, fmt.Errorf("could not mmap anonymous region: %v", err)
	}
	defer mmap.Munmap(withHugeTLB)

	if withHugeTLB.Warning == nil {
		// If there was no warning, then the host didn't complain about
		// usa of huge TLB
		return true, nil
	}

	// If we got a warning, try mmap'ing without HugeTLB
	withoutHugeTLB, err := mmap.Bytes(10, mmap.Options{})
	if err != nil {
		return false, fmt.Errorf("could not mmap anonymous region: %v", err)
	}
	defer mmap.Munmap(withoutHugeTLB)
	if withoutHugeTLB.Warning == nil {
		// The machine doesn't support HugeTLB, proceed without it
		return false, nil
	}
	// The warning was probably caused by something else, proceed using HugeTLB
	return true, nil
}

func newTopoMapProvider(t topology.Topology) *topoMapProvider {
	return &topoMapProvider{t}
}

type topoMapProvider struct {
	t topology.Topology
}

func (t *topoMapProvider) TopologyMap() (topology.Map, error) {
	if t.t == nil {
		return nil, errors.New("topology map provider has not be set yet")
	}

	return t.t.Get(), nil
}

// Ensure mmap reporter implements mmap.Reporter
var _ mmap.Reporter = (*mmapReporter)(nil)

type mmapReporter struct {
	sync.Mutex
	scope   tally.Scope
	entries map[string]*mmapReporterEntry
}

type mmapReporterEntry struct {
	value int64
	gauge tally.Gauge
}

func newMmapReporter(scope tally.Scope) *mmapReporter {
	return &mmapReporter{
		scope:   scope,
		entries: make(map[string]*mmapReporterEntry),
	}
}

func (r *mmapReporter) Run(ctx context.Context) {
	ticker := time.NewTicker(30 * time.Second)
	defer ticker.Stop()

	for {
		select {
		case <-ctx.Done():
			return
		case <-ticker.C:
			r.Lock()
			for _, r := range r.entries {
				r.gauge.Update(float64(r.value))
			}
			r.Unlock()
		}
	}
}

func (r *mmapReporter) entryKeyAndTags(ctx mmap.Context) (string, map[string]string) {
	numTags := 1
	if ctx.Metadata != nil {
		numTags += len(ctx.Metadata)
	}

	tags := make(map[string]string, numTags)
	tags[mmapReporterTagName] = ctx.Name
	if ctx.Metadata != nil {
		for k, v := range ctx.Metadata {
			tags[k] = v
		}
	}

	entryKey := tally.KeyForStringMap(tags)
	return entryKey, tags
}

func (r *mmapReporter) ReportMap(ctx mmap.Context) error {
	if ctx.Name == "" {
		return fmt.Errorf("report mmap map missing context name: %+v", ctx)
	}

	entryKey, entryTags := r.entryKeyAndTags(ctx)

	r.Lock()
	defer r.Unlock()

	entry, ok := r.entries[entryKey]
	if !ok {
		entry = &mmapReporterEntry{
			gauge: r.scope.Tagged(entryTags).Gauge(mmapReporterMetricName),
		}
		r.entries[entryKey] = entry
	}

	entry.value += ctx.Size

	return nil
}

func (r *mmapReporter) ReportUnmap(ctx mmap.Context) error {
	if ctx.Name == "" {
		return fmt.Errorf("report mmap unmap missing context name: %+v", ctx)
	}

	entryKey, _ := r.entryKeyAndTags(ctx)

	r.Lock()
	defer r.Unlock()

	entry, ok := r.entries[entryKey]
	if !ok {
		return fmt.Errorf("report mmap unmap missing entry for context: %+v", ctx)
	}

	entry.value -= ctx.Size

	if entry.value == 0 {
		// No more similar mmaps active for this context name, garbage collect
		delete(r.entries, entryKey)
	}

	return nil
}<|MERGE_RESOLUTION|>--- conflicted
+++ resolved
@@ -826,13 +826,11 @@
 		opts = opts.SetOnColdFlush(runOpts.StorageOptions.OnColdFlush)
 	}
 
-<<<<<<< HEAD
 	opts = opts.SetBackgroundProcessFns(append(opts.BackgroundProcessFns(), runOpts.StorageOptions.BackgroundProcessFns...))
-=======
+
 	if runOpts.StorageOptions.NamespaceHooks != nil {
 		opts = opts.SetNamespaceHooks(runOpts.StorageOptions.NamespaceHooks)
 	}
->>>>>>> f996e2d8
 
 	// Set bootstrap options - We need to create a topology map provider from the
 	// same topology that will be passed to the cluster so that when we make
