// Copyright (c) 2017 Uber Technologies, Inc.
//
// Permission is hereby granted, free of charge, to any person obtaining a copy
// of this software and associated documentation files (the "Software"), to deal
// in the Software without restriction, including without limitation the rights
// to use, copy, modify, merge, publish, distribute, sublicense, and/or sell
// copies of the Software, and to permit persons to whom the Software is
// furnished to do so, subject to the following conditions:
//
// The above copyright notice and this permission notice shall be included in
// all copies or substantial portions of the Software.
//
// THE SOFTWARE IS PROVIDED "AS IS", WITHOUT WARRANTY OF ANY KIND, EXPRESS OR
// IMPLIED, INCLUDING BUT NOT LIMITED TO THE WARRANTIES OF MERCHANTABILITY,
// FITNESS FOR A PARTICULAR PURPOSE AND NONINFRINGEMENT. IN NO EVENT SHALL THE
// AUTHORS OR COPYRIGHT HOLDERS BE LIABLE FOR ANY CLAIM, DAMAGES OR OTHER
// LIABILITY, WHETHER IN AN ACTION OF CONTRACT, TORT OR OTHERWISE, ARISING FROM,
// OUT OF OR IN CONNECTION WITH THE SOFTWARE OR THE USE OR OTHER DEALINGS IN
// THE SOFTWARE.

package server

import (
	"errors"
	"fmt"
	"io"
	"math"
	"net/http"
	"os"
	"os/signal"
	"path"
	"runtime"
	"runtime/debug"
	"syscall"
	"time"

	clusterclient "github.com/m3db/m3/src/cluster/client"
	"github.com/m3db/m3/src/cluster/client/etcd"
	"github.com/m3db/m3/src/cluster/generated/proto/commonpb"
	"github.com/m3db/m3/src/cluster/kv"
	"github.com/m3db/m3/src/cluster/kv/util"
	"github.com/m3db/m3/src/cmd/services/m3dbnode/config"
	"github.com/m3db/m3/src/dbnode/client"
	"github.com/m3db/m3/src/dbnode/encoding"
	"github.com/m3db/m3/src/dbnode/encoding/m3tsz"
	"github.com/m3db/m3/src/dbnode/encoding/proto"
	"github.com/m3db/m3/src/dbnode/environment"
	"github.com/m3db/m3/src/dbnode/kvconfig"
	hjcluster "github.com/m3db/m3/src/dbnode/network/server/httpjson/cluster"
	hjnode "github.com/m3db/m3/src/dbnode/network/server/httpjson/node"
	"github.com/m3db/m3/src/dbnode/network/server/tchannelthrift"
	ttcluster "github.com/m3db/m3/src/dbnode/network/server/tchannelthrift/cluster"
	ttnode "github.com/m3db/m3/src/dbnode/network/server/tchannelthrift/node"
	"github.com/m3db/m3/src/dbnode/persist/fs"
	"github.com/m3db/m3/src/dbnode/persist/fs/commitlog"
	"github.com/m3db/m3/src/dbnode/ratelimit"
	"github.com/m3db/m3/src/dbnode/retention"
	m3dbruntime "github.com/m3db/m3/src/dbnode/runtime"
	"github.com/m3db/m3/src/dbnode/storage"
	"github.com/m3db/m3/src/dbnode/storage/block"
	"github.com/m3db/m3/src/dbnode/storage/cluster"
	"github.com/m3db/m3/src/dbnode/storage/index"
	"github.com/m3db/m3/src/dbnode/storage/namespace"
	"github.com/m3db/m3/src/dbnode/storage/series"
	"github.com/m3db/m3/src/dbnode/topology"
	"github.com/m3db/m3/src/dbnode/ts"
	"github.com/m3db/m3/src/dbnode/x/tchannel"
	"github.com/m3db/m3/src/dbnode/x/xio"
	"github.com/m3db/m3/src/m3ninx/postings"
	"github.com/m3db/m3/src/m3ninx/postings/roaring"
	xconfig "github.com/m3db/m3/src/x/config"
	"github.com/m3db/m3/src/x/context"
	xdocs "github.com/m3db/m3/src/x/docs"
	"github.com/m3db/m3/src/x/ident"
	"github.com/m3db/m3/src/x/instrument"
	"github.com/m3db/m3/src/x/lockfile"
	"github.com/m3db/m3/src/x/mmap"
	"github.com/m3db/m3/src/x/pool"
	"github.com/m3db/m3/src/x/serialize"
	xsync "github.com/m3db/m3/src/x/sync"

	"github.com/coreos/etcd/embed"
	opentracing "github.com/opentracing/opentracing-go"
	"github.com/uber-go/tally"
	"go.uber.org/zap"
)

const (
	bootstrapConfigInitTimeout       = 10 * time.Second
	serverGracefulCloseTimeout       = 10 * time.Second
	bgProcessLimitInterval           = 10 * time.Second
	maxBgProcessLimitMonitorDuration = 5 * time.Minute
	filePathPrefixLockFile           = ".lock"
	defaultServiceName               = "m3dbnode"
)

// RunOptions provides options for running the server
// with backwards compatibility if only solely adding fields.
type RunOptions struct {
	// ConfigFile is the YAML configuration file to use to run the server.
	ConfigFile string

	// Config is an alternate way to provide configuration and will be used
	// instead of parsing ConfigFile if ConfigFile is not specified.
	Config config.DBConfiguration

	// BootstrapCh is a channel to listen on to be notified of bootstrap.
	BootstrapCh chan<- struct{}

	// EmbeddedKVCh is a channel to listen on to be notified that the embedded KV has bootstrapped.
	EmbeddedKVCh chan<- struct{}

	// ClientCh is a channel to listen on to share the same m3db client that this server uses.
	ClientCh chan<- client.Client

	// ClusterClientCh is a channel to listen on to share the same m3 cluster client that this server uses.
	ClusterClientCh chan<- clusterclient.Client

	// InterruptCh is a programmatic interrupt channel to supply to
	// interrupt and shutdown the server.
	InterruptCh <-chan error
}

// Run runs the server programmatically given a filename for the
// configuration file.
func Run(runOpts RunOptions) {
	var cfg config.DBConfiguration
	if runOpts.ConfigFile != "" {
		var rootCfg config.Configuration
		if err := xconfig.LoadFile(&rootCfg, runOpts.ConfigFile, xconfig.Options{}); err != nil {
			fmt.Fprintf(os.Stderr, "unable to load %s: %v", runOpts.ConfigFile, err)
			os.Exit(1)
		}

		cfg = *rootCfg.DB
	} else {
		cfg = runOpts.Config
	}

	err := cfg.InitDefaultsAndValidate()
	if err != nil {
		fmt.Fprintf(os.Stderr, "error initializing config defaults and validating config: %v", err)
		os.Exit(1)
	}

	logger, err := cfg.Logging.BuildLogger()
	if err != nil {
		fmt.Fprintf(os.Stderr, "unable to create logger: %v", err)
		os.Exit(1)
	}
	defer logger.Sync()

	newFileMode, err := cfg.Filesystem.ParseNewFileMode()
	if err != nil {
		logger.Fatal("could not parse new file mode", zap.Error(err))
	}

	newDirectoryMode, err := cfg.Filesystem.ParseNewDirectoryMode()
	if err != nil {
		logger.Fatal("could not parse new directory mode", zap.Error(err))
	}

	// Obtain a lock on `filePathPrefix`, or exit if another process already has it.
	// The lock consists of a lock file (on the file system) and a lock in memory.
	// When the process exits gracefully, both the lock file and the lock will be removed.
	// If the process exits ungracefully, only the lock in memory will be removed, the lock
	// file will remain on the file system. When a dbnode starts after an ungracefully stop,
	// it will be able to acquire the lock despite the fact the the lock file exists.
	lockPath := path.Join(cfg.Filesystem.FilePathPrefixOrDefault(), filePathPrefixLockFile)
	fslock, err := lockfile.CreateAndAcquire(lockPath, newDirectoryMode)
	if err != nil {
		logger.Fatal("could not acquire lock", zap.String("path", lockPath), zap.Error(err))
	}
	defer fslock.Release()

	go bgValidateProcessLimits(logger)
	debug.SetGCPercent(cfg.GCPercentage)

	scope, _, err := cfg.Metrics.NewRootScope()
	if err != nil {
		logger.Fatal("could not connect to metrics", zap.Error(err))
	}

	hostID, err := cfg.HostID.Resolve()
	if err != nil {
		logger.Fatal("could not resolve local host ID", zap.Error(err))
	}

	var (
		tracer      opentracing.Tracer
		traceCloser io.Closer
	)

	if cfg.Tracing == nil {
		tracer = opentracing.NoopTracer{}
		logger.Info("tracing disabled; set `tracing.backend` to enable")
	} else {
		// setup tracer
		serviceName := cfg.Tracing.ServiceName
		if serviceName == "" {
			serviceName = defaultServiceName
		}
		tracer, traceCloser, err = cfg.Tracing.NewTracer(serviceName, scope.SubScope("jaeger"), logger)
		if err != nil {
			tracer = opentracing.NoopTracer{}
			logger.Warn("could not initialize tracing; using no-op tracer instead",
				zap.String("service", serviceName), zap.Error(err))
		} else {
			defer traceCloser.Close()
			logger.Info("tracing enabled", zap.String("service", serviceName))
		}
	}

	// Presence of KV server config indicates embedded etcd cluster
	if cfg.EnvironmentConfig.SeedNodes == nil {
		logger.Info("no seed nodes set, using dedicated etcd cluster")
	} else {
		// Default etcd client clusters if not set already
		clusters := cfg.EnvironmentConfig.Service.ETCDClusters
		seedNodes := cfg.EnvironmentConfig.SeedNodes.InitialCluster
		if len(clusters) == 0 {
			endpoints, err := config.InitialClusterEndpoints(seedNodes)
			if err != nil {
				logger.Fatal("unable to create etcd clusters", zap.Error(err))
			}

			zone := cfg.EnvironmentConfig.Service.Zone

			logger.Info("using seed nodes etcd cluster",
				zap.String("zone", zone), zap.Strings("endpoints", endpoints))
			cfg.EnvironmentConfig.Service.ETCDClusters = []etcd.ClusterConfig{etcd.ClusterConfig{
				Zone:      zone,
				Endpoints: endpoints,
			}}
		}

		seedNodeHostIDs := make([]string, 0, len(seedNodes))
		for _, entry := range seedNodes {
			seedNodeHostIDs = append(seedNodeHostIDs, entry.HostID)
		}
		logger.Info("resolving seed node configuration",
			zap.String("hostID", hostID), zap.Strings("seedNodeHostIDs", seedNodeHostIDs),
		)

		if !config.IsSeedNode(seedNodes, hostID) {
			logger.Info("not a seed node, using cluster seed nodes")
		} else {
			logger.Info("seed node, starting etcd server")

			etcdCfg, err := config.NewEtcdEmbedConfig(cfg)
			if err != nil {
				logger.Fatal("unable to create etcd config", zap.Error(err))
			}

			e, err := embed.StartEtcd(etcdCfg)
			if err != nil {
				logger.Fatal("could not start embedded etcd", zap.Error(err))
			}

			if runOpts.EmbeddedKVCh != nil {
				// Notify on embedded KV bootstrap chan if specified
				runOpts.EmbeddedKVCh <- struct{}{}
			}

			defer e.Close()
		}
	}

	opts := storage.NewOptions()
	iopts := opts.InstrumentOptions().
		SetLogger(logger).
		SetMetricsScope(scope).
		SetMetricsSamplingRate(cfg.Metrics.SampleRate()).
		SetTracer(tracer)
	opts = opts.SetInstrumentOptions(iopts)

	opentracing.SetGlobalTracer(tracer)

	if cfg.Index.MaxQueryIDsConcurrency != 0 {
		queryIDsWorkerPool := xsync.NewWorkerPool(cfg.Index.MaxQueryIDsConcurrency)
		queryIDsWorkerPool.Init()
		opts = opts.SetQueryIDsWorkerPool(queryIDsWorkerPool)
	} else {
		logger.Warn("max index query IDs concurrency was not set, falling back to default value")
	}

	buildReporter := instrument.NewBuildReporter(iopts)
	if err := buildReporter.Start(); err != nil {
		logger.Fatal("unable to start build reporter", zap.Error(err))
	}
	defer buildReporter.Stop()

	runtimeOpts := m3dbruntime.NewOptions().
		SetPersistRateLimitOptions(ratelimit.NewOptions().
			SetLimitEnabled(true).
			SetLimitMbps(cfg.Filesystem.ThroughputLimitMbpsOrDefault()).
			SetLimitCheckEvery(cfg.Filesystem.ThroughputCheckEveryOrDefault())).
		SetWriteNewSeriesAsync(cfg.WriteNewSeriesAsync).
		SetWriteNewSeriesBackoffDuration(cfg.WriteNewSeriesBackoffDuration)
	if lruCfg := cfg.Cache.SeriesConfiguration().LRU; lruCfg != nil {
		runtimeOpts = runtimeOpts.SetMaxWiredBlocks(lruCfg.MaxBlocks)
	}

	// Setup postings list cache.
	var (
		plCacheConfig  = cfg.Cache.PostingsListConfiguration()
		plCacheSize    = plCacheConfig.SizeOrDefault()
		plCacheOptions = index.PostingsListCacheOptions{
			InstrumentOptions: opts.InstrumentOptions().
				SetMetricsScope(scope.SubScope("postings-list-cache")),
		}
	)
	postingsListCache, stopReporting, err := index.NewPostingsListCache(plCacheSize, plCacheOptions)
	if err != nil {
		logger.Fatal("could not construct postings list cache", zap.Error(err))
	}
	defer stopReporting()

	// FOLLOWUP(prateek): remove this once we have the runtime options<->index wiring done
	indexOpts := opts.IndexOptions()
	insertMode := index.InsertSync
	if cfg.WriteNewSeriesAsync {
		insertMode = index.InsertAsync
	}
	indexOpts = indexOpts.SetInsertMode(insertMode).
		SetPostingsListCache(postingsListCache).
		SetReadThroughSegmentOptions(index.ReadThroughSegmentOptions{
			CacheRegexp: plCacheConfig.CacheRegexpOrDefault(),
			CacheTerms:  plCacheConfig.CacheTermsOrDefault(),
		})
	opts = opts.SetIndexOptions(indexOpts)

	if tick := cfg.Tick; tick != nil {
		runtimeOpts = runtimeOpts.
			SetTickSeriesBatchSize(tick.SeriesBatchSize).
			SetTickPerSeriesSleepDuration(tick.PerSeriesSleepDuration).
			SetTickMinimumInterval(tick.MinimumInterval)
	}

	runtimeOptsMgr := m3dbruntime.NewOptionsManager()
	if err := runtimeOptsMgr.Update(runtimeOpts); err != nil {
		logger.Fatal("could not set initial runtime options", zap.Error(err))
	}
	defer runtimeOptsMgr.Close()

	opts = opts.SetRuntimeOptionsManager(runtimeOptsMgr)

	mmapCfg := cfg.Filesystem.MmapConfigurationOrDefault()
	shouldUseHugeTLB := mmapCfg.HugeTLB.Enabled
	if shouldUseHugeTLB {
		// Make sure the host supports HugeTLB before proceeding with it to prevent
		// excessive log spam.
		shouldUseHugeTLB, err = hostSupportsHugeTLB()
		if err != nil {
			logger.Fatal("could not determine if host supports HugeTLB", zap.Error(err))
		}
		if !shouldUseHugeTLB {
			logger.Warn("host doesn't support HugeTLB, proceeding without it")
		}
	}

	policy := cfg.PoolingPolicy
	tagEncoderPool := serialize.NewTagEncoderPool(
		serialize.NewTagEncoderOptions(),
		poolOptions(
			policy.TagEncoderPool,
			scope.SubScope("tag-encoder-pool")))
	tagEncoderPool.Init()
	tagDecoderPool := serialize.NewTagDecoderPool(
		serialize.NewTagDecoderOptions(),
		poolOptions(
			policy.TagDecoderPool,
			scope.SubScope("tag-decoder-pool")))
	tagDecoderPool.Init()

	fsopts := fs.NewOptions().
		SetClockOptions(opts.ClockOptions()).
		SetInstrumentOptions(opts.InstrumentOptions().
			SetMetricsScope(scope.SubScope("database.fs"))).
		SetFilePathPrefix(cfg.Filesystem.FilePathPrefixOrDefault()).
		SetNewFileMode(newFileMode).
		SetNewDirectoryMode(newDirectoryMode).
		SetWriterBufferSize(cfg.Filesystem.WriteBufferSizeOrDefault()).
		SetDataReaderBufferSize(cfg.Filesystem.DataReadBufferSizeOrDefault()).
		SetInfoReaderBufferSize(cfg.Filesystem.InfoReadBufferSizeOrDefault()).
		SetSeekReaderBufferSize(cfg.Filesystem.SeekReadBufferSizeOrDefault()).
		SetMmapEnableHugeTLB(shouldUseHugeTLB).
		SetMmapHugeTLBThreshold(mmapCfg.HugeTLB.Threshold).
		SetRuntimeOptionsManager(runtimeOptsMgr).
		SetTagEncoderPool(tagEncoderPool).
		SetTagDecoderPool(tagDecoderPool).
		SetForceIndexSummariesMmapMemory(cfg.Filesystem.ForceIndexSummariesMmapMemoryOrDefault()).
		SetForceBloomFilterMmapMemory(cfg.Filesystem.ForceBloomFilterMmapMemoryOrDefault())

	var commitLogQueueSize int
	specified := cfg.CommitLog.Queue.Size
	switch cfg.CommitLog.Queue.CalculationType {
	case config.CalculationTypeFixed:
		commitLogQueueSize = specified
	case config.CalculationTypePerCPU:
		commitLogQueueSize = specified * runtime.NumCPU()
	default:
		logger.Fatal("unknown commit log queue size type",
			zap.Any("type", cfg.CommitLog.Queue.CalculationType))
	}

	var commitLogQueueChannelSize int
	if cfg.CommitLog.QueueChannel != nil {
		specified := cfg.CommitLog.QueueChannel.Size
		switch cfg.CommitLog.Queue.CalculationType {
		case config.CalculationTypeFixed:
			commitLogQueueChannelSize = specified
		case config.CalculationTypePerCPU:
			commitLogQueueChannelSize = specified * runtime.NumCPU()
		default:
			logger.Fatal("unknown commit log queue channel size type",
				zap.Any("type", cfg.CommitLog.Queue.CalculationType))
		}
	} else {
		commitLogQueueChannelSize = int(float64(commitLogQueueSize) / commitlog.MaximumQueueSizeQueueChannelSizeRatio)
	}

	// Set the series cache policy.
	seriesCachePolicy := cfg.Cache.SeriesConfiguration().Policy
	opts = opts.SetSeriesCachePolicy(seriesCachePolicy)

	// Apply pooling options.
<<<<<<< HEAD
	opts = withEncodingAndPoolingOptions(cfg, logger, opts, cfg.PoolingPolicy)
=======
	opts = withEncodingAndPoolingOptions(cfg, logger, schema, opts, cfg.PoolingPolicy)

>>>>>>> 304d2388
	opts = opts.SetCommitLogOptions(opts.CommitLogOptions().
		SetInstrumentOptions(opts.InstrumentOptions()).
		SetFilesystemOptions(fsopts).
		SetStrategy(commitlog.StrategyWriteBehind).
		SetFlushSize(cfg.CommitLog.FlushMaxBytes).
		SetFlushInterval(cfg.CommitLog.FlushEvery).
		SetBacklogQueueSize(commitLogQueueSize).
		SetBacklogQueueChannelSize(commitLogQueueChannelSize))

	// Setup the block retriever
	switch seriesCachePolicy {
	case series.CacheAll:
		// No options needed to be set
	default:
		// All other caching strategies require retrieving series from disk
		// to service a cache miss
		retrieverOpts := fs.NewBlockRetrieverOptions().
			SetBytesPool(opts.BytesPool()).
			SetSegmentReaderPool(opts.SegmentReaderPool()).
			SetIdentifierPool(opts.IdentifierPool())
		if blockRetrieveCfg := cfg.BlockRetrieve; blockRetrieveCfg != nil {
			retrieverOpts = retrieverOpts.
				SetFetchConcurrency(blockRetrieveCfg.FetchConcurrency)
		}
		blockRetrieverMgr := block.NewDatabaseBlockRetrieverManager(
			func(md namespace.Metadata) (block.DatabaseBlockRetriever, error) {
				retriever := fs.NewBlockRetriever(retrieverOpts, fsopts)
				if err := retriever.Open(md); err != nil {
					return nil, err
				}
				return retriever, nil
			})
		opts = opts.SetDatabaseBlockRetrieverManager(blockRetrieverMgr)
	}

	// Set the persistence manager
	pm, err := fs.NewPersistManager(fsopts)
	if err != nil {
		logger.Fatal("could not create persist manager", zap.Error(err))
	}
	opts = opts.SetPersistManager(pm)

	var (
		envCfg environment.ConfigureResults
	)
	if cfg.EnvironmentConfig.Static == nil {
		logger.Info("creating dynamic config service client with m3cluster")

		envCfg, err = cfg.EnvironmentConfig.Configure(environment.ConfigurationParameters{
			InstrumentOpts: iopts,
			HashingSeed:    cfg.Hashing.Seed,
		})
		if err != nil {
			logger.Fatal("could not initialize dynamic config", zap.Error(err))
		}
	} else {
		logger.Info("creating static config service client with m3cluster")

		envCfg, err = cfg.EnvironmentConfig.Configure(environment.ConfigurationParameters{
			InstrumentOpts: iopts,
			HostID:         hostID,
		})
		if err != nil {
			logger.Fatal("could not initialize static config", zap.Error(err))
		}
	}

	if runOpts.ClusterClientCh != nil {
		runOpts.ClusterClientCh <- envCfg.ClusterClient
	}

	opts = opts.SetNamespaceInitializer(envCfg.NamespaceInitializer)

	// Set tchannelthrift options.
	ttopts := tchannelthrift.NewOptions().
		SetClockOptions(opts.ClockOptions()).
		SetInstrumentOptions(opts.InstrumentOptions()).
		SetTopologyInitializer(envCfg.TopologyInitializer).
		SetIdentifierPool(opts.IdentifierPool()).
		SetTagEncoderPool(tagEncoderPool).
		SetTagDecoderPool(tagDecoderPool)

	// Start servers before constructing the DB so orchestration tools can check health endpoints
	// before topology is set.
	var (
		contextPool  = opts.ContextPool()
		tchannelOpts = xtchannel.NewDefaultChannelOptions()
		// Pass nil for the database argument because we haven't constructed it yet. We'll call
		// SetDatabase() once we've initialized it.
		service = ttnode.NewService(nil, ttopts)
	)
	tchannelthriftNodeClose, err := ttnode.NewServer(service,
		cfg.ListenAddress, contextPool, tchannelOpts).ListenAndServe()
	if err != nil {
		logger.Fatal("could not open tchannelthrift interface",
			zap.String("address", cfg.ListenAddress), zap.Error(err))
	}
	defer tchannelthriftNodeClose()
	logger.Info("node tchannelthrift: listening", zap.String("address", cfg.ListenAddress))

	httpjsonNodeClose, err := hjnode.NewServer(service,
		cfg.HTTPNodeListenAddress, contextPool, nil).ListenAndServe()
	if err != nil {
		logger.Fatal("could not open httpjson interface",
			zap.String("address", cfg.HTTPNodeListenAddress), zap.Error(err))
	}
	defer httpjsonNodeClose()
	logger.Info("node httpjson: listening", zap.String("address", cfg.HTTPNodeListenAddress))

	if cfg.DebugListenAddress != "" {
		go func() {
			if err := http.ListenAndServe(cfg.DebugListenAddress, nil); err != nil {
				logger.Error("debug server could not listen",
					zap.String("address", cfg.DebugListenAddress), zap.Error(err))
			}
		}()
	}

	topo, err := envCfg.TopologyInitializer.Init()
	if err != nil {
		logger.Fatal("could not initialize m3db topology", zap.Error(err))
	}

	schemaRegistry := namespace.NewSchemaRegistry()

	origin := topology.NewHost(hostID, "")
	m3dbClient, err := cfg.Client.NewAdminClient(
		client.ConfigurationParameters{
			InstrumentOptions: iopts.
				SetMetricsScope(iopts.MetricsScope().SubScope("m3dbclient")),
			TopologyInitializer: envCfg.TopologyInitializer,
		},
		func(opts client.AdminOptions) client.AdminOptions {
			return opts.SetRuntimeOptionsManager(runtimeOptsMgr).(client.AdminOptions)
		},
		func(opts client.AdminOptions) client.AdminOptions {
			return opts.SetContextPool(opts.ContextPool()).(client.AdminOptions)
		},
		func(opts client.AdminOptions) client.AdminOptions {
			return opts.SetOrigin(origin)
		},
		func(opts client.AdminOptions) client.AdminOptions {
<<<<<<< HEAD
			if cfg.Proto != nil && cfg.Proto.Enabled {
				return opts.SetEncodingProto(
					encoding.NewOptions(),
				).(client.AdminOptions)
=======
			if cfg.Proto != nil {
				adminOpts := opts.SetEncodingProto(schema,
					encoding.NewOptions())
				return adminOpts.(client.AdminOptions)
>>>>>>> 304d2388
			}
			return opts
		},
		func(opts client.AdminOptions) client.AdminOptions {
			return opts.SetSchemaRegistry(schemaRegistry)
		},
	)
	if err != nil {
		logger.Fatal("could not create m3db client", zap.Error(err))
	}

	if runOpts.ClientCh != nil {
		runOpts.ClientCh <- m3dbClient
	}

	// Kick off runtime options manager KV watches
	clientAdminOpts := m3dbClient.Options().(client.AdminOptions)
	kvWatchClientConsistencyLevels(envCfg.KVStore, logger,
		clientAdminOpts, runtimeOptsMgr)

	opts = opts.
		// Feature currently not working.
		SetRepairEnabled(false)

	// Set bootstrap options - We need to create a topology map provider from the
	// same topology that will be passed to the cluster so that when we make
	// bootstrapping decisions they are in sync with the clustered database
	// which is triggering the actual bootstraps. This way, when the clustered
	// database receives a topology update and decides to kick off a bootstrap,
	// the bootstrap process will receaive a topology map that is at least as
	// recent as the one that triggered the bootstrap, if not newer.
	// See GitHub issue #1013 for more details.
	topoMapProvider := newTopoMapProvider(topo)
	bs, err := cfg.Bootstrap.New(opts, topoMapProvider, origin, m3dbClient)
	if err != nil {
		logger.Fatal("could not create bootstrap process", zap.Error(err))
	}

	opts = opts.SetBootstrapProcessProvider(bs)
	timeout := bootstrapConfigInitTimeout
	kvWatchBootstrappers(envCfg.KVStore, logger, timeout, cfg.Bootstrap.Bootstrappers,
		func(bootstrappers []string) {
			if len(bootstrappers) == 0 {
				logger.Error("updated bootstrapper list is empty")
				return
			}

			cfg.Bootstrap.Bootstrappers = bootstrappers
			updated, err := cfg.Bootstrap.New(opts, topoMapProvider, origin, m3dbClient)
			if err != nil {
				logger.Error("updated bootstrapper list failed", zap.Error(err))
				return
			}

			bs.SetBootstrapperProvider(updated.BootstrapperProvider())
		})

<<<<<<< HEAD
	// Initialize clustered database
	clusterTopoWatch, err := topo.Watch()
	if err != nil {
		logger.Fatal("could not create cluster topology watch", zap.Error(err))
	}
	opts = opts.SetSchemaRegistry(schemaRegistry)
	db, err := cluster.NewDatabase(hostID, topo, clusterTopoWatch, opts)
	if err != nil {
		logger.Fatal("could not construct database", zap.Error(err))
	}

	if err := db.Open(); err != nil {
		logger.Fatal("could not open database", zap.Error(err))
	}

	contextPool := opts.ContextPool()

	tchannelOpts := xtchannel.NewDefaultChannelOptions()
	service := ttnode.NewService(db, ttopts)

	tchannelthriftNodeClose, err := ttnode.NewServer(service,
		cfg.ListenAddress, contextPool, tchannelOpts).ListenAndServe()
	if err != nil {
		logger.Fatal("could not open tchannelthrift interface",
			zap.String("address", cfg.ListenAddress), zap.Error(err))
	}
	defer tchannelthriftNodeClose()
	logger.Info("node tchannelthrift: listening", zap.String("address", cfg.ListenAddress))

=======
	// Start the cluster services now that the M3DB client is available.
>>>>>>> 304d2388
	tchannelthriftClusterClose, err := ttcluster.NewServer(m3dbClient,
		cfg.ClusterListenAddress, contextPool, tchannelOpts).ListenAndServe()
	if err != nil {
		logger.Fatal("could not open tchannelthrift interface",
			zap.String("address", cfg.ClusterListenAddress), zap.Error(err))
	}
	defer tchannelthriftClusterClose()
	logger.Info("cluster tchannelthrift: listening", zap.String("address", cfg.ClusterListenAddress))

	httpjsonClusterClose, err := hjcluster.NewServer(m3dbClient,
		cfg.HTTPClusterListenAddress, contextPool, nil).ListenAndServe()
	if err != nil {
		logger.Fatal("could not open httpjson interface",
			zap.String("address", cfg.HTTPClusterListenAddress), zap.Error(err))
	}
	defer httpjsonClusterClose()
	logger.Info("cluster httpjson: listening", zap.String("address", cfg.HTTPClusterListenAddress))

	// Initialize clustered database.
	clusterTopoWatch, err := topo.Watch()
	if err != nil {
		logger.Fatal("could not create cluster topology watch", zap.Error(err))
	}

	db, err := cluster.NewDatabase(hostID, topo, clusterTopoWatch, opts)
	if err != nil {
		logger.Fatal("could not construct database", zap.Error(err))
	}

	if err := db.Open(); err != nil {
		logger.Fatal("could not open database", zap.Error(err))
	}

	// Now that we've initialized the database we can set it on the service.
	service.SetDatabase(db)

	go func() {
		if runOpts.BootstrapCh != nil {
			// Notify on bootstrap chan if specified
			defer func() {
				runOpts.BootstrapCh <- struct{}{}
			}()
		}

		// Bootstrap asynchronously so we can handle interrupt
		if err := db.Bootstrap(); err != nil {
			logger.Fatal("could not bootstrap database", zap.Error(err))
		}
		logger.Info("bootstrapped")

		// Only set the write new series limit after bootstrapping
		kvWatchNewSeriesLimitPerShard(envCfg.KVStore, logger, topo,
			runtimeOptsMgr, cfg.WriteNewSeriesLimitPerSecond)
	}()

	// Handle interrupt
	interruptCh := runOpts.InterruptCh
	if interruptCh == nil {
		// Make a noop chan so we can always select
		interruptCh = make(chan error)
	}

	var interruptErr error
	select {
	case err := <-interruptCh:
		interruptErr = err
	case sig := <-interrupt():
		interruptErr = fmt.Errorf("%v", sig)
	}

	logger.Warn("interrupt", zap.Error(interruptErr))

	// Attempt graceful server close
	closedCh := make(chan struct{})
	go func() {
		err := db.Terminate()
		if err != nil {
			logger.Error("close database error", zap.Error(err))
		}
		closedCh <- struct{}{}
	}()

	// Wait then close or hard close
	closeTimeout := serverGracefulCloseTimeout
	select {
	case <-closedCh:
		logger.Info("server closed")
	case <-time.After(closeTimeout):
		logger.Error("server closed after timeout", zap.Duration("timeout", closeTimeout))
	}
}

func interrupt() <-chan os.Signal {
	c := make(chan os.Signal)
	signal.Notify(c, syscall.SIGINT, syscall.SIGTERM)
	return c
}

func bgValidateProcessLimits(logger *zap.Logger) {
	// If unable to validate process limits on the current configuration,
	// do not run background validator task.
	if canValidate, message := canValidateProcessLimits(); !canValidate {
		logger.Warn("cannot validate process limits: invalid configuration found",
			zap.String("message", message))
		return
	}

	start := time.Now()
	t := time.NewTicker(bgProcessLimitInterval)
	defer t.Stop()
	for {
		// only monitor for first `maxBgProcessLimitMonitorDuration` of process lifetime
		if time.Since(start) > maxBgProcessLimitMonitorDuration {
			return
		}

		err := validateProcessLimits()
		if err == nil {
			return
		}

		logger.Warn("invalid configuration found, refer to linked documentation for more information",
			zap.String("url", xdocs.Path("operational_guide/kernel_configuration")),
			zap.Error(err),
		)

		<-t.C
	}
}

func kvWatchNewSeriesLimitPerShard(
	store kv.Store,
	logger *zap.Logger,
	topo topology.Topology,
	runtimeOptsMgr m3dbruntime.OptionsManager,
	defaultClusterNewSeriesLimit int,
) {
	var initClusterLimit int

	value, err := store.Get(kvconfig.ClusterNewSeriesInsertLimitKey)
	if err == nil {
		protoValue := &commonpb.Int64Proto{}
		err = value.Unmarshal(protoValue)
		if err == nil {
			initClusterLimit = int(protoValue.Value)
		}
	}

	if err != nil {
		if err != kv.ErrNotFound {
			logger.Warn("error resolving cluster new series insert limit", zap.Error(err))
		}
		initClusterLimit = defaultClusterNewSeriesLimit
	}

	err = setNewSeriesLimitPerShardOnChange(topo, runtimeOptsMgr, initClusterLimit)
	if err != nil {
		logger.Warn("unable to set cluster new series insert limit", zap.Error(err))
	}

	watch, err := store.Watch(kvconfig.ClusterNewSeriesInsertLimitKey)
	if err != nil {
		logger.Error("could not watch cluster new series insert limit", zap.Error(err))
		return
	}

	go func() {
		protoValue := &commonpb.Int64Proto{}
		for range watch.C() {
			value := defaultClusterNewSeriesLimit
			if newValue := watch.Get(); newValue != nil {
				if err := newValue.Unmarshal(protoValue); err != nil {
					logger.Warn("unable to parse new cluster new series insert limit", zap.Error(err))
					continue
				}
				value = int(protoValue.Value)
			}

			err = setNewSeriesLimitPerShardOnChange(topo, runtimeOptsMgr, value)
			if err != nil {
				logger.Warn("unable to set cluster new series insert limit", zap.Error(err))
				continue
			}
		}
	}()
}

func kvWatchClientConsistencyLevels(
	store kv.Store,
	logger *zap.Logger,
	clientOpts client.AdminOptions,
	runtimeOptsMgr m3dbruntime.OptionsManager,
) {
	setReadConsistencyLevel := func(
		v string,
		applyFn func(topology.ReadConsistencyLevel, m3dbruntime.Options) m3dbruntime.Options,
	) error {
		for _, level := range topology.ValidReadConsistencyLevels() {
			if level.String() == v {
				runtimeOpts := applyFn(level, runtimeOptsMgr.Get())
				return runtimeOptsMgr.Update(runtimeOpts)
			}
		}
		return fmt.Errorf("invalid read consistency level set: %s", v)
	}

	setConsistencyLevel := func(
		v string,
		applyFn func(topology.ConsistencyLevel, m3dbruntime.Options) m3dbruntime.Options,
	) error {
		for _, level := range topology.ValidConsistencyLevels() {
			if level.String() == v {
				runtimeOpts := applyFn(level, runtimeOptsMgr.Get())
				return runtimeOptsMgr.Update(runtimeOpts)
			}
		}
		return fmt.Errorf("invalid consistency level set: %s", v)
	}

	kvWatchStringValue(store, logger,
		kvconfig.ClientBootstrapConsistencyLevel,
		func(value string) error {
			return setReadConsistencyLevel(value,
				func(level topology.ReadConsistencyLevel, opts m3dbruntime.Options) m3dbruntime.Options {
					return opts.SetClientBootstrapConsistencyLevel(level)
				})
		},
		func() error {
			return runtimeOptsMgr.Update(runtimeOptsMgr.Get().
				SetClientBootstrapConsistencyLevel(clientOpts.BootstrapConsistencyLevel()))
		})

	kvWatchStringValue(store, logger,
		kvconfig.ClientReadConsistencyLevel,
		func(value string) error {
			return setReadConsistencyLevel(value,
				func(level topology.ReadConsistencyLevel, opts m3dbruntime.Options) m3dbruntime.Options {
					return opts.SetClientReadConsistencyLevel(level)
				})
		},
		func() error {
			return runtimeOptsMgr.Update(runtimeOptsMgr.Get().
				SetClientReadConsistencyLevel(clientOpts.ReadConsistencyLevel()))
		})

	kvWatchStringValue(store, logger,
		kvconfig.ClientWriteConsistencyLevel,
		func(value string) error {
			return setConsistencyLevel(value,
				func(level topology.ConsistencyLevel, opts m3dbruntime.Options) m3dbruntime.Options {
					return opts.SetClientWriteConsistencyLevel(level)
				})
		},
		func() error {
			return runtimeOptsMgr.Update(runtimeOptsMgr.Get().
				SetClientWriteConsistencyLevel(clientOpts.WriteConsistencyLevel()))
		})
}

func kvWatchStringValue(
	store kv.Store,
	logger *zap.Logger,
	key string,
	onValue func(value string) error,
	onDelete func() error,
) {
	protoValue := &commonpb.StringProto{}

	// First try to eagerly set the value so it doesn't flap if the
	// watch returns but not immediately for an existing value
	value, err := store.Get(key)
	if err != nil && err != kv.ErrNotFound {
		logger.Error("could not resolve KV", zap.String("key", key), zap.Error(err))
	}
	if err == nil {
		if err := value.Unmarshal(protoValue); err != nil {
			logger.Error("could not unmarshal KV key", zap.String("key", key), zap.Error(err))
		} else if err := onValue(protoValue.Value); err != nil {
			logger.Error("could not process value of KV", zap.String("key", key), zap.Error(err))
		} else {
			logger.Info("set KV key", zap.String("key", key), zap.Any("value", protoValue.Value))
		}
	}

	watch, err := store.Watch(key)
	if err != nil {
		logger.Error("could not watch KV key", zap.String("key", key), zap.Error(err))
		return
	}

	go func() {
		for range watch.C() {
			newValue := watch.Get()
			if newValue == nil {
				if err := onDelete(); err != nil {
					logger.Warn("could not set default for KV key", zap.String("key", key), zap.Error(err))
				}
				continue
			}

			err := newValue.Unmarshal(protoValue)
			if err != nil {
				logger.Warn("could not unmarshal KV key", zap.String("key", key), zap.Error(err))
				continue
			}
			if err := onValue(protoValue.Value); err != nil {
				logger.Warn("could not process change for KV key", zap.String("key", key), zap.Error(err))
				continue
			}
			logger.Info("set KV key", zap.String("key", key), zap.Any("value", protoValue.Value))
		}
	}()
}

func setNewSeriesLimitPerShardOnChange(
	topo topology.Topology,
	runtimeOptsMgr m3dbruntime.OptionsManager,
	clusterLimit int,
) error {
	perPlacedShardLimit := clusterLimitToPlacedShardLimit(topo, clusterLimit)
	runtimeOpts := runtimeOptsMgr.Get()
	if runtimeOpts.WriteNewSeriesLimitPerShardPerSecond() == perPlacedShardLimit {
		// Not changed, no need to set the value and trigger a runtime options update
		return nil
	}

	newRuntimeOpts := runtimeOpts.
		SetWriteNewSeriesLimitPerShardPerSecond(perPlacedShardLimit)
	return runtimeOptsMgr.Update(newRuntimeOpts)
}

func clusterLimitToPlacedShardLimit(topo topology.Topology, clusterLimit int) int {
	if clusterLimit < 1 {
		return 0
	}
	topoMap := topo.Get()
	numShards := len(topoMap.ShardSet().AllIDs())
	numPlacedShards := numShards * topoMap.Replicas()
	if numPlacedShards < 1 {
		return 0
	}
	nodeLimit := int(math.Ceil(
		float64(clusterLimit) / float64(numPlacedShards)))
	return nodeLimit
}

// this function will block for at most waitTimeout to try to get an initial value
// before we kick off the bootstrap
func kvWatchBootstrappers(
	kv kv.Store,
	logger *zap.Logger,
	waitTimeout time.Duration,
	defaultBootstrappers []string,
	onUpdate func(bootstrappers []string),
) {
	vw, err := kv.Watch(kvconfig.BootstrapperKey)
	if err != nil {
		logger.Fatal("could not watch value for key with KV",
			zap.String("key", kvconfig.BootstrapperKey))
	}

	initializedCh := make(chan struct{})

	var initialized bool
	go func() {
		opts := util.NewOptions().SetLogger(logger)

		for range vw.C() {
			v, err := util.StringArrayFromValue(vw.Get(),
				kvconfig.BootstrapperKey, defaultBootstrappers, opts)
			if err != nil {
				logger.Error("error converting KV update to string array",
					zap.String("key", kvconfig.BootstrapperKey),
					zap.Error(err),
				)
				continue
			}

			onUpdate(v)

			if !initialized {
				initialized = true
				close(initializedCh)
			}
		}
	}()

	select {
	case <-time.After(waitTimeout):
	case <-initializedCh:
	}
}

func withEncodingAndPoolingOptions(
	cfg config.DBConfiguration,
	logger *zap.Logger,
	opts storage.Options,
	policy config.PoolingPolicy,
) storage.Options {
	iopts := opts.InstrumentOptions()
	scope := opts.InstrumentOptions().MetricsScope()

	bytesPoolOpts := pool.NewObjectPoolOptions().
		SetInstrumentOptions(iopts.SetMetricsScope(scope.SubScope("bytes-pool")))
	checkedBytesPoolOpts := bytesPoolOpts.
		SetInstrumentOptions(iopts.SetMetricsScope(scope.SubScope("checked-bytes-pool")))
	buckets := make([]pool.Bucket, len(policy.BytesPool.Buckets))
	for i, bucket := range policy.BytesPool.Buckets {
		var b pool.Bucket
		b.Capacity = bucket.CapacityOrDefault()
		b.Count = bucket.SizeOrDefault()
		b.Options = bytesPoolOpts.
			SetRefillLowWatermark(bucket.RefillLowWaterMarkOrDefault()).
			SetRefillHighWatermark(bucket.RefillHighWaterMarkOrDefault())
		buckets[i] = b
		logger.Sugar().Infof("bytes pool registering bucket capacity=%d, size=%d, "+
			"refillLowWatermark=%f, refillHighWatermark=%f",
			bucket.Capacity, bucket.Size,
			bucket.RefillLowWaterMarkOrDefault(), bucket.RefillHighWaterMarkOrDefault())
	}

	var bytesPool pool.CheckedBytesPool
	switch policy.TypeOrDefault() {
	case config.SimplePooling:
		bytesPool = pool.NewCheckedBytesPool(
			buckets,
			checkedBytesPoolOpts,
			func(s []pool.Bucket) pool.BytesPool {
				return pool.NewBytesPool(s, bytesPoolOpts)
			})
	default:
		logger.Fatal("unrecognized pooling type", zap.Any("type", policy.Type))
	}

	{
		// Avoid polluting the rest of the function with `l` var
		l := logger
		if t := policy.Type; t != nil {
			l = l.With(zap.String("policy", string(*t)))
		}

		l.Info("bytes pool init")
		bytesPool.Init()
		l.Info("bytes pool init done")
	}

	segmentReaderPool := xio.NewSegmentReaderPool(
		poolOptions(
			policy.SegmentReaderPool,
			scope.SubScope("segment-reader-pool")))
	segmentReaderPool.Init()

	encoderPool := encoding.NewEncoderPool(
		poolOptions(
			policy.EncoderPool,
			scope.SubScope("encoder-pool")))

	closersPoolOpts := poolOptions(
		policy.ClosersPool,
		scope.SubScope("closers-pool"))

	contextPoolOpts := poolOptions(
		policy.ContextPool.PoolPolicy,
		scope.SubScope("context-pool"))

	contextPool := context.NewPool(context.NewOptions().
		SetContextPoolOptions(contextPoolOpts).
		SetFinalizerPoolOptions(closersPoolOpts).
		SetMaxPooledFinalizerCapacity(policy.ContextPool.MaxFinalizerCapacityOrDefault()))

	iteratorPool := encoding.NewReaderIteratorPool(
		poolOptions(
			policy.IteratorPool,
			scope.SubScope("iterator-pool")))

	multiIteratorPool := encoding.NewMultiReaderIteratorPool(
		poolOptions(
			policy.IteratorPool,
			scope.SubScope("multi-iterator-pool")))

	var writeBatchPoolInitialBatchSize *int
	if policy.WriteBatchPool.InitialBatchSize != nil {
		// Use config value if available.
		writeBatchPoolInitialBatchSize = policy.WriteBatchPool.InitialBatchSize
	} else {
		// Otherwise use the default batch size that the client will use.
		clientDefaultSize := client.DefaultWriteBatchSize
		writeBatchPoolInitialBatchSize = &clientDefaultSize
	}

	var writeBatchPoolMaxBatchSize *int
	if policy.WriteBatchPool.MaxBatchSize != nil {
		writeBatchPoolMaxBatchSize = policy.WriteBatchPool.MaxBatchSize
	}

	var writeBatchPoolSize int
	if policy.WriteBatchPool.Size != nil {
		writeBatchPoolSize = *policy.WriteBatchPool.Size
	} else {
		// If no value set, calculate a reasonable value based on the commit log
		// queue size. We base it off the commitlog queue size because we will
		// want to be able to buffer at least one full commitlog queues worth of
		// writes without allocating because these objects are very expensive to
		// allocate.
		commitlogQueueSize := opts.CommitLogOptions().BacklogQueueSize()
		expectedBatchSize := *writeBatchPoolInitialBatchSize
		writeBatchPoolSize = commitlogQueueSize / expectedBatchSize
	}

	writeBatchPoolOpts := pool.NewObjectPoolOptions()
	writeBatchPoolOpts = writeBatchPoolOpts.
		SetSize(writeBatchPoolSize).
		// Set watermarks to zero because this pool is sized to be as large as we
		// ever need it to be, so background allocations are usually wasteful.
		SetRefillLowWatermark(0.0).
		SetRefillHighWatermark(0.0).
		SetInstrumentOptions(
			writeBatchPoolOpts.
				InstrumentOptions().
				SetMetricsScope(scope.SubScope("write-batch-pool")))

	writeBatchPool := ts.NewWriteBatchPool(
		writeBatchPoolOpts,
		writeBatchPoolInitialBatchSize,
		writeBatchPoolMaxBatchSize)

	tagPoolPolicy := policy.TagsPool
	identifierPool := ident.NewPool(bytesPool, ident.PoolOptions{
		IDPoolOptions: poolOptions(
			policy.IdentifierPool, scope.SubScope("identifier-pool")),
		TagsPoolOptions: maxCapacityPoolOptions(tagPoolPolicy, scope.SubScope("tags-pool")),
		TagsCapacity:    tagPoolPolicy.CapacityOrDefault(),
		TagsMaxCapacity: tagPoolPolicy.MaxCapacityOrDefault(),
		TagsIteratorPoolOptions: poolOptions(
			policy.TagsIteratorPool,
			scope.SubScope("tags-iterator-pool")),
	})

	fetchBlockMetadataResultsPoolPolicy := policy.FetchBlockMetadataResultsPool
	fetchBlockMetadataResultsPool := block.NewFetchBlockMetadataResultsPool(
		capacityPoolOptions(
			fetchBlockMetadataResultsPoolPolicy,
			scope.SubScope("fetch-block-metadata-results-pool")),
		fetchBlockMetadataResultsPoolPolicy.CapacityOrDefault())

	fetchBlocksMetadataResultsPoolPolicy := policy.FetchBlocksMetadataResultsPool
	fetchBlocksMetadataResultsPool := block.NewFetchBlocksMetadataResultsPool(
		capacityPoolOptions(
			fetchBlocksMetadataResultsPoolPolicy,
			scope.SubScope("fetch-blocks-metadata-results-pool")),
		fetchBlocksMetadataResultsPoolPolicy.CapacityOrDefault())

	encodingOpts := encoding.NewOptions().
		SetEncoderPool(encoderPool).
		SetReaderIteratorPool(iteratorPool).
		SetBytesPool(bytesPool).
		SetSegmentReaderPool(segmentReaderPool)

	encoderPool.Init(func() encoding.Encoder {
		if cfg.Proto != nil && cfg.Proto.Enabled {
			enc := proto.NewEncoder(time.Time{}, encodingOpts)
			return enc
		}

		return m3tsz.NewEncoder(time.Time{}, nil, m3tsz.DefaultIntOptimizationEnabled, encodingOpts)
	})

	iteratorPool.Init(func(r io.Reader, descr namespace.SchemaDescr) encoding.ReaderIterator {
		if cfg.Proto != nil && cfg.Proto.Enabled {
			return proto.NewIterator(r, descr, encodingOpts)
		}
		return m3tsz.NewReaderIterator(r, m3tsz.DefaultIntOptimizationEnabled, encodingOpts)
	})

	multiIteratorPool.Init(func(r io.Reader, descr namespace.SchemaDescr) encoding.ReaderIterator {
		iter := iteratorPool.Get()
		iter.Reset(r, descr)
		return iter
	})

	writeBatchPool.Init()

	bucketPool := series.NewBufferBucketPool(
		poolOptions(policy.BufferBucketPool, scope.SubScope("buffer-bucket-pool")))
	bucketVersionsPool := series.NewBufferBucketVersionsPool(
		poolOptions(policy.BufferBucketVersionsPool, scope.SubScope("buffer-bucket-versions-pool")))

	opts = opts.
		SetBytesPool(bytesPool).
		SetContextPool(contextPool).
		SetEncoderPool(encoderPool).
		SetReaderIteratorPool(iteratorPool).
		SetMultiReaderIteratorPool(multiIteratorPool).
		SetIdentifierPool(identifierPool).
		SetFetchBlockMetadataResultsPool(fetchBlockMetadataResultsPool).
		SetFetchBlocksMetadataResultsPool(fetchBlocksMetadataResultsPool).
		SetWriteBatchPool(writeBatchPool).
		SetBufferBucketPool(bucketPool).
		SetBufferBucketVersionsPool(bucketVersionsPool)

	blockOpts := opts.DatabaseBlockOptions().
		SetDatabaseBlockAllocSize(policy.BlockAllocSizeOrDefault()).
		SetContextPool(contextPool).
		SetEncoderPool(encoderPool).
		SetReaderIteratorPool(iteratorPool).
		SetMultiReaderIteratorPool(multiIteratorPool).
		SetSegmentReaderPool(segmentReaderPool).
		SetBytesPool(bytesPool)

	if opts.SeriesCachePolicy() == series.CacheLRU {
		var (
			runtimeOpts   = opts.RuntimeOptionsManager()
			wiredListOpts = block.WiredListOptions{
				RuntimeOptionsManager: runtimeOpts,
				InstrumentOptions:     iopts,
				ClockOptions:          opts.ClockOptions(),
			}
			lruCfg = cfg.Cache.SeriesConfiguration().LRU
		)

		if lruCfg != nil && lruCfg.EventsChannelSize > 0 {
			wiredListOpts.EventsChannelSize = int(lruCfg.EventsChannelSize)
		}
		wiredList := block.NewWiredList(wiredListOpts)
		blockOpts = blockOpts.SetWiredList(wiredList)
	}
	blockPool := block.NewDatabaseBlockPool(
		poolOptions(
			policy.BlockPool,
			scope.SubScope("block-pool")))
	blockPool.Init(func() block.DatabaseBlock {
		return block.NewDatabaseBlock(time.Time{}, 0, ts.Segment{}, blockOpts, namespace.Context{})
	})
	blockOpts = blockOpts.SetDatabaseBlockPool(blockPool)
	opts = opts.SetDatabaseBlockOptions(blockOpts)

	// NB(prateek): retention opts are overridden per namespace during series creation
	retentionOpts := retention.NewOptions()
	seriesOpts := storage.NewSeriesOptionsFromOptions(opts, retentionOpts).
		SetFetchBlockMetadataResultsPool(opts.FetchBlockMetadataResultsPool())
	seriesPool := series.NewDatabaseSeriesPool(
		poolOptions(
			policy.SeriesPool,
			scope.SubScope("series-pool")))

	opts = opts.
		SetSeriesOptions(seriesOpts).
		SetDatabaseSeriesPool(seriesPool)
	opts = opts.SetCommitLogOptions(opts.CommitLogOptions().
		SetBytesPool(bytesPool).
		SetIdentifierPool(identifierPool))

	postingsListOpts := poolOptions(policy.PostingsListPool, scope.SubScope("postingslist-pool"))
	postingsList := postings.NewPool(postingsListOpts, roaring.NewPostingsList)

	queryResultsPool := index.NewQueryResultsPool(
		poolOptions(policy.IndexResultsPool, scope.SubScope("index-query-results-pool")))
	aggregateQueryResultsPool := index.NewAggregateResultsPool(
		poolOptions(policy.IndexResultsPool, scope.SubScope("index-aggregate-results-pool")))

	// Set value transformation options.
	opts = opts.SetTruncateType(cfg.Transforms.TruncateBy)
	forcedValue := cfg.Transforms.ForcedValue
	if forcedValue != nil {
		opts = opts.SetWriteTransformOptions(series.WriteTransformOptions{
			ForceValueEnabled: true,
			ForceValue:        *forcedValue,
		})
	}

	// Set index options.
	indexOpts := opts.IndexOptions().
		SetInstrumentOptions(iopts).
		SetMemSegmentOptions(
			opts.IndexOptions().MemSegmentOptions().
				SetPostingsListPool(postingsList).
				SetInstrumentOptions(iopts)).
		SetFSTSegmentOptions(
			opts.IndexOptions().FSTSegmentOptions().
				SetPostingsListPool(postingsList).
				SetInstrumentOptions(iopts)).
		SetSegmentBuilderOptions(
			opts.IndexOptions().SegmentBuilderOptions().
				SetPostingsListPool(postingsList)).
		SetIdentifierPool(identifierPool).
		SetCheckedBytesPool(bytesPool).
		SetQueryResultsPool(queryResultsPool).
		SetAggregateResultsPool(aggregateQueryResultsPool).
		SetForwardIndexProbability(cfg.Index.ForwardIndexProbability).
		SetForwardIndexThreshold(cfg.Index.ForwardIndexThreshold)

	queryResultsPool.Init(func() index.QueryResults {
		// NB(r): Need to initialize after setting the index opts so
		// it sees the same reference of the options as is set for the DB.
		return index.NewQueryResults(nil, index.QueryResultsOptions{}, indexOpts)
	})
	aggregateQueryResultsPool.Init(func() index.AggregateResults {
		// NB(r): Need to initialize after setting the index opts so
		// it sees the same reference of the options as is set for the DB.
		return index.NewAggregateResults(nil, index.AggregateResultsOptions{}, indexOpts)
	})

	return opts.SetIndexOptions(indexOpts)
}

func poolOptions(
	policy config.PoolPolicy,
	scope tally.Scope,
) pool.ObjectPoolOptions {
	var (
		opts                = pool.NewObjectPoolOptions()
		size                = policy.SizeOrDefault()
		refillLowWaterMark  = policy.RefillLowWaterMarkOrDefault()
		refillHighWaterMark = policy.RefillHighWaterMarkOrDefault()
	)

	if size > 0 {
		opts = opts.SetSize(size)
		if refillLowWaterMark > 0 &&
			refillHighWaterMark > 0 &&
			refillHighWaterMark > refillLowWaterMark {
			opts = opts.
				SetRefillLowWatermark(refillLowWaterMark).
				SetRefillHighWatermark(refillHighWaterMark)
		}
	}
	if scope != nil {
		opts = opts.SetInstrumentOptions(opts.InstrumentOptions().
			SetMetricsScope(scope))
	}
	return opts
}

func capacityPoolOptions(
	policy config.CapacityPoolPolicy,
	scope tally.Scope,
) pool.ObjectPoolOptions {
	var (
		opts                = pool.NewObjectPoolOptions()
		size                = policy.SizeOrDefault()
		refillLowWaterMark  = policy.RefillLowWaterMarkOrDefault()
		refillHighWaterMark = policy.RefillHighWaterMarkOrDefault()
	)

	if size > 0 {
		opts = opts.SetSize(size)
		if refillLowWaterMark > 0 &&
			refillHighWaterMark > 0 &&
			refillHighWaterMark > refillLowWaterMark {
			opts = opts.SetRefillLowWatermark(refillLowWaterMark)
			opts = opts.SetRefillHighWatermark(refillHighWaterMark)
		}
	}
	if scope != nil {
		opts = opts.SetInstrumentOptions(opts.InstrumentOptions().
			SetMetricsScope(scope))
	}
	return opts
}

func maxCapacityPoolOptions(
	policy config.MaxCapacityPoolPolicy,
	scope tally.Scope,
) pool.ObjectPoolOptions {
	var (
		opts                = pool.NewObjectPoolOptions()
		size                = policy.SizeOrDefault()
		refillLowWaterMark  = policy.RefillLowWaterMarkOrDefault()
		refillHighWaterMark = policy.RefillHighWaterMarkOrDefault()
	)

	if size > 0 {
		opts = opts.SetSize(size)
		if refillLowWaterMark > 0 &&
			refillHighWaterMark > 0 &&
			refillHighWaterMark > refillLowWaterMark {
			opts = opts.SetRefillLowWatermark(refillLowWaterMark)
			opts = opts.SetRefillHighWatermark(refillHighWaterMark)
		}
	}
	if scope != nil {
		opts = opts.SetInstrumentOptions(opts.InstrumentOptions().
			SetMetricsScope(scope))
	}
	return opts
}

func hostSupportsHugeTLB() (bool, error) {
	// Try and determine if the host supports HugeTLB in the first place
	withHugeTLB, err := mmap.Bytes(10, mmap.Options{
		HugeTLB: mmap.HugeTLBOptions{
			Enabled:   true,
			Threshold: 0,
		},
	})
	if err != nil {
		return false, fmt.Errorf("could not mmap anonymous region: %v", err)
	}
	defer mmap.Munmap(withHugeTLB.Result)

	if withHugeTLB.Warning == nil {
		// If there was no warning, then the host didn't complain about
		// usa of huge TLB
		return true, nil
	}

	// If we got a warning, try mmap'ing without HugeTLB
	withoutHugeTLB, err := mmap.Bytes(10, mmap.Options{})
	if err != nil {
		return false, fmt.Errorf("could not mmap anonymous region: %v", err)
	}
	defer mmap.Munmap(withoutHugeTLB.Result)
	if withoutHugeTLB.Warning == nil {
		// The machine doesn't support HugeTLB, proceed without it
		return false, nil
	}
	// The warning was probably caused by something else, proceed using HugeTLB
	return true, nil
}

func newTopoMapProvider(t topology.Topology) *topoMapProvider {
	return &topoMapProvider{t}
}

type topoMapProvider struct {
	t topology.Topology
}

func (t *topoMapProvider) TopologyMap() (topology.Map, error) {
	if t.t == nil {
		return nil, errors.New("topology map provider has not be set yet")
	}

	return t.t.Get(), nil
}<|MERGE_RESOLUTION|>--- conflicted
+++ resolved
@@ -425,12 +425,8 @@
 	opts = opts.SetSeriesCachePolicy(seriesCachePolicy)
 
 	// Apply pooling options.
-<<<<<<< HEAD
 	opts = withEncodingAndPoolingOptions(cfg, logger, opts, cfg.PoolingPolicy)
-=======
-	opts = withEncodingAndPoolingOptions(cfg, logger, schema, opts, cfg.PoolingPolicy)
-
->>>>>>> 304d2388
+
 	opts = opts.SetCommitLogOptions(opts.CommitLogOptions().
 		SetInstrumentOptions(opts.InstrumentOptions()).
 		SetFilesystemOptions(fsopts).
@@ -573,17 +569,10 @@
 			return opts.SetOrigin(origin)
 		},
 		func(opts client.AdminOptions) client.AdminOptions {
-<<<<<<< HEAD
 			if cfg.Proto != nil && cfg.Proto.Enabled {
 				return opts.SetEncodingProto(
 					encoding.NewOptions(),
 				).(client.AdminOptions)
-=======
-			if cfg.Proto != nil {
-				adminOpts := opts.SetEncodingProto(schema,
-					encoding.NewOptions())
-				return adminOpts.(client.AdminOptions)
->>>>>>> 304d2388
 			}
 			return opts
 		},
@@ -641,39 +630,7 @@
 			bs.SetBootstrapperProvider(updated.BootstrapperProvider())
 		})
 
-<<<<<<< HEAD
-	// Initialize clustered database
-	clusterTopoWatch, err := topo.Watch()
-	if err != nil {
-		logger.Fatal("could not create cluster topology watch", zap.Error(err))
-	}
-	opts = opts.SetSchemaRegistry(schemaRegistry)
-	db, err := cluster.NewDatabase(hostID, topo, clusterTopoWatch, opts)
-	if err != nil {
-		logger.Fatal("could not construct database", zap.Error(err))
-	}
-
-	if err := db.Open(); err != nil {
-		logger.Fatal("could not open database", zap.Error(err))
-	}
-
-	contextPool := opts.ContextPool()
-
-	tchannelOpts := xtchannel.NewDefaultChannelOptions()
-	service := ttnode.NewService(db, ttopts)
-
-	tchannelthriftNodeClose, err := ttnode.NewServer(service,
-		cfg.ListenAddress, contextPool, tchannelOpts).ListenAndServe()
-	if err != nil {
-		logger.Fatal("could not open tchannelthrift interface",
-			zap.String("address", cfg.ListenAddress), zap.Error(err))
-	}
-	defer tchannelthriftNodeClose()
-	logger.Info("node tchannelthrift: listening", zap.String("address", cfg.ListenAddress))
-
-=======
 	// Start the cluster services now that the M3DB client is available.
->>>>>>> 304d2388
 	tchannelthriftClusterClose, err := ttcluster.NewServer(m3dbClient,
 		cfg.ClusterListenAddress, contextPool, tchannelOpts).ListenAndServe()
 	if err != nil {
@@ -698,6 +655,7 @@
 		logger.Fatal("could not create cluster topology watch", zap.Error(err))
 	}
 
+	opts = opts.SetSchemaRegistry(schemaRegistry)
 	db, err := cluster.NewDatabase(hostID, topo, clusterTopoWatch, opts)
 	if err != nil {
 		logger.Fatal("could not construct database", zap.Error(err))
