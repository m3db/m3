--- conflicted
+++ resolved
@@ -1297,12 +1297,8 @@
 	// must Unlock before calling `asEncodingSeriesIterators` as the latter needs to acquire
 	// the fetchState Lock
 	fetchState.Unlock()
-<<<<<<< HEAD
-	iters, exhaustive, err := fetchState.asEncodingSeriesIterators(
+	iters, metadata, err := fetchState.asEncodingSeriesIterators(
 		s.pools, nsCtx.Schema, s.opts.IterationOptions())
-=======
-	iters, metadata, err := fetchState.asEncodingSeriesIterators(s.pools, nsCtx.Schema)
->>>>>>> dd53ddb5
 
 	// must Unlock() before decRef'ing, as the latter releases the fetchState back into a
 	// pool if ref count == 0.
