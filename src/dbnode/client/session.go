--- conflicted
+++ resolved
@@ -1592,20 +1592,12 @@
 				seriesID := s.pools.id.Clone(tsID)
 				namespaceID := s.pools.id.Clone(namespace)
 				iter.Reset(encoding.SeriesIteratorOptions{
-<<<<<<< HEAD
 					ID:                    seriesID,
 					Namespace:             namespaceID,
-					StartInclusive:        startInclusive,
-					EndExclusive:          endExclusive,
+					StartInclusive:        xtime.ToUnixNano(startInclusive),
+					EndExclusive:          xtime.ToUnixNano(endExclusive),
 					Replicas:              itersToInclude,
 					DeduplicationFunction: s.opts.IterationOptions().DeduplicationFunction,
-=======
-					ID:             seriesID,
-					Namespace:      namespaceID,
-					StartInclusive: xtime.ToUnixNano(startInclusive),
-					EndExclusive:   xtime.ToUnixNano(endExclusive),
-					Replicas:       itersToInclude,
->>>>>>> 987db514
 				})
 				iters.SetAt(idx, iter)
 			}
