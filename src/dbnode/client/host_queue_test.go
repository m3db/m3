// Copyright (c) 2016 Uber Technologies, Inc.
//
// Permission is hereby granted, free of charge, to any person obtaining a copy
// of this software and associated documentation files (the "Software"), to deal
// in the Software without restriction, including without limitation the rights
// to use, copy, modify, merge, publish, distribute, sublicense, and/or sell
// copies of the Software, and to permit persons to whom the Software is
// furnished to do so, subject to the following conditions:
//
// The above copyright notice and this permission notice shall be included in
// all copies or substantial portions of the Software.
//
// THE SOFTWARE IS PROVIDED "AS IS", WITHOUT WARRANTY OF ANY KIND, EXPRESS OR
// IMPLIED, INCLUDING BUT NOT LIMITED TO THE WARRANTIES OF MERCHANTABILITY,
// FITNESS FOR A PARTICULAR PURPOSE AND NONINFRINGEMENT. IN NO EVENT SHALL THE
// AUTHORS OR COPYRIGHT HOLDERS BE LIABLE FOR ANY CLAIM, DAMAGES OR OTHER
// LIABILITY, WHETHER IN AN ACTION OF CONTRACT, TORT OR OTHERWISE, ARISING FROM,
// OUT OF OR IN CONNECTION WITH THE SOFTWARE OR THE USE OR OTHER DEALINGS IN
// THE SOFTWARE.

package client

import (
	"testing"

	"github.com/golang/mock/gomock"
	"github.com/stretchr/testify/assert"
	"github.com/stretchr/testify/require"

	"github.com/m3db/m3/src/dbnode/client/circuitbreaker/middleware"
	"github.com/m3db/m3/src/dbnode/generated/thrift/rpc"
	"github.com/m3db/m3/src/x/instrument"
	"github.com/m3db/m3/src/x/pool"
)

var (
	smallPoolOptions = pool.NewObjectPoolOptions().SetSize(1)

	testWriteBatchRawPool   writeBatchRawRequestPool
	testWriteBatchRawV2Pool writeBatchRawV2RequestPool

	testWriteArrayPool   writeBatchRawRequestElementArrayPool
	testWriteV2ArrayPool writeBatchRawV2RequestElementArrayPool

	testWriteTaggedBatchRawPool   writeTaggedBatchRawRequestPool
	testWriteTaggedBatchRawV2Pool writeTaggedBatchRawV2RequestPool

	testWriteTaggedArrayPool   writeTaggedBatchRawRequestElementArrayPool
	testWriteTaggedV2ArrayPool writeTaggedBatchRawV2RequestElementArrayPool

	testFetchBatchRawV2Pool      fetchBatchRawV2RequestPool
	testFetchBatchRawV2ArrayPool fetchBatchRawV2RequestElementArrayPool
)

func init() {
	testWriteBatchRawPool = newWriteBatchRawRequestPool(smallPoolOptions)
	testWriteBatchRawPool.Init()
	testWriteBatchRawV2Pool = newWriteBatchRawV2RequestPool(smallPoolOptions)
	testWriteBatchRawV2Pool.Init()

	testWriteArrayPool = newWriteBatchRawRequestElementArrayPool(smallPoolOptions, 0)
	testWriteArrayPool.Init()
	testWriteV2ArrayPool = newWriteBatchRawV2RequestElementArrayPool(smallPoolOptions, 0)
	testWriteV2ArrayPool.Init()

	testWriteTaggedBatchRawPool = newWriteTaggedBatchRawRequestPool(smallPoolOptions)
	testWriteTaggedBatchRawPool.Init()
	testWriteTaggedBatchRawV2Pool = newWriteTaggedBatchRawV2RequestPool(smallPoolOptions)
	testWriteTaggedBatchRawV2Pool.Init()

	testWriteTaggedArrayPool = newWriteTaggedBatchRawRequestElementArrayPool(smallPoolOptions, 0)
	testWriteTaggedArrayPool.Init()
	testWriteTaggedV2ArrayPool = newWriteTaggedBatchRawV2RequestElementArrayPool(smallPoolOptions, 0)
	testWriteTaggedV2ArrayPool.Init()

	testFetchBatchRawV2Pool = newFetchBatchRawV2RequestPool(smallPoolOptions)
	testFetchBatchRawV2Pool.Init()
	testFetchBatchRawV2ArrayPool = newFetchBatchRawV2RequestElementArrayPool(smallPoolOptions, 0)
	testFetchBatchRawV2ArrayPool.Init()
}

type hostQueueResult struct {
	result interface{}
	err    error
}

func newHostQueueTestOptions() Options {
	return newSessionTestOptions().
		SetHostQueueOpsFlushSize(4).
		SetHostQueueOpsArrayPoolSize(4).
		SetWriteBatchSize(4).
		SetFetchBatchSize(4).
		SetHostQueueOpsFlushInterval(0)
}

func TestNewHostQueueWithCircuitBreaker(t *testing.T) {
	ctrl := gomock.NewController(t)
	defer ctrl.Finish()

	tests := []struct {
		name           string
		enableProvider *testEnableProvider
		expectError    bool
	}{
		{
			name:           "enabled middleware",
			enableProvider: &testEnableProvider{enabled: true},
			expectError:    false,
		},
		{
			name:           "disabled middleware",
			enableProvider: &testEnableProvider{enabled: false},
			expectError:    false,
		},
	}

	for _, tt := range tests {
		t.Run(tt.name, func(t *testing.T) {
			opts := NewMockOptions(ctrl)
			opts.EXPECT().MiddlewareEnableProvider().Return(tt.enableProvider).AnyTimes()
			opts.EXPECT().InstrumentOptions().Return(instrument.NewOptions()).AnyTimes()
			opts.EXPECT().ChannelOptions().Return(nil).AnyTimes()

			// Test middleware initialization
<<<<<<< HEAD
			cbMiddleware, err := middleware.New(
				opts.MiddlewareCircuitbreakerConfig(),
				opts.InstrumentOptions().Logger(),
				opts.InstrumentOptions().MetricsScope(),
				"test-host",
				tt.enableProvider,
			)
=======
			middlewareFn, err := middleware.New(middleware.Params{
				Config: tt.config,
				Logger: opts.InstrumentOptions().Logger(),
				Scope:  opts.InstrumentOptions().MetricsScope(),
				Host:   "test-host",
			})
>>>>>>> 0239fa33

			if tt.expectError {
				assert.Error(t, err)
				return
			}
			require.NoError(t, err)

			// Test connection wrapping
			wrappedNewConnFn := func(channelName string, address string, clientOpts Options) (Channel, rpc.TChanNode, error) {
				channel, client, err := defaultNewConnectionFn(channelName, address, clientOpts)
				if err != nil {
					return nil, nil, err
				}
				return channel, middlewareFn(client), nil
			}

			// Test the wrapped function
			channel, client, err := wrappedNewConnFn("test-channel", "test-address", opts)
			assert.NoError(t, err)
			assert.NotNil(t, channel)
			assert.NotNil(t, client)
			assert.Implements(t, (*rpc.TChanNode)(nil), client)
		})
	}
}<|MERGE_RESOLUTION|>--- conflicted
+++ resolved
@@ -122,22 +122,13 @@
 			opts.EXPECT().ChannelOptions().Return(nil).AnyTimes()
 
 			// Test middleware initialization
-<<<<<<< HEAD
-			cbMiddleware, err := middleware.New(
-				opts.MiddlewareCircuitbreakerConfig(),
-				opts.InstrumentOptions().Logger(),
-				opts.InstrumentOptions().MetricsScope(),
-				"test-host",
-				tt.enableProvider,
-			)
-=======
 			middlewareFn, err := middleware.New(middleware.Params{
-				Config: tt.config,
-				Logger: opts.InstrumentOptions().Logger(),
-				Scope:  opts.InstrumentOptions().MetricsScope(),
-				Host:   "test-host",
+				Config:         opts.MiddlewareCircuitbreakerConfig(),
+				Logger:         opts.InstrumentOptions().Logger(),
+				Scope:          opts.InstrumentOptions().MetricsScope(),
+				Host:           "test-host",
+				EnableProvider: tt.enableProvider,
 			})
->>>>>>> 0239fa33
 
 			if tt.expectError {
 				assert.Error(t, err)
