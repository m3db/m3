--- conflicted
+++ resolved
@@ -50,7 +50,6 @@
 	}
 }
 
-<<<<<<< HEAD
 // newTestEnableProvider creates a test enable provider
 func newTestEnableProvider(enabled, shadowMode bool) EnableProvider {
 	return &testEnableProvider{
@@ -74,14 +73,16 @@
 
 func (p *testEnableProvider) WatchConfig(store kv.Store, logger *zap.Logger) error {
 	return nil
-=======
+}
+
 // newTestParams creates common test parameters
 func newTestParams(enabled bool) Params {
 	return Params{
-		Config: newTestConfig(enabled, false), // shadowMode is false
-		Logger: zap.NewNop(),
-		Scope:  tally.NoopScope,
-		Host:   "test-host",
+		Config:         newTestConfig(),
+		Logger:         zap.NewNop(),
+		Scope:          tally.NoopScope,
+		Host:           "test-host",
+		EnableProvider: newTestEnableProvider(enabled, false),
 	}
 }
 
@@ -105,17 +106,16 @@
 
 // verifyUnhealthyState verifies circuit breaker is in unhealthy state
 func verifyUnhealthyState(t *testing.T, c *client) {
-	assert.True(t, c.enabled)
+	assert.True(t, c.provider.IsEnabled())
 	assert.NotNil(t, c.circuit)
 	assert.Equal(t, circuitbreaker.Unhealthy, c.circuit.Status().State())
 }
 
 // verifyHealthyState verifies circuit breaker is in healthy state
 func verifyHealthyState(t *testing.T, c *client, enabled bool) {
-	assert.Equal(t, enabled, c.enabled)
+	assert.Equal(t, enabled, c.provider.IsEnabled())
 	assert.NotNil(t, c.circuit)
 	assert.Equal(t, circuitbreaker.Healthy, c.circuit.Status().State())
->>>>>>> 7ec16717
 }
 
 func TestNew(t *testing.T) {
@@ -128,14 +128,8 @@
 		expectError bool
 	}{
 		{
-			name: "valid params",
-			params: Params{
-				Config:         newTestConfig(),
-				Logger:         zap.NewNop(),
-				Scope:          tally.NoopScope,
-				Host:           "test-host",
-				EnableProvider: newTestEnableProvider(true, false),
-			},
+			name:        "valid params",
+			params:      newTestParams(true),
 			expectError: false,
 		},
 		{
@@ -189,74 +183,15 @@
 		expectedError bool
 	}{
 		{
-<<<<<<< HEAD
-			name: "circuit breaker enabled - successful write",
-			params: Params{
-				Config:         newTestConfig(),
-				Logger:         zap.NewNop(),
-				Scope:          tally.NoopScope,
-				Host:           "test-host",
-				EnableProvider: newTestEnableProvider(true, false),
-			},
-			mockBehavior: func(mockNode *rpc.MockTChanNode) {
-				// Expect two successful writes
-				mockNode.EXPECT().WriteBatchRaw(gomock.Any(), gomock.Any()).Return(nil).Times(2)
-			},
-			verifyState: func(t *testing.T, c *client) {
-				assert.True(t, c.provider.IsEnabled())
-				assert.NotNil(t, c.circuit)
-				assert.Equal(t, circuitbreaker.Healthy, c.circuit.Status().State())
-=======
 			name:         "circuit breaker enabled - successful write",
 			params:       newTestParams(true),
 			mockBehavior: newSuccessfulWriteMockBehavior(),
 			verifyState: func(t *testing.T, c *client) {
 				verifyHealthyState(t, c, true)
->>>>>>> 7ec16717
 			},
 			expectedError: false,
 		},
 		{
-<<<<<<< HEAD
-			name: "circuit breaker enabled - failed write transitions to unhealthy",
-			params: Params{
-				Config:         newTestConfig(),
-				Logger:         zap.NewNop(),
-				Scope:          tally.NoopScope,
-				Host:           "test-host",
-				EnableProvider: newTestEnableProvider(true, false),
-			},
-			mockBehavior: func(mockNode *rpc.MockTChanNode) {
-				// First request fails
-				mockNode.EXPECT().WriteBatchRaw(gomock.Any(), gomock.Any()).Return(errors.New("write error"))
-				// Second request should be rejected by circuit breaker
-				mockNode.EXPECT().WriteBatchRaw(gomock.Any(), gomock.Any()).Times(0)
-			},
-			verifyState: func(t *testing.T, c *client) {
-				assert.True(t, c.provider.IsEnabled())
-				assert.NotNil(t, c.circuit)
-				assert.Equal(t, circuitbreaker.Unhealthy, c.circuit.Status().State())
-			},
-			expectedError: true,
-		},
-		{
-			name: "circuit breaker disabled - requests pass through",
-			params: Params{
-				Config:         newTestConfig(),
-				Logger:         zap.NewNop(),
-				Scope:          tally.NoopScope,
-				Host:           "test-host",
-				EnableProvider: newTestEnableProvider(false, false),
-			},
-			mockBehavior: func(mockNode *rpc.MockTChanNode) {
-				// Both requests should go through when disabled
-				mockNode.EXPECT().WriteBatchRaw(gomock.Any(), gomock.Any()).Return(nil).Times(2)
-			},
-			verifyState: func(t *testing.T, c *client) {
-				assert.False(t, c.provider.IsEnabled())
-				assert.NotNil(t, c.circuit)
-				assert.Equal(t, circuitbreaker.Healthy, c.circuit.Status().State())
-=======
 			name:          "circuit breaker enabled - failed write transitions to unhealthy",
 			params:        newTestParams(true),
 			mockBehavior:  newUnhealthyStateMockBehavior(),
@@ -269,45 +204,14 @@
 			mockBehavior: newSuccessfulWriteMockBehavior(),
 			verifyState: func(t *testing.T, c *client) {
 				verifyHealthyState(t, c, false)
->>>>>>> 7ec16717
 			},
 			expectedError: false,
 		},
 		{
-<<<<<<< HEAD
-			name: "circuit breaker enabled - unhealthy state rejects requests",
-			params: Params{
-				Config: Config{
-					CircuitBreakerConfig: circuitbreaker.Config{
-						MinimumRequests:      1,
-						FailureRatio:         0.1,
-						MinimumProbeRequests: 0,
-						WindowSize:           1,
-						BucketDuration:       time.Millisecond,
-					},
-				},
-				Logger:         zap.NewNop(),
-				Scope:          tally.NoopScope,
-				Host:           "test-host",
-				EnableProvider: newTestEnableProvider(true, false),
-			},
-			mockBehavior: func(mockNode *rpc.MockTChanNode) {
-				// First request fails to trigger unhealthy state
-				mockNode.EXPECT().WriteBatchRaw(gomock.Any(), gomock.Any()).Return(errors.New("write error"))
-				// Second request should be rejected by circuit breaker
-				mockNode.EXPECT().WriteBatchRaw(gomock.Any(), gomock.Any()).Times(0)
-			},
-			verifyState: func(t *testing.T, c *client) {
-				assert.True(t, c.provider.IsEnabled())
-				assert.NotNil(t, c.circuit)
-				assert.Equal(t, circuitbreaker.Unhealthy, c.circuit.Status().State())
-			},
-=======
 			name:          "circuit breaker enabled - unhealthy state rejects requests",
 			params:        newTestParams(true),
 			mockBehavior:  newUnhealthyStateMockBehavior(),
 			verifyState:   verifyUnhealthyState,
->>>>>>> 7ec16717
 			expectedError: true,
 		},
 	}
