--- conflicted
+++ resolved
@@ -37,20 +37,16 @@
 
 // Params contains all parameters needed to create a new middleware
 type Params struct {
-	Config Config
-	Logger *zap.Logger
-	Scope  tally.Scope
-	Host   string
+	Config         Config
+	Logger         *zap.Logger
+	Scope          tally.Scope
+	Host           string
+	enableProvider EnableProvider
 }
 
 // New creates a new circuit breaker middleware.
-<<<<<<< HEAD
-func New(config Config, logger *zap.Logger, scope tally.Scope, host string, provider EnableProvider) (m3dbMiddleware, error) {
-	c, err := circuitbreaker.NewCircuit(config.CircuitBreakerConfig)
-=======
 func New(params Params) (M3DBMiddleware, error) {
 	c, err := circuitbreaker.NewCircuit(params.Config.CircuitBreakerConfig)
->>>>>>> 0239fa33
 	if err != nil {
 		params.Logger.Warn("failed to create circuit breaker", zap.Error(err))
 		return nil, err
@@ -58,22 +54,12 @@
 
 	return func(next rpc.TChanNode) Client {
 		return &client{
-<<<<<<< HEAD
 			next:     next,
-			logger:   logger,
-			host:     host,
-			metrics:  newMetrics(scope, host),
+			logger:   params.Logger,
+			host:     params.Host,
+			metrics:  newMetrics(params.Scope, params.Host),
 			circuit:  c,
-			provider: provider,
-=======
-			enabled:    params.Config.Enabled,
-			shadowMode: params.Config.ShadowMode,
-			next:       next,
-			logger:     params.Logger,
-			host:       params.Host,
-			metrics:    newMetrics(params.Scope, params.Host),
-			circuit:    c,
->>>>>>> 0239fa33
+			provider: params.enableProvider,
 		}
 	}, nil
 }
