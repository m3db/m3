--- conflicted
+++ resolved
@@ -72,17 +72,11 @@
 	}
 
 	// Check if request is allowed
-<<<<<<< HEAD
-	if !c.circuit.IsRequestAllowed() {
-		c.logger.Debug("circuit breaker request rejected", zap.String("host", c.host))
-		if c.provider.IsShadowMode() {
-=======
 	isAllowed := c.circuit.IsRequestAllowed()
 
 	// If request is not allowed, log and return error
 	if !isAllowed {
-		if c.shadowMode {
->>>>>>> 6ee29be5
+		if c.provider.IsShadowMode() {
 			c.metrics.shadowRejects.Inc(1)
 		} else {
 			c.metrics.rejects.Inc(1)
