// Copyright (c) 2018 Uber Technologies, Inc.
//
// Permission is hereby granted, free of charge, to any person obtaining a copy
// of this software and associated documentation files (the "Software"), to deal
// in the Software without restriction, including without limitation the rights
// to use, copy, modify, merge, publish, distribute, sublicense, and/or sell
// copies of the Software, and to permit persons to whom the Software is
// furnished to do so, subject to the following conditions:
//
// The above copyright notice and this permission notice shall be included in
// all copies or substantial portions of the Software.
//
// THE SOFTWARE IS PROVIDED "AS IS", WITHOUT WARRANTY OF ANY KIND, EXPRESS OR
// IMPLIED, INCLUDING BUT NOT LIMITED TO THE WARRANTIES OF MERCHANTABILITY,
// FITNESS FOR A PARTICULAR PURPOSE AND NONINFRINGEMENT. IN NO EVENT SHALL THE
// AUTHORS OR COPYRIGHT HOLDERS BE LIABLE FOR ANY CLAIM, DAMAGES OR OTHER
// LIABILITY, WHETHER IN AN ACTION OF CONTRACT, TORT OR OTHERWISE, ARISING FROM,
// OUT OF OR IN CONNECTION WITH THE SOFTWARE OR THE USE OR OTHER DEALINGS IN
// THE SOFTWARE.

package client

import (
	"fmt"
	"testing"
	"time"

	"github.com/m3db/m3/src/cluster/shard"
	"github.com/m3db/m3/src/dbnode/encoding"
	"github.com/m3db/m3/src/dbnode/generated/thrift/rpc"
	"github.com/m3db/m3/src/dbnode/network/server/tchannelthrift/convert"
	"github.com/m3db/m3/src/dbnode/storage/index"
	"github.com/m3db/m3/src/dbnode/topology"
	"github.com/m3db/m3/src/dbnode/topology/testutil"
	"github.com/m3db/m3/src/dbnode/ts"
	"github.com/m3db/m3/src/dbnode/x/xio"
	"github.com/m3db/m3/src/x/context"
	"github.com/m3db/m3/src/x/ident"
	xtime "github.com/m3db/m3/src/x/time"

	"github.com/stretchr/testify/assert"
	"github.com/stretchr/testify/require"
)

var (
	testFetchTaggedTimeUnit = xtime.Millisecond
)

func TestFetchTaggedResultsAccumulatorIdsMerge(t *testing.T) {
	// rf=3, 30 shards total; 10 shards shared between each pair
	topoMap := testutil.MustNewTopologyMap(3, map[string][]shard.Shard{
		"testhost0": testutil.ShardsRange(0, 19, shard.Available),
		"testhost1": testutil.ShardsRange(10, 29, shard.Available),
		"testhost2": append(testutil.ShardsRange(0, 9, shard.Available),
			testutil.ShardsRange(20, 29, shard.Available)...),
	})

	th := newTestFetchTaggedHelper(t)
	ts1 := newTestSeries(1)
	ts2 := newTestSeries(2)
	workflow := testFetchStateWorkflow{
		t:         t,
		topoMap:   topoMap,
		level:     topology.ReadConsistencyLevelAll,
		startTime: testStartTime,
		endTime:   testEndTime,
		steps: []testFetchStateWorklowStep{
			testFetchStateWorklowStep{
				hostname:          "testhost0",
				fetchTaggedResult: testSerieses{ts1}.toRPCResult(th, testStartTime, true),
			},
			testFetchStateWorklowStep{
				hostname:          "testhost1",
				fetchTaggedResult: testSerieses{ts1, ts2}.toRPCResult(th, testStartTime, true),
			},
			testFetchStateWorklowStep{
				hostname:          "testhost2",
				fetchTaggedResult: testSerieses{}.toRPCResult(th, testStartTime, true),
				expectedDone:      true,
			},
		},
	}

	accum := workflow.run()

	// not really restricting, ensuring we don't have extra results
	resultsIter, resultsMetadata, err := accum.AsTaggedIDsIterator(10, th.pools)
	require.NoError(t, err)
	require.True(t, resultsMetadata.Exhaustive)
	matcher := MustNewTaggedIDsIteratorMatcher(ts1.matcherOption(), ts2.matcherOption())
	require.True(t, matcher.Matches(resultsIter))

	// restrict to 2 elements, i.e. same as above; doing this to check off by ones
	resultsIter, resultsMetadata, err = accum.AsTaggedIDsIterator(2, th.pools)
	require.NoError(t, err)
	require.True(t, resultsMetadata.Exhaustive)
	matcher = MustNewTaggedIDsIteratorMatcher(ts1.matcherOption(), ts2.matcherOption())
	require.True(t, matcher.Matches(resultsIter))

	// restrict to 1 elements, ensuring we actually limit the responses
	resultsIter, resultsMetadata, err = accum.AsTaggedIDsIterator(1, th.pools)
	require.NoError(t, err)
	require.False(t, resultsMetadata.Exhaustive)
	matcher = MustNewTaggedIDsIteratorMatcher(ts1.matcherOption())
	require.True(t, matcher.Matches(resultsIter))
}

func TestFetchTaggedResultsAccumulatorIdsMergeUnstrictMajority(t *testing.T) {
	// rf=3, 3 identical hosts, with same shards
	topoMap := testutil.MustNewTopologyMap(3, map[string][]shard.Shard{
		"testhost0": testutil.ShardsRange(0, 29, shard.Available),
		"testhost1": testutil.ShardsRange(0, 29, shard.Available),
		"testhost2": testutil.ShardsRange(0, 29, shard.Available),
	})

	th := newTestFetchTaggedHelper(t)
	workflow := testFetchStateWorkflow{
		t:         t,
		topoMap:   topoMap,
		level:     topology.ReadConsistencyLevelUnstrictMajority,
		startTime: testStartTime,
		endTime:   testEndTime,
		steps: []testFetchStateWorklowStep{
			testFetchStateWorklowStep{
				hostname:          "testhost0",
				fetchTaggedResult: newTestSerieses(1, 10).toRPCResult(th, testStartTime, true),
			},
			testFetchStateWorklowStep{
				hostname:          "testhost1",
				fetchTaggedResult: newTestSerieses(5, 15).toRPCResult(th, testStartTime, true),
				expectedDone:      true,
			},
		},
	}
	accum := workflow.run()

	resultsIter, resultsMetadata, err := accum.AsTaggedIDsIterator(10, th.pools)
	require.NoError(t, err)
	require.False(t, resultsMetadata.Exhaustive)
	matcher := newTestSerieses(1, 10).indexMatcher()
	require.True(t, matcher.Matches(resultsIter))
}

func TestFetchTaggedResultsAccumulatorIdsMergeReportsExhaustiveCorrectly(t *testing.T) {
	// rf=3, 3 identical hosts, with same shards
	topoMap := testutil.MustNewTopologyMap(3, map[string][]shard.Shard{
		"testhost0": testutil.ShardsRange(0, 29, shard.Available),
		"testhost1": testutil.ShardsRange(0, 29, shard.Available),
		"testhost2": testutil.ShardsRange(0, 29, shard.Available),
	})

	th := newTestFetchTaggedHelper(t)
	workflow := testFetchStateWorkflow{
		t:         t,
		topoMap:   topoMap,
		level:     topology.ReadConsistencyLevelUnstrictMajority,
		startTime: testStartTime,
		endTime:   testEndTime,
		steps: []testFetchStateWorklowStep{
			testFetchStateWorklowStep{
				hostname:          "testhost0",
				fetchTaggedResult: newTestSerieses(1, 10).toRPCResult(th, testStartTime, false),
			},
			testFetchStateWorklowStep{
				hostname:          "testhost1",
				fetchTaggedResult: newTestSerieses(5, 15).toRPCResult(th, testStartTime, true),
				expectedDone:      true,
			},
		},
	}
	accum := workflow.run()

	resultsIter, resultsMetadata, err := accum.AsTaggedIDsIterator(100, th.pools)
	require.NoError(t, err)
	require.False(t, resultsMetadata.Exhaustive)
	matcher := newTestSerieses(1, 15).indexMatcher()
	require.True(t, matcher.Matches(resultsIter))

<<<<<<< HEAD
	iters, exhaust, err := accum.AsEncodingSeriesIterators(100, th.pools,
		nil, index.IterationOptions{})
=======
	iters, meta, err := accum.AsEncodingSeriesIterators(100, th.pools, nil)
>>>>>>> dd53ddb5
	require.NoError(t, err)
	require.False(t, meta.Exhaustive)
	newTestSerieses(1, 15).assertMatchesEncodingIters(t, iters)
}

func TestFetchTaggedResultsAccumulatorSeriesItersDatapoints(t *testing.T) {
	// rf=3, 3 identical hosts, with same shards
	topoMap := testutil.MustNewTopologyMap(3, map[string][]shard.Shard{
		"testhost0": testutil.ShardsRange(0, 29, shard.Available),
		"testhost1": testutil.ShardsRange(0, 29, shard.Available),
		"testhost2": testutil.ShardsRange(0, 29, shard.Available),
	})

	var (
		sg0 = newTestSerieses(1, 5)
		sg1 = newTestSerieses(6, 10)
	)

	var (
		startTime = time.Now().Add(-time.Hour).Truncate(time.Hour)
		endTime   = time.Now().Truncate(time.Hour)
		numPoints = 100
	)
	sg0.addDatapoints(numPoints, startTime, endTime)
	sg1.addDatapoints(numPoints, startTime, endTime)

	th := newTestFetchTaggedHelper(t)
	workflow := testFetchStateWorkflow{
		t:         t,
		topoMap:   topoMap,
		level:     topology.ReadConsistencyLevelUnstrictMajority,
		startTime: startTime,
		endTime:   endTime,
		steps: []testFetchStateWorklowStep{
			testFetchStateWorklowStep{
				hostname:          "testhost0",
				fetchTaggedResult: sg0.toRPCResult(th, startTime, false),
			},
			testFetchStateWorklowStep{
				hostname:          "testhost1",
				fetchTaggedResult: sg1.toRPCResult(th, endTime, true),
				expectedDone:      true,
			},
		},
	}
	accum := workflow.run()

	resultsIter, resultsMetadata, err := accum.AsTaggedIDsIterator(8, th.pools)
	require.NoError(t, err)
	require.False(t, resultsMetadata.Exhaustive)
	matcher := newTestSerieses(1, 8).indexMatcher()
	require.True(t, matcher.Matches(resultsIter))

<<<<<<< HEAD
	iters, exhaust, err := accum.AsEncodingSeriesIterators(10, th.pools,
		nil, index.IterationOptions{})
=======
	iters, meta, err := accum.AsEncodingSeriesIterators(10, th.pools, nil)
>>>>>>> dd53ddb5
	require.NoError(t, err)
	require.False(t, meta.Exhaustive)
	append(sg0, sg1...).assertMatchesEncodingIters(t, iters)
}

func TestFetchTaggedResultsAccumulatorSeriesItersDatapointsNSplit(t *testing.T) {
	// rf=3, 3 identical hosts, with same shards
	topoMap := testutil.MustNewTopologyMap(3, map[string][]shard.Shard{
		"testhost0": testutil.ShardsRange(0, 29, shard.Available),
		"testhost1": testutil.ShardsRange(0, 29, shard.Available),
		"testhost2": testutil.ShardsRange(0, 29, shard.Available),
	})

	var (
		sg0       = newTestSerieses(1, 10)
		startTime = time.Now().Add(-time.Hour).Truncate(time.Hour)
		endTime   = time.Now().Truncate(time.Hour)
		numPoints = 100
	)
	sg0.addDatapoints(numPoints, startTime, endTime)
	groups := sg0.nsplit(3)

	th := newTestFetchTaggedHelper(t)
	workflow := testFetchStateWorkflow{
		t:         t,
		topoMap:   topoMap,
		level:     topology.ReadConsistencyLevelAll,
		startTime: startTime,
		endTime:   endTime,
		steps: []testFetchStateWorklowStep{
			testFetchStateWorklowStep{
				hostname:          "testhost0",
				fetchTaggedResult: groups[0].toRPCResult(th, startTime, true),
			},
			testFetchStateWorklowStep{
				hostname:          "testhost1",
				fetchTaggedResult: groups[1].toRPCResult(th, endTime, true),
			},
			testFetchStateWorklowStep{
				hostname:          "testhost2",
				fetchTaggedResult: groups[2].toRPCResult(th, endTime, true),
				expectedDone:      true,
			},
		},
	}
	accum := workflow.run()

	resultsIter, resultsMetadata, err := accum.AsTaggedIDsIterator(8, th.pools)
	require.NoError(t, err)
	require.False(t, resultsMetadata.Exhaustive)
	matcher := newTestSerieses(1, 8).indexMatcher()
	require.True(t, matcher.Matches(resultsIter))

<<<<<<< HEAD
	iters, exhaust, err := accum.AsEncodingSeriesIterators(10, th.pools,
		nil, index.IterationOptions{})
=======
	iters, meta, err := accum.AsEncodingSeriesIterators(10, th.pools, nil)
>>>>>>> dd53ddb5
	require.NoError(t, err)
	require.True(t, meta.Exhaustive)
	// ensure iters are valid after the lifecycle of the accumulator
	accum.Clear()
	sg0.assertMatchesEncodingIters(t, iters)
}

type testFetchStateWorkflow struct {
	t         *testing.T
	topoMap   topology.Map
	level     topology.ReadConsistencyLevel
	startTime time.Time
	endTime   time.Time
	steps     []testFetchStateWorklowStep
}

type testFetchStateWorklowStep struct {
	hostname          string
	fetchTaggedResult *rpc.FetchTaggedResult_
	fetchTaggedErr    error
	aggregateResult   *rpc.AggregateQueryRawResult_
	aggregateErr      error
	expectedDone      bool
	expectedErr       bool
}

func (tm testFetchStateWorkflow) run() fetchTaggedResultAccumulator {
	var accum fetchTaggedResultAccumulator
	majority := tm.topoMap.MajorityReplicas()
	accum = newFetchTaggedResultAccumulator()
	accum.Clear()
	accum.Reset(tm.startTime, tm.endTime, tm.topoMap, majority, tm.level)
	for _, s := range tm.steps {
		var (
			done bool
			err  error
		)
		switch {
		case s.fetchTaggedResult != nil || s.fetchTaggedErr != nil:
			opts := fetchTaggedResultAccumulatorOpts{
				host:     host(tm.t, tm.topoMap, s.hostname),
				response: s.fetchTaggedResult,
			}
			done, err = accum.AddFetchTaggedResponse(opts, s.fetchTaggedErr)
		case s.aggregateResult != nil || s.aggregateErr != nil:
			opts := aggregateResultAccumulatorOpts{
				host:     host(tm.t, tm.topoMap, s.hostname),
				response: s.aggregateResult,
			}
			done, err = accum.AddAggregateResponse(opts, s.aggregateErr)
		default:
			assert.FailNow(tm.t, "unexpected workflow step", fmt.Sprintf("%+v", s))
		}
		assert.Equal(tm.t, s.expectedDone, done, fmt.Sprintf("%+v", s))
		assert.Equal(tm.t, s.expectedErr, err != nil, fmt.Sprintf("%+v", s))
	}
	return accum
}

func host(t *testing.T, m topology.Map, id string) topology.Host {
	hss, ok := m.LookupHostShardSet(id)
	require.True(t, ok)
	return hss.Host()
}

type testSerieses []testSeries

func (ts testSerieses) nsplit(n int) []testSerieses {
	groups := make([]testSerieses, n)
	for i := 0; i < len(ts); i++ {
		si := ts[i]
		serieses := si.nsplit(n)
		for j := 0; j < len(serieses); j++ {
			groups[j] = append(groups[j], serieses[j])
		}
	}
	return groups
}

func (ts testSerieses) addDatapoints(numPerSeries int, start, end time.Time) {
	dps := newTestDatapoints(numPerSeries, start, end)
	for i := range ts {
		ts[i].datapoints = dps
	}
}

func (ts testSerieses) assertMatchesEncodingIters(t *testing.T, iters encoding.SeriesIterators) {
	require.Equal(t, len(ts), iters.Len())
	for i := 0; i < len(ts); i++ {
		ts[i].assertMatchesEncodingIter(t, iters.Iters()[i])
	}
}

func (ts testSerieses) assertMatchesAggregatedTagsIter(t *testing.T, iters AggregatedTagsIterator) {
	aggMap := ts.toRPCAggResultMap()
	require.Equal(t, len(aggMap), iters.Remaining())
	for iters.Next() {
		name, values := iters.Current()
		valuesMap, ok := aggMap[name.String()]
		require.True(t, ok)
		require.Equal(t, len(valuesMap), values.Remaining())
		for values.Next() {
			v := values.Current()
			_, ok := valuesMap[v.String()]
			require.True(t, ok)
		}
		require.NoError(t, values.Err())
	}
	require.NoError(t, iters.Err())
}

func (ts testSerieses) assertMatchesLimitedAggregatedTagsIter(t *testing.T, limit int, iters AggregatedTagsIterator) {
	aggMap := ts.toRPCAggResultMap()
	foundNames := make([]string, 0, limit)
	for iters.Next() {
		name, values := iters.Current()
		valuesMap, ok := aggMap[name.String()]
		require.True(t, ok)
		require.Equal(t, len(valuesMap), values.Remaining())
		for values.Next() {
			v := values.Current()
			_, ok := valuesMap[v.String()]
			require.True(t, ok)
		}
		require.NoError(t, values.Err())
		foundNames = append(foundNames, name.String())
	}
	require.NoError(t, iters.Err())
	require.True(t, len(foundNames) <= limit, "limit: %d, foundNames: %+v", limit, foundNames)
}

// nolint
func (ts testSerieses) indexMatcher() TaggedIDsIteratorMatcher {
	opts := make([]TaggedIDsIteratorMatcherOption, 0, len(ts))
	for _, s := range ts {
		opts = append(opts, s.matcherOption())
	}
	return MustNewTaggedIDsIteratorMatcher(opts...)
}

func (ts testSerieses) toRPCResult(th testFetchTaggedHelper, start time.Time, exhaustive bool) *rpc.FetchTaggedResult_ {
	res := &rpc.FetchTaggedResult_{}
	res.Exhaustive = exhaustive
	res.Elements = make([]*rpc.FetchTaggedIDResult_, 0, len(ts))
	for _, s := range ts {
		res.Elements = append(res.Elements, s.toRPCResult(th, start))
	}
	return res
}

func (ts testSerieses) toRPCAggResultMap() map[string]map[string]struct{} {
	aggedMap := make(map[string]map[string]struct{})
	for _, s := range ts {
		for _, t := range s.tags.Values() {
			name := t.Name.String()
			value := t.Value.String()
			m, ok := aggedMap[name]
			if !ok {
				m = make(map[string]struct{})
				aggedMap[name] = m
			}
			m[value] = struct{}{}
		}
	}
	return aggedMap
}

func (ts testSerieses) toRPCAggResult(th testFetchTaggedHelper, start time.Time, exhaustive bool) *rpc.AggregateQueryRawResult_ {
	aggedMap := ts.toRPCAggResultMap()
	res := &rpc.AggregateQueryRawResult_{
		Exhaustive: exhaustive,
	}
	res.Results = make([]*rpc.AggregateQueryRawResultTagNameElement, 0, len(aggedMap))
	for name, valuesMap := range aggedMap {
		elem := &rpc.AggregateQueryRawResultTagNameElement{
			TagName: []byte(name),
		}
		elem.TagValues = make([]*rpc.AggregateQueryRawResultTagValueElement, 0, len(valuesMap))
		for v := range valuesMap {
			elem.TagValues = append(elem.TagValues, &rpc.AggregateQueryRawResultTagValueElement{
				TagValue: []byte(v),
			})
		}
		res.Results = append(res.Results, elem)
	}
	return res
}

func newTestSerieses(i, j int) testSerieses {
	numSeries := j - i + 1
	ts := make(testSerieses, 0, numSeries)
	for k := i; k <= j; k++ {
		ts = append(ts, newTestSeries(k))
	}
	return ts
}

func newTestSeries(i int) testSeries {
	return testSeries{
		ns:   ident.StringID("testNs"),
		id:   ident.StringID(fmt.Sprintf("id%03d", i)),
		tags: newTestTags(i),
	}
}

func newTestTags(i int) ident.Tags {
	t := make([]ident.Tag, 0, i)
	for j := 0; j < i; j++ {
		t = append(t, ident.StringTag(
			fmt.Sprintf("tagName0%d", i),
			fmt.Sprintf("tagValue0%d", i),
		))
	}
	return ident.NewTags(t...)
}

type testSeries struct {
	ns         ident.ID
	id         ident.ID
	tags       ident.Tags
	datapoints testDatapoints
}

func (ts testSeries) nsplit(n int) []testSeries {
	groups := make([]testSeries, n)
	for i := 0; i < n; i++ {
		groups[i] = ts
		groups[i].datapoints = nil
	}

	for i := 0; i < len(ts.datapoints); i++ {
		gn := i % n
		groups[gn].datapoints = append(groups[gn].datapoints, ts.datapoints[i])
	}

	return groups
}

func (ts testSeries) assertMatchesEncodingIter(t *testing.T, iter encoding.SeriesIterator) {
	require.Equal(t, ts.ns.String(), iter.Namespace().String())
	require.Equal(t, ts.id.String(), iter.ID().String())
	require.True(t, ident.NewTagIterMatcher(
		ident.NewTagsIterator(ts.tags)).Matches(iter.Tags()))
	ts.datapoints.assertMatchesEncodingIter(t, iter)
}

func (ts testSeries) matcherOption() TaggedIDsIteratorMatcherOption {
	tags := make([]string, 0, len(ts.tags.Values())*2)
	for _, t := range ts.tags.Values() {
		tags = append(tags, t.Name.String(), t.Value.String())
	}
	return TaggedIDsIteratorMatcherOption{
		Namespace: ts.ns.String(),
		ID:        ts.id.String(),
		Tags:      tags,
	}
}

func (ts testSeries) toRPCResult(th testFetchTaggedHelper, startTime time.Time) *rpc.FetchTaggedIDResult_ {
	return &rpc.FetchTaggedIDResult_{
		NameSpace:   ts.ns.Bytes(),
		ID:          ts.id.Bytes(),
		EncodedTags: th.encodeTags(ts.tags),
		Segments:    ts.datapoints.toRPCSegments(th, startTime),
	}
}

type testDatapoints []ts.Datapoint

func newTestDatapoints(num int, start, end time.Time) testDatapoints {
	dps := make(testDatapoints, 0, num)
	step := end.Sub(start) / time.Duration(num)
	for i := 0; i < num; i++ {
		dps = append(dps, ts.Datapoint{
			Timestamp: start.Add(step * time.Duration(i)),
			Value:     float64(i),
		})
	}
	return dps
}

func (td testDatapoints) assertMatchesEncodingIter(t *testing.T, iter encoding.SeriesIterator) {
	i := 0
	for iter.Next() {
		require.True(t, i < len(td))
		obs, _, _ := iter.Current()
		exp := td[i]
		require.Equal(t, exp.Value, obs.Value)
		require.Equal(t, exp.Timestamp.UnixNano(), obs.Timestamp.UnixNano())
		i++
	}
	require.Equal(t, len(td), i)
}

func (td testDatapoints) toRPCSegments(th testFetchTaggedHelper, start time.Time) []*rpc.Segments {
	enc := th.encPool.Get()
	enc.Reset(start, len(td), nil)
	for _, dp := range td {
		require.NoError(th.t, enc.Encode(dp, testFetchTaggedTimeUnit, nil), fmt.Sprintf("%+v", dp))
	}
	reader, ok := enc.Stream(context.NewContext())
	if !ok {
		return nil
	}
	res, err := convert.ToSegments([]xio.BlockReader{
		xio.BlockReader{
			SegmentReader: reader,
		},
	})
	require.NoError(th.t, err)
	return []*rpc.Segments{res.Segments}
}

func (th testFetchTaggedHelper) encodeTags(tags ident.Tags) []byte {
	enc := th.tagEncPool.Get()
	iter := ident.NewTagsIterator(tags)
	require.NoError(th.t, enc.Encode(iter))
	data, ok := enc.Data()
	require.True(th.t, ok)
	return data.Bytes()
}<|MERGE_RESOLUTION|>--- conflicted
+++ resolved
@@ -176,12 +176,8 @@
 	matcher := newTestSerieses(1, 15).indexMatcher()
 	require.True(t, matcher.Matches(resultsIter))
 
-<<<<<<< HEAD
-	iters, exhaust, err := accum.AsEncodingSeriesIterators(100, th.pools,
+	iters, meta, err := accum.AsEncodingSeriesIterators(100, th.pools,
 		nil, index.IterationOptions{})
-=======
-	iters, meta, err := accum.AsEncodingSeriesIterators(100, th.pools, nil)
->>>>>>> dd53ddb5
 	require.NoError(t, err)
 	require.False(t, meta.Exhaustive)
 	newTestSerieses(1, 15).assertMatchesEncodingIters(t, iters)
@@ -235,12 +231,8 @@
 	matcher := newTestSerieses(1, 8).indexMatcher()
 	require.True(t, matcher.Matches(resultsIter))
 
-<<<<<<< HEAD
-	iters, exhaust, err := accum.AsEncodingSeriesIterators(10, th.pools,
+	iters, meta, err := accum.AsEncodingSeriesIterators(10, th.pools,
 		nil, index.IterationOptions{})
-=======
-	iters, meta, err := accum.AsEncodingSeriesIterators(10, th.pools, nil)
->>>>>>> dd53ddb5
 	require.NoError(t, err)
 	require.False(t, meta.Exhaustive)
 	append(sg0, sg1...).assertMatchesEncodingIters(t, iters)
@@ -294,12 +286,8 @@
 	matcher := newTestSerieses(1, 8).indexMatcher()
 	require.True(t, matcher.Matches(resultsIter))
 
-<<<<<<< HEAD
-	iters, exhaust, err := accum.AsEncodingSeriesIterators(10, th.pools,
+	iters, meta, err := accum.AsEncodingSeriesIterators(10, th.pools,
 		nil, index.IterationOptions{})
-=======
-	iters, meta, err := accum.AsEncodingSeriesIterators(10, th.pools, nil)
->>>>>>> dd53ddb5
 	require.NoError(t, err)
 	require.True(t, meta.Exhaustive)
 	// ensure iters are valid after the lifecycle of the accumulator
