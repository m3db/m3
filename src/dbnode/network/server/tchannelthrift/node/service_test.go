// Copyright (c) 2016 Uber Technologies, Inc.
//
// Permission is hereby granted, free of charge, to any person obtaining a copy
// of this software and associated documentation files (the "Software"), to deal
// in the Software without restriction, including without limitation the rights
// to use, copy, modify, merge, publish, distribute, sublicense, and/or sell
// copies of the Software, and to permit persons to whom the Software is
// furnished to do so, subject to the following conditions:
//
// The above copyright notice and this permission notice shall be included in
// all copies or substantial portions of the Software.
//
// THE SOFTWARE IS PROVIDED "AS IS", WITHOUT WARRANTY OF ANY KIND, EXPRESS OR
// IMPLIED, INCLUDING BUT NOT LIMITED TO THE WARRANTIES OF MERCHANTABILITY,
// FITNESS FOR A PARTICULAR PURPOSE AND NONINFRINGEMENT. IN NO EVENT SHALL THE
// AUTHORS OR COPYRIGHT HOLDERS BE LIABLE FOR ANY CLAIM, DAMAGES OR OTHER
// LIABILITY, WHETHER IN AN ACTION OF CONTRACT, TORT OR OTHERWISE, ARISING FROM,
// OUT OF OR IN CONNECTION WITH THE SOFTWARE OR THE USE OR OTHER DEALINGS IN
// THE SOFTWARE.

package node

import (
	"bytes"
	gocontext "context"
	"errors"
	"fmt"
	"sort"
	"sync"
	"testing"
	"time"

	"github.com/m3db/m3/src/dbnode/generated/thrift/rpc"
	"github.com/m3db/m3/src/dbnode/namespace"
	"github.com/m3db/m3/src/dbnode/network/server/tchannelthrift"
	"github.com/m3db/m3/src/dbnode/network/server/tchannelthrift/convert"
	tterrors "github.com/m3db/m3/src/dbnode/network/server/tchannelthrift/errors"
	"github.com/m3db/m3/src/dbnode/runtime"
	"github.com/m3db/m3/src/dbnode/storage"
	"github.com/m3db/m3/src/dbnode/storage/block"
	"github.com/m3db/m3/src/dbnode/storage/index"
	"github.com/m3db/m3/src/dbnode/topology"
	"github.com/m3db/m3/src/dbnode/tracepoint"
	"github.com/m3db/m3/src/dbnode/ts"
	"github.com/m3db/m3/src/dbnode/ts/writes"
	"github.com/m3db/m3/src/dbnode/x/xio"
	"github.com/m3db/m3/src/m3ninx/idx"
	"github.com/m3db/m3/src/x/checked"
	"github.com/m3db/m3/src/x/ident"
	"github.com/m3db/m3/src/x/serialize"
	xtest "github.com/m3db/m3/src/x/test"
	xtime "github.com/m3db/m3/src/x/time"

	"github.com/golang/mock/gomock"
	"github.com/opentracing/opentracing-go"
	"github.com/opentracing/opentracing-go/mocktracer"
	"github.com/stretchr/testify/assert"
	"github.com/stretchr/testify/require"
	"github.com/uber/tchannel-go/thrift"
)

// Create opts once to avoid recreating a lot of default pools, etc
var (
	testIndexOptions          = index.NewOptions()
	testNamespaceOptions      = namespace.NewOptions()
	testStorageOpts           = storage.NewOptions()
	testTChannelThriftOptions = tchannelthrift.NewOptions()
)

func init() {
	// Set all pool sizes to 1 for tests
	segmentArrayPoolSize = 1
	writeBatchPooledReqPoolSize = 1
}

func TestServiceHealth(t *testing.T) {
	ctrl := xtest.NewController(t)
	defer ctrl.Finish()

	mockDB := storage.NewMockDatabase(ctrl)
	mockDB.EXPECT().Options().Return(testStorageOpts).AnyTimes()

	service := NewService(mockDB, testTChannelThriftOptions).(*service)

	// Assert bootstrapped false
	mockDB.EXPECT().IsBootstrappedAndDurable().Return(false)

	tctx, _ := thrift.NewContext(time.Minute)
	result, err := service.Health(tctx)
	require.NoError(t, err)

	assert.Equal(t, true, result.Ok)
	assert.Equal(t, "up", result.Status)
	assert.Equal(t, false, result.Bootstrapped)

	// Assert bootstrapped true
	mockDB.EXPECT().IsBootstrappedAndDurable().Return(true)

	tctx, _ = thrift.NewContext(time.Minute)
	result, err = service.Health(tctx)
	require.NoError(t, err)

	assert.Equal(t, true, result.Ok)
	assert.Equal(t, "up", result.Status)
	assert.Equal(t, true, result.Bootstrapped)
}

func TestServiceBootstrapped(t *testing.T) {
	ctrl := xtest.NewController(t)
	defer ctrl.Finish()

	mockDB := storage.NewMockDatabase(ctrl)
	mockDB.EXPECT().Options().Return(testStorageOpts).AnyTimes()

	service := NewService(mockDB, testTChannelThriftOptions).(*service)

	// Should return an error when not bootstrapped
	mockDB.EXPECT().IsBootstrappedAndDurable().Return(false)
	tctx, _ := thrift.NewContext(time.Minute)
	_, err := service.Bootstrapped(tctx)
	require.Error(t, err)

	// Should not return an error when bootstrapped
	mockDB.EXPECT().IsBootstrappedAndDurable().Return(true)

	tctx, _ = thrift.NewContext(time.Minute)
	_, err = service.Health(tctx)
	require.NoError(t, err)
}

func TestServiceBootstrappedInPlacementOrNoPlacement(t *testing.T) {
	type TopologyIsSetResult struct {
		result bool
		err    error
	}

	type bootstrappedAndDurableResult struct {
		result bool
	}

	tests := []struct {
		name                   string
		dbSet                  bool
		TopologyIsSet          *TopologyIsSetResult
		bootstrappedAndDurable *bootstrappedAndDurableResult
		expectErr              bool
	}{
		{
			name:                   "bootstrapped in placement",
			dbSet:                  true,
			TopologyIsSet:          &TopologyIsSetResult{result: true, err: nil},
			bootstrappedAndDurable: &bootstrappedAndDurableResult{result: true},
		},
		{
			name:          "not in placement",
			dbSet:         true,
			TopologyIsSet: &TopologyIsSetResult{result: false, err: nil},
		},
		{
			name:          "topology check error",
			dbSet:         true,
			TopologyIsSet: &TopologyIsSetResult{result: false, err: errors.New("an error")},
			expectErr:     true,
		},
		{
			name:          "db not set in placement",
			dbSet:         false,
			TopologyIsSet: &TopologyIsSetResult{result: true, err: nil},
			expectErr:     true,
		},
		{
			name:                   "not bootstrapped in placement",
			dbSet:                  true,
			TopologyIsSet:          &TopologyIsSetResult{result: true, err: nil},
			bootstrappedAndDurable: &bootstrappedAndDurableResult{result: false},
			expectErr:              true,
		},
	}

	for _, test := range tests {
		t.Run(test.name, func(t *testing.T) {
			ctrl := xtest.NewController(t)
			defer ctrl.Finish()

			// Simulate placement
			mockTopoInit := topology.NewMockInitializer(ctrl)
			if r := test.TopologyIsSet; r != nil {
				mockTopoInit.EXPECT().TopologyIsSet().Return(r.result, r.err)
			}

			var db storage.Database
			if test.dbSet {
				mockDB := storage.NewMockDatabase(ctrl)
				mockDB.EXPECT().Options().Return(testStorageOpts).AnyTimes()
				// Simulate bootstrapped and durable
				if r := test.bootstrappedAndDurable; r != nil {
					mockDB.EXPECT().IsBootstrappedAndDurable().Return(r.result)
				}
				db = mockDB
			}

			testOpts := testTChannelThriftOptions.
				SetTopologyInitializer(mockTopoInit)
			service := NewService(db, testOpts).(*service)

			// Call BootstrappedInPlacementOrNoPlacement
			tctx, _ := thrift.NewContext(time.Minute)
			_, err := service.BootstrappedInPlacementOrNoPlacement(tctx)
			if test.expectErr {
				require.Error(t, err)
			} else {
				require.NoError(t, err)
			}
		})
	}
}

func TestServiceQuery(t *testing.T) {
	ctrl := xtest.NewController(t)
	defer ctrl.Finish()

	mockDB := storage.NewMockDatabase(ctrl)
	mockDB.EXPECT().Options().Return(testStorageOpts).AnyTimes()
	mockDB.EXPECT().IsOverloaded().Return(false)

	service := NewService(mockDB, testTChannelThriftOptions).(*service)

	tctx, _ := tchannelthrift.NewContext(time.Minute)
	ctx := tchannelthrift.Context(tctx)
	defer ctx.Close()

	start := time.Now().Add(-2 * time.Hour)
	end := start.Add(2 * time.Hour)

	start, end = start.Truncate(time.Second), end.Truncate(time.Second)

	enc := testStorageOpts.EncoderPool().Get()
	enc.Reset(start, 0, nil)

	nsID := "metrics"

	streams := map[string]xio.SegmentReader{}
	series := map[string][]struct {
		t time.Time
		v float64
	}{
		"foo": {
			{start.Add(10 * time.Second), 1.0},
			{start.Add(20 * time.Second), 2.0},
		},
		"bar": {
			{start.Add(20 * time.Second), 3.0},
			{start.Add(30 * time.Second), 4.0},
		},
	}
	tags := map[string][]struct {
		name  string
		value string
	}{
		"foo": {{"foo", "bar"}, {"baz", "dxk"}},
		"bar": {{"foo", "bar"}, {"dzk", "baz"}},
	}
	for id, s := range series {
		enc := testStorageOpts.EncoderPool().Get()
		enc.Reset(start, 0, nil)
		for _, v := range s {
			dp := ts.Datapoint{
				Timestamp: v.t,
				Value:     v.v,
			}
			require.NoError(t, enc.Encode(dp, xtime.Second, nil))
		}

		stream, _ := enc.Stream(ctx)
		streams[id] = stream
		mockDB.EXPECT().
			ReadEncoded(ctx, ident.NewIDMatcher(nsID), ident.NewIDMatcher(id), start, end).
			Return([][]xio.BlockReader{{
				xio.BlockReader{
					SegmentReader: stream,
				},
			}}, nil)
	}

	req, err := idx.NewRegexpQuery([]byte("foo"), []byte("b.*"))
	require.NoError(t, err)
	qry := index.Query{Query: req}

	resMap := index.NewQueryResults(ident.StringID(nsID),
		index.QueryResultsOptions{}, testIndexOptions)
	resMap.Map().Set(ident.StringID("foo"), ident.NewTagsIterator(ident.NewTags(
		ident.StringTag(tags["foo"][0].name, tags["foo"][0].value),
		ident.StringTag(tags["foo"][1].name, tags["foo"][1].value),
	)))
	resMap.Map().Set(ident.StringID("bar"), ident.NewTagsIterator(ident.NewTags(
		ident.StringTag(tags["bar"][0].name, tags["bar"][0].value),
		ident.StringTag(tags["bar"][1].name, tags["bar"][1].value),
	)))

	mockDB.EXPECT().QueryIDs(
		ctx,
		ident.NewIDMatcher(nsID),
		index.NewQueryMatcher(qry),
		index.QueryOptions{
			StartInclusive: start,
			EndExclusive:   end,
			SeriesLimit:    10,
		}).Return(index.QueryResult{Results: resMap, Exhaustive: true}, nil)

	limit := int64(10)
	r, err := service.Query(tctx, &rpc.QueryRequest{
		Query: &rpc.Query{
			Regexp: &rpc.RegexpQuery{
				Field:  "foo",
				Regexp: "b.*",
			},
		},
		RangeStart:     start.Unix(),
		RangeEnd:       end.Unix(),
		RangeType:      rpc.TimeType_UNIX_SECONDS,
		NameSpace:      nsID,
		Limit:          &limit,
		ResultTimeType: rpc.TimeType_UNIX_SECONDS,
	})
	require.NoError(t, err)

	// sort to order results to make test deterministic.
	sort.Slice(r.Results, func(i, j int) bool {
		return r.Results[i].ID < r.Results[j].ID
	})

	ids := []string{"bar", "foo"}
	require.Equal(t, len(ids), len(r.Results))
	for i, id := range ids {
		elem := r.Results[i]
		require.NotNil(t, elem)

		require.Equal(t, elem.ID, id)
		require.Equal(t, len(tags[id]), len(elem.Tags))
		for i, tag := range elem.Tags {
			assert.Equal(t, tags[id][i].name, tag.Name)
			assert.Equal(t, tags[id][i].value, tag.Value)
		}

		require.Equal(t, len(series[id]), len(elem.Datapoints))
		for i, dp := range elem.Datapoints {
			assert.Equal(t, series[id][i].t.Unix(), dp.Timestamp)
			assert.Equal(t, series[id][i].v, dp.Value)
		}
	}
}

func TestServiceSetMetadata(t *testing.T) {
	ctrl := xtest.NewController(t)
	defer ctrl.Finish()

	size := 100
	mockDB := storage.NewMockDatabase(ctrl)
	service := NewService(mockDB, testTChannelThriftOptions).(*service)
	metas := make([]string, 0, size)
	for i := 0; i < size; i++ {
		metas = append(metas, fmt.Sprint(i))
	}

	var wg sync.WaitGroup
	for _, md := range metas {
		wg.Add(1)
		md := md
		go func() {
			service.SetMetadata(md, md)
			wg.Done()
		}()
	}

	wg.Wait()
	for _, md := range metas {
		wg.Add(1)
		md := md
		go func() {
			meta, ok := service.GetMetadata(md)
			assert.True(t, ok)
			assert.Equal(t, meta, md)
			wg.Done()
		}()
	}

	wg.Wait()
}

func TestServiceQueryOverloaded(t *testing.T) {
	ctrl := xtest.NewController(t)
	defer ctrl.Finish()

	mockDB := storage.NewMockDatabase(ctrl)
	mockDB.EXPECT().Options().Return(testStorageOpts).AnyTimes()
	mockDB.EXPECT().IsOverloaded().Return(true)

	var (
		service = NewService(mockDB, testTChannelThriftOptions).(*service)
		tctx, _ = tchannelthrift.NewContext(time.Minute)
		ctx     = tchannelthrift.Context(tctx)
		start   = time.Now().Add(-2 * time.Hour)
		end     = start.Add(2 * time.Hour)
		enc     = testStorageOpts.EncoderPool().Get()
		nsID    = "metrics"
		limit   = int64(100)
	)

	defer ctx.Close()
	start, end = start.Truncate(time.Second), end.Truncate(time.Second)
	enc.Reset(start, 0, nil)

	_, err := service.Query(tctx, &rpc.QueryRequest{
		Query: &rpc.Query{
			Regexp: &rpc.RegexpQuery{
				Field:  "foo",
				Regexp: "b.*",
			},
		},
		RangeStart:     start.Unix(),
		RangeEnd:       end.Unix(),
		RangeType:      rpc.TimeType_UNIX_SECONDS,
		NameSpace:      nsID,
		Limit:          &limit,
		ResultTimeType: rpc.TimeType_UNIX_SECONDS,
	})
	require.Equal(t, tterrors.NewInternalError(errServerIsOverloaded), err)
}

func TestServiceQueryDatabaseNotSet(t *testing.T) {
	ctrl := xtest.NewController(t)
	defer ctrl.Finish()

	var (
		service = NewService(nil, testTChannelThriftOptions).(*service)
		tctx, _ = tchannelthrift.NewContext(time.Minute)
		ctx     = tchannelthrift.Context(tctx)
		start   = time.Now().Add(-2 * time.Hour)
		end     = start.Add(2 * time.Hour)
		enc     = testStorageOpts.EncoderPool().Get()
		nsID    = "metrics"
		limit   = int64(100)
	)

	defer ctx.Close()
	start, end = start.Truncate(time.Second), end.Truncate(time.Second)
	enc.Reset(start, 0, nil)

	_, err := service.Query(tctx, &rpc.QueryRequest{
		Query: &rpc.Query{
			Regexp: &rpc.RegexpQuery{
				Field:  "foo",
				Regexp: "b.*",
			},
		},
		RangeStart:     start.Unix(),
		RangeEnd:       end.Unix(),
		RangeType:      rpc.TimeType_UNIX_SECONDS,
		NameSpace:      nsID,
		Limit:          &limit,
		ResultTimeType: rpc.TimeType_UNIX_SECONDS,
	})
	require.Equal(t, tterrors.NewInternalError(errDatabaseIsNotInitializedYet), err)
}

func TestServiceQueryUnknownErr(t *testing.T) {
	ctrl := xtest.NewController(t)
	defer ctrl.Finish()

	mockDB := storage.NewMockDatabase(ctrl)
	mockDB.EXPECT().Options().Return(testStorageOpts).AnyTimes()
	mockDB.EXPECT().IsOverloaded().Return(false)

	service := NewService(mockDB, testTChannelThriftOptions).(*service)

	tctx, _ := tchannelthrift.NewContext(time.Minute)
	ctx := tchannelthrift.Context(tctx)
	defer ctx.Close()

	start := time.Now().Add(-2 * time.Hour)
	end := start.Add(2 * time.Hour)
	start, end = start.Truncate(time.Second), end.Truncate(time.Second)
	enc := testStorageOpts.EncoderPool().Get()
	enc.Reset(start, 0, nil)

	nsID := "metrics"
	unknownErr := fmt.Errorf("unknown-error")
	req, err := idx.NewRegexpQuery([]byte("foo"), []byte("b.*"))
	require.NoError(t, err)
	qry := index.Query{Query: req}

	mockDB.EXPECT().QueryIDs(
		ctx,
		ident.NewIDMatcher(nsID),
		index.NewQueryMatcher(qry),
		index.QueryOptions{
			StartInclusive: start,
			EndExclusive:   end,
			SeriesLimit:    10,
		}).Return(index.QueryResult{}, unknownErr)

	limit := int64(10)
	_, err = service.Query(tctx, &rpc.QueryRequest{
		Query: &rpc.Query{
			Regexp: &rpc.RegexpQuery{
				Field:  "foo",
				Regexp: "b.*",
			},
		},
		RangeStart:     start.Unix(),
		RangeEnd:       end.Unix(),
		RangeType:      rpc.TimeType_UNIX_SECONDS,
		NameSpace:      nsID,
		Limit:          &limit,
		ResultTimeType: rpc.TimeType_UNIX_SECONDS,
	})
	require.Error(t, err)
	require.Equal(t, convert.ToRPCError(unknownErr), err)
}

func TestServiceFetch(t *testing.T) {
	ctrl := xtest.NewController(t)
	defer ctrl.Finish()

	mockDB := storage.NewMockDatabase(ctrl)
	mockDB.EXPECT().Options().Return(testStorageOpts).AnyTimes()
	mockDB.EXPECT().IsOverloaded().Return(false)

	service := NewService(mockDB, testTChannelThriftOptions).(*service)

	tctx, _ := tchannelthrift.NewContext(time.Minute)
	ctx := tchannelthrift.Context(tctx)
	defer ctx.Close()

	start := time.Now().Add(-2 * time.Hour)
	end := start.Add(2 * time.Hour)

	start, end = start.Truncate(time.Second), end.Truncate(time.Second)

	enc := testStorageOpts.EncoderPool().Get()
	enc.Reset(start, 0, nil)

	nsID := "metrics"

	values := []struct {
		t time.Time
		v float64
	}{
		{start.Add(10 * time.Second), 1.0},
		{start.Add(20 * time.Second), 2.0},
	}
	for _, v := range values {
		dp := ts.Datapoint{
			Timestamp: v.t,
			Value:     v.v,
		}
		require.NoError(t, enc.Encode(dp, xtime.Second, nil))
	}

	stream, _ := enc.Stream(ctx)
	mockDB.EXPECT().
		ReadEncoded(ctx, ident.NewIDMatcher(nsID), ident.NewIDMatcher("foo"), start, end).
		Return([][]xio.BlockReader{
			{
				{
					SegmentReader: stream,
				},
			},
		}, nil)

	r, err := service.Fetch(tctx, &rpc.FetchRequest{
		RangeStart:     start.Unix(),
		RangeEnd:       end.Unix(),
		RangeType:      rpc.TimeType_UNIX_SECONDS,
		NameSpace:      nsID,
		ID:             "foo",
		ResultTimeType: rpc.TimeType_UNIX_SECONDS,
	})
	require.NoError(t, err)

	require.Equal(t, len(values), len(r.Datapoints))
	for i, v := range values {
		assert.Equal(t, v.t, time.Unix(r.Datapoints[i].Timestamp, 0))
		assert.Equal(t, v.v, r.Datapoints[i].Value)
	}
}

func TestServiceFetchIsOverloaded(t *testing.T) {
	ctrl := xtest.NewController(t)
	defer ctrl.Finish()

	mockDB := storage.NewMockDatabase(ctrl)
	mockDB.EXPECT().Options().Return(testStorageOpts).AnyTimes()
	mockDB.EXPECT().IsOverloaded().Return(true)

	var (
		service = NewService(mockDB, testTChannelThriftOptions).(*service)
		tctx, _ = tchannelthrift.NewContext(time.Minute)
		ctx     = tchannelthrift.Context(tctx)
		start   = time.Now().Add(-2 * time.Hour)
		end     = start.Add(2 * time.Hour)
		enc     = testStorageOpts.EncoderPool().Get()
		nsID    = "metrics"
	)

	defer ctx.Close()
	start, end = start.Truncate(time.Second), end.Truncate(time.Second)
	enc.Reset(start, 0, nil)

	_, err := service.Fetch(tctx, &rpc.FetchRequest{
		RangeStart:     start.Unix(),
		RangeEnd:       end.Unix(),
		RangeType:      rpc.TimeType_UNIX_SECONDS,
		NameSpace:      nsID,
		ID:             "foo",
		ResultTimeType: rpc.TimeType_UNIX_SECONDS,
	})
	require.Equal(t, tterrors.NewInternalError(errServerIsOverloaded), err)
}

func TestServiceFetchDatabaseNotSet(t *testing.T) {
	ctrl := xtest.NewController(t)
	defer ctrl.Finish()

	var (
		service = NewService(nil, testTChannelThriftOptions).(*service)
		tctx, _ = tchannelthrift.NewContext(time.Minute)
		ctx     = tchannelthrift.Context(tctx)
		start   = time.Now().Add(-2 * time.Hour)
		end     = start.Add(2 * time.Hour)
		enc     = testStorageOpts.EncoderPool().Get()
		nsID    = "metrics"
	)

	defer ctx.Close()
	start, end = start.Truncate(time.Second), end.Truncate(time.Second)
	enc.Reset(start, 0, nil)

	_, err := service.Fetch(tctx, &rpc.FetchRequest{
		RangeStart:     start.Unix(),
		RangeEnd:       end.Unix(),
		RangeType:      rpc.TimeType_UNIX_SECONDS,
		NameSpace:      nsID,
		ID:             "foo",
		ResultTimeType: rpc.TimeType_UNIX_SECONDS,
	})
	require.Equal(t, tterrors.NewInternalError(errDatabaseIsNotInitializedYet), err)
}

func TestServiceFetchUnknownErr(t *testing.T) {
	ctrl := xtest.NewController(t)
	defer ctrl.Finish()
	mockDB := storage.NewMockDatabase(ctrl)
	mockDB.EXPECT().Options().Return(testStorageOpts).AnyTimes()
	mockDB.EXPECT().IsOverloaded().Return(false)

	service := NewService(mockDB, testTChannelThriftOptions).(*service)
	tctx, _ := tchannelthrift.NewContext(time.Minute)
	ctx := tchannelthrift.Context(tctx)
	defer ctx.Close()

	start := time.Now().Add(-2 * time.Hour)
	end := start.Add(2 * time.Hour)

	start, end = start.Truncate(time.Second), end.Truncate(time.Second)
	nsID := "metrics"
	unknownErr := fmt.Errorf("unknown-err")

	mockDB.EXPECT().
		ReadEncoded(ctx, ident.NewIDMatcher(nsID), ident.NewIDMatcher("foo"), start, end).
		Return(nil, unknownErr)

	_, err := service.Fetch(tctx, &rpc.FetchRequest{
		RangeStart:     start.Unix(),
		RangeEnd:       end.Unix(),
		RangeType:      rpc.TimeType_UNIX_SECONDS,
		NameSpace:      nsID,
		ID:             "foo",
		ResultTimeType: rpc.TimeType_UNIX_SECONDS,
	})
	require.Error(t, err)
	require.Equal(t, convert.ToRPCError(unknownErr), err)
}

func TestServiceFetchBatchRaw(t *testing.T) {
	ctrl := xtest.NewController(t)
	defer ctrl.Finish()

	mockDB := storage.NewMockDatabase(ctrl)
	mockDB.EXPECT().Options().Return(testStorageOpts).AnyTimes()
	mockDB.EXPECT().IsOverloaded().Return(false)

	service := NewService(mockDB, testTChannelThriftOptions).(*service)

	tctx, _ := tchannelthrift.NewContext(time.Minute)
	ctx := tchannelthrift.Context(tctx)
	defer ctx.Close()

	start := time.Now().Add(-2 * time.Hour)
	end := start.Add(2 * time.Hour)

	start, end = start.Truncate(time.Second), end.Truncate(time.Second)

	nsID := "metrics"

	streams := map[string]xio.SegmentReader{}
	series := map[string][]struct {
		t time.Time
		v float64
	}{
		"foo": {
			{start.Add(10 * time.Second), 1.0},
			{start.Add(20 * time.Second), 2.0},
		},
		"bar": {
			{start.Add(20 * time.Second), 3.0},
			{start.Add(30 * time.Second), 4.0},
		},
	}
	for id, s := range series {
		enc := testStorageOpts.EncoderPool().Get()
		enc.Reset(start, 0, nil)
		for _, v := range s {
			dp := ts.Datapoint{
				Timestamp: v.t,
				Value:     v.v,
			}
			require.NoError(t, enc.Encode(dp, xtime.Second, nil))
		}

		stream, _ := enc.Stream(ctx)
		streams[id] = stream
		mockDB.EXPECT().
			ReadEncoded(ctx, ident.NewIDMatcher(nsID), ident.NewIDMatcher(id), start, end).
			Return([][]xio.BlockReader{
				{
					{
						SegmentReader: stream,
					},
				},
			}, nil)
	}

	ids := [][]byte{[]byte("foo"), []byte("bar")}
	r, err := service.FetchBatchRaw(tctx, &rpc.FetchBatchRawRequest{
		RangeStart:    start.Unix(),
		RangeEnd:      end.Unix(),
		RangeTimeType: rpc.TimeType_UNIX_SECONDS,
		NameSpace:     []byte(nsID),
		Ids:           ids,
	})
	require.NoError(t, err)

	require.Equal(t, len(ids), len(r.Elements))
	for i, id := range ids {
		elem := r.Elements[i]
		require.NotNil(t, elem)

		assert.Nil(t, elem.Err)
		require.Equal(t, 1, len(elem.Segments))

		seg := elem.Segments[0]
		require.NotNil(t, seg)
		require.NotNil(t, seg.Merged)

		var expectHead, expectTail []byte
		expectSegment, err := streams[string(id)].Segment()
		require.NoError(t, err)

		if expectSegment.Head != nil {
			expectHead = expectSegment.Head.Bytes()
		}
		if expectSegment.Tail != nil {
			expectTail = expectSegment.Tail.Bytes()
		}

		assert.Equal(t, expectHead, seg.Merged.Head)
		assert.Equal(t, expectTail, seg.Merged.Tail)
	}
}

func TestServiceFetchBatchRawV2MultiNS(t *testing.T) {
	ctrl := xtest.NewController(t)
	defer ctrl.Finish()

	mockDB := storage.NewMockDatabase(ctrl)
	mockDB.EXPECT().Options().Return(testStorageOpts).AnyTimes()
	mockDB.EXPECT().IsOverloaded().Return(false)

	service := NewService(mockDB, testTChannelThriftOptions).(*service)

	tctx, _ := tchannelthrift.NewContext(time.Minute)
	ctx := tchannelthrift.Context(tctx)
	defer ctx.Close()

	start := time.Now().Add(-2 * time.Hour)
	end := start.Add(2 * time.Hour)

	start, end = start.Truncate(time.Second), end.Truncate(time.Second)

	nsID1 := "metrics1"
	nsID2 := "metrics2"

	streams := map[string]xio.SegmentReader{}
	series := map[string][]struct {
		t time.Time
		v float64
	}{
		"foo": {
			{start.Add(10 * time.Second), 1.0},
			{start.Add(20 * time.Second), 2.0},
		},
		"bar": {
			{start.Add(20 * time.Second), 3.0},
			{start.Add(30 * time.Second), 4.0},
		},
	}
	for id, s := range series {
		enc := testStorageOpts.EncoderPool().Get()
		enc.Reset(start, 0, nil)
		for _, v := range s {
			dp := ts.Datapoint{
				Timestamp: v.t,
				Value:     v.v,
			}
			require.NoError(t, enc.Encode(dp, xtime.Second, nil))
		}

		stream, _ := enc.Stream(ctx)
		streams[id] = stream
		nsID := nsID1
		if id == "bar" {
			nsID = nsID2
		}
		mockDB.EXPECT().
			ReadEncoded(ctx, ident.NewIDMatcher(nsID), ident.NewIDMatcher(id), start, end).
			Return([][]xio.BlockReader{
				{
					{
						SegmentReader: stream,
					},
				},
			}, nil)
	}

	ids := [][]byte{[]byte("foo"), []byte("bar")}
	elements := []*rpc.FetchBatchRawV2RequestElement{
		{
			NameSpace:     0,
			RangeStart:    start.Unix(),
			RangeEnd:      end.Unix(),
			ID:            []byte("foo"),
			RangeTimeType: rpc.TimeType_UNIX_SECONDS,
		},
		{
			NameSpace:     1,
			RangeStart:    start.Unix(),
			RangeEnd:      end.Unix(),
			ID:            []byte("bar"),
			RangeTimeType: rpc.TimeType_UNIX_SECONDS,
		},
	}
	r, err := service.FetchBatchRawV2(tctx, &rpc.FetchBatchRawV2Request{
		NameSpaces: [][]byte{[]byte(nsID1), []byte(nsID2)},
		Elements:   elements,
	})
	require.NoError(t, err)

	require.Equal(t, len(ids), len(r.Elements))
	for i, id := range ids {
		elem := r.Elements[i]
		require.NotNil(t, elem)

		assert.Nil(t, elem.Err)
		require.Equal(t, 1, len(elem.Segments))

		seg := elem.Segments[0]
		require.NotNil(t, seg)
		require.NotNil(t, seg.Merged)

		var expectHead, expectTail []byte
		expectSegment, err := streams[string(id)].Segment()
		require.NoError(t, err)

		if expectSegment.Head != nil {
			expectHead = expectSegment.Head.Bytes()
		}
		if expectSegment.Tail != nil {
			expectTail = expectSegment.Tail.Bytes()
		}

		assert.Equal(t, expectHead, seg.Merged.Head)
		assert.Equal(t, expectTail, seg.Merged.Tail)
	}
}

// TestServiceFetchBatchRawOverMaxOutstandingRequests tests that the FetchBatchRaw endpoint
// will reject requests if the number of outstanding read requests has hit the maximum.
func TestServiceFetchBatchRawOverMaxOutstandingRequests(t *testing.T) {
	ctrl := xtest.NewController(t)
	defer ctrl.Finish()

	mockDB := storage.NewMockDatabase(ctrl)
	mockDB.EXPECT().Options().Return(testStorageOpts).AnyTimes()
	mockDB.EXPECT().IsOverloaded().Return(false)

	tchanOpts := testTChannelThriftOptions.
		SetMaxOutstandingReadRequests(1)
	service := NewService(mockDB, tchanOpts).(*service)

	tctx, _ := tchannelthrift.NewContext(time.Minute)
	ctx := tchannelthrift.Context(tctx)
	defer ctx.Close()

	start := time.Now().Add(-2 * time.Hour)
	end := start.Add(2 * time.Hour)

	start, end = start.Truncate(time.Second), end.Truncate(time.Second)

	var (
		nsID    = "metrics"
		streams = map[string]xio.SegmentReader{}
		series  = map[string][]struct {
			t time.Time
			v float64
		}{
			"foo": {
				{start.Add(10 * time.Second), 1.0},
				{start.Add(20 * time.Second), 2.0},
			},
		}

		requestIsOutstanding = make(chan struct{}, 0)
		testIsComplete       = make(chan struct{}, 0)
	)
	for id, s := range series {
		enc := testStorageOpts.EncoderPool().Get()
		enc.Reset(start, 0, nil)
		for _, v := range s {
			dp := ts.Datapoint{
				Timestamp: v.t,
				Value:     v.v,
			}
			require.NoError(t, enc.Encode(dp, xtime.Second, nil))
		}

		stream, _ := enc.Stream(ctx)
		streams[id] = stream
		mockDB.EXPECT().
			ReadEncoded(ctx, ident.NewIDMatcher(nsID), ident.NewIDMatcher(id), start, end).
			Do(func(ctx interface{}, nsID ident.ID, seriesID ident.ID, start time.Time, end time.Time) {
				close(requestIsOutstanding)
				<-testIsComplete
			}).
			Return([][]xio.BlockReader{
				{
					{
						SegmentReader: stream,
					},
				},
			}, nil)
	}

	var (
		ids                          = [][]byte{[]byte("foo")}
		outstandingRequestIsComplete = make(chan struct{}, 0)
	)
	// First request will hang until the test is over simulating an "outstanding" request.
	go func() {
		service.FetchBatchRaw(tctx, &rpc.FetchBatchRawRequest{
			RangeStart:    start.Unix(),
			RangeEnd:      end.Unix(),
			RangeTimeType: rpc.TimeType_UNIX_SECONDS,
			NameSpace:     []byte(nsID),
			Ids:           ids,
		})
		close(outstandingRequestIsComplete)
	}()

	<-requestIsOutstanding
	_, err := service.FetchBatchRaw(tctx, &rpc.FetchBatchRawRequest{
		RangeStart:    start.Unix(),
		RangeEnd:      end.Unix(),
		RangeTimeType: rpc.TimeType_UNIX_SECONDS,
		NameSpace:     []byte(nsID),
		Ids:           ids,
	})
	require.Equal(t, tterrors.NewInternalError(errServerIsOverloaded), err)
	close(testIsComplete)

	// Ensure the number of outstanding requests gets decremented at the end of the R.P.C.
	<-outstandingRequestIsComplete
	require.Equal(t, 0, service.state.numOutstandingReadRPCs)
}

func TestServiceFetchBatchRawUnknownError(t *testing.T) {
	ctrl := xtest.NewController(t)
	defer ctrl.Finish()

	mockDB := storage.NewMockDatabase(ctrl)
	mockDB.EXPECT().Options().Return(testStorageOpts).AnyTimes()
	mockDB.EXPECT().IsOverloaded().Return(false)

	service := NewService(mockDB, testTChannelThriftOptions).(*service)
	tctx, _ := tchannelthrift.NewContext(time.Minute)
	ctx := tchannelthrift.Context(tctx)
	defer ctx.Close()

	start := time.Now().Add(-2 * time.Hour)
	end := start.Add(2 * time.Hour)

	start, end = start.Truncate(time.Second), end.Truncate(time.Second)

	nsID := "metrics"
	unknownErr := fmt.Errorf("unknown-err")

	series := map[string][]struct {
		t time.Time
		v float64
	}{
		"foo": {
			{start.Add(10 * time.Second), 1.0},
			{start.Add(20 * time.Second), 2.0},
		},
	}
	for id := range series {
		mockDB.EXPECT().
			ReadEncoded(ctx, ident.NewIDMatcher(nsID), ident.NewIDMatcher(id), start, end).
			Return(nil, unknownErr)
	}

	ids := [][]byte{[]byte("foo")}
	r, err := service.FetchBatchRaw(tctx, &rpc.FetchBatchRawRequest{
		RangeStart:    start.Unix(),
		RangeEnd:      end.Unix(),
		RangeTimeType: rpc.TimeType_UNIX_SECONDS,
		NameSpace:     []byte(nsID),
		Ids:           ids,
	})
	require.NoError(t, err)
	require.Len(t, r.Elements, 1)
	require.Equal(t, convert.ToRPCError(unknownErr), r.Elements[0].Err)
}

func TestServiceFetchBatchRawIsOverloaded(t *testing.T) {
	ctrl := xtest.NewController(t)
	defer ctrl.Finish()

	mockDB := storage.NewMockDatabase(ctrl)
	mockDB.EXPECT().Options().Return(testStorageOpts).AnyTimes()
	mockDB.EXPECT().IsOverloaded().Return(true)

	var (
		service = NewService(mockDB, testTChannelThriftOptions).(*service)
		tctx, _ = tchannelthrift.NewContext(time.Minute)
		ctx     = tchannelthrift.Context(tctx)
		start   = time.Now().Add(-2 * time.Hour)
		end     = start.Add(2 * time.Hour)
		enc     = testStorageOpts.EncoderPool().Get()
		nsID    = "metrics"
		ids     = [][]byte{[]byte("foo"), []byte("bar")}
	)

	defer ctx.Close()
	start, end = start.Truncate(time.Second), end.Truncate(time.Second)
	enc.Reset(start, 0, nil)

	_, err := service.FetchBatchRaw(tctx, &rpc.FetchBatchRawRequest{
		RangeStart:    start.Unix(),
		RangeEnd:      end.Unix(),
		RangeTimeType: rpc.TimeType_UNIX_SECONDS,
		NameSpace:     []byte(nsID),
		Ids:           ids,
	})
	require.Equal(t, tterrors.NewInternalError(errServerIsOverloaded), err)
}

func TestServiceFetchBatchRawDatabaseNotSet(t *testing.T) {
	ctrl := xtest.NewController(t)
	defer ctrl.Finish()

	var (
		service = NewService(nil, testTChannelThriftOptions).(*service)
		tctx, _ = tchannelthrift.NewContext(time.Minute)
		ctx     = tchannelthrift.Context(tctx)
		start   = time.Now().Add(-2 * time.Hour)
		end     = start.Add(2 * time.Hour)
		nsID    = "metrics"
		ids     = [][]byte{[]byte("foo"), []byte("bar")}
	)

	defer ctx.Close()
	start, end = start.Truncate(time.Second), end.Truncate(time.Second)

	_, err := service.FetchBatchRaw(tctx, &rpc.FetchBatchRawRequest{
		RangeStart:    start.Unix(),
		RangeEnd:      end.Unix(),
		RangeTimeType: rpc.TimeType_UNIX_SECONDS,
		NameSpace:     []byte(nsID),
		Ids:           ids,
	})
	require.Equal(t, tterrors.NewInternalError(errDatabaseIsNotInitializedYet), err)
}

func TestServiceFetchBlocksRaw(t *testing.T) {
	ctrl := xtest.NewController(t)
	defer ctrl.Finish()

	nsID := "metrics"
	mockNs := storage.NewMockNamespace(ctrl)
	mockNs.EXPECT().Options().Return(testNamespaceOptions).AnyTimes()
	mockDB := storage.NewMockDatabase(ctrl)
	mockDB.EXPECT().Namespace(ident.NewIDMatcher(nsID)).Return(mockNs, true).AnyTimes()
	mockDB.EXPECT().Options().Return(testStorageOpts).AnyTimes()
	mockDB.EXPECT().IsOverloaded().Return(false)

	service := NewService(mockDB, testTChannelThriftOptions).(*service)

	tctx, _ := tchannelthrift.NewContext(time.Minute)
	ctx := tchannelthrift.Context(tctx)
	defer ctx.Close()

	start := time.Now().Add(-2 * time.Hour).Truncate(time.Second)
	starts := []time.Time{start}

	streams := map[string]xio.SegmentReader{}
	checksums := map[string]uint32{}
	series := map[string][]struct {
		t time.Time
		v float64
	}{
		"foo": {
			{start.Add(10 * time.Second), 1.0},
			{start.Add(20 * time.Second), 2.0},
		},
		"bar": {
			{start.Add(20 * time.Second), 3.0},
			{start.Add(30 * time.Second), 4.0},
		},
	}
	for id, s := range series {
		enc := testStorageOpts.EncoderPool().Get()
		enc.Reset(start, 0, nil)
		for _, v := range s {
			dp := ts.Datapoint{
				Timestamp: v.t,
				Value:     v.v,
			}
			require.NoError(t, enc.Encode(dp, xtime.Second, nil))
		}

		stream, _ := enc.Stream(ctx)
		streams[id] = stream

		seg, err := streams[id].Segment()
		require.NoError(t, err)

		checksums[id] = seg.CalculateChecksum()
		expectedBlockReader := []xio.BlockReader{
			{
				SegmentReader: stream,
				Start:         start,
			},
		}

		mockDB.EXPECT().
			FetchBlocks(ctx, ident.NewIDMatcher(nsID), uint32(0), ident.NewIDMatcher(id), starts).
			Return([]block.FetchBlockResult{
				block.NewFetchBlockResult(start, expectedBlockReader, nil),
			}, nil)
	}

	ids := [][]byte{[]byte("foo"), []byte("bar")}
	r, err := service.FetchBlocksRaw(tctx, &rpc.FetchBlocksRawRequest{
		NameSpace: []byte(nsID),
		Shard:     0,
		Elements: []*rpc.FetchBlocksRawRequestElement{
			{
				ID:     ids[0],
				Starts: []int64{start.UnixNano()},
			},
			{
				ID:     ids[1],
				Starts: []int64{start.UnixNano()},
			},
		},
	})
	require.NoError(t, err)

	require.Equal(t, len(ids), len(r.Elements))
	for i, id := range ids {
		elem := r.Elements[i]
		require.NotNil(t, elem)
		assert.Equal(t, id, elem.ID)

		require.Equal(t, 1, len(elem.Blocks))
		require.Nil(t, elem.Blocks[0].Err)
		require.Equal(t, checksums[string(id)], uint32(*(elem.Blocks[0].Checksum)))

		seg := elem.Blocks[0].Segments
		require.NotNil(t, seg)
		require.NotNil(t, seg.Merged)

		var expectHead, expectTail []byte
		expectSegment, err := streams[string(id)].Segment()
		require.NoError(t, err)

		if expectSegment.Head != nil {
			expectHead = expectSegment.Head.Bytes()
		}
		if expectSegment.Tail != nil {
			expectTail = expectSegment.Tail.Bytes()
		}

		assert.Equal(t, expectHead, seg.Merged.Head)
		assert.Equal(t, expectTail, seg.Merged.Tail)
	}
}

func TestServiceFetchBlocksRawIsOverloaded(t *testing.T) {
	ctrl := xtest.NewController(t)
	defer ctrl.Finish()

	nsID := "metrics"
	mockNs := storage.NewMockNamespace(ctrl)
	mockNs.EXPECT().Options().Return(testNamespaceOptions).AnyTimes()
	mockDB := storage.NewMockDatabase(ctrl)
	mockDB.EXPECT().Namespace(ident.NewIDMatcher(nsID)).Return(mockNs, true).AnyTimes()
	mockDB.EXPECT().Options().Return(testStorageOpts).AnyTimes()
	mockDB.EXPECT().IsOverloaded().Return(true)

	var (
		service = NewService(mockDB, testTChannelThriftOptions).(*service)
		tctx, _ = tchannelthrift.NewContext(time.Minute)
		ctx     = tchannelthrift.Context(tctx)
		start   = time.Now().Add(-2 * time.Hour)
		end     = start.Add(2 * time.Hour)
		enc     = testStorageOpts.EncoderPool().Get()
		ids     = [][]byte{[]byte("foo"), []byte("bar")}
	)

	defer ctx.Close()
	start, end = start.Truncate(time.Second), end.Truncate(time.Second)
	enc.Reset(start, 0, nil)

	_, err := service.FetchBlocksRaw(tctx, &rpc.FetchBlocksRawRequest{
		NameSpace: []byte(nsID),
		Shard:     0,
		Elements: []*rpc.FetchBlocksRawRequestElement{
			{
				ID:     ids[0],
				Starts: []int64{start.UnixNano()},
			},
			{
				ID:     ids[1],
				Starts: []int64{start.UnixNano()},
			},
		},
	})
	require.Equal(t, tterrors.NewInternalError(errServerIsOverloaded), err)
}

func TestServiceFetchBlocksRawDatabaseNotSet(t *testing.T) {
	ctrl := xtest.NewController(t)
	defer ctrl.Finish()

	var (
		nsID    = "metrics"
		service = NewService(nil, testTChannelThriftOptions).(*service)
		tctx, _ = tchannelthrift.NewContext(time.Minute)
		ctx     = tchannelthrift.Context(tctx)
		start   = time.Now().Add(-2 * time.Hour)
		end     = start.Add(2 * time.Hour)
		enc     = testStorageOpts.EncoderPool().Get()
		ids     = [][]byte{[]byte("foo"), []byte("bar")}
	)

	defer ctx.Close()
	start, end = start.Truncate(time.Second), end.Truncate(time.Second)
	enc.Reset(start, 0, nil)

	_, err := service.FetchBlocksRaw(tctx, &rpc.FetchBlocksRawRequest{
		NameSpace: []byte(nsID),
		Shard:     0,
		Elements: []*rpc.FetchBlocksRawRequestElement{
			{
				ID:     ids[0],
				Starts: []int64{start.UnixNano()},
			},
			{
				ID:     ids[1],
				Starts: []int64{start.UnixNano()},
			},
		},
	})
	require.Equal(t, tterrors.NewInternalError(errDatabaseIsNotInitializedYet), err)
}

func TestServiceFetchBlocksMetadataEndpointV2Raw(t *testing.T) {
	ctrl := xtest.NewController(t)
	defer ctrl.Finish()

	// Setup mock db / service / context
	mockDB := storage.NewMockDatabase(ctrl)
	mockDB.EXPECT().Options().Return(testStorageOpts).AnyTimes()
	mockDB.EXPECT().IsOverloaded().Return(false)
	service := NewService(mockDB, testTChannelThriftOptions).(*service)
	tctx, _ := tchannelthrift.NewContext(time.Minute)
	ctx := tchannelthrift.Context(tctx)
	defer ctx.Close()

	// Configure constants / options
	now := time.Now()
	var (
		start              = now.Truncate(time.Hour)
		end                = now.Add(4 * time.Hour).Truncate(time.Hour)
		limit              = int64(2)
		nextPageTokenBytes = []byte("page_next")
		includeSizes       = true
		includeChecksums   = true
		includeLastRead    = true
		nsID               = "metrics"
	)

	// Prepare test data
	type testBlock struct {
		start    time.Time
		size     int64
		checksum uint32
		lastRead time.Time
	}
	series := map[string]struct {
		tags ident.Tags
		data []testBlock
	}{
		"foo": {
			// Check with tags
			tags: ident.NewTags(
				ident.StringTag("aaa", "bbb"),
				ident.StringTag("ccc", "ddd"),
			),
			data: []testBlock{
				{start.Add(0 * time.Hour), 16, 111, time.Now().Add(-time.Minute)},
				{start.Add(2 * time.Hour), 32, 222, time.Time{}},
			},
		},
		"bar": {
			// And without tags
			tags: ident.Tags{},
			data: []testBlock{
				{start.Add(0 * time.Hour), 32, 222, time.Time{}},
				{start.Add(2 * time.Hour), 64, 333, time.Now().Add(-time.Minute)},
			},
		},
	}
	ids := make([][]byte, 0, len(series))
	mockResult := block.NewFetchBlocksMetadataResults()
	numBlocks := 0
	for id, s := range series {
		ids = append(ids, []byte(id))
		blocks := block.NewFetchBlockMetadataResults()
		metadata := block.NewFetchBlocksMetadataResult(ident.StringID(id),
			ident.NewTagsIterator(s.tags), blocks)
		for _, v := range s.data {
			numBlocks++
			entry := v
			blocks.Add(block.FetchBlockMetadataResult{
				Start:    entry.start,
				Size:     entry.size,
				Checksum: &entry.checksum,
				LastRead: entry.lastRead,
				Err:      nil,
			})
		}
		mockResult.Add(metadata)
	}

	// Setup db expectations based on test data
	opts := block.FetchBlocksMetadataOptions{
		IncludeSizes:     includeSizes,
		IncludeChecksums: includeChecksums,
		IncludeLastRead:  includeLastRead,
	}
	mockDB.EXPECT().
		FetchBlocksMetadataV2(ctx, ident.NewIDMatcher(nsID), uint32(0), start, end,
			limit, nil, opts).
		Return(mockResult, nextPageTokenBytes, nil)

	// Run RPC method
	r, err := service.FetchBlocksMetadataRawV2(tctx, &rpc.FetchBlocksMetadataRawV2Request{
		NameSpace:        []byte(nsID),
		Shard:            0,
		RangeStart:       start.UnixNano(),
		RangeEnd:         end.UnixNano(),
		Limit:            limit,
		PageToken:        nil,
		IncludeSizes:     &includeSizes,
		IncludeChecksums: &includeChecksums,
		IncludeLastRead:  &includeLastRead,
	})
	require.NoError(t, err)

	// Assert response looks OK
	require.Equal(t, numBlocks, len(r.Elements))
	require.Equal(t, nextPageTokenBytes, r.NextPageToken)

	// Assert all blocks are present
	for _, block := range r.Elements {
		require.NotNil(t, block)

		expectedBlocks := series[string(block.ID)]

		if len(expectedBlocks.tags.Values()) == 0 {
			require.Equal(t, 0, len(block.EncodedTags))
		} else {
			encodedTags := checked.NewBytes(block.EncodedTags, nil)
			decoder := service.pools.tagDecoder.Get()
			decoder.Reset(encodedTags)

			expectedTags := ident.NewTagsIterator(expectedBlocks.tags)
			require.True(t, ident.NewTagIterMatcher(expectedTags).Matches(decoder))

			decoder.Close()
		}

		foundMatch := false
		for _, expectedBlock := range expectedBlocks.data {
			if expectedBlock.start.UnixNano() != block.Start {
				continue
			}
			foundMatch = true
			require.NotNil(t, block.Size)
			require.NotNil(t, block.Checksum)
			require.NotNil(t, block.LastRead)
		}
		require.True(t, foundMatch)
	}
}

func TestServiceFetchBlocksMetadataEndpointV2RawIsOverloaded(t *testing.T) {
	ctrl := xtest.NewController(t)
	defer ctrl.Finish()

	// Setup mock db / service / context
	mockDB := storage.NewMockDatabase(ctrl)
	mockDB.EXPECT().Options().Return(testStorageOpts).AnyTimes()
	mockDB.EXPECT().IsOverloaded().Return(true)

	// Configure constants / options
	var (
		service          = NewService(mockDB, testTChannelThriftOptions).(*service)
		tctx, _          = tchannelthrift.NewContext(time.Minute)
		ctx              = tchannelthrift.Context(tctx)
		now              = time.Now()
		start            = now.Truncate(time.Hour)
		end              = now.Add(4 * time.Hour).Truncate(time.Hour)
		limit            = int64(2)
		includeSizes     = true
		includeChecksums = true
		includeLastRead  = true
		nsID             = "metrics"
	)

	defer ctx.Close()

	// Run RPC method
	_, err := service.FetchBlocksMetadataRawV2(tctx, &rpc.FetchBlocksMetadataRawV2Request{
		NameSpace:        []byte(nsID),
		Shard:            0,
		RangeStart:       start.UnixNano(),
		RangeEnd:         end.UnixNano(),
		Limit:            limit,
		PageToken:        nil,
		IncludeSizes:     &includeSizes,
		IncludeChecksums: &includeChecksums,
		IncludeLastRead:  &includeLastRead,
	})
	require.Equal(t, tterrors.NewInternalError(errServerIsOverloaded), err)
}

func TestServiceFetchBlocksMetadataEndpointV2RawDatabaseNotSet(t *testing.T) {
	ctrl := xtest.NewController(t)
	defer ctrl.Finish()

	// Configure constants / options
	var (
		service          = NewService(nil, testTChannelThriftOptions).(*service)
		tctx, _          = tchannelthrift.NewContext(time.Minute)
		ctx              = tchannelthrift.Context(tctx)
		now              = time.Now()
		start            = now.Truncate(time.Hour)
		end              = now.Add(4 * time.Hour).Truncate(time.Hour)
		limit            = int64(2)
		includeSizes     = true
		includeChecksums = true
		includeLastRead  = true
		nsID             = "metrics"
	)

	defer ctx.Close()

	// Run RPC method
	_, err := service.FetchBlocksMetadataRawV2(tctx, &rpc.FetchBlocksMetadataRawV2Request{
		NameSpace:        []byte(nsID),
		Shard:            0,
		RangeStart:       start.UnixNano(),
		RangeEnd:         end.UnixNano(),
		Limit:            limit,
		PageToken:        nil,
		IncludeSizes:     &includeSizes,
		IncludeChecksums: &includeChecksums,
		IncludeLastRead:  &includeLastRead,
	})
	require.Equal(t, tterrors.NewInternalError(errDatabaseIsNotInitializedYet), err)
}

func TestServiceFetchTagged(t *testing.T) {
	ctrl := xtest.NewController(t)
	defer ctrl.Finish()

	mockDB := storage.NewMockDatabase(ctrl)
	mockDB.EXPECT().Options().Return(testStorageOpts).AnyTimes()
	mockDB.EXPECT().IsOverloaded().Return(false)

	service := NewService(mockDB, testTChannelThriftOptions).(*service)

	tctx, _ := tchannelthrift.NewContext(time.Minute)
	ctx := tchannelthrift.Context(tctx)
	defer ctx.Close()

	mtr := mocktracer.New()
	sp := mtr.StartSpan("root")
	ctx.SetGoContext(opentracing.ContextWithSpan(gocontext.Background(), sp))

	start := time.Now().Add(-2 * time.Hour)
	end := start.Add(2 * time.Hour)

	start, end = start.Truncate(time.Second), end.Truncate(time.Second)

	nsID := "metrics"

	streams := map[string]xio.SegmentReader{}
	series := map[string][]struct {
		t time.Time
		v float64
	}{
		"foo": {
			{start.Add(10 * time.Second), 1.0},
			{start.Add(20 * time.Second), 2.0},
		},
		"bar": {
			{start.Add(20 * time.Second), 3.0},
			{start.Add(30 * time.Second), 4.0},
		},
	}
	for id, s := range series {
		enc := testStorageOpts.EncoderPool().Get()
		enc.Reset(start, 0, nil)
		for _, v := range s {
			dp := ts.Datapoint{
				Timestamp: v.t,
				Value:     v.v,
			}
			require.NoError(t, enc.Encode(dp, xtime.Second, nil))
		}

		stream, _ := enc.Stream(ctx)
		streams[id] = stream
		mockDB.EXPECT().
			ReadEncoded(gomock.Any(), ident.NewIDMatcher(nsID), ident.NewIDMatcher(id), start, end).
			Return([][]xio.BlockReader{{
				xio.BlockReader{
					SegmentReader: stream,
				},
			}}, nil)
	}

	req, err := idx.NewRegexpQuery([]byte("foo"), []byte("b.*"))
	require.NoError(t, err)
	qry := index.Query{Query: req}

	resMap := index.NewQueryResults(ident.StringID(nsID),
		index.QueryResultsOptions{}, testIndexOptions)
	resMap.Map().Set(ident.StringID("foo"), ident.NewTagsIterator(ident.NewTags(
		ident.StringTag("foo", "bar"),
		ident.StringTag("baz", "dxk"),
	)))
	resMap.Map().Set(ident.StringID("bar"), ident.NewTagsIterator(ident.NewTags(
		ident.StringTag("foo", "bar"),
		ident.StringTag("dzk", "baz"),
	)))

	mockDB.EXPECT().QueryIDs(
		gomock.Any(),
		ident.NewIDMatcher(nsID),
		index.NewQueryMatcher(qry),
		index.QueryOptions{
			StartInclusive: start,
			EndExclusive:   end,
			SeriesLimit:    10,
		}).Return(index.QueryResult{Results: resMap, Exhaustive: true}, nil)

	startNanos, err := convert.ToValue(start, rpc.TimeType_UNIX_NANOSECONDS)
	require.NoError(t, err)
	endNanos, err := convert.ToValue(end, rpc.TimeType_UNIX_NANOSECONDS)
	require.NoError(t, err)
	var limit int64 = 10
	data, err := idx.Marshal(req)
	require.NoError(t, err)
	r, err := service.FetchTagged(tctx, &rpc.FetchTaggedRequest{
		NameSpace:  []byte(nsID),
		Query:      data,
		RangeStart: startNanos,
		RangeEnd:   endNanos,
		FetchData:  true,
		Limit:      &limit,
	})
	require.NoError(t, err)

	// sort to order results to make test deterministic.
	sort.Slice(r.Elements, func(i, j int) bool {
		return bytes.Compare(r.Elements[i].ID, r.Elements[j].ID) < 0
	})
	ids := [][]byte{[]byte("bar"), []byte("foo")}
	require.Equal(t, len(ids), len(r.Elements))
	for i, id := range ids {
		elem := r.Elements[i]
		require.NotNil(t, elem)

		assert.Nil(t, elem.Err)
		require.Equal(t, 1, len(elem.Segments))

		seg := elem.Segments[0]
		require.NotNil(t, seg)
		require.NotNil(t, seg.Merged)

		var expectHead, expectTail []byte
		expectSegment, err := streams[string(id)].Segment()
		require.NoError(t, err)

		if expectSegment.Head != nil {
			expectHead = expectSegment.Head.Bytes()
		}
		if expectSegment.Tail != nil {
			expectTail = expectSegment.Tail.Bytes()
		}

		assert.Equal(t, expectHead, seg.Merged.Head)
		assert.Equal(t, expectTail, seg.Merged.Tail)
	}

	sp.Finish()
	spans := mtr.FinishedSpans()
	require.Len(t, spans, 8)
	assert.Equal(t, tracepoint.FetchReadEncoded, spans[0].OperationName)
	assert.Equal(t, tracepoint.FetchReadSegment, spans[1].OperationName)
	assert.Equal(t, tracepoint.FetchReadSingleResult, spans[2].OperationName)
	assert.Equal(t, tracepoint.FetchReadSegment, spans[3].OperationName)
	assert.Equal(t, tracepoint.FetchReadSingleResult, spans[4].OperationName)
	assert.Equal(t, tracepoint.FetchReadResults, spans[5].OperationName)
	assert.Equal(t, tracepoint.FetchTagged, spans[6].OperationName)
	assert.Equal(t, "root", spans[7].OperationName)
}

func TestServiceFetchTaggedIsOverloaded(t *testing.T) {
	ctrl := xtest.NewController(t)
	defer ctrl.Finish()

	mockDB := storage.NewMockDatabase(ctrl)
	mockDB.EXPECT().Options().Return(testStorageOpts).AnyTimes()
	mockDB.EXPECT().IsOverloaded().Return(true)

	var (
		service = NewService(mockDB, testTChannelThriftOptions).(*service)

		tctx, _ = tchannelthrift.NewContext(time.Minute)
		ctx     = tchannelthrift.Context(tctx)

		start = time.Now().Add(-2 * time.Hour)
		end   = start.Add(2 * time.Hour)

		nsID = "metrics"
	)

	defer ctx.Close()
	start, end = start.Truncate(time.Second), end.Truncate(time.Second)

	req, err := idx.NewRegexpQuery([]byte("foo"), []byte("b.*"))
	require.NoError(t, err)

	resMap := index.NewQueryResults(ident.StringID(nsID),
		index.QueryResultsOptions{}, testIndexOptions)
	resMap.Map().Set(ident.StringID("foo"), ident.NewTagsIterator(ident.NewTags(
		ident.StringTag("foo", "bar"),
		ident.StringTag("baz", "dxk"),
	)))
	resMap.Map().Set(ident.StringID("bar"), ident.NewTagsIterator(ident.NewTags(
		ident.StringTag("foo", "bar"),
		ident.StringTag("dzk", "baz"),
	)))

	startNanos, err := convert.ToValue(start, rpc.TimeType_UNIX_NANOSECONDS)
	require.NoError(t, err)
	endNanos, err := convert.ToValue(end, rpc.TimeType_UNIX_NANOSECONDS)
	require.NoError(t, err)
	var limit int64 = 10
	data, err := idx.Marshal(req)
	require.NoError(t, err)
	_, err = service.FetchTagged(tctx, &rpc.FetchTaggedRequest{
		NameSpace:  []byte(nsID),
		Query:      data,
		RangeStart: startNanos,
		RangeEnd:   endNanos,
		FetchData:  true,
		Limit:      &limit,
	})
	require.Equal(t, tterrors.NewInternalError(errServerIsOverloaded), err)
}

func TestServiceFetchTaggedDatabaseNotSet(t *testing.T) {
	ctrl := xtest.NewController(t)
	defer ctrl.Finish()

	var (
		service = NewService(nil, testTChannelThriftOptions).(*service)

		tctx, _ = tchannelthrift.NewContext(time.Minute)
		ctx     = tchannelthrift.Context(tctx)

		start = time.Now().Add(-2 * time.Hour)
		end   = start.Add(2 * time.Hour)

		nsID = "metrics"
	)

	defer ctx.Close()
	start, end = start.Truncate(time.Second), end.Truncate(time.Second)

	req, err := idx.NewRegexpQuery([]byte("foo"), []byte("b.*"))
	require.NoError(t, err)

	startNanos, err := convert.ToValue(start, rpc.TimeType_UNIX_NANOSECONDS)
	require.NoError(t, err)
	endNanos, err := convert.ToValue(end, rpc.TimeType_UNIX_NANOSECONDS)
	require.NoError(t, err)
	var limit int64 = 10
	data, err := idx.Marshal(req)
	require.NoError(t, err)

	_, err = service.FetchTagged(tctx, &rpc.FetchTaggedRequest{
		NameSpace:  []byte(nsID),
		Query:      data,
		RangeStart: startNanos,
		RangeEnd:   endNanos,
		FetchData:  true,
		Limit:      &limit,
	})
	require.Equal(t, tterrors.NewInternalError(errDatabaseIsNotInitializedYet), err)
}

func TestServiceFetchTaggedNoData(t *testing.T) {
	ctrl := xtest.NewController(t)
	defer ctrl.Finish()

	mockDB := storage.NewMockDatabase(ctrl)
	mockDB.EXPECT().Options().Return(testStorageOpts).AnyTimes()
	mockDB.EXPECT().IsOverloaded().Return(false)

	service := NewService(mockDB, testTChannelThriftOptions).(*service)

	tctx, _ := tchannelthrift.NewContext(time.Minute)
	ctx := tchannelthrift.Context(tctx)
	defer ctx.Close()

	start := time.Now().Add(-2 * time.Hour)
	end := start.Add(2 * time.Hour)

	start, end = start.Truncate(time.Second), end.Truncate(time.Second)
	nsID := "metrics"

	req, err := idx.NewRegexpQuery([]byte("foo"), []byte("b.*"))
	require.NoError(t, err)
	qry := index.Query{Query: req}

	resMap := index.NewQueryResults(ident.StringID(nsID),
		index.QueryResultsOptions{}, testIndexOptions)
	resMap.Map().Set(ident.StringID("foo"), ident.NewTagsIterator(ident.Tags{}))
	resMap.Map().Set(ident.StringID("bar"), ident.NewTagsIterator(ident.Tags{}))
	mockDB.EXPECT().QueryIDs(
		ctx,
		ident.NewIDMatcher(nsID),
		index.NewQueryMatcher(qry),
		index.QueryOptions{
			StartInclusive: start,
			EndExclusive:   end,
			SeriesLimit:    10,
		}).Return(index.QueryResult{Results: resMap, Exhaustive: true}, nil)

	startNanos, err := convert.ToValue(start, rpc.TimeType_UNIX_NANOSECONDS)
	require.NoError(t, err)
	endNanos, err := convert.ToValue(end, rpc.TimeType_UNIX_NANOSECONDS)
	require.NoError(t, err)
	var limit int64 = 10
	data, err := idx.Marshal(req)
	require.NoError(t, err)
	r, err := service.FetchTagged(tctx, &rpc.FetchTaggedRequest{
		NameSpace:  []byte(nsID),
		Query:      data,
		RangeStart: startNanos,
		RangeEnd:   endNanos,
		FetchData:  false,
		Limit:      &limit,
	})
	require.NoError(t, err)

	// sort to order results to make test deterministic.
	sort.Slice(r.Elements, func(i, j int) bool {
		return bytes.Compare(r.Elements[i].ID, r.Elements[j].ID) < 0
	})
	ids := [][]byte{[]byte("bar"), []byte("foo")}
	require.Equal(t, len(ids), len(r.Elements))
	for i, id := range ids {
		elem := r.Elements[i]
		require.NotNil(t, elem)
		require.Nil(t, elem.Err)
		require.Equal(t, id, elem.ID)
	}
}

func TestServiceFetchTaggedErrs(t *testing.T) {
	ctrl := xtest.NewController(t)
	defer ctrl.Finish()

	mockDB := storage.NewMockDatabase(ctrl)
	mockDB.EXPECT().Options().Return(testStorageOpts).AnyTimes()
	mockDB.EXPECT().IsOverloaded().Return(false)

	service := NewService(mockDB, testTChannelThriftOptions).(*service)

	tctx, _ := tchannelthrift.NewContext(time.Minute)
	ctx := tchannelthrift.Context(tctx)
	defer ctx.Close()

	start := time.Now().Add(-2 * time.Hour)
	end := start.Add(2 * time.Hour)

	start, end = start.Truncate(time.Second), end.Truncate(time.Second)
	nsID := "metrics"

	startNanos, err := convert.ToValue(start, rpc.TimeType_UNIX_NANOSECONDS)
	require.NoError(t, err)
	endNanos, err := convert.ToValue(end, rpc.TimeType_UNIX_NANOSECONDS)
	require.NoError(t, err)
	var limit int64 = 10

	req, err := idx.NewRegexpQuery([]byte("foo"), []byte("b.*"))
	require.NoError(t, err)
	data, err := idx.Marshal(req)
	require.NoError(t, err)
	qry := index.Query{Query: req}

	mockDB.EXPECT().QueryIDs(
		ctx,
		ident.NewIDMatcher(nsID),
		index.NewQueryMatcher(qry),
		index.QueryOptions{
			StartInclusive: start,
			EndExclusive:   end,
			SeriesLimit:    10,
		}).Return(index.QueryResult{}, fmt.Errorf("random err"))
	_, err = service.FetchTagged(tctx, &rpc.FetchTaggedRequest{
		NameSpace:  []byte(nsID),
		Query:      data,
		RangeStart: startNanos,
		RangeEnd:   endNanos,
		FetchData:  false,
		Limit:      &limit,
	})
	require.Error(t, err)
}

func TestServiceFetchTaggedReturnOnFirstErr(t *testing.T) {
	ctrl := xtest.NewController(t)
	defer ctrl.Finish()

	mockDB := storage.NewMockDatabase(ctrl)
	mockDB.EXPECT().Options().Return(testStorageOpts).AnyTimes()
	mockDB.EXPECT().IsOverloaded().Return(false)

	service := NewService(mockDB, testTChannelThriftOptions).(*service)

	tctx, _ := tchannelthrift.NewContext(time.Minute)
	ctx := tchannelthrift.Context(tctx)
	defer ctx.Close()

	mtr := mocktracer.New()
	sp := mtr.StartSpan("root")
	ctx.SetGoContext(opentracing.ContextWithSpan(gocontext.Background(), sp))

	start := time.Now().Add(-2 * time.Hour)
	end := start.Add(2 * time.Hour)
	start, end = start.Truncate(time.Second), end.Truncate(time.Second)

	nsID := "metrics"

	id := "foo"
	s := []struct {
		t time.Time
		v float64
	}{
		{start.Add(10 * time.Second), 1.0},
		{start.Add(20 * time.Second), 2.0},
	}
	enc := testStorageOpts.EncoderPool().Get()
	enc.Reset(start, 0, nil)
	for _, v := range s {
		dp := ts.Datapoint{
			Timestamp: v.t,
			Value:     v.v,
		}
		require.NoError(t, enc.Encode(dp, xtime.Second, nil))
	}

	stream, _ := enc.Stream(ctx)
	mockDB.EXPECT().
		ReadEncoded(gomock.Any(), ident.NewIDMatcher(nsID), ident.NewIDMatcher(id), start, end).
		Return([][]xio.BlockReader{{
			xio.BlockReader{
				SegmentReader: stream,
			},
		}}, fmt.Errorf("random err")) // Return error that should trigger failure of the entire call

	req, err := idx.NewRegexpQuery([]byte("foo"), []byte("b.*"))
	require.NoError(t, err)
	qry := index.Query{Query: req}

	resMap := index.NewQueryResults(ident.StringID(nsID),
		index.QueryResultsOptions{}, testIndexOptions)
	resMap.Map().Set(ident.StringID("foo"), ident.NewTagsIterator(ident.NewTags(
		ident.StringTag("foo", "bar"),
		ident.StringTag("baz", "dxk"),
	)))

	mockDB.EXPECT().QueryIDs(
		gomock.Any(),
		ident.NewIDMatcher(nsID),
		index.NewQueryMatcher(qry),
		index.QueryOptions{
			StartInclusive: start,
			EndExclusive:   end,
			SeriesLimit:    10,
		}).Return(index.QueryResult{Results: resMap, Exhaustive: true}, nil)

	startNanos, err := convert.ToValue(start, rpc.TimeType_UNIX_NANOSECONDS)
	require.NoError(t, err)
	endNanos, err := convert.ToValue(end, rpc.TimeType_UNIX_NANOSECONDS)
	require.NoError(t, err)
	var limit int64 = 10
	data, err := idx.Marshal(req)
	require.NoError(t, err)
	_, err = service.FetchTagged(tctx, &rpc.FetchTaggedRequest{
		NameSpace:  []byte(nsID),
		Query:      data,
		RangeStart: startNanos,
		RangeEnd:   endNanos,
		FetchData:  true,
		Limit:      &limit,
	})
	require.Error(t, err)
}

func TestServiceAggregate(t *testing.T) {
	ctrl := xtest.NewController(t)
	defer ctrl.Finish()

	mockDB := storage.NewMockDatabase(ctrl)
	mockDB.EXPECT().Options().Return(testStorageOpts).AnyTimes()
	mockDB.EXPECT().IsOverloaded().Return(false)

	service := NewService(mockDB, testTChannelThriftOptions).(*service)

	tctx, _ := tchannelthrift.NewContext(time.Minute)
	ctx := tchannelthrift.Context(tctx)
	defer ctx.Close()

	start := time.Now().Add(-2 * time.Hour)
	end := start.Add(2 * time.Hour)

	start, end = start.Truncate(time.Second), end.Truncate(time.Second)
	nsID := "metrics"

	req, err := idx.NewRegexpQuery([]byte("foo"), []byte("b.*"))
	require.NoError(t, err)
	qry := index.Query{Query: req}

	resMap := index.NewAggregateResults(ident.StringID(nsID),
		index.AggregateResultsOptions{}, testIndexOptions)
	resMap.Map().Set(ident.StringID("foo"), index.MustNewAggregateValues(testIndexOptions))
	resMap.Map().Set(ident.StringID("bar"), index.MustNewAggregateValues(testIndexOptions,
		ident.StringID("baz"), ident.StringID("barf")))
	mockDB.EXPECT().AggregateQuery(
		ctx,
		ident.NewIDMatcher(nsID),
		index.NewQueryMatcher(qry),
		index.AggregationOptions{
			QueryOptions: index.QueryOptions{
				StartInclusive: start,
				EndExclusive:   end,
				SeriesLimit:    10,
			},
			FieldFilter: index.AggregateFieldFilter{
				[]byte("foo"), []byte("bar"),
			},
			Type: index.AggregateTagNamesAndValues,
		}).Return(
		index.AggregateQueryResult{Results: resMap, Exhaustive: true}, nil)

	startNanos, err := convert.ToValue(start, rpc.TimeType_UNIX_NANOSECONDS)
	require.NoError(t, err)
	endNanos, err := convert.ToValue(end, rpc.TimeType_UNIX_NANOSECONDS)
	require.NoError(t, err)
	var limit int64 = 10
	data, err := idx.Marshal(req)
	require.NoError(t, err)
	r, err := service.AggregateRaw(tctx, &rpc.AggregateQueryRawRequest{
		NameSpace:          []byte(nsID),
		Query:              data,
		RangeStart:         startNanos,
		RangeEnd:           endNanos,
		Limit:              &limit,
		AggregateQueryType: rpc.AggregateQueryType_AGGREGATE_BY_TAG_NAME_VALUE,
		TagNameFilter: [][]byte{
			[]byte("foo"), []byte("bar"),
		},
	})
	require.NoError(t, err)

	// sort to order results to make test deterministic.
	sort.Slice(r.Results, func(i, j int) bool {
		return bytes.Compare(r.Results[i].TagName, r.Results[j].TagName) < 0
	})
	require.Equal(t, 2, len(r.Results))
	require.Equal(t, "bar", string(r.Results[0].TagName))
	require.Equal(t, 2, len(r.Results[0].TagValues))
	sort.Slice(r.Results[0].TagValues, func(i, j int) bool {
		return bytes.Compare(
			r.Results[0].TagValues[i].TagValue, r.Results[0].TagValues[j].TagValue) < 0
	})
	require.Equal(t, "barf", string(r.Results[0].TagValues[0].TagValue))
	require.Equal(t, "baz", string(r.Results[0].TagValues[1].TagValue))

	require.Equal(t, "foo", string(r.Results[1].TagName))
	require.Equal(t, 0, len(r.Results[1].TagValues))
}

func TestServiceAggregateNameOnly(t *testing.T) {
	ctrl := xtest.NewController(t)
	defer ctrl.Finish()

	mockDB := storage.NewMockDatabase(ctrl)
	mockDB.EXPECT().Options().Return(testStorageOpts).AnyTimes()
	mockDB.EXPECT().IsOverloaded().Return(false)

	service := NewService(mockDB, testTChannelThriftOptions).(*service)

	tctx, _ := tchannelthrift.NewContext(time.Minute)
	ctx := tchannelthrift.Context(tctx)
	defer ctx.Close()

	start := time.Now().Add(-2 * time.Hour)
	end := start.Add(2 * time.Hour)

	start, end = start.Truncate(time.Second), end.Truncate(time.Second)
	nsID := "metrics"

	req, err := idx.NewRegexpQuery([]byte("foo"), []byte("b.*"))
	require.NoError(t, err)
	qry := index.Query{Query: req}

	resMap := index.NewAggregateResults(ident.StringID(nsID),
		index.AggregateResultsOptions{}, testIndexOptions)
	resMap.Map().Set(ident.StringID("foo"), index.AggregateValues{})
	resMap.Map().Set(ident.StringID("bar"), index.AggregateValues{})
	mockDB.EXPECT().AggregateQuery(
		ctx,
		ident.NewIDMatcher(nsID),
		index.NewQueryMatcher(qry),
		index.AggregationOptions{
			QueryOptions: index.QueryOptions{
				StartInclusive: start,
				EndExclusive:   end,
				SeriesLimit:    10,
			},
			FieldFilter: index.AggregateFieldFilter{
				[]byte("foo"), []byte("bar"),
			},
			Type: index.AggregateTagNames,
		}).Return(
		index.AggregateQueryResult{Results: resMap, Exhaustive: true}, nil)

	startNanos, err := convert.ToValue(start, rpc.TimeType_UNIX_NANOSECONDS)
	require.NoError(t, err)
	endNanos, err := convert.ToValue(end, rpc.TimeType_UNIX_NANOSECONDS)
	require.NoError(t, err)
	var limit int64 = 10
	data, err := idx.Marshal(req)
	require.NoError(t, err)
	r, err := service.AggregateRaw(tctx, &rpc.AggregateQueryRawRequest{
		NameSpace:          []byte(nsID),
		Query:              data,
		RangeStart:         startNanos,
		RangeEnd:           endNanos,
		Limit:              &limit,
		AggregateQueryType: rpc.AggregateQueryType_AGGREGATE_BY_TAG_NAME,
		TagNameFilter: [][]byte{
			[]byte("foo"), []byte("bar"),
		},
	})
	require.NoError(t, err)

	// sort to order results to make test deterministic.
	sort.Slice(r.Results, func(i, j int) bool {
		return bytes.Compare(r.Results[i].TagName, r.Results[j].TagName) < 0
	})
	require.Equal(t, 2, len(r.Results))
	require.Equal(t, "bar", string(r.Results[0].TagName))
	require.Equal(t, 0, len(r.Results[0].TagValues))
	require.Equal(t, "foo", string(r.Results[1].TagName))
	require.Equal(t, 0, len(r.Results[1].TagValues))
}

func TestServiceWrite(t *testing.T) {
	ctrl := xtest.NewController(t)
	defer ctrl.Finish()

	mockDB := storage.NewMockDatabase(ctrl)
	mockDB.EXPECT().Options().Return(testStorageOpts).AnyTimes()

	service := NewService(mockDB, testTChannelThriftOptions).(*service)

	tctx, _ := tchannelthrift.NewContext(time.Minute)
	ctx := tchannelthrift.Context(tctx)
	defer ctx.Close()

	nsID := "metrics"

	id := "foo"

	at := time.Now().Truncate(time.Second)
	value := 42.42

	mockDB.EXPECT().
		Write(ctx, ident.NewIDMatcher(nsID), ident.NewIDMatcher(id), at, value,
			xtime.Second, nil).
		Return(nil)

	mockDB.EXPECT().IsOverloaded().Return(false)
	err := service.Write(tctx, &rpc.WriteRequest{
		NameSpace: nsID,
		ID:        id,
		Datapoint: &rpc.Datapoint{
			Timestamp:         at.Unix(),
			TimestampTimeType: rpc.TimeType_UNIX_SECONDS,
			Value:             value,
		},
	})
	require.NoError(t, err)
}

func TestServiceWriteOverloaded(t *testing.T) {
	ctrl := xtest.NewController(t)
	defer ctrl.Finish()

	mockDB := storage.NewMockDatabase(ctrl)
	mockDB.EXPECT().Options().Return(testStorageOpts).AnyTimes()

	service := NewService(mockDB, testTChannelThriftOptions).(*service)

	tctx, _ := tchannelthrift.NewContext(time.Minute)
	ctx := tchannelthrift.Context(tctx)
	defer ctx.Close()

	mockDB.EXPECT().IsOverloaded().Return(true)
	err := service.Write(tctx, &rpc.WriteRequest{
		NameSpace: "metrics",
		ID:        "foo",
		Datapoint: &rpc.Datapoint{
			Timestamp:         time.Now().Unix(),
			TimestampTimeType: rpc.TimeType_UNIX_SECONDS,
			Value:             42.42,
		},
	})
	require.Equal(t, tterrors.NewInternalError(errServerIsOverloaded), err)
}

func TestServiceWriteDatabaseNotSet(t *testing.T) {
	ctrl := xtest.NewController(t)
	defer ctrl.Finish()

	var (
		service = NewService(nil, testTChannelThriftOptions).(*service)
		tctx, _ = tchannelthrift.NewContext(time.Minute)
		ctx     = tchannelthrift.Context(tctx)
	)

	defer ctx.Close()

	err := service.Write(tctx, &rpc.WriteRequest{
		NameSpace: "metrics",
		ID:        "foo",
		Datapoint: &rpc.Datapoint{
			Timestamp:         time.Now().Unix(),
			TimestampTimeType: rpc.TimeType_UNIX_SECONDS,
			Value:             42.42,
		},
	})
	require.Equal(t, tterrors.NewInternalError(errDatabaseIsNotInitializedYet), err)
}

func TestServiceWriteTagged(t *testing.T) {
	ctrl := xtest.NewController(t)
	defer ctrl.Finish()

	mockDB := storage.NewMockDatabase(ctrl)
	mockDB.EXPECT().Options().Return(testStorageOpts).AnyTimes()

	service := NewService(mockDB, testTChannelThriftOptions).(*service)

	tctx, _ := tchannelthrift.NewContext(time.Minute)
	ctx := tchannelthrift.Context(tctx)
	defer ctx.Close()

	var (
		nsID      = "metrics"
		id        = "foo"
		tagNames  = []string{"foo", "bar", "baz"}
		tagValues = []string{"cmon", "keep", "going"}
		at        = time.Now().Truncate(time.Second)
		value     = 42.42
	)

	mockDB.EXPECT().WriteTagged(ctx,
		ident.NewIDMatcher(nsID),
		ident.NewIDMatcher(id),
		gomock.Any(),
		at, value, xtime.Second, nil,
	).Return(nil)

	request := &rpc.WriteTaggedRequest{
		NameSpace: nsID,
		ID:        id,
		Datapoint: &rpc.Datapoint{
			Timestamp:         at.Unix(),
			TimestampTimeType: rpc.TimeType_UNIX_SECONDS,
			Value:             value,
		},
		Tags: []*rpc.Tag{},
	}

	for i := range tagNames {
		request.Tags = append(request.Tags, &rpc.Tag{
			Name:  tagNames[i],
			Value: tagValues[i],
		})
	}
	mockDB.EXPECT().IsOverloaded().Return(false)
	err := service.WriteTagged(tctx, request)
	require.NoError(t, err)
}

func TestServiceWriteTaggedOverloaded(t *testing.T) {
	ctrl := xtest.NewController(t)
	defer ctrl.Finish()

	mockDB := storage.NewMockDatabase(ctrl)
	mockDB.EXPECT().Options().Return(testStorageOpts).AnyTimes()

	service := NewService(mockDB, testTChannelThriftOptions).(*service)

	tctx, _ := tchannelthrift.NewContext(time.Minute)
	ctx := tchannelthrift.Context(tctx)
	defer ctx.Close()

	mockDB.EXPECT().IsOverloaded().Return(true)
	err := service.WriteTagged(tctx, &rpc.WriteTaggedRequest{
		NameSpace: "metrics",
		ID:        "foo",
		Datapoint: &rpc.Datapoint{
			Timestamp:         time.Now().Unix(),
			TimestampTimeType: rpc.TimeType_UNIX_SECONDS,
			Value:             42.42,
		},
	})
	require.Equal(t, tterrors.NewInternalError(errServerIsOverloaded), err)
}

func TestServiceWriteTaggedDatabaseNotSet(t *testing.T) {
	ctrl := xtest.NewController(t)
	defer ctrl.Finish()

	var (
		service = NewService(nil, testTChannelThriftOptions).(*service)
		tctx, _ = tchannelthrift.NewContext(time.Minute)
		ctx     = tchannelthrift.Context(tctx)
	)
	defer ctx.Close()

	err := service.WriteTagged(tctx, &rpc.WriteTaggedRequest{
		NameSpace: "metrics",
		ID:        "foo",
		Datapoint: &rpc.Datapoint{
			Timestamp:         time.Now().Unix(),
			TimestampTimeType: rpc.TimeType_UNIX_SECONDS,
			Value:             42.42,
		},
	})
	require.Equal(t, tterrors.NewInternalError(errDatabaseIsNotInitializedYet), err)
}

func TestServiceWriteBatchRaw(t *testing.T) {
	ctrl := xtest.NewController(t)
	defer ctrl.Finish()

	mockDB := storage.NewMockDatabase(ctrl)
	mockDB.EXPECT().Options().Return(testStorageOpts).AnyTimes()

	service := NewService(mockDB, testTChannelThriftOptions).(*service)

	tctx, _ := tchannelthrift.NewContext(time.Minute)
	ctx := tchannelthrift.Context(tctx)
	defer ctx.Close()

	nsID := "metrics"

	values := []struct {
		id string
		t  time.Time
		v  float64
	}{
		{"foo", time.Now().Truncate(time.Second), 12.34},
		{"bar", time.Now().Truncate(time.Second), 42.42},
	}

	writeBatch := writes.NewWriteBatch(len(values), ident.StringID(nsID), nil)
	mockDB.EXPECT().
		BatchWriter(ident.NewIDMatcher(nsID), len(values)).
		Return(writeBatch, nil)

	mockDB.EXPECT().
		WriteBatch(ctx, ident.NewIDMatcher(nsID), writeBatch, gomock.Any()).
		Return(nil)

	var elements []*rpc.WriteBatchRawRequestElement
	for _, w := range values {
		elem := &rpc.WriteBatchRawRequestElement{
			ID: []byte(w.id),
			Datapoint: &rpc.Datapoint{
				Timestamp:         w.t.Unix(),
				TimestampTimeType: rpc.TimeType_UNIX_SECONDS,
				Value:             w.v,
			},
		}
		elements = append(elements, elem)
	}

	mockDB.EXPECT().IsOverloaded().Return(false)
	err := service.WriteBatchRaw(tctx, &rpc.WriteBatchRawRequest{
		NameSpace: []byte(nsID),
		Elements:  elements,
	})
	require.NoError(t, err)
}

func TestServiceWriteBatchRawV2SingleNS(t *testing.T) {
	ctrl := xtest.NewController(t)
	defer ctrl.Finish()

	mockDB := storage.NewMockDatabase(ctrl)
	mockDB.EXPECT().Options().Return(testStorageOpts).AnyTimes()

	service := NewService(mockDB, testTChannelThriftOptions).(*service)

	tctx, _ := tchannelthrift.NewContext(time.Minute)
	ctx := tchannelthrift.Context(tctx)
	defer ctx.Close()

	nsID := "metrics"

	values := []struct {
		id string
		t  time.Time
		v  float64
	}{
		{"foo", time.Now().Truncate(time.Second), 12.34},
		{"bar", time.Now().Truncate(time.Second), 42.42},
	}

	writeBatch := writes.NewWriteBatch(len(values), ident.StringID(nsID), nil)
	mockDB.EXPECT().
		BatchWriter(ident.NewIDMatcher(nsID), len(values)).
		Return(writeBatch, nil)

	mockDB.EXPECT().
		WriteBatch(ctx, ident.NewIDMatcher(nsID), writeBatch, gomock.Any()).
		Return(nil)

	var elements []*rpc.WriteBatchRawV2RequestElement
	for _, w := range values {
		elem := &rpc.WriteBatchRawV2RequestElement{
			NameSpace: 0,
			ID:        []byte(w.id),
			Datapoint: &rpc.Datapoint{
				Timestamp:         w.t.Unix(),
				TimestampTimeType: rpc.TimeType_UNIX_SECONDS,
				Value:             w.v,
			},
		}
		elements = append(elements, elem)
	}

	mockDB.EXPECT().IsOverloaded().Return(false)
	err := service.WriteBatchRawV2(tctx, &rpc.WriteBatchRawV2Request{
		NameSpaces: [][]byte{[]byte(nsID)},
		Elements:   elements,
	})
	require.NoError(t, err)
}

func TestServiceWriteBatchRawV2MultiNS(t *testing.T) {
	ctrl := xtest.NewController(t)
	defer ctrl.Finish()

	mockDB := storage.NewMockDatabase(ctrl)
	mockDB.EXPECT().Options().Return(testStorageOpts).AnyTimes()

	service := NewService(mockDB, testTChannelThriftOptions).(*service)

	tctx, _ := tchannelthrift.NewContext(time.Minute)
	ctx := tchannelthrift.Context(tctx)
	defer ctx.Close()

	var (
		nsID1 = "metrics"
		nsID2 = "more-metrics"

		values = []struct {
			id string
			t  time.Time
			v  float64
		}{
			{"foo", time.Now().Truncate(time.Second), 12.34},
			{"bar", time.Now().Truncate(time.Second), 42.42},
		}

		writeBatch1 = writes.NewWriteBatch(len(values), ident.StringID(nsID1), nil)
		writeBatch2 = writes.NewWriteBatch(len(values), ident.StringID(nsID2), nil)
	)

	mockDB.EXPECT().
		BatchWriter(ident.NewIDMatcher(nsID1), len(values)*2).
		Return(writeBatch1, nil)
	mockDB.EXPECT().
		BatchWriter(ident.NewIDMatcher(nsID2), len(values)*2).
		Return(writeBatch2, nil)

	mockDB.EXPECT().
		WriteBatch(ctx, ident.NewIDMatcher(nsID1), writeBatch1, gomock.Any()).
		Return(nil)
	mockDB.EXPECT().
		WriteBatch(ctx, ident.NewIDMatcher(nsID2), writeBatch2, gomock.Any()).
		Return(nil)

	var elements []*rpc.WriteBatchRawV2RequestElement
	for nsIdx := range []string{nsID1, nsID2} {
		for _, w := range values {
			elem := &rpc.WriteBatchRawV2RequestElement{
				NameSpace: int64(nsIdx),
				ID:        []byte(w.id),
				Datapoint: &rpc.Datapoint{
					Timestamp:         w.t.Unix(),
					TimestampTimeType: rpc.TimeType_UNIX_SECONDS,
					Value:             w.v,
				},
			}
			elements = append(elements, elem)
		}
	}

	mockDB.EXPECT().IsOverloaded().Return(false)
	err := service.WriteBatchRawV2(tctx, &rpc.WriteBatchRawV2Request{
		NameSpaces: [][]byte{[]byte(nsID1), []byte(nsID2)},
		Elements:   elements,
	})
	require.NoError(t, err)
}

func TestServiceWriteBatchRawOverloaded(t *testing.T) {
	ctrl := xtest.NewController(t)
	defer ctrl.Finish()

	mockDB := storage.NewMockDatabase(ctrl)
	mockDB.EXPECT().Options().Return(testStorageOpts).AnyTimes()

	service := NewService(mockDB, testTChannelThriftOptions).(*service)

	tctx, _ := tchannelthrift.NewContext(time.Minute)
	ctx := tchannelthrift.Context(tctx)
	defer ctx.Close()

	mockDB.EXPECT().IsOverloaded().Return(true)
	err := service.WriteBatchRaw(tctx, &rpc.WriteBatchRawRequest{
		NameSpace: []byte("metrics"),
	})
	require.Equal(t, tterrors.NewInternalError(errServerIsOverloaded), err)
}

// TestServiceWriteBatchRawOverMaxOutstandingRequests tests that the WriteBatchRaw endpoint
// will reject requests if the number of outstanding write requests has hit the maximum.
func TestServiceWriteBatchRawOverMaxOutstandingRequests(t *testing.T) {
	ctrl := xtest.NewController(t)
	defer ctrl.Finish()

	mockDB := storage.NewMockDatabase(ctrl)
	mockDB.EXPECT().Options().Return(testStorageOpts).AnyTimes()

	tchanOpts := testTChannelThriftOptions.
		SetMaxOutstandingWriteRequests(1)
	service := NewService(mockDB, tchanOpts).(*service)

	tctx, _ := tchannelthrift.NewContext(time.Minute)
	ctx := tchannelthrift.Context(tctx)
	defer ctx.Close()

	nsID := "metrics"

	values := []struct {
		id string
		t  time.Time
		v  float64
	}{
		{"foo", time.Now().Truncate(time.Second), 12.34},
		{"bar", time.Now().Truncate(time.Second), 42.42},
	}

	var (
		testIsComplete       = make(chan struct{}, 0)
		requestIsOutstanding = make(chan struct{}, 0)
	)
	writeBatch := writes.NewWriteBatch(len(values), ident.StringID(nsID), nil)
	mockDB.EXPECT().
		BatchWriter(ident.NewIDMatcher(nsID), len(values)).
		Do(func(nsID ident.ID, numValues int) {
			// Signal that a request is now outstanding.
			close(requestIsOutstanding)
			// Wait for test to complete.
			<-testIsComplete
		}).
		Return(writeBatch, nil)
	mockDB.EXPECT().
		WriteBatch(ctx, ident.NewIDMatcher(nsID), writeBatch, gomock.Any()).
		Return(nil).
		// AnyTimes() so we don't have to add extra signaling to wait for the
		// async goroutine to complete.
		AnyTimes()

	var elements []*rpc.WriteBatchRawRequestElement
	for _, w := range values {
		elem := &rpc.WriteBatchRawRequestElement{
			ID: []byte(w.id),
			Datapoint: &rpc.Datapoint{
				Timestamp:         w.t.Unix(),
				TimestampTimeType: rpc.TimeType_UNIX_SECONDS,
				Value:             w.v,
			},
		}
		elements = append(elements, elem)
	}

	mockDB.EXPECT().IsOverloaded().Return(false).AnyTimes()

	// First request will hang until the test is over (so a request is outstanding).
	outstandingRequestIsComplete := make(chan struct{}, 0)
	go func() {
		service.WriteBatchRaw(tctx, &rpc.WriteBatchRawRequest{
			NameSpace: []byte(nsID),
			Elements:  elements,
		})
		close(outstandingRequestIsComplete)
	}()
	<-requestIsOutstanding

	// Second request should get an overloaded error since there is an outstanding request.
	err := service.WriteBatchRaw(tctx, &rpc.WriteBatchRawRequest{
		NameSpace: []byte(nsID),
		Elements:  elements,
	})
	require.Equal(t, tterrors.NewInternalError(errServerIsOverloaded), err)
	close(testIsComplete)

	// Ensure the number of outstanding requests gets decremented at the end of the R.P.C.
	<-outstandingRequestIsComplete
	require.Equal(t, 0, service.state.numOutstandingWriteRPCs)
}

func TestServiceWriteBatchRawDatabaseNotSet(t *testing.T) {
	ctrl := xtest.NewController(t)
	defer ctrl.Finish()

	var (
		service = NewService(nil, testTChannelThriftOptions).(*service)
		tctx, _ = tchannelthrift.NewContext(time.Minute)
		ctx     = tchannelthrift.Context(tctx)
	)
	defer ctx.Close()

	err := service.WriteBatchRaw(tctx, &rpc.WriteBatchRawRequest{
		NameSpace: []byte("metrics"),
	})
	require.Equal(t, tterrors.NewInternalError(errDatabaseIsNotInitializedYet), err)
}

func TestServiceWriteTaggedBatchRaw(t *testing.T) {
	ctrl := xtest.NewController(t)
	defer ctrl.Finish()

	mockDB := storage.NewMockDatabase(ctrl)
	mockDB.EXPECT().Options().Return(testStorageOpts).AnyTimes()

	mockDecoder := serialize.NewMockTagDecoder(ctrl)
	mockDecoder.EXPECT().Reset(gomock.Any()).AnyTimes()
	mockDecoder.EXPECT().Err().Return(nil).AnyTimes()
	mockDecoder.EXPECT().Close().AnyTimes()
	mockDecoderPool := serialize.NewMockTagDecoderPool(ctrl)
	mockDecoderPool.EXPECT().Get().Return(mockDecoder).AnyTimes()

	opts := tchannelthrift.NewOptions().
		SetTagDecoderPool(mockDecoderPool)

	service := NewService(mockDB, opts).(*service)

	tctx, _ := tchannelthrift.NewContext(time.Minute)
	ctx := tchannelthrift.Context(tctx)
	defer ctx.Close()

	nsID := "metrics"

	values := []struct {
		id        string
		tagEncode string
		t         time.Time
		v         float64
	}{
		{"foo", "a|b", time.Now().Truncate(time.Second), 12.34},
		{"bar", "c|dd", time.Now().Truncate(time.Second), 42.42},
	}

	writeBatch := writes.NewWriteBatch(len(values), ident.StringID(nsID), nil)
	mockDB.EXPECT().
		BatchWriter(ident.NewIDMatcher(nsID), len(values)).
		Return(writeBatch, nil)

	mockDB.EXPECT().
		WriteTaggedBatch(ctx, ident.NewIDMatcher(nsID), writeBatch, gomock.Any()).
		Return(nil)

	var elements []*rpc.WriteTaggedBatchRawRequestElement
	for _, w := range values {
		elem := &rpc.WriteTaggedBatchRawRequestElement{
			ID:          []byte(w.id),
			EncodedTags: []byte(w.tagEncode),
			Datapoint: &rpc.Datapoint{
				Timestamp:         w.t.Unix(),
				TimestampTimeType: rpc.TimeType_UNIX_SECONDS,
				Value:             w.v,
			},
		}
		elements = append(elements, elem)
	}

	mockDB.EXPECT().IsOverloaded().Return(false)
	err := service.WriteTaggedBatchRaw(tctx, &rpc.WriteTaggedBatchRawRequest{
		NameSpace: []byte(nsID),
		Elements:  elements,
	})
	require.NoError(t, err)
}

func TestServiceWriteTaggedBatchRawV2(t *testing.T) {
	ctrl := xtest.NewController(t)
	defer ctrl.Finish()

	mockDB := storage.NewMockDatabase(ctrl)
	mockDB.EXPECT().Options().Return(testStorageOpts).AnyTimes()

	mockDecoder := serialize.NewMockTagDecoder(ctrl)
	mockDecoder.EXPECT().Reset(gomock.Any()).AnyTimes()
	mockDecoder.EXPECT().Err().Return(nil).AnyTimes()
	mockDecoder.EXPECT().Close().AnyTimes()
	mockDecoderPool := serialize.NewMockTagDecoderPool(ctrl)
	mockDecoderPool.EXPECT().Get().Return(mockDecoder).AnyTimes()

	opts := tchannelthrift.NewOptions().
		SetTagDecoderPool(mockDecoderPool)

	service := NewService(mockDB, opts).(*service)

	tctx, _ := tchannelthrift.NewContext(time.Minute)
	ctx := tchannelthrift.Context(tctx)
	defer ctx.Close()

	nsID := "metrics"

	values := []struct {
		id        string
		tagEncode string
		t         time.Time
		v         float64
	}{
		{"foo", "a|b", time.Now().Truncate(time.Second), 12.34},
		{"bar", "c|dd", time.Now().Truncate(time.Second), 42.42},
	}

	writeBatch := writes.NewWriteBatch(len(values), ident.StringID(nsID), nil)
	mockDB.EXPECT().
		BatchWriter(ident.NewIDMatcher(nsID), len(values)).
		Return(writeBatch, nil)

	mockDB.EXPECT().
		WriteTaggedBatch(ctx, ident.NewIDMatcher(nsID), writeBatch, gomock.Any()).
		Return(nil)

	var elements []*rpc.WriteTaggedBatchRawV2RequestElement
	for _, w := range values {
		elem := &rpc.WriteTaggedBatchRawV2RequestElement{
			NameSpace:   0,
			ID:          []byte(w.id),
			EncodedTags: []byte(w.tagEncode),
			Datapoint: &rpc.Datapoint{
				Timestamp:         w.t.Unix(),
				TimestampTimeType: rpc.TimeType_UNIX_SECONDS,
				Value:             w.v,
			},
		}
		elements = append(elements, elem)
	}

	mockDB.EXPECT().IsOverloaded().Return(false)
	err := service.WriteTaggedBatchRawV2(tctx, &rpc.WriteTaggedBatchRawV2Request{
		NameSpaces: [][]byte{[]byte(nsID)},
		Elements:   elements,
	})
	require.NoError(t, err)
}

func TestServiceWriteTaggedBatchRawV2MultiNS(t *testing.T) {
	ctrl := xtest.NewController(t)
	defer ctrl.Finish()

	mockDB := storage.NewMockDatabase(ctrl)
	mockDB.EXPECT().Options().Return(testStorageOpts).AnyTimes()

	mockDecoder := serialize.NewMockTagDecoder(ctrl)
	mockDecoder.EXPECT().Reset(gomock.Any()).AnyTimes()
	mockDecoder.EXPECT().Err().Return(nil).AnyTimes()
	mockDecoder.EXPECT().Close().AnyTimes()
	mockDecoderPool := serialize.NewMockTagDecoderPool(ctrl)
	mockDecoderPool.EXPECT().Get().Return(mockDecoder).AnyTimes()

	opts := tchannelthrift.NewOptions().
		SetTagDecoderPool(mockDecoderPool)

	service := NewService(mockDB, opts).(*service)

	tctx, _ := tchannelthrift.NewContext(time.Minute)
	ctx := tchannelthrift.Context(tctx)
	defer ctx.Close()

	var (
		nsID1  = "metrics"
		nsID2  = "more-metrics"
		values = []struct {
			id        string
			tagEncode string
			t         time.Time
			v         float64
		}{
			{"foo", "a|b", time.Now().Truncate(time.Second), 12.34},
			{"bar", "c|dd", time.Now().Truncate(time.Second), 42.42},
		}
		writeBatch1 = writes.NewWriteBatch(len(values), ident.StringID(nsID1), nil)
		writeBatch2 = writes.NewWriteBatch(len(values), ident.StringID(nsID2), nil)
	)

	mockDB.EXPECT().
		BatchWriter(ident.NewIDMatcher(nsID1), len(values)*2).
		Return(writeBatch1, nil)
	mockDB.EXPECT().
		BatchWriter(ident.NewIDMatcher(nsID2), len(values)*2).
		Return(writeBatch2, nil)

	mockDB.EXPECT().
		WriteTaggedBatch(ctx, ident.NewIDMatcher(nsID1), writeBatch1, gomock.Any()).
		Return(nil)
	mockDB.EXPECT().
		WriteTaggedBatch(ctx, ident.NewIDMatcher(nsID2), writeBatch2, gomock.Any()).
		Return(nil)

	var elements []*rpc.WriteTaggedBatchRawV2RequestElement
	for nsIdx := range []string{nsID1, nsID2} {
		for _, w := range values {
			elem := &rpc.WriteTaggedBatchRawV2RequestElement{
				NameSpace:   int64(nsIdx),
				ID:          []byte(w.id),
				EncodedTags: []byte(w.tagEncode),
				Datapoint: &rpc.Datapoint{
					Timestamp:         w.t.Unix(),
					TimestampTimeType: rpc.TimeType_UNIX_SECONDS,
					Value:             w.v,
				},
			}
			elements = append(elements, elem)
		}
	}

	mockDB.EXPECT().IsOverloaded().Return(false)
	err := service.WriteTaggedBatchRawV2(tctx, &rpc.WriteTaggedBatchRawV2Request{
		NameSpaces: [][]byte{[]byte(nsID1), []byte(nsID2)},
		Elements:   elements,
	})
	require.NoError(t, err)
}

func TestServiceWriteTaggedBatchRawOverloaded(t *testing.T) {
	ctrl := xtest.NewController(t)
	defer ctrl.Finish()

	mockDB := storage.NewMockDatabase(ctrl)
	mockDB.EXPECT().Options().Return(testStorageOpts).AnyTimes()

	service := NewService(mockDB, testTChannelThriftOptions).(*service)

	tctx, _ := tchannelthrift.NewContext(time.Minute)
	ctx := tchannelthrift.Context(tctx)
	defer ctx.Close()

	mockDB.EXPECT().IsOverloaded().Return(true)
	err := service.WriteTaggedBatchRaw(tctx, &rpc.WriteTaggedBatchRawRequest{
		NameSpace: []byte("metrics"),
	})
	require.Equal(t, tterrors.NewInternalError(errServerIsOverloaded), err)
}

func TestServiceWriteTaggedBatchRawDatabaseNotSet(t *testing.T) {
	ctrl := xtest.NewController(t)
	defer ctrl.Finish()

	var (
		service = NewService(nil, testTChannelThriftOptions).(*service)
		tctx, _ = tchannelthrift.NewContext(time.Minute)
		ctx     = tchannelthrift.Context(tctx)
	)
	defer ctx.Close()

	err := service.WriteTaggedBatchRaw(tctx, &rpc.WriteTaggedBatchRawRequest{
		NameSpace: []byte("metrics"),
	})
	require.Equal(t, tterrors.NewInternalError(errDatabaseIsNotInitializedYet), err)
}

func TestServiceWriteTaggedBatchRawUnknownError(t *testing.T) {
	ctrl := xtest.NewController(t)
	defer ctrl.Finish()

	mockDB := storage.NewMockDatabase(ctrl)
	mockDB.EXPECT().Options().Return(testStorageOpts).AnyTimes()

	mockDecoder := serialize.NewMockTagDecoder(ctrl)
	mockDecoder.EXPECT().Reset(gomock.Any()).AnyTimes()
	mockDecoder.EXPECT().Err().Return(nil).AnyTimes()
	mockDecoder.EXPECT().Close().AnyTimes()
	mockDecoderPool := serialize.NewMockTagDecoderPool(ctrl)
	mockDecoderPool.EXPECT().Get().Return(mockDecoder).AnyTimes()

	opts := tchannelthrift.NewOptions().
		SetTagDecoderPool(mockDecoderPool)

	service := NewService(mockDB, opts).(*service)

	tctx, _ := tchannelthrift.NewContext(time.Minute)
	ctx := tchannelthrift.Context(tctx)
	defer ctx.Close()

	nsID := "metrics"
	unknownErr := fmt.Errorf("unknown-err")
	values := []struct {
		id        string
		tagEncode string
		t         time.Time
		v         float64
	}{
		{"foo", "a|b", time.Now().Truncate(time.Second), 12.34},
		{"bar", "c|dd", time.Now().Truncate(time.Second), 42.42},
	}

	mockDB.EXPECT().
		BatchWriter(ident.NewIDMatcher(nsID), len(values)).
		Return(nil, unknownErr)

	var elements []*rpc.WriteTaggedBatchRawRequestElement
	for _, w := range values {
		elem := &rpc.WriteTaggedBatchRawRequestElement{
			ID:          []byte(w.id),
			EncodedTags: []byte(w.tagEncode),
			Datapoint: &rpc.Datapoint{
				Timestamp:         w.t.Unix(),
				TimestampTimeType: rpc.TimeType_UNIX_SECONDS,
				Value:             w.v,
			},
		}
		elements = append(elements, elem)
	}

	mockDB.EXPECT().IsOverloaded().Return(false)
	err := service.WriteTaggedBatchRaw(tctx, &rpc.WriteTaggedBatchRawRequest{
		NameSpace: []byte(nsID),
		Elements:  elements,
	})
	require.Error(t, err)
	require.Equal(t, convert.ToRPCError(unknownErr), err)
}

func TestServiceRepair(t *testing.T) {
	ctrl := xtest.NewController(t)
	defer ctrl.Finish()

	mockDB := storage.NewMockDatabase(ctrl)
	mockDB.EXPECT().Options().Return(testStorageOpts).AnyTimes()
	mockDB.EXPECT().IsOverloaded().Return(false)

	service := NewService(mockDB, testTChannelThriftOptions).(*service)

	tctx, _ := tchannelthrift.NewContext(time.Minute)
	ctx := tchannelthrift.Context(tctx)
	defer ctx.Close()

	mockDB.EXPECT().Repair().Return(nil)

	err := service.Repair(tctx)
	require.NoError(t, err)
}

func TestServiceTruncate(t *testing.T) {
	ctrl := xtest.NewController(t)
	defer ctrl.Finish()

	mockDB := storage.NewMockDatabase(ctrl)
	mockDB.EXPECT().Options().Return(testStorageOpts).AnyTimes()
	mockDB.EXPECT().IsOverloaded().Return(false)

	service := NewService(mockDB, testTChannelThriftOptions).(*service)

	tctx, _ := tchannelthrift.NewContext(time.Minute)
	ctx := tchannelthrift.Context(tctx)
	defer ctx.Close()

	nsID := "metrics"

	truncated := int64(123)

	mockDB.EXPECT().Truncate(ident.NewIDMatcher(nsID)).Return(truncated, nil)

	r, err := service.Truncate(tctx, &rpc.TruncateRequest{NameSpace: []byte(nsID)})
	require.NoError(t, err)
	assert.Equal(t, truncated, r.NumSeries)
}

func TestServiceSetPersistRateLimit(t *testing.T) {
	ctrl := xtest.NewController(t)
	defer ctrl.Finish()

	runtimeOpts := runtime.NewOptions()
	runtimeOpts = runtimeOpts.SetPersistRateLimitOptions(
		runtimeOpts.PersistRateLimitOptions().
			SetLimitEnabled(false))
	runtimeOptsMgr := runtime.NewOptionsManager()
	require.NoError(t, runtimeOptsMgr.Update(runtimeOpts))
	opts := testStorageOpts.SetRuntimeOptionsManager(runtimeOptsMgr)

	mockDB := storage.NewMockDatabase(ctrl)
	mockDB.EXPECT().Options().Return(opts).AnyTimes()
	mockDB.EXPECT().IsOverloaded().Return(false).AnyTimes()

	service := NewService(mockDB, testTChannelThriftOptions).(*service)

	tctx, _ := tchannelthrift.NewContext(time.Minute)
	ctx := tchannelthrift.Context(tctx)
	defer ctx.Close()

	getResp, err := service.GetPersistRateLimit(tctx)
	require.NoError(t, err)
	assert.Equal(t, false, getResp.LimitEnabled)

	enable := true
	req := &rpc.NodeSetPersistRateLimitRequest{
		LimitEnabled: &enable,
	}
	setResp, err := service.SetPersistRateLimit(tctx, req)
	require.NoError(t, err)
	assert.Equal(t, true, setResp.LimitEnabled)
}

func TestServiceSetWriteNewSeriesAsync(t *testing.T) {
	ctrl := xtest.NewController(t)
	defer ctrl.Finish()

	runtimeOpts := runtime.NewOptions().
		SetWriteNewSeriesAsync(false)
	runtimeOptsMgr := runtime.NewOptionsManager()
	require.NoError(t, runtimeOptsMgr.Update(runtimeOpts))
	opts := testStorageOpts.SetRuntimeOptionsManager(runtimeOptsMgr)

	mockDB := storage.NewMockDatabase(ctrl)
	mockDB.EXPECT().Options().Return(opts).AnyTimes()
	mockDB.EXPECT().IsOverloaded().Return(false).AnyTimes()

	service := NewService(mockDB, testTChannelThriftOptions).(*service)

	tctx, _ := tchannelthrift.NewContext(time.Minute)
	ctx := tchannelthrift.Context(tctx)
	defer ctx.Close()

	getResp, err := service.GetWriteNewSeriesAsync(tctx)
	require.NoError(t, err)
	assert.Equal(t, false, getResp.WriteNewSeriesAsync)

	req := &rpc.NodeSetWriteNewSeriesAsyncRequest{
		WriteNewSeriesAsync: true,
	}
	setResp, err := service.SetWriteNewSeriesAsync(tctx, req)
	require.NoError(t, err)
	assert.Equal(t, true, setResp.WriteNewSeriesAsync)
}

func TestServiceSetWriteNewSeriesBackoffDuration(t *testing.T) {
	ctrl := xtest.NewController(t)
	defer ctrl.Finish()

	runtimeOpts := runtime.NewOptions().
		SetWriteNewSeriesBackoffDuration(3 * time.Millisecond)
	runtimeOptsMgr := runtime.NewOptionsManager()
	require.NoError(t, runtimeOptsMgr.Update(runtimeOpts))
	opts := testStorageOpts.SetRuntimeOptionsManager(runtimeOptsMgr)

	mockDB := storage.NewMockDatabase(ctrl)
	mockDB.EXPECT().Options().Return(opts).AnyTimes()
	mockDB.EXPECT().IsOverloaded().Return(false).AnyTimes()

	service := NewService(mockDB, testTChannelThriftOptions).(*service)

	tctx, _ := tchannelthrift.NewContext(time.Minute)
	ctx := tchannelthrift.Context(tctx)
	defer ctx.Close()

	getResp, err := service.GetWriteNewSeriesBackoffDuration(tctx)
	require.NoError(t, err)
	assert.Equal(t, int64(3), getResp.WriteNewSeriesBackoffDuration)
	assert.Equal(t, rpc.TimeType_UNIX_MILLISECONDS, getResp.DurationType)

	req := &rpc.NodeSetWriteNewSeriesBackoffDurationRequest{
		WriteNewSeriesBackoffDuration: 1,
		DurationType:                  rpc.TimeType_UNIX_SECONDS,
	}
	setResp, err := service.SetWriteNewSeriesBackoffDuration(tctx, req)
	require.NoError(t, err)
	assert.Equal(t, int64(1000), setResp.WriteNewSeriesBackoffDuration)
	assert.Equal(t, rpc.TimeType_UNIX_MILLISECONDS, setResp.DurationType)
}

func TestServiceSetWriteNewSeriesLimitPerShardPerSecond(t *testing.T) {
	ctrl := xtest.NewController(t)
	defer ctrl.Finish()

	runtimeOpts := runtime.NewOptions().
		SetWriteNewSeriesLimitPerShardPerSecond(42)
	runtimeOptsMgr := runtime.NewOptionsManager()
	require.NoError(t, runtimeOptsMgr.Update(runtimeOpts))
	opts := testStorageOpts.SetRuntimeOptionsManager(runtimeOptsMgr)

	mockDB := storage.NewMockDatabase(ctrl)
	mockDB.EXPECT().Options().Return(opts).AnyTimes()
	mockDB.EXPECT().IsOverloaded().Return(false).AnyTimes()

	service := NewService(mockDB, testTChannelThriftOptions).(*service)

	tctx, _ := tchannelthrift.NewContext(time.Minute)
	ctx := tchannelthrift.Context(tctx)
	defer ctx.Close()

	getResp, err := service.GetWriteNewSeriesLimitPerShardPerSecond(tctx)
	require.NoError(t, err)
	assert.Equal(t, int64(42), getResp.WriteNewSeriesLimitPerShardPerSecond)

	req := &rpc.NodeSetWriteNewSeriesLimitPerShardPerSecondRequest{
		WriteNewSeriesLimitPerShardPerSecond: 84,
	}
	setResp, err := service.SetWriteNewSeriesLimitPerShardPerSecond(tctx, req)
	require.NoError(t, err)
	assert.Equal(t, int64(84), setResp.WriteNewSeriesLimitPerShardPerSecond)
}

func TestServiceAggregateTiles(t *testing.T) {
	ctrl := xtest.NewController(t)
	defer ctrl.Finish()

	mockDB := storage.NewMockDatabase(ctrl)
	mockDB.EXPECT().Options().Return(testStorageOpts).AnyTimes()
	mockDB.EXPECT().IsOverloaded().Return(false)

	service := NewService(mockDB, testTChannelThriftOptions).(*service)

	tctx, _ := tchannelthrift.NewContext(time.Minute)
	ctx := tchannelthrift.Context(tctx)
	defer ctx.Close()

	start := time.Now().Truncate(time.Hour).Add(-1 * time.Hour)
	end := start.Add(time.Hour)

	start, end = start.Truncate(time.Second), end.Truncate(time.Second)

	step := "10m"
<<<<<<< HEAD
	stepDuration, _ := time.ParseDuration(step)
=======
	stepDuration, err := time.ParseDuration(step)
	require.NoError(t, err)
>>>>>>> 3aa2f51f

	sourceNsID := "source"
	targetNsID := "target"

	mockDB.EXPECT().AggregateTiles(
		ctx,
		ident.NewIDMatcher(sourceNsID),
		ident.NewIDMatcher(targetNsID),
		storage.AggregateTilesOptions{Start: start, End: end, Step: stepDuration, HandleCounterResets: true},
	).Return(int64(4), nil)

	result, err := service.AggregateTiles(tctx, &rpc.AggregateTilesRequest{
<<<<<<< HEAD
		SourceNameSpace: sourceNsID,
		TargetNameSpace: targetNsID,
=======
		SourceNamespace: sourceNsID,
		TargetNamespace: targetNsID,
>>>>>>> 3aa2f51f
		RangeStart:      start.Unix(),
		RangeEnd:        end.Unix(),
		Step:            step,
		RemoveResets:    true,
		RangeType:       rpc.TimeType_UNIX_SECONDS,
	})
	require.NoError(t, err)
	assert.Equal(t, int64(4), result.ProcessedBlockCount)
}<|MERGE_RESOLUTION|>--- conflicted
+++ resolved
@@ -3128,12 +3128,8 @@
 	start, end = start.Truncate(time.Second), end.Truncate(time.Second)
 
 	step := "10m"
-<<<<<<< HEAD
-	stepDuration, _ := time.ParseDuration(step)
-=======
 	stepDuration, err := time.ParseDuration(step)
 	require.NoError(t, err)
->>>>>>> 3aa2f51f
 
 	sourceNsID := "source"
 	targetNsID := "target"
@@ -3146,13 +3142,8 @@
 	).Return(int64(4), nil)
 
 	result, err := service.AggregateTiles(tctx, &rpc.AggregateTilesRequest{
-<<<<<<< HEAD
-		SourceNameSpace: sourceNsID,
-		TargetNameSpace: targetNsID,
-=======
 		SourceNamespace: sourceNsID,
 		TargetNamespace: targetNsID,
->>>>>>> 3aa2f51f
 		RangeStart:      start.Unix(),
 		RangeEnd:        end.Unix(),
 		Step:            step,
