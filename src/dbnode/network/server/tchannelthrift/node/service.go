--- conflicted
+++ resolved
@@ -550,13 +550,8 @@
 
 	if sampled {
 		sp.LogFields(
-<<<<<<< HEAD
-			opentracinglog.String("sourceNameSpace", req.SourceNameSpace),
-			opentracinglog.String("targetNameSpace", req.TargetNameSpace),
-=======
 			opentracinglog.String("sourceNamespace", req.SourceNamespace),
 			opentracinglog.String("targetNamespace", req.TargetNamespace),
->>>>>>> 3aa2f51f
 			xopentracing.Time("start", time.Unix(0, req.RangeStart)),
 			xopentracing.Time("end", time.Unix(0, req.RangeEnd)),
 			opentracinglog.String("step", req.Step),
@@ -578,30 +573,6 @@
 	db storage.Database,
 	req *rpc.AggregateTilesRequest,
 ) (int64, error) {
-<<<<<<< HEAD
-	start, rangeStartErr := convert.ToTime(req.RangeStart, req.RangeType)
-	end, rangeEndErr := convert.ToTime(req.RangeEnd, req.RangeType)
-	step, stepErr := time.ParseDuration(req.Step)
-	opts, optsErr := storage.NewAggregateTilesOptions(start, end, step, req.RemoveResets)
-	if rangeStartErr != nil || rangeEndErr != nil || stepErr != nil || optsErr != nil {
-		multiErr := xerrors.NewMultiError().Add(rangeStartErr).Add(rangeEndErr).Add(stepErr).Add(optsErr)
-		return 0, tterrors.NewBadRequestError(multiErr.FinalError())
-	}
-
-	sourceNsID := s.pools.id.GetStringID(ctx, req.SourceNameSpace)
-	targetNsID := s.pools.id.GetStringID(ctx, req.TargetNameSpace)
-
-	processedBlockCount, err := db.AggregateTiles(ctx, sourceNsID, targetNsID, opts)
-	if err != nil {
-		s.logger.Error("error calling large tiles aggregation",
-			zap.String("sourceNameSpace", req.SourceNameSpace),
-			zap.String("targetNameSpace", req.TargetNameSpace),
-			zap.Int64("rangeStart", req.RangeStart),
-			zap.Int64("rangeEnd", req.RangeEnd),
-			zap.String("rangeType", req.RangeType.String()),
-			zap.String("step", req.Step),
-		)
-=======
 	start, err := convert.ToTime(req.RangeStart, req.RangeType)
 	if err != nil {
 		return 0, tterrors.NewBadRequestError(err)
@@ -624,7 +595,6 @@
 
 	processedBlockCount, err := db.AggregateTiles(ctx, sourceNsID, targetNsID, opts)
 	if err != nil {
->>>>>>> 3aa2f51f
 		return processedBlockCount, convert.ToRPCError(err)
 	}
 
