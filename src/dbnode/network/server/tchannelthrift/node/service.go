// Copyright (c) 2016 Uber Technologies, Inc.
//
// Permission is hereby granted, free of charge, to any person obtaining a copy
// of this software and associated documentation files (the "Software"), to deal
// in the Software without restriction, including without limitation the rights
// to use, copy, modify, merge, publish, distribute, sublicense, and/or sell
// copies of the Software, and to permit persons to whom the Software is
// furnished to do so, subject to the following conditions:
//
// The above copyright notice and this permission notice shall be included in
// all copies or substantial portions of the Software.
//
// THE SOFTWARE IS PROVIDED "AS IS", WITHOUT WARRANTY OF ANY KIND, EXPRESS OR
// IMPLIED, INCLUDING BUT NOT LIMITED TO THE WARRANTIES OF MERCHANTABILITY,
// FITNESS FOR A PARTICULAR PURPOSE AND NONINFRINGEMENT. IN NO EVENT SHALL THE
// AUTHORS OR COPYRIGHT HOLDERS BE LIABLE FOR ANY CLAIM, DAMAGES OR OTHER
// LIABILITY, WHETHER IN AN ACTION OF CONTRACT, TORT OR OTHERWISE, ARISING FROM,
// OUT OF OR IN CONNECTION WITH THE SOFTWARE OR THE USE OR OTHER DEALINGS IN
// THE SOFTWARE.

package node

import (
	goctx "context"
	"errors"
	"fmt"
	"runtime"
	"sort"
	"sync"
	"time"

	"github.com/m3db/m3/src/dbnode/client"
	"github.com/m3db/m3/src/dbnode/generated/thrift/rpc"
	"github.com/m3db/m3/src/dbnode/namespace"
	"github.com/m3db/m3/src/dbnode/network/server/tchannelthrift"
	"github.com/m3db/m3/src/dbnode/network/server/tchannelthrift/convert"
	tterrors "github.com/m3db/m3/src/dbnode/network/server/tchannelthrift/errors"
	"github.com/m3db/m3/src/dbnode/storage"
	"github.com/m3db/m3/src/dbnode/storage/block"
	"github.com/m3db/m3/src/dbnode/storage/index"
	idxconvert "github.com/m3db/m3/src/dbnode/storage/index/convert"
	"github.com/m3db/m3/src/dbnode/storage/limits"
	"github.com/m3db/m3/src/dbnode/storage/series"
	"github.com/m3db/m3/src/dbnode/tracepoint"
	"github.com/m3db/m3/src/dbnode/ts/writes"
	"github.com/m3db/m3/src/dbnode/x/xio"
	"github.com/m3db/m3/src/dbnode/x/xpool"
	"github.com/m3db/m3/src/m3ninx/index/segment/fst/encoding/docs"
	"github.com/m3db/m3/src/x/checked"
	"github.com/m3db/m3/src/x/clock"
	"github.com/m3db/m3/src/x/context"
	xdebug "github.com/m3db/m3/src/x/debug"
	xerrors "github.com/m3db/m3/src/x/errors"
	"github.com/m3db/m3/src/x/ident"
	"github.com/m3db/m3/src/x/instrument"
	xopentracing "github.com/m3db/m3/src/x/opentracing"
	"github.com/m3db/m3/src/x/pool"
	xresource "github.com/m3db/m3/src/x/resource"
	"github.com/m3db/m3/src/x/serialize"
	xtime "github.com/m3db/m3/src/x/time"

	apachethrift "github.com/apache/thrift/lib/go/thrift"
	opentracinglog "github.com/opentracing/opentracing-go/log"
	"github.com/uber-go/tally"
	"github.com/uber/tchannel-go/thrift"
	"go.uber.org/zap"
)

var (
	// NB(r): pool sizes are vars to help reduce stress on tests.
	segmentArrayPoolSize        = 65536
	writeBatchPooledReqPoolSize = 1024
)

const (
	initSegmentArrayPoolLength  = 4
	maxSegmentArrayPooledLength = 32
	// Any pooled error slices that grow beyond this capcity will be thrown away.
	writeBatchPooledReqPoolMaxErrorsSliceSize = 4096
)

var (
	// errServerIsOverloaded raised when trying to process a request when the server is overloaded
	errServerIsOverloaded = errors.New("server is overloaded")

	// errIllegalTagValues raised when the tags specified are in-correct
	errIllegalTagValues = errors.New("illegal tag values specified")

	// errRequiresDatapoint raised when a datapoint is not provided
	errRequiresDatapoint = errors.New("requires datapoint")

	// errNodeIsNotBootstrapped
	errNodeIsNotBootstrapped = errors.New("node is not bootstrapped")

	// errDatabaseIsNotInitializedYet is raised when an RPC attempt is made before the database
	// has been set.
	errDatabaseIsNotInitializedYet = errors.New("database is not yet initialized")

	// errDatabaseHasAlreadyBeenSet is raised when SetDatabase() is called more than one time.
	errDatabaseHasAlreadyBeenSet = errors.New("database has already been set")

	// errNotImplemented raised when attempting to execute an un-implemented method
	errNotImplemented = errors.New("method is not implemented")

	// errHealthNotSet is raised when server health data structure is not set.
	errHealthNotSet = errors.New("server health not set")
)

type serviceMetrics struct {
	fetch                   instrument.MethodMetrics
	fetchTagged             instrument.MethodMetrics
	aggregate               instrument.MethodMetrics
	write                   instrument.MethodMetrics
	writeTagged             instrument.MethodMetrics
	fetchBlocks             instrument.MethodMetrics
	fetchBlocksMetadata     instrument.MethodMetrics
	repair                  instrument.MethodMetrics
	truncate                instrument.MethodMetrics
	fetchBatchRawRPCS       tally.Counter
	fetchBatchRaw           instrument.BatchMethodMetrics
	writeBatchRawRPCs       tally.Counter
	writeBatchRaw           instrument.BatchMethodMetrics
	writeTaggedBatchRawRPCs tally.Counter
	writeTaggedBatchRaw     instrument.BatchMethodMetrics
	overloadRejected        tally.Counter
}

func newServiceMetrics(scope tally.Scope, opts instrument.TimerOptions) serviceMetrics {
	return serviceMetrics{
		fetch:                   instrument.NewMethodMetrics(scope, "fetch", opts),
		fetchTagged:             instrument.NewMethodMetrics(scope, "fetchTagged", opts),
		aggregate:               instrument.NewMethodMetrics(scope, "aggregate", opts),
		write:                   instrument.NewMethodMetrics(scope, "write", opts),
		writeTagged:             instrument.NewMethodMetrics(scope, "writeTagged", opts),
		fetchBlocks:             instrument.NewMethodMetrics(scope, "fetchBlocks", opts),
		fetchBlocksMetadata:     instrument.NewMethodMetrics(scope, "fetchBlocksMetadata", opts),
		repair:                  instrument.NewMethodMetrics(scope, "repair", opts),
		truncate:                instrument.NewMethodMetrics(scope, "truncate", opts),
		fetchBatchRawRPCS:       scope.Counter("fetchBatchRaw-rpcs"),
		fetchBatchRaw:           instrument.NewBatchMethodMetrics(scope, "fetchBatchRaw", opts),
		writeBatchRawRPCs:       scope.Counter("writeBatchRaw-rpcs"),
		writeBatchRaw:           instrument.NewBatchMethodMetrics(scope, "writeBatchRaw", opts),
		writeTaggedBatchRawRPCs: scope.Counter("writeTaggedBatchRaw-rpcs"),
		writeTaggedBatchRaw:     instrument.NewBatchMethodMetrics(scope, "writeTaggedBatchRaw", opts),
		overloadRejected:        scope.Counter("overload-rejected"),
	}
}

// TODO(r): server side pooling for all return types from service methods
type service struct {
	state serviceState

	logger *zap.Logger

	opts        tchannelthrift.Options
	nowFn       clock.NowFn
	pools       pools
	metrics     serviceMetrics
	queryLimits limits.QueryLimits
}

type serviceState struct {
	sync.RWMutex
	db     storage.Database
	health *rpc.NodeHealthResult_

	numOutstandingWriteRPCs int
	maxOutstandingWriteRPCs int

	numOutstandingReadRPCs int
	maxOutstandingReadRPCs int

	profiles map[string]*xdebug.ContinuousFileProfile
}

func (s *serviceState) DB() (storage.Database, bool) {
	s.RLock()
	v := s.db
	s.RUnlock()
	return v, v != nil
}

func (s *serviceState) Health() (*rpc.NodeHealthResult_, bool) {
	s.RLock()
	v := s.health
	s.RUnlock()
	return v, v != nil
}

func (s *serviceState) DBForWriteRPCWithLimit() (
	db storage.Database, dbInitialized bool, rpcDoesNotExceedLimit bool) {
	s.Lock()
	defer s.Unlock()

	if s.db == nil {
		return nil, false, false
	}
	if s.numOutstandingWriteRPCs >= s.maxOutstandingWriteRPCs {
		return nil, true, false
	}

	v := s.db
	s.numOutstandingWriteRPCs++
	return v, true, true
}

func (s *serviceState) DecNumOutstandingWriteRPCs() {
	s.Lock()
	s.numOutstandingWriteRPCs--
	s.Unlock()
}

func (s *serviceState) DBForReadRPCWithLimit() (
	db storage.Database, dbInitialized bool, requestDoesNotExceedLimit bool) {
	s.Lock()
	defer s.Unlock()

	if s.db == nil {
		return nil, false, false
	}
	if s.numOutstandingReadRPCs >= s.maxOutstandingReadRPCs {
		return nil, true, false
	}

	v := s.db
	s.numOutstandingReadRPCs++
	return v, true, true
}

func (s *serviceState) DecNumOutstandingReadRPCs() {
	s.Lock()
	s.numOutstandingReadRPCs--
	s.Unlock()
}

type pools struct {
	id                      ident.Pool
	tagEncoder              serialize.TagEncoderPool
	tagDecoder              serialize.TagDecoderPool
	checkedBytesWrapper     xpool.CheckedBytesWrapperPool
	segmentsArray           segmentsArrayPool
	writeBatchPooledReqPool *writeBatchPooledReqPool
	blockMetadataV2         tchannelthrift.BlockMetadataV2Pool
	blockMetadataV2Slice    tchannelthrift.BlockMetadataV2SlicePool
}

// ensure `pools` matches a required conversion interface
var _ convert.FetchTaggedConversionPools = pools{}

func (p pools) ID() ident.Pool                                     { return p.id }
func (p pools) CheckedBytesWrapper() xpool.CheckedBytesWrapperPool { return p.checkedBytesWrapper }

// Service is the interface for the node RPC service.
type Service interface {
	rpc.TChanNode

	// FetchTaggedIter returns an iterator for the results of FetchTagged.
	// It is the responsibility of the caller to close the returned iterator.
	FetchTaggedIter(ctx context.Context, req *rpc.FetchTaggedRequest) (FetchTaggedResultsIter, error)

	// Only safe to be called one time once the service has started.
	SetDatabase(db storage.Database) error

	// Database returns the current database.
	Database() (storage.Database, error)

	// SetMetadata sets a metadata key to the given value.
	SetMetadata(key, value string)

	// Metadata returns the metadata for the given key and a bool indicating
	// if it is present.
	Metadata(key string) (string, bool)
}

// NewService creates a new node TChannel Thrift service
func NewService(db storage.Database, opts tchannelthrift.Options) Service {
	if opts == nil {
		opts = tchannelthrift.NewOptions()
	}

	iopts := opts.InstrumentOptions()

	scope := iopts.
		MetricsScope().
		SubScope("service").
		Tagged(map[string]string{"service-name": "node"})

	// Use the new scope in options
	iopts = iopts.SetMetricsScope(scope)
	opts = opts.SetInstrumentOptions(iopts)

	segmentPool := newSegmentsArrayPool(segmentsArrayPoolOpts{
		Capacity:    initSegmentArrayPoolLength,
		MaxCapacity: maxSegmentArrayPooledLength,
		Options: pool.NewObjectPoolOptions().
			SetSize(segmentArrayPoolSize).
			SetInstrumentOptions(iopts.SetMetricsScope(
				scope.SubScope("segment-array-pool"))),
	})
	segmentPool.Init()

	writeBatchPoolSize := writeBatchPooledReqPoolSize
	if maxWriteReqs := opts.MaxOutstandingWriteRequests(); maxWriteReqs > 0 {
		// If a limit on the number of maximum outstanding write
		// requests has been set then we know the exact number of
		// of writeBatchPooledReq objects we need to never have to
		// allocate one on demand.
		writeBatchPoolSize = maxWriteReqs
	}
	writeBatchPooledReqPool := newWriteBatchPooledReqPool(writeBatchPoolSize, iopts)
	writeBatchPooledReqPool.Init(opts.TagDecoderPool())

	return &service{
		state: serviceState{
			db: db,
			health: &rpc.NodeHealthResult_{
				Ok:           true,
				Status:       "up",
				Bootstrapped: false,
			},
			maxOutstandingWriteRPCs: opts.MaxOutstandingWriteRequests(),
			maxOutstandingReadRPCs:  opts.MaxOutstandingReadRequests(),
			profiles:                make(map[string]*xdebug.ContinuousFileProfile),
		},
		logger:  iopts.Logger(),
		opts:    opts,
		nowFn:   opts.ClockOptions().NowFn(),
		metrics: newServiceMetrics(scope, iopts.TimerOptions()),
		pools: pools{
			id:                      opts.IdentifierPool(),
			checkedBytesWrapper:     opts.CheckedBytesWrapperPool(),
			tagEncoder:              opts.TagEncoderPool(),
			tagDecoder:              opts.TagDecoderPool(),
			segmentsArray:           segmentPool,
			writeBatchPooledReqPool: writeBatchPooledReqPool,
			blockMetadataV2:         opts.BlockMetadataV2Pool(),
			blockMetadataV2Slice:    opts.BlockMetadataV2SlicePool(),
		},
		queryLimits: opts.QueryLimits(),
	}
}

func (s *service) SetMetadata(key, value string) {
	s.state.Lock()
	defer s.state.Unlock()
	// Copy health state and update single value since in flight
	// requests might hold ref to current health result.
	newHealth := &rpc.NodeHealthResult_{}
	*newHealth = *s.state.health
	var meta map[string]string
	if curr := newHealth.Metadata; curr != nil {
		meta = make(map[string]string, len(curr)+1)
		for k, v := range curr {
			meta[k] = v
		}
	} else {
		meta = make(map[string]string, 8)
	}
	meta[key] = value
	newHealth.Metadata = meta
	s.state.health = newHealth
}

func (s *service) Metadata(key string) (string, bool) {
	s.state.RLock()
	md, found := s.state.health.Metadata[key]
	s.state.RUnlock()
	return md, found
}

func (s *service) Health(ctx thrift.Context) (*rpc.NodeHealthResult_, error) {
	health, ok := s.state.Health()
	if !ok {
		// Health should always be set
		return nil, convert.ToRPCError(errHealthNotSet)
	}

	db, ok := s.state.DB()
	if !ok {
		// DB not yet set, just return existing health status
		return health, nil
	}

	// Update bootstrapped field if not up to date. Note that we use
	// IsBootstrappedAndDurable instead of IsBootstrapped to make sure
	// that in the scenario where a topology change has occurred, none of
	// our automated tooling will assume a node is healthy until it has
	// marked all its shards as available and is able to bootstrap all the
	// shards it owns from its own local disk.
	bootstrapped := db.IsBootstrappedAndDurable()
	if health.Bootstrapped != bootstrapped {
		newHealth := &rpc.NodeHealthResult_{}
		*newHealth = *health
		newHealth.Bootstrapped = bootstrapped

		s.state.Lock()
		s.state.health = newHealth
		s.state.Unlock()

		// Update response
		health = newHealth
	}

	return health, nil
}

// Bootstrapped is designed to be used with cluster management tools like k8s
// that expect an endpoint that will return success if the node is
// healthy/bootstrapped and an error if not. We added this endpoint because
// while the Health endpoint provides the same information, this endpoint does
// not require parsing the response to determine if the node is bootstrapped or
// not.
func (s *service) Bootstrapped(ctx thrift.Context) (*rpc.NodeBootstrappedResult_, error) {
	db, ok := s.state.DB()
	if !ok {
		return nil, convert.ToRPCError(errDatabaseIsNotInitializedYet)
	}

	// Note that we use IsBootstrappedAndDurable instead of IsBootstrapped to
	// make sure that in the scenario where a topology change has occurred, none
	// of our automated tooling will assume a node is healthy until it has
	// marked all its shards as available and is able to bootstrap all the
	// shards it owns from its own local disk.
	if bootstrapped := db.IsBootstrappedAndDurable(); !bootstrapped {
		return nil, convert.ToRPCError(errNodeIsNotBootstrapped)
	}

	return &rpc.NodeBootstrappedResult_{}, nil
}

// BootstrappedInPlacementOrNoPlacement is designed to be used with cluster
// management tools like k8s that expected an endpoint that will return
// success if the node either:
// 1) Has no cluster placement set yet.
// 2) Is bootstrapped and durable, meaning it is bootstrapped and is able
//    to bootstrap the shards it owns from it's own local disk.
// This is useful in addition to the Bootstrapped RPC method as it helps
// progress node addition/removal/modifications when no placement is set
// at all and therefore the node has not been able to bootstrap yet.
func (s *service) BootstrappedInPlacementOrNoPlacement(ctx thrift.Context) (*rpc.NodeBootstrappedInPlacementOrNoPlacementResult_, error) {
	hasPlacement, err := s.opts.TopologyInitializer().TopologyIsSet()
	if err != nil {
		return nil, convert.ToRPCError(err)
	}

	if !hasPlacement {
		// No placement at all.
		return &rpc.NodeBootstrappedInPlacementOrNoPlacementResult_{}, nil
	}

	db, ok := s.state.DB()
	if !ok {
		return nil, convert.ToRPCError(errDatabaseIsNotInitializedYet)
	}

	if bootstrapped := db.IsBootstrappedAndDurable(); !bootstrapped {
		return nil, convert.ToRPCError(errNodeIsNotBootstrapped)
	}

	return &rpc.NodeBootstrappedInPlacementOrNoPlacementResult_{}, nil
}

func (s *service) Query(tctx thrift.Context, req *rpc.QueryRequest) (*rpc.QueryResult_, error) {
	db, err := s.startReadRPCWithDB()
	if err != nil {
		return nil, err
	}
	defer s.readRPCCompleted()

	ctx := addSourceToContext(tctx, req.Source)
	ctx, sp, sampled := ctx.StartSampledTraceSpan(tracepoint.Query)
	if sampled {
		sp.LogFields(
			opentracinglog.String("query", req.Query.String()),
			opentracinglog.String("namespace", req.NameSpace),
			xopentracing.Time("start", time.Unix(0, req.RangeStart)),
			xopentracing.Time("end", time.Unix(0, req.RangeEnd)),
		)
	}

	result, err := s.query(ctx, db, req)
	if sampled && err != nil {
		sp.LogFields(opentracinglog.Error(err))
	}
	sp.Finish()

	return result, err
}

func (s *service) query(ctx context.Context, db storage.Database, req *rpc.QueryRequest) (*rpc.QueryResult_, error) {
	start, rangeStartErr := convert.ToTime(req.RangeStart, req.RangeType)
	end, rangeEndErr := convert.ToTime(req.RangeEnd, req.RangeType)
	if rangeStartErr != nil || rangeEndErr != nil {
		return nil, tterrors.NewBadRequestError(xerrors.FirstError(rangeStartErr, rangeEndErr))
	}

	q, err := convert.FromRPCQuery(req.Query)
	if err != nil {
		return nil, convert.ToRPCError(err)
	}

	nsID := s.pools.id.GetStringID(ctx, req.NameSpace)
	opts := index.QueryOptions{
		StartInclusive: start,
		EndExclusive:   end,
	}
	if l := req.Limit; l != nil {
		opts.SeriesLimit = int(*l)
	}
	if len(req.Source) > 0 {
		opts.Source = req.Source
	}
	queryResult, err := db.QueryIDs(ctx, nsID, index.Query{Query: q}, opts)
	if err != nil {
		return nil, convert.ToRPCError(err)
	}

	result := &rpc.QueryResult_{
		Results:    make([]*rpc.QueryResultElement, 0, queryResult.Results.Map().Len()),
		Exhaustive: queryResult.Exhaustive,
	}
	fetchData := true
	if req.NoData != nil && *req.NoData {
		fetchData = false
	}
	// Re-use reader and id for more memory-efficient processing of
	// tags from doc.Metadata
	reader := docs.NewEncodedDocumentReader()
	id := ident.NewReusableBytesID()
	for _, entry := range queryResult.Results.Map().Iter() {
		d := entry.Value()
		metadata, err := docs.MetadataFromDocument(d, reader)
		if err != nil {
			return nil, err
		}
		tags := idxconvert.ToSeriesTags(metadata, idxconvert.Opts{NoClone: true})
		elem := &rpc.QueryResultElement{
			ID:   string(entry.Key()),
			Tags: make([]*rpc.Tag, 0, tags.Remaining()),
		}
		result.Results = append(result.Results, elem)

		for tags.Next() {
			tag := tags.Current()
			elem.Tags = append(elem.Tags, &rpc.Tag{
				Name:  tag.Name.String(),
				Value: tag.Value.String(),
			})
		}
		if err := tags.Err(); err != nil {
			return nil, err
		}
		if !fetchData {
			continue
		}
		id.Reset(entry.Key())
		datapoints, err := s.readDatapoints(ctx, db, nsID, id, start, end,
			req.ResultTimeType)
		if err != nil {
			return nil, convert.ToRPCError(err)
		}
		elem.Datapoints = datapoints
	}

	return result, nil
}

func (s *service) AggregateTiles(tctx thrift.Context, req *rpc.AggregateTilesRequest) (*rpc.AggregateTilesResult_, error) {
	db, err := s.startWriteRPCWithDB()
	if err != nil {
		return nil, err
	}
	defer s.writeRPCCompleted()

	ctx, sp, sampled := tchannelthrift.Context(tctx).StartSampledTraceSpan(tracepoint.AggregateTiles)
	defer sp.Finish()

	if sampled {
		sp.LogFields(
			opentracinglog.String("sourceNamespace", req.SourceNamespace),
			opentracinglog.String("targetNamespace", req.TargetNamespace),
			xopentracing.Time("start", time.Unix(0, req.RangeStart)),
			xopentracing.Time("end", time.Unix(0, req.RangeEnd)),
			opentracinglog.String("step", req.Step),
		)
	}

	processedTileCount, err := s.aggregateTiles(ctx, db, req)
	if err != nil {
		sp.LogFields(opentracinglog.Error(err))
	}

	return &rpc.AggregateTilesResult_{
		ProcessedTileCount: processedTileCount,
	}, err
}

func (s *service) aggregateTiles(
	ctx context.Context,
	db storage.Database,
	req *rpc.AggregateTilesRequest,
) (int64, error) {
	start, err := convert.ToTime(req.RangeStart, req.RangeType)
	if err != nil {
		return 0, tterrors.NewBadRequestError(err)
	}
	end, err := convert.ToTime(req.RangeEnd, req.RangeType)
	if err != nil {
		return 0, tterrors.NewBadRequestError(err)
	}
	step, err := time.ParseDuration(req.Step)
	if err != nil {
		return 0, tterrors.NewBadRequestError(err)
	}

	sourceNsID := s.pools.id.GetStringID(ctx, req.SourceNamespace)
	targetNsID := s.pools.id.GetStringID(ctx, req.TargetNamespace)

	opts, err := storage.NewAggregateTilesOptions(
		start, end, step,
		sourceNsID,
		s.opts.InstrumentOptions())
	if err != nil {
		return 0, tterrors.NewBadRequestError(err)
	}

	processedTileCount, err := db.AggregateTiles(ctx, sourceNsID, targetNsID, opts)
	if err != nil {
		return processedTileCount, convert.ToRPCError(err)
	}

	return processedTileCount, nil
}

func (s *service) Fetch(tctx thrift.Context, req *rpc.FetchRequest) (*rpc.FetchResult_, error) {
	db, err := s.startReadRPCWithDB()
	if err != nil {
		return nil, err
	}
	defer s.readRPCCompleted()

	var (
		callStart = s.nowFn()
		ctx       = addSourceToContext(tctx, req.Source)

		start, rangeStartErr = convert.ToTime(req.RangeStart, req.RangeType)
		end, rangeEndErr     = convert.ToTime(req.RangeEnd, req.RangeType)
	)

	if rangeStartErr != nil || rangeEndErr != nil {
		s.metrics.fetch.ReportError(s.nowFn().Sub(callStart))
		return nil, tterrors.NewBadRequestError(xerrors.FirstError(rangeStartErr, rangeEndErr))
	}

	tsID := s.pools.id.GetStringID(ctx, req.ID)
	nsID := s.pools.id.GetStringID(ctx, req.NameSpace)

	// Make datapoints an initialized empty array for JSON serialization as empty array than null
	datapoints, err := s.readDatapoints(ctx, db, nsID, tsID, start, end,
		req.ResultTimeType)
	if err != nil {
		s.metrics.fetch.ReportError(s.nowFn().Sub(callStart))
		return nil, convert.ToRPCError(err)
	}

	s.metrics.fetch.ReportSuccess(s.nowFn().Sub(callStart))
	return &rpc.FetchResult_{Datapoints: datapoints}, nil
}

func (s *service) readDatapoints(
	ctx context.Context,
	db storage.Database,
	nsID, tsID ident.ID,
	start, end time.Time,
	timeType rpc.TimeType,
) ([]*rpc.Datapoint, error) {
	iter, err := db.ReadEncoded(ctx, nsID, tsID, start, end)
	if err != nil {
		return nil, err
	}
	encoded, err := iter.ToSlices(ctx)
	if err != nil {
		return nil, err
	}

	// Resolve all futures (block reads can be backed by async implementations) and filter out any empty segments.
	filteredBlockReaderSliceOfSlices, err := xio.FilterEmptyBlockReadersSliceOfSlicesInPlace(encoded)
	if err != nil {
		return nil, err
	}

	// Make datapoints an initialized empty array for JSON serialization as empty array than null
	datapoints := make([]*rpc.Datapoint, 0)

	multiIt := db.Options().MultiReaderIteratorPool().Get()
	nsCtx := namespace.NewContextFor(nsID, db.Options().SchemaRegistry())
	multiIt.ResetSliceOfSlices(
		xio.NewReaderSliceOfSlicesFromBlockReadersIterator(
			filteredBlockReaderSliceOfSlices), nsCtx.Schema)
	defer multiIt.Close()

	for multiIt.Next() {
		dp, _, annotation := multiIt.Current()

		timestamp, timestampErr := convert.ToValue(dp.Timestamp, timeType)
		if timestampErr != nil {
			return nil, xerrors.NewInvalidParamsError(timestampErr)
		}

		datapoint := rpc.NewDatapoint()
		datapoint.Timestamp = timestamp
		datapoint.Value = dp.Value
		datapoint.Annotation = annotation

		datapoints = append(datapoints, datapoint)
	}

	if err := multiIt.Err(); err != nil {
		return nil, err
	}

	return datapoints, nil
}

func (s *service) FetchTagged(tctx thrift.Context, req *rpc.FetchTaggedRequest) (*rpc.FetchTaggedResult_, error) {
	ctx := tchannelthrift.Context(tctx)
	iter, err := s.FetchTaggedIter(ctx, req)
	if err != nil {
		return nil, err
	}
	result, err := s.buildFetchTaggedResult(ctx, iter)
	iter.Close(err)

	return result, err
}

func (s *service) buildFetchTaggedResult(ctx context.Context, iter FetchTaggedResultsIter) (*rpc.FetchTaggedResult_,
	error) {
	response := &rpc.FetchTaggedResult_{
		Elements:   make([]*rpc.FetchTaggedIDResult_, 0, iter.NumIDs()),
		Exhaustive: iter.Exhaustive(),
	}

	for iter.Next(ctx) {
		cur := iter.Current()
		tagBytes, err := cur.WriteTags(nil)
		if err != nil {
			return nil, err
		}
		segments, err := cur.WriteSegments(nil)
		if err != nil {
			return nil, err
		}
		response.Elements = append(response.Elements, &rpc.FetchTaggedIDResult_{
			ID:          cur.ID(),
			NameSpace:   iter.Namespace().Bytes(),
			EncodedTags: tagBytes,
			Segments:    segments,
		})
	}
	if iter.Err() != nil {
		return nil, iter.Err()
	}

	return response, nil
}

func (s *service) FetchTaggedIter(ctx context.Context, req *rpc.FetchTaggedRequest) (FetchTaggedResultsIter, error) {
	callStart := s.nowFn()
	ctx = addSourceToM3Context(ctx, req.Source)
	ctx, sp, sampled := ctx.StartSampledTraceSpan(tracepoint.FetchTagged)
	if sampled {
		sp.LogFields(
			opentracinglog.String("query", string(req.Query)),
			opentracinglog.String("namespace", string(req.NameSpace)),
			xopentracing.Time("start", time.Unix(0, req.RangeStart)),
			xopentracing.Time("end", time.Unix(0, req.RangeEnd)),
		)
	}

	instrumentClose := func(err error) {
		if sampled && err != nil {
			sp.LogFields(opentracinglog.Error(err))
		}
		sp.Finish()

		s.metrics.fetchTagged.ReportSuccessOrError(err, s.nowFn().Sub(callStart))
	}
	iter, err := s.fetchTaggedIter(ctx, req, instrumentClose)
	if err != nil {
		instrumentClose(err)
	}
	return iter, err
}

func (s *service) fetchTaggedIter(ctx context.Context, req *rpc.FetchTaggedRequest, instrumentClose func(error)) (
	FetchTaggedResultsIter, error) {
	db, err := s.startReadRPCWithDB()
	if err != nil {
		return nil, err
	}
	ctx.RegisterCloser(xresource.SimpleCloserFn(func() {
		s.readRPCCompleted()
	}))

	ns, query, opts, fetchData, err := convert.FromRPCFetchTaggedRequest(req, s.pools)
	if err != nil {
		return nil, tterrors.NewBadRequestError(err)
	}

	queryResult, err := db.QueryIDs(ctx, ns, query, opts)
	if err != nil {
		return nil, convert.ToRPCError(err)
	}

	tagEncoder := s.pools.tagEncoder.Get()
	ctx.RegisterFinalizer(tagEncoder)

	return newFetchTaggedResultsIter(fetchTaggedResultsIterOpts{
<<<<<<< HEAD
		queryResult:     queryResult,
		queryOpts:       opts,
		fetchData:       fetchData,
		db:              db,
		docReader:       docs.NewEncodedDocumentReader(),
		nsID:            ns,
		tagEncoder:      tagEncoder,
		iOpts:           s.opts.InstrumentOptions(),
		blockReadLimit:  s.queryLimits.DiskSeriesReadLimit(),
		instrumentClose: instrumentClose,
=======
		queryResult:    queryResult,
		queryOpts:      opts,
		fetchData:      fetchData,
		db:             db,
		docReader:      docs.NewEncodedDocumentReader(),
		nsID:           ns,
		tagEncoder:     tagEncoder,
		iOpts:          s.opts.InstrumentOptions(),
>>>>>>> 267d6544
	}), nil
}

// FetchTaggedResultsIter iterates over the results from FetchTagged
// The iterator is not thread safe and must only be accessed from a single goroutine.
type FetchTaggedResultsIter interface {
	// NumIDs returns the total number of series IDs in the result.
	NumIDs() int

	// Exhaustive returns true if NumIDs is all IDs that the query could have returned.
	Exhaustive() bool

	// Namespace is the namespace.
	Namespace() ident.ID

	// Next advances to the next element, returning if one exists.
	//
	// Iterators that embed this interface should expose a Current() function to return the element retrieved by Next.
	// If an error occurs this returns false and it can be retrieved with Err.
	Next(ctx context.Context) bool

	// Err returns a non-nil error if an error occurred when calling Next().
	Err() error

	// Current returns the current IDResult fetched with Next. The result is only valid if Err is nil.
	Current() IDResult

	// Close closes the iterator. The provided error is non-nil if the client of the Iterator encountered an error
	// while iterating.
	Close(err error)
}

type fetchTaggedResultsIter struct {
	queryResults    *index.ResultsMap
	idResults       []idResult
	startInclusive  time.Time
	endExclusive    time.Time
	db              storage.Database
	idx             int
	blockReadIdx    int
	exhaustive      bool
	fetchData       bool
	cur             IDResult
	err             error
	nsID            ident.ID
	docReader       *docs.EncodedDocumentReader
	tagEncoder      serialize.TagEncoder
	iOpts           instrument.Options
<<<<<<< HEAD
	blocksReadLimit limits.LookbackLimit
	instrumentClose func(error)
}

type fetchTaggedResultsIterOpts struct {
	queryResult     index.QueryResult
	queryOpts       index.QueryOptions
	fetchData       bool
	db              storage.Database
	docReader       *docs.EncodedDocumentReader
	nsID            ident.ID
	tagEncoder      serialize.TagEncoder
	iOpts           instrument.Options
	blockReadLimit  limits.LookbackLimit
	instrumentClose func(error)
=======
}

type fetchTaggedResultsIterOpts struct {
	queryResult    index.QueryResult
	queryOpts      index.QueryOptions
	fetchData      bool
	db             storage.Database
	docReader      *docs.EncodedDocumentReader
	nsID           ident.ID
	tagEncoder     serialize.TagEncoder
	iOpts          instrument.Options
>>>>>>> 267d6544
}

func newFetchTaggedResultsIter(opts fetchTaggedResultsIterOpts) FetchTaggedResultsIter { //nolint: gocritic
	iter := &fetchTaggedResultsIter{
		queryResults:    opts.queryResult.Results.Map(),
		idResults:       make([]idResult, 0, opts.queryResult.Results.Map().Len()),
		exhaustive:      opts.queryResult.Exhaustive,
		db:              opts.db,
		fetchData:       opts.fetchData,
		startInclusive:  opts.queryOpts.StartInclusive,
		endExclusive:    opts.queryOpts.EndExclusive,
		nsID:            opts.nsID,
		docReader:       opts.docReader,
		tagEncoder:      opts.tagEncoder,
		iOpts:           opts.iOpts,
<<<<<<< HEAD
		blocksReadLimit: opts.blockReadLimit,
		instrumentClose: opts.instrumentClose,
=======
>>>>>>> 267d6544
	}

	return iter
}

func (i *fetchTaggedResultsIter) NumIDs() int {
	return i.queryResults.Len()
}

func (i *fetchTaggedResultsIter) Exhaustive() bool {
	return i.exhaustive
}

func (i *fetchTaggedResultsIter) Namespace() ident.ID {
	return i.nsID
}

func (i *fetchTaggedResultsIter) Next(ctx context.Context) bool {
	// initialize the iterator state on the first fetch.
	if i.idx == 0 {
		for _, entry := range i.queryResults.Iter() { // nolint: gocritic
			result := idResult{
				queryResult:     entry,
				docReader:       i.docReader,
				tagEncoder:      i.tagEncoder,
				iOpts:           i.iOpts,
			}
			if i.fetchData {
				// NB(r): Use a bytes ID here so that this ID doesn't need to be
				// copied by the blockRetriever in the streamRequest method when
				// it checks if the ID is finalizeable or not with IsNoFinalize.
				id := ident.BytesID(result.queryResult.Key())
				result.blockReadersIter, i.err = i.db.ReadEncoded(ctx, i.nsID, id, i.startInclusive, i.endExclusive)
				if i.err != nil {
					return false
				}
			}
			i.idResults = append(i.idResults, result)
		}
	}

	if i.idx == i.queryResults.Len() {
		return false
	}

	if i.fetchData {
		// ensure the blockReaders exist for the current series ID. additionally try to prefetch additional blockReaders
		// for future seriesID to pipeline the disk reads.
		for i.blockReadIdx < i.queryResults.Len() {
			var blockReaders [][]xio.BlockReader
			blockIter := i.idResults[i.blockReadIdx].blockReadersIter

			for blockIter.Next(ctx) {
				curr := blockIter.Current()
				blockReaders = append(blockReaders, curr)
			}
			if blockIter.Err() != nil {
				i.err = blockIter.Err()
				return false
			}
			i.idResults[i.blockReadIdx].blockReaders = blockReaders
			i.blockReadIdx++
		}
	}

	i.cur = &i.idResults[i.idx]
	i.idx++
	return true
}

func (i *fetchTaggedResultsIter) Err() error {
	return i.err
}

func (i *fetchTaggedResultsIter) Current() IDResult {
	return i.cur
}

func (i *fetchTaggedResultsIter) Close(err error) {
	i.instrumentClose(err)
}

// IDResult is the FetchTagged result for a series ID.
type IDResult interface {
	// ID returns the series ID.
	ID() []byte

	// WriteTags writes the encoded tags to provided slice. Callers must use the returned reference in case the slice needs
	// to grow, just like append().
	WriteTags(dst []byte) ([]byte, error)

	// WriteSegments writes the Segments to the provided slice. Callers must use the returned reference in case the slice
	// needs to grow, just like append().
	WriteSegments(dst []*rpc.Segments) ([]*rpc.Segments, error)
}

type idResult struct {
	queryResult      index.ResultsMapEntry
	docReader        *docs.EncodedDocumentReader
	tagEncoder       serialize.TagEncoder
	blockReadersIter series.BlockReaderIter
	blockReaders     [][]xio.BlockReader
	iOpts            instrument.Options
}

func (i *idResult) ID() []byte {
	return i.queryResult.Key()
}

func (i *idResult) WriteTags(dst []byte) ([]byte, error) {
	metadata, err := docs.MetadataFromDocument(i.queryResult.Value(), i.docReader)
	if err != nil {
		return nil, err
	}
	tags := idxconvert.ToSeriesTags(metadata, idxconvert.Opts{NoClone: true})
	encodedTags, err := encodeTags(i.tagEncoder, tags, i.iOpts)
	if err != nil { // This is an invariant, should never happen
		return nil, tterrors.NewInternalError(err)
	}
	dst = append(dst[:0], encodedTags.Bytes()...)
	i.tagEncoder.Reset()
	return dst, nil
}

func (i *idResult) WriteSegments(dst []*rpc.Segments) ([]*rpc.Segments, error) {
	dst = dst[:0]
	for _, blockReaders := range i.blockReaders {
		segments, err := readEncodedResultSegment(blockReaders)
		if err != nil {
			return nil, err
		}
		if segments != nil {
			dst = append(dst, segments)
		}
	}
	return dst, nil
}

func (s *service) Aggregate(tctx thrift.Context, req *rpc.AggregateQueryRequest) (*rpc.AggregateQueryResult_, error) {
	db, err := s.startReadRPCWithDB()
	if err != nil {
		return nil, err
	}
	defer s.readRPCCompleted()

	callStart := s.nowFn()
	ctx := tchannelthrift.Context(tctx)

	ns, query, opts, err := convert.FromRPCAggregateQueryRequest(req)
	if err != nil {
		s.metrics.aggregate.ReportError(s.nowFn().Sub(callStart))
		return nil, tterrors.NewBadRequestError(err)
	}

	queryResult, err := db.AggregateQuery(ctx, ns, query, opts)
	if err != nil {
		s.metrics.aggregate.ReportError(s.nowFn().Sub(callStart))
		return nil, convert.ToRPCError(err)
	}

	response := &rpc.AggregateQueryResult_{
		Exhaustive: queryResult.Exhaustive,
	}
	results := queryResult.Results
	for _, entry := range results.Map().Iter() {
		responseElem := &rpc.AggregateQueryResultTagNameElement{
			TagName: entry.Key().String(),
		}
		tagValues := entry.Value()
		tagValuesMap := tagValues.Map()
		responseElem.TagValues = make([]*rpc.AggregateQueryResultTagValueElement, 0, tagValuesMap.Len())
		for _, entry := range tagValuesMap.Iter() {
			responseElem.TagValues = append(responseElem.TagValues, &rpc.AggregateQueryResultTagValueElement{
				TagValue: entry.Key().String(),
			})
		}
		response.Results = append(response.Results, responseElem)
	}
	s.metrics.aggregate.ReportSuccess(s.nowFn().Sub(callStart))
	return response, nil
}

func (s *service) AggregateRaw(tctx thrift.Context, req *rpc.AggregateQueryRawRequest) (*rpc.AggregateQueryRawResult_, error) {
	db, err := s.startReadRPCWithDB()
	if err != nil {
		return nil, err
	}
	defer s.readRPCCompleted()

	callStart := s.nowFn()
	ctx := addSourceToContext(tctx, req.Source)

	ns, query, opts, err := convert.FromRPCAggregateQueryRawRequest(req, s.pools)
	if err != nil {
		s.metrics.aggregate.ReportError(s.nowFn().Sub(callStart))
		return nil, tterrors.NewBadRequestError(err)
	}

	queryResult, err := db.AggregateQuery(ctx, ns, query, opts)
	if err != nil {
		s.metrics.aggregate.ReportError(s.nowFn().Sub(callStart))
		return nil, convert.ToRPCError(err)
	}

	response := &rpc.AggregateQueryRawResult_{
		Exhaustive: queryResult.Exhaustive,
	}
	results := queryResult.Results
	for _, entry := range results.Map().Iter() {
		responseElem := &rpc.AggregateQueryRawResultTagNameElement{
			TagName: entry.Key().Bytes(),
		}
		tagValues := entry.Value()
		if tagValues.HasValues() {
			tagValuesMap := tagValues.Map()
			responseElem.TagValues = make([]*rpc.AggregateQueryRawResultTagValueElement, 0, tagValuesMap.Len())
			for _, entry := range tagValuesMap.Iter() {
				responseElem.TagValues = append(responseElem.TagValues, &rpc.AggregateQueryRawResultTagValueElement{
					TagValue: entry.Key().Bytes(),
				})
			}
		}
		response.Results = append(response.Results, responseElem)
	}
	s.metrics.aggregate.ReportSuccess(s.nowFn().Sub(callStart))
	return response, nil
}

func encodeTags(
	enc serialize.TagEncoder,
	tags ident.TagIterator,
	iOpts instrument.Options) (checked.Bytes, error) {
	if err := enc.Encode(tags); err != nil {
		// should never happen
		err = xerrors.NewRenamedError(err, fmt.Errorf("unable to encode tags"))
		instrument.EmitAndLogInvariantViolation(iOpts, func(l *zap.Logger) {
			l.Error(err.Error())
		})
		return nil, err
	}
	encodedTags, ok := enc.Data()
	if !ok {
		// should never happen
		err := fmt.Errorf("unable to encode tags: unable to unwrap bytes")
		instrument.EmitAndLogInvariantViolation(iOpts, func(l *zap.Logger) {
			l.Error(err.Error())
		})
		return nil, err
	}
	return encodedTags, nil
}

func (s *service) FetchBatchRaw(tctx thrift.Context, req *rpc.FetchBatchRawRequest) (*rpc.FetchBatchRawResult_, error) {
	s.metrics.fetchBatchRawRPCS.Inc(1)
	db, err := s.startReadRPCWithDB()
	if err != nil {
		return nil, err
	}
	defer s.readRPCCompleted()

	callStart := s.nowFn()
	ctx := addSourceToContext(tctx, req.Source)

	start, rangeStartErr := convert.ToTime(req.RangeStart, req.RangeTimeType)
	end, rangeEndErr := convert.ToTime(req.RangeEnd, req.RangeTimeType)

	if rangeStartErr != nil || rangeEndErr != nil {
		s.metrics.fetchBatchRaw.ReportNonRetryableErrors(len(req.Ids))
		s.metrics.fetchBatchRaw.ReportLatency(s.nowFn().Sub(callStart))
		return nil, tterrors.NewBadRequestError(xerrors.FirstError(rangeStartErr, rangeEndErr))
	}

	var (
		success            int
		retryableErrors    int
		nonRetryableErrors int
	)
	nsID := s.newID(ctx, req.NameSpace)
	result := rpc.NewFetchBatchRawResult_()
	result.Elements = make([]*rpc.FetchRawResult_, len(req.Ids))

	// NB(r): Step 1 read the data using an asychronuous block reader,
	// but don't serialize yet so that all block reader requests can
	// be issued at once before waiting for their results.
	encodedResults := make([]struct {
		err    error
		result [][]xio.BlockReader
	}, len(req.Ids))
	for i := range req.Ids {
		tsID := s.newID(ctx, req.Ids[i])
		iter, err := db.ReadEncoded(ctx, nsID, tsID, start, end)
		if err != nil {
			encodedResults[i].err = err
			continue
		}
		encoded, err := iter.ToSlices(ctx)
		if err != nil {
			encodedResults[i].err = err
			continue
		}
		encodedResults[i].result = encoded
	}

	// Step 2: Read the results of the asynchronuous block readers.
	for i := range req.Ids {
		rawResult := rpc.NewFetchRawResult_()
		result.Elements[i] = rawResult

		if err := encodedResults[i].err; err != nil {
			rawResult.Err = convert.ToRPCError(err)
			continue
		}

		segments, rpcErr := s.readEncodedResult(ctx, encodedResults[i].result)
		if rpcErr != nil {
			rawResult.Err = rpcErr
			if tterrors.IsBadRequestError(rawResult.Err) {
				nonRetryableErrors++
			} else {
				retryableErrors++
			}
			continue
		}

		success++
		rawResult.Segments = segments
	}

	s.metrics.fetchBatchRaw.ReportSuccess(success)
	s.metrics.fetchBatchRaw.ReportRetryableErrors(retryableErrors)
	s.metrics.fetchBatchRaw.ReportNonRetryableErrors(nonRetryableErrors)
	s.metrics.fetchBatchRaw.ReportLatency(s.nowFn().Sub(callStart))

	return result, nil
}

func (s *service) FetchBatchRawV2(tctx thrift.Context, req *rpc.FetchBatchRawV2Request) (*rpc.FetchBatchRawResult_, error) {
	s.metrics.fetchBatchRawRPCS.Inc(1)
	db, err := s.startReadRPCWithDB()
	if err != nil {
		return nil, err
	}
	defer s.readRPCCompleted()

	var (
		callStart          = s.nowFn()
		ctx                = addSourceToContext(tctx, req.Source)
		nsIDs              = make([]ident.ID, 0, len(req.Elements))
		result             = rpc.NewFetchBatchRawResult_()
		success            int
		retryableErrors    int
		nonRetryableErrors int
	)

	for _, nsBytes := range req.NameSpaces {
		nsIDs = append(nsIDs, s.newID(ctx, nsBytes))
	}
	for _, elem := range req.Elements {
		if elem.NameSpace >= int64(len(nsIDs)) {
			return nil, fmt.Errorf(
				"received fetch request with namespace index: %d, but only %d namespaces were provided",
				elem.NameSpace, len(nsIDs))
		}
	}

	for _, elem := range req.Elements {
		start, rangeStartErr := convert.ToTime(elem.RangeStart, elem.RangeTimeType)
		end, rangeEndErr := convert.ToTime(elem.RangeEnd, elem.RangeTimeType)
		if rangeStartErr != nil || rangeEndErr != nil {
			s.metrics.fetchBatchRaw.ReportNonRetryableErrors(len(req.Elements))
			s.metrics.fetchBatchRaw.ReportLatency(s.nowFn().Sub(callStart))
			return nil, tterrors.NewBadRequestError(xerrors.FirstError(rangeStartErr, rangeEndErr))
		}

		rawResult := rpc.NewFetchRawResult_()
		result.Elements = append(result.Elements, rawResult)
		tsID := s.newID(ctx, elem.ID)

		nsIdx := nsIDs[int(elem.NameSpace)]
		iter, err := db.ReadEncoded(ctx, nsIdx, tsID, start, end)
		if err != nil {
			rawResult.Err = convert.ToRPCError(err)
			if tterrors.IsBadRequestError(rawResult.Err) {
				nonRetryableErrors++
			} else {
				retryableErrors++
			}
			continue
		}
		encodedResult, err := iter.ToSlices(ctx)
		if err != nil {
			rawResult.Err = convert.ToRPCError(err)
			if tterrors.IsBadRequestError(rawResult.Err) {
				nonRetryableErrors++
			} else {
				retryableErrors++
			}
			continue
		}

		segments, rpcErr := s.readEncodedResult(ctx, encodedResult)
		if rpcErr != nil {
			rawResult.Err = rpcErr
			if tterrors.IsBadRequestError(rawResult.Err) {
				nonRetryableErrors++
			} else {
				retryableErrors++
			}
			continue
		}

		success++
		rawResult.Segments = segments
	}

	s.metrics.fetchBatchRaw.ReportSuccess(success)
	s.metrics.fetchBatchRaw.ReportRetryableErrors(retryableErrors)
	s.metrics.fetchBatchRaw.ReportNonRetryableErrors(nonRetryableErrors)
	s.metrics.fetchBatchRaw.ReportLatency(s.nowFn().Sub(callStart))

	return result, nil
}

func (s *service) FetchBlocksRaw(tctx thrift.Context, req *rpc.FetchBlocksRawRequest) (*rpc.FetchBlocksRawResult_, error) {
	db, err := s.startReadRPCWithDB()
	if err != nil {
		return nil, err
	}
	defer s.readRPCCompleted()

	var (
		callStart = s.nowFn()
		ctx       = tchannelthrift.Context(tctx)
		nsID      = s.newID(ctx, req.NameSpace)
		// check if the namespace if known
		nsMetadata, ok = db.Namespace(nsID)
	)
	if !ok {
		return nil, tterrors.NewBadRequestError(fmt.Errorf("unable to find specified namespace: %v", nsID.String()))
	}

	res := rpc.NewFetchBlocksRawResult_()
	res.Elements = make([]*rpc.Blocks, len(req.Elements))

	// Preallocate starts to maximum size since at least one element will likely
	// be fetching most blocks for peer bootstrapping
	ropts := nsMetadata.Options().RetentionOptions()
	blockStarts := make([]time.Time, 0,
		(ropts.RetentionPeriod()+ropts.FutureRetentionPeriod())/ropts.BlockSize())

	for i, request := range req.Elements {
		blockStarts = blockStarts[:0]

		for _, start := range request.Starts {
			blockStarts = append(blockStarts, xtime.FromNanoseconds(start))
		}

		tsID := s.newID(ctx, request.ID)
		fetched, err := db.FetchBlocks(
			ctx, nsID, uint32(req.Shard), tsID, blockStarts)
		if err != nil {
			s.metrics.fetchBlocks.ReportError(s.nowFn().Sub(callStart))
			return nil, convert.ToRPCError(err)
		}

		blocks := rpc.NewBlocks()
		blocks.ID = request.ID
		blocks.Blocks = make([]*rpc.Block, 0, len(fetched))

		for _, fetchedBlock := range fetched {
			block := rpc.NewBlock()
			block.Start = fetchedBlock.Start.UnixNano()
			if err := fetchedBlock.Err; err != nil {
				block.Err = convert.ToRPCError(err)
			} else {
				var converted convert.ToSegmentsResult
				converted, err = convert.ToSegments(fetchedBlock.Blocks)
				if err != nil {
					block.Err = convert.ToRPCError(err)
				}
				if converted.Segments == nil {
					// No data for block, skip this block
					continue
				}
				block.Segments = converted.Segments
				block.Checksum = converted.Checksum
			}

			blocks.Blocks = append(blocks.Blocks, block)
		}

		res.Elements[i] = blocks
	}

	s.metrics.fetchBlocks.ReportSuccess(s.nowFn().Sub(callStart))

	return res, nil
}

func (s *service) FetchBlocksMetadataRawV2(tctx thrift.Context, req *rpc.FetchBlocksMetadataRawV2Request) (*rpc.FetchBlocksMetadataRawV2Result_, error) {
	db, err := s.startReadRPCWithDB()
	if err != nil {
		return nil, err
	}
	defer s.readRPCCompleted()

	callStart := s.nowFn()
	defer func() {
		// No need to report metric anywhere else as we capture all cases here
		s.metrics.fetchBlocksMetadata.ReportSuccessOrError(err, s.nowFn().Sub(callStart))
	}()

	ctx := tchannelthrift.Context(tctx)
	if req.Limit <= 0 {
		return nil, nil
	}

	var opts block.FetchBlocksMetadataOptions
	if req.IncludeSizes != nil {
		opts.IncludeSizes = *req.IncludeSizes
	}
	if req.IncludeChecksums != nil {
		opts.IncludeChecksums = *req.IncludeChecksums
	}
	if req.IncludeLastRead != nil {
		opts.IncludeLastRead = *req.IncludeLastRead
	}

	var (
		nsID  = s.newID(ctx, req.NameSpace)
		start = time.Unix(0, req.RangeStart)
		end   = time.Unix(0, req.RangeEnd)
	)
	fetchedMetadata, nextPageToken, err := db.FetchBlocksMetadataV2(
		ctx, nsID, uint32(req.Shard), start, end, req.Limit, req.PageToken, opts)
	if err != nil {
		return nil, convert.ToRPCError(err)
	}

	ctx.RegisterCloser(fetchedMetadata)

	result, err := s.getFetchBlocksMetadataRawV2Result(ctx, nextPageToken, opts, fetchedMetadata)
	if err != nil {
		return nil, convert.ToRPCError(err)
	}

	ctx.RegisterFinalizer(s.newCloseableMetadataV2Result(result))
	return result, nil
}

func (s *service) getFetchBlocksMetadataRawV2Result(
	ctx context.Context,
	nextPageToken storage.PageToken,
	opts block.FetchBlocksMetadataOptions,
	results block.FetchBlocksMetadataResults,
) (*rpc.FetchBlocksMetadataRawV2Result_, error) {
	elements, err := s.getBlocksMetadataV2FromResult(ctx, opts, results)
	if err != nil {
		return nil, err
	}

	result := rpc.NewFetchBlocksMetadataRawV2Result_()
	result.NextPageToken = nextPageToken
	result.Elements = elements
	return result, nil
}

func (s *service) getBlocksMetadataV2FromResult(
	ctx context.Context,
	opts block.FetchBlocksMetadataOptions,
	results block.FetchBlocksMetadataResults,
) ([]*rpc.BlockMetadataV2, error) {
	blocks := s.pools.blockMetadataV2Slice.Get()
	for _, fetchedMetadata := range results.Results() {
		fetchedMetadataBlocks := fetchedMetadata.Blocks.Results()

		var (
			id          = fetchedMetadata.ID.Bytes()
			tags        = fetchedMetadata.Tags
			encodedTags []byte
		)
		if tags != nil && tags.Remaining() > 0 {
			enc := s.pools.tagEncoder.Get()
			ctx.RegisterFinalizer(enc)
			encoded, err := encodeTags(enc, tags, s.opts.InstrumentOptions())
			if err != nil {
				return nil, err
			}
			encodedTags = encoded.Bytes()
		}

		for _, fetchedMetadataBlock := range fetchedMetadataBlocks {
			blockMetadata := s.pools.blockMetadataV2.Get()
			blockMetadata.ID = id
			blockMetadata.EncodedTags = encodedTags
			blockMetadata.Start = fetchedMetadataBlock.Start.UnixNano()

			if opts.IncludeSizes {
				size := fetchedMetadataBlock.Size
				blockMetadata.Size = &size
			} else {
				blockMetadata.Size = nil
			}

			checksum := fetchedMetadataBlock.Checksum
			if opts.IncludeChecksums && checksum != nil {
				value := int64(*checksum)
				blockMetadata.Checksum = &value
			} else {
				blockMetadata.Checksum = nil
			}

			if opts.IncludeLastRead {
				lastRead := fetchedMetadataBlock.LastRead.UnixNano()
				blockMetadata.LastRead = &lastRead
				blockMetadata.LastReadTimeType = rpc.TimeType_UNIX_NANOSECONDS
			} else {
				blockMetadata.LastRead = nil
				blockMetadata.LastReadTimeType = rpc.TimeType(0)
			}

			if err := fetchedMetadataBlock.Err; err != nil {
				blockMetadata.Err = convert.ToRPCError(err)
			} else {
				blockMetadata.Err = nil
			}

			blocks = append(blocks, blockMetadata)
		}
	}

	return blocks, nil
}

func (s *service) Write(tctx thrift.Context, req *rpc.WriteRequest) error {
	db, err := s.startWriteRPCWithDB()
	if err != nil {
		return err
	}
	defer s.writeRPCCompleted()

	callStart := s.nowFn()
	ctx := tchannelthrift.Context(tctx)

	if req.Datapoint == nil {
		s.metrics.write.ReportError(s.nowFn().Sub(callStart))
		return tterrors.NewBadRequestError(errRequiresDatapoint)
	}

	dp := req.Datapoint
	unit, unitErr := convert.ToUnit(dp.TimestampTimeType)

	if unitErr != nil {
		s.metrics.write.ReportError(s.nowFn().Sub(callStart))
		return tterrors.NewBadRequestError(unitErr)
	}

	d, err := unit.Value()
	if err != nil {
		s.metrics.write.ReportError(s.nowFn().Sub(callStart))
		return tterrors.NewBadRequestError(err)
	}

	if err = db.Write(
		ctx,
		s.pools.id.GetStringID(ctx, req.NameSpace),
		s.pools.id.GetStringID(ctx, req.ID),
		xtime.FromNormalizedTime(dp.Timestamp, d),
		dp.Value,
		unit,
		dp.Annotation,
	); err != nil {
		s.metrics.write.ReportError(s.nowFn().Sub(callStart))
		return convert.ToRPCError(err)
	}

	s.metrics.write.ReportSuccess(s.nowFn().Sub(callStart))

	return nil
}

func (s *service) WriteTagged(tctx thrift.Context, req *rpc.WriteTaggedRequest) error {
	db, err := s.startWriteRPCWithDB()
	if err != nil {
		return err
	}
	defer s.writeRPCCompleted()

	callStart := s.nowFn()
	ctx := tchannelthrift.Context(tctx)

	if req.Datapoint == nil {
		s.metrics.writeTagged.ReportError(s.nowFn().Sub(callStart))
		return tterrors.NewBadRequestError(errRequiresDatapoint)
	}

	if req.Tags == nil {
		s.metrics.writeTagged.ReportError(s.nowFn().Sub(callStart))
		return tterrors.NewBadRequestError(errIllegalTagValues)
	}

	dp := req.Datapoint
	unit, unitErr := convert.ToUnit(dp.TimestampTimeType)

	if unitErr != nil {
		s.metrics.writeTagged.ReportError(s.nowFn().Sub(callStart))
		return tterrors.NewBadRequestError(unitErr)
	}

	d, err := unit.Value()
	if err != nil {
		s.metrics.writeTagged.ReportError(s.nowFn().Sub(callStart))
		return tterrors.NewBadRequestError(err)
	}

	iter, err := convert.ToTagsIter(req)
	if err != nil {
		s.metrics.writeTagged.ReportError(s.nowFn().Sub(callStart))
		return tterrors.NewBadRequestError(err)
	}

	if err = db.WriteTagged(ctx,
		s.pools.id.GetStringID(ctx, req.NameSpace),
		s.pools.id.GetStringID(ctx, req.ID),
		iter, xtime.FromNormalizedTime(dp.Timestamp, d),
		dp.Value, unit, dp.Annotation); err != nil {
		s.metrics.writeTagged.ReportError(s.nowFn().Sub(callStart))
		return convert.ToRPCError(err)
	}

	s.metrics.writeTagged.ReportSuccess(s.nowFn().Sub(callStart))

	return nil
}

func (s *service) WriteBatchRaw(tctx thrift.Context, req *rpc.WriteBatchRawRequest) error {
	s.metrics.writeBatchRawRPCs.Inc(1)
	db, err := s.startWriteRPCWithDB()
	if err != nil {
		return err
	}
	defer s.writeRPCCompleted()

	callStart := s.nowFn()
	ctx := tchannelthrift.Context(tctx)

	// NB(r): Use the pooled request tracking to return thrift alloc'd bytes
	// to the thrift bytes pool and to return ident.ID wrappers to a pool for
	// reuse. We also reduce contention on pools by getting one per batch request
	// rather than one per ID.
	pooledReq := s.pools.writeBatchPooledReqPool.Get()
	pooledReq.writeReq = req
	ctx.RegisterFinalizer(pooledReq)

	var (
		nsID               = s.newPooledID(ctx, req.NameSpace, pooledReq)
		retryableErrors    int
		nonRetryableErrors int
	)

	batchWriter, err := db.BatchWriter(nsID, len(req.Elements))
	if err != nil {
		return convert.ToRPCError(err)
	}

	// The lifecycle of the annotations is more involved than the rest of the data
	// so we set the annotation pool put method as the finalization function and
	// let the database take care of returning them to the pool.
	batchWriter.SetFinalizeAnnotationFn(finalizeAnnotationFn)

	for i, elem := range req.Elements {
		unit, unitErr := convert.ToUnit(elem.Datapoint.TimestampTimeType)
		if unitErr != nil {
			nonRetryableErrors++
			pooledReq.addError(tterrors.NewBadRequestWriteBatchRawError(i, unitErr))
			continue
		}

		d, err := unit.Value()
		if err != nil {
			nonRetryableErrors++
			pooledReq.addError(tterrors.NewBadRequestWriteBatchRawError(i, err))
			continue
		}

		seriesID := s.newPooledID(ctx, elem.ID, pooledReq)
		batchWriter.Add(
			i,
			seriesID,
			xtime.FromNormalizedTime(elem.Datapoint.Timestamp, d),
			elem.Datapoint.Value,
			unit,
			elem.Datapoint.Annotation,
		)
	}

	err = db.WriteBatch(ctx, nsID, batchWriter.(writes.WriteBatch),
		pooledReq)
	if err != nil {
		return convert.ToRPCError(err)
	}

	nonRetryableErrors += pooledReq.numNonRetryableErrors()
	retryableErrors += pooledReq.numRetryableErrors()
	totalErrors := nonRetryableErrors + retryableErrors

	s.metrics.writeBatchRaw.ReportSuccess(len(req.Elements) - totalErrors)
	s.metrics.writeBatchRaw.ReportRetryableErrors(retryableErrors)
	s.metrics.writeBatchRaw.ReportNonRetryableErrors(nonRetryableErrors)
	s.metrics.writeBatchRaw.ReportLatency(s.nowFn().Sub(callStart))

	errs := pooledReq.writeBatchRawErrors()
	if len(errs) > 0 {
		batchErrs := rpc.NewWriteBatchRawErrors()
		batchErrs.Errors = errs
		return batchErrs
	}

	return nil
}

func (s *service) WriteBatchRawV2(tctx thrift.Context, req *rpc.WriteBatchRawV2Request) error {
	s.metrics.writeBatchRawRPCs.Inc(1)
	db, err := s.startWriteRPCWithDB()
	if err != nil {
		return err
	}
	defer s.writeRPCCompleted()

	callStart := s.nowFn()
	ctx := tchannelthrift.Context(tctx)

	// Sanity check input.
	numNamespaces := int64(len(req.NameSpaces))
	for _, elem := range req.Elements {
		if elem.NameSpace >= numNamespaces {
			return fmt.Errorf("namespace index: %d is out of range of provided namespaces", elem.NameSpace)
		}
	}

	// Sort the elements so that they're sorted by namespace so we can reuse the same batch writer.
	sort.Slice(req.Elements, func(i, j int) bool {
		return req.Elements[i].NameSpace < req.Elements[j].NameSpace
	})

	// NB(r): Use the pooled request tracking to return thrift alloc'd bytes
	// to the thrift bytes pool and to return ident.ID wrappers to a pool for
	// reuse. We also reduce contention on pools by getting one per batch request
	// rather than one per ID.
	pooledReq := s.pools.writeBatchPooledReqPool.Get()
	pooledReq.writeV2Req = req
	ctx.RegisterFinalizer(pooledReq)

	var (
		nsID        ident.ID
		nsIdx       int64
		batchWriter writes.BatchWriter

		retryableErrors    int
		nonRetryableErrors int
	)
	for i, elem := range req.Elements {
		if nsID == nil || elem.NameSpace != nsIdx {
			if batchWriter != nil {
				err = db.WriteBatch(ctx, nsID, batchWriter.(writes.WriteBatch), pooledReq)
				if err != nil {
					return convert.ToRPCError(err)
				}
				batchWriter = nil
			}

			nsID = s.newPooledID(ctx, req.NameSpaces[elem.NameSpace], pooledReq)
			nsIdx = elem.NameSpace

			batchWriter, err = db.BatchWriter(nsID, len(req.Elements))
			if err != nil {
				return convert.ToRPCError(err)
			}
			// The lifecycle of the annotations is more involved than the rest of the data
			// so we set the annotation pool put method as the finalization function and
			// let the database take care of returning them to the pool.
			batchWriter.SetFinalizeAnnotationFn(finalizeAnnotationFn)
		}

		unit, unitErr := convert.ToUnit(elem.Datapoint.TimestampTimeType)
		if unitErr != nil {
			nonRetryableErrors++
			pooledReq.addError(tterrors.NewBadRequestWriteBatchRawError(i, unitErr))
			continue
		}

		d, err := unit.Value()
		if err != nil {
			nonRetryableErrors++
			pooledReq.addError(tterrors.NewBadRequestWriteBatchRawError(i, err))
			continue
		}

		seriesID := s.newPooledID(ctx, elem.ID, pooledReq)
		batchWriter.Add(
			i,
			seriesID,
			xtime.FromNormalizedTime(elem.Datapoint.Timestamp, d),
			elem.Datapoint.Value,
			unit,
			elem.Datapoint.Annotation,
		)
	}

	if batchWriter != nil {
		// Write the last batch.
		err = db.WriteBatch(ctx, nsID, batchWriter.(writes.WriteBatch), pooledReq)
		if err != nil {
			return convert.ToRPCError(err)
		}
	}

	nonRetryableErrors += pooledReq.numNonRetryableErrors()
	retryableErrors += pooledReq.numRetryableErrors()
	totalErrors := nonRetryableErrors + retryableErrors

	s.metrics.writeBatchRaw.ReportSuccess(len(req.Elements) - totalErrors)
	s.metrics.writeBatchRaw.ReportRetryableErrors(retryableErrors)
	s.metrics.writeBatchRaw.ReportNonRetryableErrors(nonRetryableErrors)
	s.metrics.writeBatchRaw.ReportLatency(s.nowFn().Sub(callStart))

	errs := pooledReq.writeBatchRawErrors()
	if len(errs) > 0 {
		batchErrs := rpc.NewWriteBatchRawErrors()
		batchErrs.Errors = errs
		return batchErrs
	}

	return nil
}

func (s *service) WriteTaggedBatchRaw(tctx thrift.Context, req *rpc.WriteTaggedBatchRawRequest) error {
	s.metrics.writeTaggedBatchRawRPCs.Inc(1)
	db, err := s.startWriteRPCWithDB()
	if err != nil {
		return err
	}
	defer s.writeRPCCompleted()

	callStart := s.nowFn()
	ctx := tchannelthrift.Context(tctx)

	// NB(r): Use the pooled request tracking to return thrift alloc'd bytes
	// to the thrift bytes pool and to return ident.ID wrappers to a pool for
	// reuse. We also reduce contention on pools by getting one per batch request
	// rather than one per ID.
	pooledReq := s.pools.writeBatchPooledReqPool.Get()
	pooledReq.writeTaggedReq = req
	ctx.RegisterFinalizer(pooledReq)

	var (
		nsID               = s.newPooledID(ctx, req.NameSpace, pooledReq)
		retryableErrors    int
		nonRetryableErrors int
	)

	batchWriter, err := db.BatchWriter(nsID, len(req.Elements))
	if err != nil {
		return convert.ToRPCError(err)
	}

	// The lifecycle of the encoded tags and annotations is more involved than
	// the rest of the data so we set the encoded tags and annotation pool put
	// calls as finalization functions and let the database take care of
	// returning them to the pool.
	batchWriter.SetFinalizeEncodedTagsFn(finalizeEncodedTagsFn)
	batchWriter.SetFinalizeAnnotationFn(finalizeAnnotationFn)

	for i, elem := range req.Elements {
		unit, unitErr := convert.ToUnit(elem.Datapoint.TimestampTimeType)
		if unitErr != nil {
			nonRetryableErrors++
			pooledReq.addError(tterrors.NewBadRequestWriteBatchRawError(i, unitErr))
			continue
		}

		d, err := unit.Value()
		if err != nil {
			nonRetryableErrors++
			pooledReq.addError(tterrors.NewBadRequestWriteBatchRawError(i, err))
			continue
		}

		dec, err := s.newPooledTagsDecoder(ctx, elem.EncodedTags, pooledReq)
		if err != nil {
			nonRetryableErrors++
			pooledReq.addError(tterrors.NewBadRequestWriteBatchRawError(i, err))
			continue
		}

		seriesID := s.newPooledID(ctx, elem.ID, pooledReq)
		batchWriter.AddTagged(
			i,
			seriesID,
			dec,
			elem.EncodedTags,
			xtime.FromNormalizedTime(elem.Datapoint.Timestamp, d),
			elem.Datapoint.Value,
			unit,
			elem.Datapoint.Annotation)
	}

	err = db.WriteTaggedBatch(ctx, nsID, batchWriter, pooledReq)
	if err != nil {
		return convert.ToRPCError(err)
	}

	nonRetryableErrors += pooledReq.numNonRetryableErrors()
	retryableErrors += pooledReq.numRetryableErrors()
	totalErrors := nonRetryableErrors + retryableErrors

	s.metrics.writeTaggedBatchRaw.ReportSuccess(len(req.Elements) - totalErrors)
	s.metrics.writeTaggedBatchRaw.ReportRetryableErrors(retryableErrors)
	s.metrics.writeTaggedBatchRaw.ReportNonRetryableErrors(nonRetryableErrors)
	s.metrics.writeTaggedBatchRaw.ReportLatency(s.nowFn().Sub(callStart))

	errs := pooledReq.writeBatchRawErrors()
	if len(errs) > 0 {
		batchErrs := rpc.NewWriteBatchRawErrors()
		batchErrs.Errors = errs
		return batchErrs
	}

	return nil
}

func (s *service) WriteTaggedBatchRawV2(tctx thrift.Context, req *rpc.WriteTaggedBatchRawV2Request) error {
	s.metrics.writeBatchRawRPCs.Inc(1)
	db, err := s.startWriteRPCWithDB()
	if err != nil {
		return err
	}
	defer s.writeRPCCompleted()

	callStart := s.nowFn()
	ctx := tchannelthrift.Context(tctx)

	// Sanity check input.
	numNamespaces := int64(len(req.NameSpaces))
	for _, elem := range req.Elements {
		if elem.NameSpace >= numNamespaces {
			return fmt.Errorf("namespace index: %d is out of range of provided namespaces", elem.NameSpace)
		}
	}

	// Sort the elements so that they're sorted by namespace so we can reuse the same batch writer.
	sort.Slice(req.Elements, func(i, j int) bool {
		return req.Elements[i].NameSpace < req.Elements[j].NameSpace
	})

	// NB(r): Use the pooled request tracking to return thrift alloc'd bytes
	// to the thrift bytes pool and to return ident.ID wrappers to a pool for
	// reuse. We also reduce contention on pools by getting one per batch request
	// rather than one per ID.
	pooledReq := s.pools.writeBatchPooledReqPool.Get()
	pooledReq.writeTaggedV2Req = req
	ctx.RegisterFinalizer(pooledReq)

	var (
		nsID        ident.ID
		nsIdx       int64
		batchWriter writes.BatchWriter

		retryableErrors    int
		nonRetryableErrors int
	)
	for i, elem := range req.Elements {
		if nsID == nil || elem.NameSpace != nsIdx {
			if batchWriter != nil {
				err = db.WriteTaggedBatch(ctx, nsID, batchWriter.(writes.WriteBatch), pooledReq)
				if err != nil {
					return convert.ToRPCError(err)
				}
				batchWriter = nil
			}

			nsID = s.newPooledID(ctx, req.NameSpaces[elem.NameSpace], pooledReq)
			nsIdx = elem.NameSpace

			batchWriter, err = db.BatchWriter(nsID, len(req.Elements))
			if err != nil {
				return convert.ToRPCError(err)
			}
			// The lifecycle of the encoded tags and annotations is more involved than the
			// rest of the data so we set the annotation pool put method as the finalization
			// function and let the database take care of returning them to the pool.
			batchWriter.SetFinalizeEncodedTagsFn(finalizeEncodedTagsFn)
			batchWriter.SetFinalizeAnnotationFn(finalizeAnnotationFn)
		}

		unit, unitErr := convert.ToUnit(elem.Datapoint.TimestampTimeType)
		if unitErr != nil {
			nonRetryableErrors++
			pooledReq.addError(tterrors.NewBadRequestWriteBatchRawError(i, unitErr))
			continue
		}

		d, err := unit.Value()
		if err != nil {
			nonRetryableErrors++
			pooledReq.addError(tterrors.NewBadRequestWriteBatchRawError(i, err))
			continue
		}

		dec, err := s.newPooledTagsDecoder(ctx, elem.EncodedTags, pooledReq)
		if err != nil {
			nonRetryableErrors++
			pooledReq.addError(tterrors.NewBadRequestWriteBatchRawError(i, err))
			continue
		}

		seriesID := s.newPooledID(ctx, elem.ID, pooledReq)
		batchWriter.AddTagged(
			i,
			seriesID,
			dec,
			elem.EncodedTags,
			xtime.FromNormalizedTime(elem.Datapoint.Timestamp, d),
			elem.Datapoint.Value,
			unit,
			elem.Datapoint.Annotation,
		)
	}

	if batchWriter != nil {
		// Write the last batch.
		err = db.WriteTaggedBatch(ctx, nsID, batchWriter.(writes.WriteBatch), pooledReq)
		if err != nil {
			return convert.ToRPCError(err)
		}
	}

	nonRetryableErrors += pooledReq.numNonRetryableErrors()
	retryableErrors += pooledReq.numRetryableErrors()
	totalErrors := nonRetryableErrors + retryableErrors

	s.metrics.writeBatchRaw.ReportSuccess(len(req.Elements) - totalErrors)
	s.metrics.writeBatchRaw.ReportRetryableErrors(retryableErrors)
	s.metrics.writeBatchRaw.ReportNonRetryableErrors(nonRetryableErrors)
	s.metrics.writeBatchRaw.ReportLatency(s.nowFn().Sub(callStart))

	errs := pooledReq.writeBatchRawErrors()
	if len(errs) > 0 {
		batchErrs := rpc.NewWriteBatchRawErrors()
		batchErrs.Errors = errs
		return batchErrs
	}

	return nil
}

func (s *service) Repair(tctx thrift.Context) error {
	db, err := s.startRPCWithDB()
	if err != nil {
		return err
	}

	callStart := s.nowFn()

	if err := db.Repair(); err != nil {
		s.metrics.repair.ReportError(s.nowFn().Sub(callStart))
		return convert.ToRPCError(err)
	}

	s.metrics.repair.ReportSuccess(s.nowFn().Sub(callStart))

	return nil
}

func (s *service) Truncate(tctx thrift.Context, req *rpc.TruncateRequest) (r *rpc.TruncateResult_, err error) {
	db, err := s.startRPCWithDB()
	if err != nil {
		return nil, err
	}

	callStart := s.nowFn()
	ctx := tchannelthrift.Context(tctx)
	truncated, err := db.Truncate(s.newID(ctx, req.NameSpace))
	if err != nil {
		s.metrics.truncate.ReportError(s.nowFn().Sub(callStart))
		return nil, convert.ToRPCError(err)
	}

	res := rpc.NewTruncateResult_()
	res.NumSeries = truncated

	s.metrics.truncate.ReportSuccess(s.nowFn().Sub(callStart))

	return res, nil
}

func (s *service) GetPersistRateLimit(
	ctx thrift.Context,
) (*rpc.NodePersistRateLimitResult_, error) {
	db, err := s.startRPCWithDB()
	if err != nil {
		return nil, err
	}

	runtimeOptsMgr := db.Options().RuntimeOptionsManager()
	opts := runtimeOptsMgr.Get().PersistRateLimitOptions()
	limitEnabled := opts.LimitEnabled()
	limitMbps := opts.LimitMbps()
	limitCheckEvery := int64(opts.LimitCheckEvery())
	result := &rpc.NodePersistRateLimitResult_{
		LimitEnabled:    limitEnabled,
		LimitMbps:       limitMbps,
		LimitCheckEvery: limitCheckEvery,
	}
	return result, nil
}

func (s *service) SetPersistRateLimit(
	ctx thrift.Context,
	req *rpc.NodeSetPersistRateLimitRequest,
) (*rpc.NodePersistRateLimitResult_, error) {
	db, err := s.startRPCWithDB()
	if err != nil {
		return nil, err
	}

	runtimeOptsMgr := db.Options().RuntimeOptionsManager()
	runopts := runtimeOptsMgr.Get()
	opts := runopts.PersistRateLimitOptions()
	if req.LimitEnabled != nil {
		opts = opts.SetLimitEnabled(*req.LimitEnabled)
	}
	if req.LimitMbps != nil {
		opts = opts.SetLimitMbps(*req.LimitMbps)
	}
	if req.LimitCheckEvery != nil {
		opts = opts.SetLimitCheckEvery(int(*req.LimitCheckEvery))
	}

	runtimeOptsMgr.Update(runopts.SetPersistRateLimitOptions(opts))

	return s.GetPersistRateLimit(ctx)
}

func (s *service) GetWriteNewSeriesAsync(
	ctx thrift.Context,
) (*rpc.NodeWriteNewSeriesAsyncResult_, error) {
	db, err := s.startRPCWithDB()
	if err != nil {
		return nil, err
	}

	runtimeOptsMgr := db.Options().RuntimeOptionsManager()
	value := runtimeOptsMgr.Get().WriteNewSeriesAsync()
	return &rpc.NodeWriteNewSeriesAsyncResult_{
		WriteNewSeriesAsync: value,
	}, nil
}

func (s *service) SetWriteNewSeriesAsync(
	ctx thrift.Context,
	req *rpc.NodeSetWriteNewSeriesAsyncRequest,
) (*rpc.NodeWriteNewSeriesAsyncResult_, error) {
	db, err := s.startRPCWithDB()
	if err != nil {
		return nil, err
	}

	runtimeOptsMgr := db.Options().RuntimeOptionsManager()
	set := runtimeOptsMgr.Get().SetWriteNewSeriesAsync(req.WriteNewSeriesAsync)
	if err := runtimeOptsMgr.Update(set); err != nil {
		return nil, tterrors.NewBadRequestError(err)
	}
	return s.GetWriteNewSeriesAsync(ctx)
}

func (s *service) GetWriteNewSeriesBackoffDuration(
	ctx thrift.Context,
) (
	*rpc.NodeWriteNewSeriesBackoffDurationResult_,
	error,
) {
	db, err := s.startRPCWithDB()
	if err != nil {
		return nil, err
	}

	runtimeOptsMgr := db.Options().RuntimeOptionsManager()
	value := runtimeOptsMgr.Get().WriteNewSeriesBackoffDuration()
	return &rpc.NodeWriteNewSeriesBackoffDurationResult_{
		WriteNewSeriesBackoffDuration: int64(value / time.Millisecond),
		DurationType:                  rpc.TimeType_UNIX_MILLISECONDS,
	}, nil
}

func (s *service) SetWriteNewSeriesBackoffDuration(
	ctx thrift.Context,
	req *rpc.NodeSetWriteNewSeriesBackoffDurationRequest,
) (
	*rpc.NodeWriteNewSeriesBackoffDurationResult_,
	error,
) {
	db, err := s.startRPCWithDB()
	if err != nil {
		return nil, err
	}

	unit, err := convert.ToDuration(req.DurationType)
	if err != nil {
		return nil, tterrors.NewBadRequestError(xerrors.NewInvalidParamsError(err))
	}
	runtimeOptsMgr := db.Options().RuntimeOptionsManager()
	value := time.Duration(req.WriteNewSeriesBackoffDuration) * unit
	set := runtimeOptsMgr.Get().SetWriteNewSeriesBackoffDuration(value)
	if err := runtimeOptsMgr.Update(set); err != nil {
		return nil, tterrors.NewBadRequestError(err)
	}
	return s.GetWriteNewSeriesBackoffDuration(ctx)
}

func (s *service) GetWriteNewSeriesLimitPerShardPerSecond(
	ctx thrift.Context,
) (
	*rpc.NodeWriteNewSeriesLimitPerShardPerSecondResult_,
	error,
) {
	db, err := s.startRPCWithDB()
	if err != nil {
		return nil, err
	}

	runtimeOptsMgr := db.Options().RuntimeOptionsManager()
	value := runtimeOptsMgr.Get().WriteNewSeriesLimitPerShardPerSecond()
	return &rpc.NodeWriteNewSeriesLimitPerShardPerSecondResult_{
		WriteNewSeriesLimitPerShardPerSecond: int64(value),
	}, nil
}

func (s *service) SetWriteNewSeriesLimitPerShardPerSecond(
	ctx thrift.Context,
	req *rpc.NodeSetWriteNewSeriesLimitPerShardPerSecondRequest,
) (
	*rpc.NodeWriteNewSeriesLimitPerShardPerSecondResult_,
	error,
) {
	db, err := s.startRPCWithDB()
	if err != nil {
		return nil, err
	}

	runtimeOptsMgr := db.Options().RuntimeOptionsManager()
	value := int(req.WriteNewSeriesLimitPerShardPerSecond)
	set := runtimeOptsMgr.Get().SetWriteNewSeriesLimitPerShardPerSecond(value)
	if err := runtimeOptsMgr.Update(set); err != nil {
		return nil, tterrors.NewBadRequestError(err)
	}
	return s.GetWriteNewSeriesLimitPerShardPerSecond(ctx)
}

func (s *service) DebugProfileStart(
	ctx thrift.Context,
	req *rpc.DebugProfileStartRequest,
) (*rpc.DebugProfileStartResult_, error) {
	s.state.Lock()
	defer s.state.Unlock()

	_, ok := s.state.profiles[req.Name]
	if ok {
		err := fmt.Errorf("profile already exists: %s", req.Name)
		return nil, tterrors.NewBadRequestError(err)
	}

	var (
		interval time.Duration
		duration time.Duration
		debug    int
		err      error
	)
	if v := req.Interval; v != nil {
		interval, err = time.ParseDuration(*v)
		if err != nil {
			return nil, tterrors.NewBadRequestError(err)
		}
	}
	if v := req.Duration; v != nil {
		duration, err = time.ParseDuration(*v)
		if err != nil {
			return nil, tterrors.NewBadRequestError(err)
		}
	}
	if v := req.Debug; v != nil {
		debug = int(*v)
	}

	conditional := func() bool {
		if v := req.ConditionalNumGoroutinesGreaterThan; v != nil {
			if runtime.NumGoroutine() <= int(*v) {
				return false
			}
		}
		if v := req.ConditionalNumGoroutinesLessThan; v != nil {
			if runtime.NumGoroutine() >= int(*v) {
				return false
			}
		}
		if v := req.ConditionalIsOverloaded; v != nil {
			overloaded := s.state.db != nil && s.state.db.IsOverloaded()
			if *v != overloaded {
				return false
			}
		}

		return true
	}

	p, err := xdebug.NewContinuousFileProfile(xdebug.ContinuousFileProfileOptions{
		FilePathTemplate:  req.FilePathTemplate,
		ProfileName:       req.Name,
		ProfileDuration:   duration,
		ProfileDebug:      debug,
		Conditional:       conditional,
		Interval:          interval,
		InstrumentOptions: s.opts.InstrumentOptions(),
	})
	if err != nil {
		return nil, tterrors.NewBadRequestError(err)
	}

	if err := p.Start(); err != nil {
		return nil, err
	}

	s.state.profiles[req.Name] = p

	return &rpc.DebugProfileStartResult_{}, nil
}

func (s *service) DebugProfileStop(
	ctx thrift.Context,
	req *rpc.DebugProfileStopRequest,
) (*rpc.DebugProfileStopResult_, error) {
	s.state.Lock()
	defer s.state.Unlock()

	existing, ok := s.state.profiles[req.Name]
	if !ok {
		err := fmt.Errorf("profile does not exist: %s", req.Name)
		return nil, tterrors.NewBadRequestError(err)
	}

	if err := existing.Stop(); err != nil {
		return nil, err
	}

	delete(s.state.profiles, req.Name)

	return &rpc.DebugProfileStopResult_{}, nil
}

func (s *service) DebugIndexMemorySegments(
	ctx thrift.Context,
	req *rpc.DebugIndexMemorySegmentsRequest,
) (
	*rpc.DebugIndexMemorySegmentsResult_,
	error,
) {
	db, err := s.startRPCWithDB()
	if err != nil {
		return nil, err
	}

	var multiErr xerrors.MultiError
	for _, ns := range db.Namespaces() {
		idx, err := ns.Index()
		if err != nil {
			return nil, err
		}

		if err := idx.DebugMemorySegments(storage.DebugMemorySegmentsOptions{
			OutputDirectory: req.Directory,
		}); err != nil {
			return nil, err
		}
	}

	if err := multiErr.FinalError(); err != nil {
		return nil, err
	}

	return &rpc.DebugIndexMemorySegmentsResult_{}, nil
}

func (s *service) SetDatabase(db storage.Database) error {
	s.state.Lock()
	defer s.state.Unlock()

	if s.state.db != nil {
		return errDatabaseHasAlreadyBeenSet
	}
	s.state.db = db
	return nil
}

func (s *service) Database() (storage.Database, error) {
	s.state.RLock()
	defer s.state.RUnlock()

	if s.state.db == nil {
		return nil, errDatabaseIsNotInitializedYet
	}
	return s.state.db, nil
}

func (s *service) startWriteRPCWithDB() (storage.Database, error) {
	if s.state.maxOutstandingWriteRPCs == 0 {
		// No limitations on number of outstanding requests.
		return s.startRPCWithDB()
	}

	db, dbIsInitialized, requestDoesNotExceedLimit := s.state.DBForWriteRPCWithLimit()
	if !dbIsInitialized {
		return nil, convert.ToRPCError(errDatabaseIsNotInitializedYet)
	}
	if !requestDoesNotExceedLimit {
		s.metrics.overloadRejected.Inc(1)
		return nil, convert.ToRPCError(errServerIsOverloaded)
	}
	if db.IsOverloaded() {
		s.metrics.overloadRejected.Inc(1)
		return nil, convert.ToRPCError(errServerIsOverloaded)
	}

	return db, nil
}

func (s *service) writeRPCCompleted() {
	if s.state.maxOutstandingWriteRPCs == 0 {
		// Nothing to do since we're not tracking the number outstanding RPCs.
		return
	}

	s.state.DecNumOutstandingWriteRPCs()
}

func (s *service) startReadRPCWithDB() (storage.Database, error) {
	if s.state.maxOutstandingReadRPCs == 0 {
		// No limitations on number of outstanding requests.
		return s.startRPCWithDB()
	}

	db, dbIsInitialized, requestDoesNotExceedLimit := s.state.DBForReadRPCWithLimit()
	if !dbIsInitialized {
		return nil, convert.ToRPCError(errDatabaseIsNotInitializedYet)
	}
	if !requestDoesNotExceedLimit {
		s.metrics.overloadRejected.Inc(1)
		return nil, convert.ToRPCError(errServerIsOverloaded)
	}
	if db.IsOverloaded() {
		s.metrics.overloadRejected.Inc(1)
		return nil, convert.ToRPCError(errServerIsOverloaded)
	}

	return db, nil
}

func (s *service) readRPCCompleted() {
	if s.state.maxOutstandingReadRPCs == 0 {
		// Nothing to do since we're not tracking the number outstanding RPCs.
		return
	}

	s.state.DecNumOutstandingReadRPCs()
}

func (s *service) startRPCWithDB() (storage.Database, error) {
	db, ok := s.state.DB()
	if !ok {
		return nil, convert.ToRPCError(errDatabaseIsNotInitializedYet)
	}

	if db.IsOverloaded() {
		s.metrics.overloadRejected.Inc(1)
		return nil, convert.ToRPCError(errServerIsOverloaded)
	}

	return db, nil
}

func (s *service) newID(ctx context.Context, id []byte) ident.ID {
	checkedBytes := s.pools.checkedBytesWrapper.Get(id)
	return s.pools.id.GetBinaryID(ctx, checkedBytes)
}

func (s *service) newPooledID(
	ctx context.Context,
	id []byte,
	p *writeBatchPooledReq,
) ident.ID {
	if result, ok := p.nextPooledID(id); ok {
		return result
	}
	return s.newID(ctx, id)
}

func (s *service) readEncodedResult(
	ctx context.Context,
	encoded [][]xio.BlockReader,
) ([]*rpc.Segments, *rpc.Error) {
	segments := s.pools.segmentsArray.Get()
	segments = segmentsArr(segments).grow(len(encoded))
	segments = segments[:0]
	ctx.RegisterFinalizer(xresource.FinalizerFn(func() {
		s.pools.segmentsArray.Put(segments)
	}))

	for _, readers := range encoded {
		segment, err := readEncodedResultSegment(readers)
		if err != nil {
			return nil, err
		}
		if segment == nil {
			continue
		}
		segments = append(segments, segment)
	}

	return segments, nil
}

func readEncodedResultSegment(
	readers []xio.BlockReader,
) (*rpc.Segments, *rpc.Error) {
	converted, err := convert.ToSegments(readers)
	if err != nil {
		return nil, convert.ToRPCError(err)
	}
	if converted.Segments == nil {
		return nil, nil
	}

	return converted.Segments, nil
}

func (s *service) newTagsDecoder(ctx context.Context, encodedTags []byte) (serialize.TagDecoder, error) {
	checkedBytes := s.pools.checkedBytesWrapper.Get(encodedTags)
	dec := s.pools.tagDecoder.Get()
	ctx.RegisterCloser(dec)
	dec.Reset(checkedBytes)
	if err := dec.Err(); err != nil {
		return nil, err
	}
	return dec, nil
}

func (s *service) newPooledTagsDecoder(
	ctx context.Context,
	encodedTags []byte,
	p *writeBatchPooledReq,
) (serialize.TagDecoder, error) {
	if decoder, ok := p.nextPooledTagDecoder(encodedTags); ok {
		if err := decoder.Err(); err != nil {
			return nil, err
		}
		return decoder, nil
	}
	return s.newTagsDecoder(ctx, encodedTags)
}

func (s *service) newCloseableMetadataV2Result(
	res *rpc.FetchBlocksMetadataRawV2Result_,
) closeableMetadataV2Result {
	return closeableMetadataV2Result{s: s, result: res}
}

type closeableMetadataV2Result struct {
	s      *service
	result *rpc.FetchBlocksMetadataRawV2Result_
}

func (c closeableMetadataV2Result) Finalize() {
	for _, blockMetadata := range c.result.Elements {
		c.s.pools.blockMetadataV2.Put(blockMetadata)
	}
	c.s.pools.blockMetadataV2Slice.Put(c.result.Elements)
}

type writeBatchPooledReq struct {
	pooledIDs        []writeBatchPooledReqID
	pooledIDsUsed    int
	writeReq         *rpc.WriteBatchRawRequest
	writeV2Req       *rpc.WriteBatchRawV2Request
	writeTaggedReq   *rpc.WriteTaggedBatchRawRequest
	writeTaggedV2Req *rpc.WriteTaggedBatchRawV2Request

	// We want to avoid allocating an intermediary slice of []error so we
	// just include all the error handling in this struct for performance
	// reasons since its pooled on a per-request basis anyways. This allows
	// us to use this object as a storage.IndexedErrorHandler and avoid allocating
	// []error in the storage package, as well as pool the []*rpc.WriteBatchRawError,
	// although the individual *rpc.WriteBatchRawError still need to be allocated
	// each time.
	nonRetryableErrors int
	retryableErrors    int
	errs               []*rpc.WriteBatchRawError

	pool *writeBatchPooledReqPool
}

func (r *writeBatchPooledReq) nextPooledID(idBytes []byte) (ident.ID, bool) {
	if r.pooledIDsUsed >= len(r.pooledIDs) {
		return nil, false
	}

	bytes := r.pooledIDs[r.pooledIDsUsed].bytes
	bytes.IncRef()
	bytes.Reset(idBytes)

	id := r.pooledIDs[r.pooledIDsUsed].id
	r.pooledIDsUsed++

	return id, true
}

func (r *writeBatchPooledReq) nextPooledTagDecoder(encodedTags []byte) (serialize.TagDecoder, bool) {
	if r.pooledIDsUsed >= len(r.pooledIDs) {
		return nil, false
	}

	bytes := r.pooledIDs[r.pooledIDsUsed].bytes
	bytes.IncRef()
	bytes.Reset(encodedTags)

	decoder := r.pooledIDs[r.pooledIDsUsed].tagDecoder
	decoder.Reset(bytes)

	r.pooledIDsUsed++

	return decoder, true
}

func (r *writeBatchPooledReq) Finalize() {
	// Reset the pooledIDsUsed and decrement the ref counts
	for i := 0; i < r.pooledIDsUsed; i++ {
		r.pooledIDs[i].bytes.DecRef()
	}
	r.pooledIDsUsed = 0

	// Return any pooled thrift byte slices to the thrift pool.
	if r.writeReq != nil {
		for _, elem := range r.writeReq.Elements {
			apachethrift.BytesPoolPut(elem.ID)
			// Ownership of the annotations has been transferred to the BatchWriter
			// so they will get returned the pool automatically by the commitlog once
			// it finishes writing them to disk via the finalization function that
			// gets set on the WriteBatch.
		}
		r.writeReq = nil
	}
	if r.writeV2Req != nil {
		for _, elem := range r.writeV2Req.Elements {
			apachethrift.BytesPoolPut(elem.ID)
			// Ownership of the annotations has been transferred to the BatchWriter
			// so they will get returned the pool automatically by the commitlog once
			// it finishes writing them to disk via the finalization function that
			// gets set on the WriteBatch.
		}
		r.writeV2Req = nil
	}
	if r.writeTaggedReq != nil {
		for _, elem := range r.writeTaggedReq.Elements {
			apachethrift.BytesPoolPut(elem.ID)
			// Ownership of the encoded tags has been transferred to the BatchWriter
			// so they will get returned the pool automatically by the commitlog once
			// it finishes writing them to disk via the finalization function that
			// gets set on the WriteBatch.

			// See comment above about not finalizing annotations here.
		}
		r.writeTaggedReq = nil
	}
	if r.writeTaggedV2Req != nil {
		for _, elem := range r.writeTaggedV2Req.Elements {
			apachethrift.BytesPoolPut(elem.ID)
			// Ownership of the encoded tags has been transferred to the BatchWriter
			// so they will get returned the pool automatically by the commitlog once
			// it finishes writing them to disk via the finalization function that
			// gets set on the WriteBatch.

			// See comment above about not finalizing annotations here.
		}
		r.writeTaggedV2Req = nil
	}

	r.nonRetryableErrors = 0
	r.retryableErrors = 0
	if cap(r.errs) <= writeBatchPooledReqPoolMaxErrorsSliceSize {
		r.errs = r.errs[:0]
	} else {
		// Slice grew too large, throw it away and let a new one be
		// allocated on the next append call.
		r.errs = nil
	}

	// Return to pool
	r.pool.Put(r)
}

func (r *writeBatchPooledReq) HandleError(index int, err error) {
	if err == nil {
		return
	}

	if xerrors.IsInvalidParams(err) {
		r.nonRetryableErrors++
		r.errs = append(
			r.errs,
			tterrors.NewBadRequestWriteBatchRawError(index, err))
		return
	}

	r.retryableErrors++
	r.errs = append(
		r.errs,
		tterrors.NewWriteBatchRawError(index, err))
}

func (r *writeBatchPooledReq) addError(err *rpc.WriteBatchRawError) {
	r.errs = append(r.errs, err)
}

func (r *writeBatchPooledReq) writeBatchRawErrors() []*rpc.WriteBatchRawError {
	return r.errs
}

func (r *writeBatchPooledReq) numRetryableErrors() int {
	return r.retryableErrors
}

func (r *writeBatchPooledReq) numNonRetryableErrors() int {
	return r.nonRetryableErrors
}

type writeBatchPooledReqID struct {
	bytes      checked.Bytes
	id         ident.ID
	tagDecoder serialize.TagDecoder
}

type writeBatchPooledReqPool struct {
	pool pool.ObjectPool
}

func newWriteBatchPooledReqPool(
	size int,
	iopts instrument.Options,
) *writeBatchPooledReqPool {
	pool := pool.NewObjectPool(pool.NewObjectPoolOptions().
		SetSize(size).
		SetInstrumentOptions(iopts.SetMetricsScope(
			iopts.MetricsScope().SubScope("write-batch-pooled-req-pool"))))
	return &writeBatchPooledReqPool{pool: pool}
}

func (p *writeBatchPooledReqPool) Init(
	tagDecoderPool serialize.TagDecoderPool,
) {
	p.pool.Init(func() interface{} {
		// NB(r): Make pooled IDs 2x the default write batch size to account for
		// write tagged which also has encoded tags, plus an extra one for the
		// namespace
		pooledIDs := make([]writeBatchPooledReqID, 1+(2*client.DefaultWriteBatchSize))
		for i := range pooledIDs {
			pooledIDs[i].bytes = checked.NewBytes(nil, nil)
			pooledIDs[i].id = ident.BinaryID(pooledIDs[i].bytes)
			// BinaryID(..) incs the ref, we however don't want to pretend
			// the bytes is owned at this point since its not being used, so we
			// immediately dec a ref here to avoid calling get on this ID
			// being a valid call
			pooledIDs[i].bytes.DecRef()
			// Also ready a tag decoder
			pooledIDs[i].tagDecoder = tagDecoderPool.Get()
		}
		return &writeBatchPooledReq{
			pooledIDs: pooledIDs,
			pool:      p,
		}
	})
}

func (p *writeBatchPooledReqPool) Get() *writeBatchPooledReq {
	return p.pool.Get().(*writeBatchPooledReq)
}

func (p *writeBatchPooledReqPool) Put(v *writeBatchPooledReq) {
	p.pool.Put(v)
}

// finalizeEncodedTagsFn implements ts.FinalizeEncodedTagsFn because
// apachethrift.BytesPoolPut(b) returns a bool but ts.FinalizeEncodedTagsFn
// does not.
func finalizeEncodedTagsFn(b []byte) {
	apachethrift.BytesPoolPut(b)
}

// finalizeAnnotationFn implements ts.FinalizeAnnotationFn because
// apachethrift.BytesPoolPut(b) returns a bool but ts.FinalizeAnnotationFn
// does not.
func finalizeAnnotationFn(b []byte) {
	apachethrift.BytesPoolPut(b)
}

func addSourceToContext(tctx thrift.Context, source []byte) context.Context {
	return addSourceToM3Context(tchannelthrift.Context(tctx), source)
}

func addSourceToM3Context(ctx context.Context, source []byte) context.Context {
	if len(source) > 0 {
		if base, ok := ctx.GoContext(); ok {
			ctx.SetGoContext(goctx.WithValue(base, limits.SourceContextKey, source))
		} else {
			ctx.SetGoContext(goctx.WithValue(goctx.Background(), limits.SourceContextKey, source))
		}
	}

	return ctx
}<|MERGE_RESOLUTION|>--- conflicted
+++ resolved
@@ -817,7 +817,6 @@
 	ctx.RegisterFinalizer(tagEncoder)
 
 	return newFetchTaggedResultsIter(fetchTaggedResultsIterOpts{
-<<<<<<< HEAD
 		queryResult:     queryResult,
 		queryOpts:       opts,
 		fetchData:       fetchData,
@@ -826,18 +825,7 @@
 		nsID:            ns,
 		tagEncoder:      tagEncoder,
 		iOpts:           s.opts.InstrumentOptions(),
-		blockReadLimit:  s.queryLimits.DiskSeriesReadLimit(),
 		instrumentClose: instrumentClose,
-=======
-		queryResult:    queryResult,
-		queryOpts:      opts,
-		fetchData:      fetchData,
-		db:             db,
-		docReader:      docs.NewEncodedDocumentReader(),
-		nsID:           ns,
-		tagEncoder:     tagEncoder,
-		iOpts:          s.opts.InstrumentOptions(),
->>>>>>> 267d6544
 	}), nil
 }
 
@@ -886,8 +874,6 @@
 	docReader       *docs.EncodedDocumentReader
 	tagEncoder      serialize.TagEncoder
 	iOpts           instrument.Options
-<<<<<<< HEAD
-	blocksReadLimit limits.LookbackLimit
 	instrumentClose func(error)
 }
 
@@ -900,21 +886,7 @@
 	nsID            ident.ID
 	tagEncoder      serialize.TagEncoder
 	iOpts           instrument.Options
-	blockReadLimit  limits.LookbackLimit
 	instrumentClose func(error)
-=======
-}
-
-type fetchTaggedResultsIterOpts struct {
-	queryResult    index.QueryResult
-	queryOpts      index.QueryOptions
-	fetchData      bool
-	db             storage.Database
-	docReader      *docs.EncodedDocumentReader
-	nsID           ident.ID
-	tagEncoder     serialize.TagEncoder
-	iOpts          instrument.Options
->>>>>>> 267d6544
 }
 
 func newFetchTaggedResultsIter(opts fetchTaggedResultsIterOpts) FetchTaggedResultsIter { //nolint: gocritic
@@ -930,12 +902,10 @@
 		docReader:       opts.docReader,
 		tagEncoder:      opts.tagEncoder,
 		iOpts:           opts.iOpts,
-<<<<<<< HEAD
-		blocksReadLimit: opts.blockReadLimit,
 		instrumentClose: opts.instrumentClose,
-=======
->>>>>>> 267d6544
-	}
+
+  
+  }
 
 	return iter
 }
