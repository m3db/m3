--- conflicted
+++ resolved
@@ -63,11 +63,7 @@
 	void repair() throws (1: Error err)
 	TruncateResult truncate(1: TruncateRequest req) throws (1: Error err)
 
-<<<<<<< HEAD
-    AggregateTilesResult aggregateTiles(1: AggregateTilesRequest req) throws (1: Error err)
-=======
 	AggregateTilesResult aggregateTiles(1: AggregateTilesRequest req) throws (1: Error err)
->>>>>>> 3aa2f51f
 
 	// Management endpoints
 	NodeHealthResult health() throws (1: Error err)
@@ -512,20 +508,6 @@
 	1: required i64 processedBlockCount
 }
 
-struct AggregateTilesRequest {
-	1: required string sourceNameSpace
-	2: required string targetNameSpace
-	3: required i64 rangeStart
-	4: required i64 rangeEnd
-	5: required string step
-	6: bool removeResets
-	7: optional TimeType rangeType = TimeType.UNIX_SECONDS
-}
-
-struct AggregateTilesResult {
-    1: required i64 processedBlockCount
-}
-
 struct DebugProfileStartRequest {
 	1: required string name
 	2: required string filePathTemplate
