--- conflicted
+++ resolved
@@ -314,13 +314,8 @@
 	}
 
 	var testIterators []*testIterator
-<<<<<<< HEAD
-	var iteratorAlloc func(reader io.Reader, descr namespace.SchemaDescr) ReaderIterator
-	iteratorAlloc = func(reader io.Reader, _ namespace.SchemaDescr) ReaderIterator {
-=======
 	var iteratorAlloc func(xio.Reader64, namespace.SchemaDescr) ReaderIterator
 	iteratorAlloc = func(reader xio.Reader64, _ namespace.SchemaDescr) ReaderIterator {
->>>>>>> ca40427c
 		for i := range entriesByReader {
 			if reader != entriesByReader[i].reader {
 				continue
