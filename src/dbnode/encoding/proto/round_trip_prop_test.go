--- conflicted
+++ resolved
@@ -163,17 +163,13 @@
 			enc.SetSchema(setSchemaDescr)
 		}
 
-<<<<<<< HEAD
 		ctx := context.NewContext()
 		defer ctx.Close()
 
-		stream, ok := enc.Stream(ctx)
-=======
 		// Ensure that the Len() method always returns the length of the final stream that would
 		// be returned by a call to Stream().
 		encLen := enc.Len()
-		stream, ok := enc.Stream(encoding.StreamOptions{})
->>>>>>> 7f9a6beb
+		stream, ok := enc.Stream(ctx)
 		if !ok {
 			return true, nil
 		}
