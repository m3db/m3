--- conflicted
+++ resolved
@@ -74,15 +74,7 @@
 	return ts.Datapoint{}, xtime.Unit(0), nil
 }
 func (r *nullReaderIterator) Next() bool { return false }
-<<<<<<< HEAD
-func (r *nullReaderIterator) Err() error {
-	return fmt.Errorf("not implemented")
-}
-func (r *nullReaderIterator) Close()                                              {}
-func (r *nullReaderIterator) Reset(reader io.Reader, descr namespace.SchemaDescr) {}
-=======
 func (r *nullReaderIterator) Err() error { return fmt.Errorf("not implemented") }
 func (r *nullReaderIterator) Close()     {}
 func (r *nullReaderIterator) Reset(xio.Reader64, namespace.SchemaDescr) {
-}
->>>>>>> ca40427c
+}