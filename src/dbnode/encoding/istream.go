// Copyright (c) 2016 Uber Technologies, Inc.
//
// Permission is hereby granted, free of charge, to any person obtaining a copy
// of this software and associated documentation files (the "Software"), to deal
// in the Software without restriction, including without limitation the rights
// to use, copy, modify, merge, publish, distribute, sublicense, and/or sell
// copies of the Software, and to permit persons to whom the Software is
// furnished to do so, subject to the following conditions:
//
// The above copyright notice and this permission notice shall be included in
// all copies or substantial portions of the Software.
//
// THE SOFTWARE IS PROVIDED "AS IS", WITHOUT WARRANTY OF ANY KIND, EXPRESS OR
// IMPLIED, INCLUDING BUT NOT LIMITED TO THE WARRANTIES OF MERCHANTABILITY,
// FITNESS FOR A PARTICULAR PURPOSE AND NONINFRINGEMENT. IN NO EVENT SHALL THE
// AUTHORS OR COPYRIGHT HOLDERS BE LIABLE FOR ANY CLAIM, DAMAGES OR OTHER
// LIABILITY, WHETHER IN AN ACTION OF CONTRACT, TORT OR OTHERWISE, ARISING FROM,
// OUT OF OR IN CONNECTION WITH THE SOFTWARE OR THE USE OR OTHER DEALINGS IN
// THE SOFTWARE.

package encoding

import (
	"io"

	"github.com/m3db/m3/src/dbnode/x/xio"
)

// IStream encapsulates a readable stream.
type IStream struct {
	r         xio.Reader64
	err       error  // error encountered
	current   uint64 // current uint64 we are working off of
	index     int    // current index within data slice
	remaining uint8  // bits remaining in current to be read
}

// NewIStream creates a new IStream
func NewIStream(reader64 xio.Reader64) *IStream {
	return &IStream{r: reader64}
}

// Read reads len(b) bytes.
func (is *IStream) Read(b []byte) (int, error) {
	var i int
	for ; i < len(b); i++ {
		res, err := is.ReadBits(8)
		if err != nil {
			return i, err
		}
		b[i] = byte(res)
	}
	return i, nil
}

<<<<<<< HEAD
func (is *istream) ReadByte() (byte, error) {
	if is.err != nil {
		return 0, is.err
	}
	remaining := is.remaining
	res := is.consumeBuffer(remaining)
	if remaining == 8 {
		return res, nil
	}
	if err := is.readByteFromStream(); err != nil {
		return 0, err
	}
	res = (res << (8 - remaining)) | is.consumeBuffer(8-remaining)
	return res, nil
=======
// ReadByte reads the next Byte.
func (is *IStream) ReadByte() (byte, error) {
	res, err := is.ReadBits(8)
	return byte(res), err
}

// ReadBit reads the next Bit.
func (is *IStream) ReadBit() (Bit, error) {
	res, err := is.ReadBits(1)
	return Bit(res), err
>>>>>>> ca40427c
}

// ReadBits reads the next Bits.
func (is *IStream) ReadBits(numBits uint8) (uint64, error) {
	if is.err != nil {
		return 0, is.err
	}
	if numBits <= is.remaining {
		// Have enough bits buffered.
		return is.consumeBuffer(numBits), nil
	}
<<<<<<< HEAD

	numBits %= 8
	for numBits > 0 {
		// This is equivalent to calling is.ReadBit() in a loop but some manual inlining
		// has been performed to optimize this loop as its heavily used in the hot path.
		if is.remaining == 0 {
			if err := is.readByteFromStream(); err != nil {
				return 0, err
			}
		}

		numToRead := numBits
		if is.remaining < numToRead {
			numToRead = is.remaining
		}
		bits := is.current >> (8 - numToRead)
		is.current <<= numToRead
		is.remaining -= numToRead
		res = (res << uint64(numToRead)) | uint64(bits)
		numBits -= numToRead
=======
	res := readBitsInWord(is.current, numBits)
	// Not enough bits buffered, read next word from the stream.
	bitsNeeded := numBits - is.remaining
	if err := is.readWordFromStream(); err != nil {
		return 0, err
	}
	if is.remaining < bitsNeeded {
		return 0, io.EOF
>>>>>>> ca40427c
	}
	return res | is.consumeBuffer(bitsNeeded), nil
}

// PeekBits looks at the next Bits, but doesn't move the pos.
func (is *IStream) PeekBits(numBits uint8) (uint64, error) {
	if numBits <= is.remaining {
		return readBitsInWord(is.current, numBits), nil
	}
	res := readBitsInWord(is.current, numBits)
	bitsNeeded := numBits - is.remaining
	next, bytes, err := is.r.Peek64()
	if err != nil {
		return 0, err
	}
	rem := 8 * bytes
	if rem < bitsNeeded {
		return 0, io.EOF
	}
	return res | readBitsInWord(next, bitsNeeded), nil
}

// RemainingBitsInCurrentByte returns the number of bits remaining to be read in the current byte.
func (is *IStream) RemainingBitsInCurrentByte() uint {
	return uint(is.remaining % 8)
}

// readBitsInWord reads the first numBits in word w.
func readBitsInWord(w uint64, numBits uint8) uint64 {
	return w >> (64 - numBits)
}

// consumeBuffer consumes numBits in is.current.
func (is *IStream) consumeBuffer(numBits uint8) uint64 {
	res := readBitsInWord(is.current, numBits)
	is.current <<= numBits
	is.remaining -= numBits
	return res
}

func (is *IStream) readWordFromStream() error {
	current, bytes, err := is.r.Read64()
	is.current = current
	is.remaining = 8 * bytes
	is.err = err

	return err
}

// Reset resets the IStream.
func (is *IStream) Reset(reader xio.Reader64) {
	is.err = nil
	is.current = 0
	is.remaining = 0
	is.index = 0
	is.r = reader
}<|MERGE_RESOLUTION|>--- conflicted
+++ resolved
@@ -53,22 +53,6 @@
 	return i, nil
 }
 
-<<<<<<< HEAD
-func (is *istream) ReadByte() (byte, error) {
-	if is.err != nil {
-		return 0, is.err
-	}
-	remaining := is.remaining
-	res := is.consumeBuffer(remaining)
-	if remaining == 8 {
-		return res, nil
-	}
-	if err := is.readByteFromStream(); err != nil {
-		return 0, err
-	}
-	res = (res << (8 - remaining)) | is.consumeBuffer(8-remaining)
-	return res, nil
-=======
 // ReadByte reads the next Byte.
 func (is *IStream) ReadByte() (byte, error) {
 	res, err := is.ReadBits(8)
@@ -79,7 +63,6 @@
 func (is *IStream) ReadBit() (Bit, error) {
 	res, err := is.ReadBits(1)
 	return Bit(res), err
->>>>>>> ca40427c
 }
 
 // ReadBits reads the next Bits.
@@ -91,28 +74,6 @@
 		// Have enough bits buffered.
 		return is.consumeBuffer(numBits), nil
 	}
-<<<<<<< HEAD
-
-	numBits %= 8
-	for numBits > 0 {
-		// This is equivalent to calling is.ReadBit() in a loop but some manual inlining
-		// has been performed to optimize this loop as its heavily used in the hot path.
-		if is.remaining == 0 {
-			if err := is.readByteFromStream(); err != nil {
-				return 0, err
-			}
-		}
-
-		numToRead := numBits
-		if is.remaining < numToRead {
-			numToRead = is.remaining
-		}
-		bits := is.current >> (8 - numToRead)
-		is.current <<= numToRead
-		is.remaining -= numToRead
-		res = (res << uint64(numToRead)) | uint64(bits)
-		numBits -= numToRead
-=======
 	res := readBitsInWord(is.current, numBits)
 	// Not enough bits buffered, read next word from the stream.
 	bitsNeeded := numBits - is.remaining
@@ -121,7 +82,6 @@
 	}
 	if is.remaining < bitsNeeded {
 		return 0, io.EOF
->>>>>>> ca40427c
 	}
 	return res | is.consumeBuffer(bitsNeeded), nil
 }
