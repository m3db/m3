// Copyright (c) 2016 Uber Technologies, Inc.
//
// Permission is hereby granted, free of charge, to any person obtaining a copy
// of this software and associated documentation files (the "Software"), to deal
// in the Software without restriction, including without limitation the rights
// to use, copy, modify, merge, publish, distribute, sublicense, and/or sell
// copies of the Software, and to permit persons to whom the Software is
// furnished to do so, subject to the following conditions:
//
// The above copyright notice and this permission notice shall be included in
// all copies or substantial portions of the Software.
//
// THE SOFTWARE IS PROVIDED "AS IS", WITHOUT WARRANTY OF ANY KIND, EXPRESS OR
// IMPLIED, INCLUDING BUT NOT LIMITED TO THE WARRANTIES OF MERCHANTABILITY,
// FITNESS FOR A PARTICULAR PURPOSE AND NONINFRINGEMENT. IN NO EVENT SHALL THE
// AUTHORS OR COPYRIGHT HOLDERS BE LIABLE FOR ANY CLAIM, DAMAGES OR OTHER
// LIABILITY, WHETHER IN AN ACTION OF CONTRACT, TORT OR OTHERWISE, ARISING FROM,
// OUT OF OR IN CONNECTION WITH THE SOFTWARE OR THE USE OR OTHER DEALINGS IN
// THE SOFTWARE.

package fs

import (
	"bytes"
	"errors"
	"fmt"
	"io"
	"os"
	"sort"
	"time"

	"github.com/m3db/m3/src/dbnode/digest"
	"github.com/m3db/m3/src/dbnode/persist"
	"github.com/m3db/m3/src/dbnode/persist/fs/msgpack"
	"github.com/m3db/m3/src/dbnode/persist/schema"
	"github.com/m3db/m3/src/x/checked"
	xerrors "github.com/m3db/m3/src/x/errors"
	"github.com/m3db/m3/src/x/ident"
	"github.com/m3db/m3/src/x/mmap"
	"github.com/m3db/m3/src/x/pool"
	"github.com/m3db/m3/src/x/serialize"
	xtime "github.com/m3db/m3/src/x/time"

	"go.uber.org/zap"
)

var (
	// ErrCheckpointFileNotFound returned when the checkpoint file doesn't exist
	ErrCheckpointFileNotFound = errors.New("checkpoint file does not exist")

	// errReadNotExpectedSize returned when the size of the next read does not match size specified by the index
	errReadNotExpectedSize = errors.New("next read not expected size")

	errUnexpectedSortByOffset = errors.New("should not sort index by offsets when doing reads sorted by Id")
<<<<<<< HEAD
=======

	// errReadMetadataOptimizedForRead returned when we optimized for only reading metadata but are attempting a regular read
	errReadMetadataOptimizedForRead = errors.New("read metadata optimized for regular read")
>>>>>>> 636da15e
)

const (
	mmapPersistFsDataName      = "mmap.persist.fs.data"
	mmapPersistFsDataIndexName = "mmap.persist.fs.dataindex"
)

type reader struct {
	opts          Options
	hugePagesOpts mmap.HugeTLBOptions

	filePathPrefix string
	namespace      ident.ID

	start     time.Time
	blockSize time.Duration

	infoFdWithDigest           digest.FdWithDigestReader
	bloomFilterWithDigest      digest.FdWithDigestReader
	digestFdWithDigestContents digest.FdWithDigestContentsReader

	indexFd                 *os.File
	indexMmap               mmap.Descriptor
	indexDecoderStream      dataFileSetReaderDecoderStream
	indexEntriesByOffsetAsc []schema.IndexEntry

	dataFd     *os.File
	dataMmap   mmap.Descriptor
	dataReader digest.ReaderWithDigest

	bloomFilterFd *os.File

	entries         int
	bloomFilterInfo schema.IndexBloomFilterInfo
	entriesRead     int
	metadataRead    int
	decoder         *msgpack.Decoder
	digestBuf       digest.Buffer
	bytesPool       pool.CheckedBytesPool
	tagDecoderPool  serialize.TagDecoderPool

	expectedInfoDigest        uint32
	expectedIndexDigest       uint32
	expectedDataDigest        uint32
	expectedDigestOfDigest    uint32
	expectedBloomFilterDigest uint32
	shard                     uint32
	volume                    int
	open                      bool
<<<<<<< HEAD

	orderedByIndex bool
=======
	orderedByIndex            bool
	// NB(bodu): Informs whether or not we optimize for only reading
	// metadata. We don't need to sort for reading metadata but sorting is
	// required if we are performing regulars reads.
	optimizedReadMetadataOnly bool
>>>>>>> 636da15e
}

// NewReader returns a new reader and expects all files to exist. Will read the
// index info in full on call to Open. The bytesPool can be passed as nil if callers
// would prefer just dynamically allocated IDs and data.
func NewReader(
	bytesPool pool.CheckedBytesPool,
	opts Options,
) (DataFileSetReader, error) {
	if err := opts.Validate(); err != nil {
		return nil, err
	}
	return &reader{
		// When initializing new fields that should be static, be sure to save
		// and reset them after Close() resets the fields to all default values.
		opts:           opts,
		filePathPrefix: opts.FilePathPrefix(),
		hugePagesOpts: mmap.HugeTLBOptions{
			Enabled:   opts.MmapEnableHugeTLB(),
			Threshold: opts.MmapHugeTLBThreshold(),
		},
		infoFdWithDigest:           digest.NewFdWithDigestReader(opts.InfoReaderBufferSize()),
		digestFdWithDigestContents: digest.NewFdWithDigestContentsReader(opts.InfoReaderBufferSize()),
		bloomFilterWithDigest:      digest.NewFdWithDigestReader(opts.InfoReaderBufferSize()),
		indexDecoderStream:         newReaderDecoderStream(),
		dataReader:                 digest.NewReaderWithDigest(nil),
		decoder:                    msgpack.NewDecoder(opts.DecodingOptions()),
		digestBuf:                  digest.NewBuffer(),
		bytesPool:                  bytesPool,
		tagDecoderPool:             opts.TagDecoderPool(),
	}, nil
}

func (r *reader) Open(opts DataReaderOpenOptions) error {
	var (
		namespace   = opts.Identifier.Namespace
		shard       = opts.Identifier.Shard
		blockStart  = opts.Identifier.BlockStart
		volumeIndex = opts.Identifier.VolumeIndex
		err         error
	)

	var (
		shardDir            string
		checkpointFilepath  string
		infoFilepath        string
		digestFilepath      string
		bloomFilterFilepath string
		indexFilepath       string
		dataFilepath        string
	)

	r.orderedByIndex = opts.OrderedByIndex

	switch opts.FileSetType {
	case persist.FileSetSnapshotType:
		shardDir = ShardSnapshotsDirPath(r.filePathPrefix, namespace, shard)
		checkpointFilepath = filesetPathFromTimeAndIndex(shardDir, blockStart, volumeIndex, checkpointFileSuffix)
		infoFilepath = filesetPathFromTimeAndIndex(shardDir, blockStart, volumeIndex, infoFileSuffix)
		digestFilepath = filesetPathFromTimeAndIndex(shardDir, blockStart, volumeIndex, digestFileSuffix)
		bloomFilterFilepath = filesetPathFromTimeAndIndex(shardDir, blockStart, volumeIndex, bloomFilterFileSuffix)
		indexFilepath = filesetPathFromTimeAndIndex(shardDir, blockStart, volumeIndex, indexFileSuffix)
		dataFilepath = filesetPathFromTimeAndIndex(shardDir, blockStart, volumeIndex, dataFileSuffix)
	case persist.FileSetFlushType:
		shardDir = ShardDataDirPath(r.filePathPrefix, namespace, shard)

		isLegacy := false
		if volumeIndex == 0 {
			isLegacy, err = isFirstVolumeLegacy(shardDir, blockStart, checkpointFileSuffix)
			if err != nil {
				return err
			}
		}

		checkpointFilepath = dataFilesetPathFromTimeAndIndex(shardDir, blockStart, volumeIndex, checkpointFileSuffix, isLegacy)
		infoFilepath = dataFilesetPathFromTimeAndIndex(shardDir, blockStart, volumeIndex, infoFileSuffix, isLegacy)
		digestFilepath = dataFilesetPathFromTimeAndIndex(shardDir, blockStart, volumeIndex, digestFileSuffix, isLegacy)
		bloomFilterFilepath = dataFilesetPathFromTimeAndIndex(shardDir, blockStart, volumeIndex, bloomFilterFileSuffix, isLegacy)
		indexFilepath = dataFilesetPathFromTimeAndIndex(shardDir, blockStart, volumeIndex, indexFileSuffix, isLegacy)
		dataFilepath = dataFilesetPathFromTimeAndIndex(shardDir, blockStart, volumeIndex, dataFileSuffix, isLegacy)
	default:
		return fmt.Errorf("unable to open reader with fileset type: %s", opts.FileSetType)
	}

	// If there is no checkpoint file, don't read the data files.
	digest, err := readCheckpointFile(checkpointFilepath, r.digestBuf)
	if err != nil {
		return err
	}
	r.expectedDigestOfDigest = digest

	var infoFd, digestFd *os.File
	err = openFiles(os.Open, map[string]**os.File{
		infoFilepath:        &infoFd,
		digestFilepath:      &digestFd,
		bloomFilterFilepath: &r.bloomFilterFd,
	})
	if err != nil {
		return err
	}

	r.infoFdWithDigest.Reset(infoFd)
	r.digestFdWithDigestContents.Reset(digestFd)

	defer func() {
		// NB(r): We don't need to keep these FDs open as we use these up front
		r.infoFdWithDigest.Close()
		r.digestFdWithDigestContents.Close()
	}()

	result, err := mmap.Files(os.Open, map[string]mmap.FileDesc{
		indexFilepath: mmap.FileDesc{
			File:       &r.indexFd,
			Descriptor: &r.indexMmap,
			Options: mmap.Options{
				Read:    true,
				HugeTLB: r.hugePagesOpts,
				ReporterOptions: mmap.ReporterOptions{
					Context: mmap.Context{
						Name: mmapPersistFsDataIndexName,
					},
					Reporter: r.opts.MmapReporter(),
				},
			},
		},
		dataFilepath: mmap.FileDesc{
			File:       &r.dataFd,
			Descriptor: &r.dataMmap,
			Options: mmap.Options{
				Read:    true,
				HugeTLB: r.hugePagesOpts,
				ReporterOptions: mmap.ReporterOptions{
					Context: mmap.Context{
						Name: mmapPersistFsDataName,
					},
					Reporter: r.opts.MmapReporter(),
				},
			},
		},
	})
	if err != nil {
		return err
	}

	if warning := result.Warning; warning != nil {
		logger := r.opts.InstrumentOptions().Logger()
		logger.Warn("warning while mmapping files in reader", zap.Error(warning))
	}

	r.indexDecoderStream.Reset(r.indexMmap.Bytes)
	r.dataReader.Reset(bytes.NewReader(r.dataMmap.Bytes))

	if err := r.readDigest(); err != nil {
		// Try to close if failed to read
		r.Close()
		return err
	}
	infoStat, err := infoFd.Stat()
	if err != nil {
		r.Close()
		return err
	}
	if err := r.readInfo(int(infoStat.Size())); err != nil {
		r.Close()
		return err
	}
	if opts.OrderedByIndex {
		r.decoder.Reset(r.indexDecoderStream)
<<<<<<< HEAD
	} else {
		if err := r.readIndexAndSortByOffsetAsc(); err != nil {
			r.Close()
			return err
		}
=======
	} else if err := r.readIndexAndSortByOffsetAsc(); err != nil {
		r.Close()
		return err
>>>>>>> 636da15e
	}

	r.open = true
	r.namespace = namespace
	r.shard = shard
	r.optimizedReadMetadataOnly = opts.OptimizedReadMetadataOnly

	return nil
}

func (r *reader) Status() DataFileSetReaderStatus {
	return DataFileSetReaderStatus{
		Open:       r.open,
		Namespace:  r.namespace,
		Shard:      r.shard,
		Volume:     r.volume,
		BlockStart: r.start,
		BlockSize:  r.blockSize,
	}
}

func (r *reader) readDigest() error {
	fsDigests, err := readFileSetDigests(r.digestFdWithDigestContents)
	if err != nil {
		return err
	}

	err = r.digestFdWithDigestContents.Validate(r.expectedDigestOfDigest)
	if err != nil {
		return err
	}

	// Note that we skip over the summaries file digest here which is available,
	// but we don't need
	r.expectedInfoDigest = fsDigests.infoDigest
	r.expectedIndexDigest = fsDigests.indexDigest
	r.expectedBloomFilterDigest = fsDigests.bloomFilterDigest
	r.expectedDataDigest = fsDigests.dataDigest

	return nil
}

func (r *reader) readInfo(size int) error {
	buf := make([]byte, size)
	n, err := r.infoFdWithDigest.ReadAllAndValidate(buf, r.expectedInfoDigest)
	if err != nil {
		return err
	}
	r.decoder.Reset(msgpack.NewByteDecoderStream(buf[:n]))
	info, err := r.decoder.DecodeIndexInfo()
	if err != nil {
		return err
	}
	r.start = xtime.FromNanoseconds(info.BlockStart)
	r.volume = info.VolumeIndex
	r.blockSize = time.Duration(info.BlockSize)
	r.entries = int(info.Entries)
	r.entriesRead = 0
	r.metadataRead = 0
	r.bloomFilterInfo = info.BloomFilter
	return nil
}

func (r *reader) readIndexAndSortByOffsetAsc() error {
	if r.orderedByIndex {
		return errUnexpectedSortByOffset
	}

	r.decoder.Reset(r.indexDecoderStream)
	for i := 0; i < r.entries; i++ {
		entry, err := r.decoder.DecodeIndexEntry(nil)
		if err != nil {
			return err
		}
		r.indexEntriesByOffsetAsc = append(r.indexEntriesByOffsetAsc, entry)
	}
	// This is false by default so we always sort unless otherwise specified.
	if !r.optimizedReadMetadataOnly {
		// NB(r): As we decode each block we need access to each index entry
		// in the order we decode the data. This is only required for regular reads.
		sort.Sort(indexEntriesByOffsetAsc(r.indexEntriesByOffsetAsc))
	}
	return nil
}

func (r *reader) Read() (ident.ID, ident.TagIterator, checked.Bytes, uint32, error) {
	if r.orderedByIndex {
		return r.readInIndexedOrder()
	}
	return r.readInStoredOrder()
}

func (r *reader) readInIndexedOrder() (ident.ID, ident.TagIterator, checked.Bytes, uint32, error) {
	if r.entriesRead >= r.entries {
		return nil, nil, nil, 0, io.EOF
	}

	entry, err := r.decoder.DecodeIndexEntry(nil)
	if err != nil {
		return nil, nil, nil, 0, err
	}

	var data checked.Bytes
	if r.bytesPool != nil {
		data = r.bytesPool.Get(int(entry.Size))
		data.IncRef()
		defer data.DecRef()
	} else {
		data = checked.NewBytes(make([]byte, 0, entry.Size), nil)
		data.IncRef()
		defer data.DecRef()
	}

	data.AppendAll(r.dataMmap.Bytes[entry.Offset : entry.Offset+entry.Size])

	// NB(r): _must_ check the checksum against known checksum as the data
	// file might not have been verified if we haven't read through the file yet.
	if entry.DataChecksum != int64(digest.Checksum(data.Bytes())) {
		return nil, nil, nil, 0, errSeekChecksumMismatch
	}

	id := r.entryClonedID(entry.ID)
	tags := r.entryClonedEncodedTagsIter(entry.EncodedTags)

	r.entriesRead++

	return id, tags, data, uint32(entry.DataChecksum), nil
}

func (r *reader) readInStoredOrder() (ident.ID, ident.TagIterator, checked.Bytes, uint32, error) {
<<<<<<< HEAD
=======
	// NB(bodu): We cannot perform regular reads if we're optimizing for only reading metadata.
	if r.optimizedReadMetadataOnly {
		return nil, nil, nil, 0, errReadMetadataOptimizedForRead
	}
>>>>>>> 636da15e
	if r.entries > 0 && len(r.indexEntriesByOffsetAsc) < r.entries {
		// Have not read the index yet, this is required when reading
		// data as we need each index entry in order by by the offset ascending
		if err := r.readIndexAndSortByOffsetAsc(); err != nil {
			return nil, nil, nil, 0, err
		}
	}

	if r.entriesRead >= r.entries {
		return nil, nil, nil, 0, io.EOF
	}

	entry := r.indexEntriesByOffsetAsc[r.entriesRead]

	var data checked.Bytes
	if r.bytesPool != nil {
		data = r.bytesPool.Get(int(entry.Size))
		data.IncRef()
		defer data.DecRef()
		data.Resize(int(entry.Size))
	} else {
		data = checked.NewBytes(make([]byte, entry.Size), nil)
		data.IncRef()
		defer data.DecRef()
	}

	n, err := r.dataReader.Read(data.Bytes())
	if err != nil {
		return nil, nil, nil, 0, err
	}
	if n != int(entry.Size) {
		return nil, nil, nil, 0, errReadNotExpectedSize
	}

	id := r.entryClonedID(entry.ID)
	tags := r.entryClonedEncodedTagsIter(entry.EncodedTags)

	r.entriesRead++
	return id, tags, data, uint32(entry.DataChecksum), nil
}

func (r *reader) ReadMetadata() (ident.ID, ident.TagIterator, int, uint32, error) {
	if r.orderedByIndex {
		return r.readMetadataInIndexedOrder()
	}
	return r.readMetadataInStoredOrder()
}

func (r *reader) readMetadataInIndexedOrder() (ident.ID, ident.TagIterator, int, uint32, error) {
	if r.entriesRead >= r.entries {
		return nil, nil, 0, 0, io.EOF
	}

	entry, err := r.decoder.DecodeIndexEntry(nil)
	if err != nil {
		return nil, nil, 0, 0, err
	}

	id := r.entryClonedID(entry.ID)
	tags := r.entryClonedEncodedTagsIter(entry.EncodedTags)
	length := int(entry.Size)
	checksum := uint32(entry.DataChecksum)

	r.metadataRead++
	return id, tags, length, checksum, nil
}

func (r *reader) readMetadataInStoredOrder() (ident.ID, ident.TagIterator, int, uint32, error) {
	if r.metadataRead >= r.entries {
		return nil, nil, 0, 0, io.EOF
	}

	entry := r.indexEntriesByOffsetAsc[r.metadataRead]
	id := r.entryClonedID(entry.ID)
	tags := r.entryClonedEncodedTagsIter(entry.EncodedTags)
	length := int(entry.Size)
	checksum := uint32(entry.DataChecksum)

	r.metadataRead++
	return id, tags, length, checksum, nil
}

func (r *reader) ReadBloomFilter() (*ManagedConcurrentBloomFilter, error) {
	return newManagedConcurrentBloomFilterFromFile(
		r.bloomFilterFd,
		r.bloomFilterWithDigest,
		r.expectedBloomFilterDigest,
		uint(r.bloomFilterInfo.NumElementsM),
		uint(r.bloomFilterInfo.NumHashesK),
		r.opts.ForceBloomFilterMmapMemory(),
		mmap.ReporterOptions{
			Reporter: r.opts.MmapReporter(),
		},
	)
}

func (r *reader) entryClonedBytes(bytes []byte) checked.Bytes {
	var bytesClone checked.Bytes
	if r.bytesPool != nil {
		bytesClone = r.bytesPool.Get(len(bytes))
	} else {
		bytesClone = checked.NewBytes(make([]byte, 0, len(bytes)), nil)
	}
	bytesClone.IncRef()
	bytesClone.AppendAll(bytes)
	bytesClone.DecRef()
	return bytesClone
}

func (r *reader) entryClonedID(id []byte) ident.ID {
	return ident.BinaryID(r.entryClonedBytes(id))
}

func (r *reader) entryClonedEncodedTagsIter(encodedTags []byte) ident.TagIterator {
	if len(encodedTags) == 0 {
		// No tags set for this entry, return an empty tag iterator
		return ident.EmptyTagIterator
	}
	decoder := r.tagDecoderPool.Get()
	decoder.Reset(r.entryClonedBytes(encodedTags))
	return decoder
}

// NB(xichen): Validate should be called after all data is read because
// the digest is calculated for the entire data file.
func (r *reader) Validate() error {
	var multiErr xerrors.MultiError
	multiErr = multiErr.Add(r.ValidateMetadata())
	multiErr = multiErr.Add(r.ValidateData())
	return multiErr.FinalError()
}

// NB(r): ValidateMetadata can be called immediately after Open(...) since
// the metadata is read upfront.
func (r *reader) ValidateMetadata() error {
	err := r.indexDecoderStream.reader().Validate(r.expectedIndexDigest)
	if err != nil {
		return fmt.Errorf("could not validate index file: %v", err)
	}
	return nil
}

// NB(xichen): ValidateData should be called after all data is read because
// the digest is calculated for the entire data file.
func (r *reader) ValidateData() error {
	err := r.dataReader.Validate(r.expectedDataDigest)
	if err != nil {
		return fmt.Errorf("could not validate data file: %v", err)
	}
	return nil
}

func (r *reader) Range() xtime.Range {
	return xtime.Range{Start: r.start, End: r.start.Add(r.blockSize)}
}

func (r *reader) Entries() int {
	return r.entries
}

func (r *reader) EntriesRead() int {
	return r.entriesRead
}

func (r *reader) MetadataRead() int {
	return r.metadataRead
}

func (r *reader) OrderedByIndex() bool {
	return r.orderedByIndex
}

func (r *reader) Close() error {
	// Close and prepare resources that are to be reused
	multiErr := xerrors.NewMultiError()
	multiErr = multiErr.Add(mmap.Munmap(r.indexMmap))
	multiErr = multiErr.Add(mmap.Munmap(r.dataMmap))
	multiErr = multiErr.Add(r.indexFd.Close())
	multiErr = multiErr.Add(r.dataFd.Close())
	multiErr = multiErr.Add(r.bloomFilterFd.Close())
	r.indexDecoderStream.Reset(nil)
	r.dataReader.Reset(nil)
	for i := 0; i < len(r.indexEntriesByOffsetAsc); i++ {
		r.indexEntriesByOffsetAsc[i].ID = nil
	}
	r.indexEntriesByOffsetAsc = r.indexEntriesByOffsetAsc[:0]

	// Save fields we want to reassign after resetting struct
	opts := r.opts
	filePathPrefix := r.filePathPrefix
	hugePagesOpts := r.hugePagesOpts
	infoFdWithDigest := r.infoFdWithDigest
	digestFdWithDigestContents := r.digestFdWithDigestContents
	bloomFilterWithDigest := r.bloomFilterWithDigest
	indexDecoderStream := r.indexDecoderStream
	dataReader := r.dataReader
	decoder := r.decoder
	digestBuf := r.digestBuf
	bytesPool := r.bytesPool
	tagDecoderPool := r.tagDecoderPool
	indexEntriesByOffsetAsc := r.indexEntriesByOffsetAsc

	// Reset struct
	*r = reader{}

	// Reset the saved fields
	r.opts = opts
	r.filePathPrefix = filePathPrefix
	r.hugePagesOpts = hugePagesOpts
	r.infoFdWithDigest = infoFdWithDigest
	r.digestFdWithDigestContents = digestFdWithDigestContents
	r.bloomFilterWithDigest = bloomFilterWithDigest
	r.indexDecoderStream = indexDecoderStream
	r.dataReader = dataReader
	r.decoder = decoder
	r.digestBuf = digestBuf
	r.bytesPool = bytesPool
	r.tagDecoderPool = tagDecoderPool
	r.indexEntriesByOffsetAsc = indexEntriesByOffsetAsc

	return multiErr.FinalError()
}

// indexEntriesByOffsetAsc implements sort.Sort
type indexEntriesByOffsetAsc []schema.IndexEntry

func (e indexEntriesByOffsetAsc) Len() int {
	return len(e)
}

func (e indexEntriesByOffsetAsc) Less(i, j int) bool {
	return e[i].Offset < e[j].Offset
}

func (e indexEntriesByOffsetAsc) Swap(i, j int) {
	e[i], e[j] = e[j], e[i]
}<|MERGE_RESOLUTION|>--- conflicted
+++ resolved
@@ -52,12 +52,9 @@
 	errReadNotExpectedSize = errors.New("next read not expected size")
 
 	errUnexpectedSortByOffset = errors.New("should not sort index by offsets when doing reads sorted by Id")
-<<<<<<< HEAD
-=======
 
 	// errReadMetadataOptimizedForRead returned when we optimized for only reading metadata but are attempting a regular read
 	errReadMetadataOptimizedForRead = errors.New("read metadata optimized for regular read")
->>>>>>> 636da15e
 )
 
 const (
@@ -107,16 +104,11 @@
 	shard                     uint32
 	volume                    int
 	open                      bool
-<<<<<<< HEAD
-
-	orderedByIndex bool
-=======
 	orderedByIndex            bool
 	// NB(bodu): Informs whether or not we optimize for only reading
 	// metadata. We don't need to sort for reading metadata but sorting is
 	// required if we are performing regulars reads.
 	optimizedReadMetadataOnly bool
->>>>>>> 636da15e
 }
 
 // NewReader returns a new reader and expects all files to exist. Will read the
@@ -285,17 +277,9 @@
 	}
 	if opts.OrderedByIndex {
 		r.decoder.Reset(r.indexDecoderStream)
-<<<<<<< HEAD
-	} else {
-		if err := r.readIndexAndSortByOffsetAsc(); err != nil {
-			r.Close()
-			return err
-		}
-=======
 	} else if err := r.readIndexAndSortByOffsetAsc(); err != nil {
 		r.Close()
 		return err
->>>>>>> 636da15e
 	}
 
 	r.open = true
@@ -426,13 +410,10 @@
 }
 
 func (r *reader) readInStoredOrder() (ident.ID, ident.TagIterator, checked.Bytes, uint32, error) {
-<<<<<<< HEAD
-=======
 	// NB(bodu): We cannot perform regular reads if we're optimizing for only reading metadata.
 	if r.optimizedReadMetadataOnly {
 		return nil, nil, nil, 0, errReadMetadataOptimizedForRead
 	}
->>>>>>> 636da15e
 	if r.entries > 0 && len(r.indexEntriesByOffsetAsc) < r.entries {
 		// Have not read the index yet, this is required when reading
 		// data as we need each index entry in order by by the offset ascending
