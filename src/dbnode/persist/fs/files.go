// Copyright (c) 2016 Uber Technologies, Inc.
//
// Permission is hereby granted, free of charge, to any person obtaining a copy
// of this software and associated documentation files (the "Software"), to deal
// in the Software without restriction, including without limitation the rights
// to use, copy, modify, merge, publish, distribute, sublicense, and/or sell
// copies of the Software, and to permit persons to whom the Software is
// furnished to do so, subject to the following conditions:
//
// The above copyright notice and this permission notice shall be included in
// all copies or substantial portions of the Software.
//
// THE SOFTWARE IS PROVIDED "AS IS", WITHOUT WARRANTY OF ANY KIND, EXPRESS OR
// IMPLIED, INCLUDING BUT NOT LIMITED TO THE WARRANTIES OF MERCHANTABILITY,
// FITNESS FOR A PARTICULAR PURPOSE AND NONINFRINGEMENT. IN NO EVENT SHALL THE
// AUTHORS OR COPYRIGHT HOLDERS BE LIABLE FOR ANY CLAIM, DAMAGES OR OTHER
// LIABILITY, WHETHER IN AN ACTION OF CONTRACT, TORT OR OTHERWISE, ARISING FROM,
// OUT OF OR IN CONNECTION WITH THE SOFTWARE OR THE USE OR OTHER DEALINGS IN
// THE SOFTWARE.

package fs

import (
	"bufio"
	"errors"
	"fmt"
	"os"
	"path"
	"path/filepath"
	"sort"
	"strconv"
	"strings"
	"time"

	"github.com/m3db/m3/src/dbnode/digest"
	"github.com/m3db/m3/src/dbnode/generated/proto/index"
	"github.com/m3db/m3/src/dbnode/persist"
	"github.com/m3db/m3/src/dbnode/persist/fs/msgpack"
	"github.com/m3db/m3/src/dbnode/persist/schema"
	idxpersist "github.com/m3db/m3/src/m3ninx/persist"
	xerrors "github.com/m3db/m3/src/x/errors"
	"github.com/m3db/m3/src/x/ident"
	"github.com/m3db/m3/src/x/instrument"

	"github.com/pborman/uuid"
)

var (
	timeZero time.Time

	errSnapshotTimeAndIDZero = errors.New("tried to read snapshot time and ID of zero value")
	errNonSnapshotFileset    = errors.New("tried to determine snapshot time and id of non-snapshot")
)

const (
	dataDirName       = "data"
	indexDirName      = "index"
	snapshotDirName   = "snapshots"
	commitLogsDirName = "commitlogs"

	// The maximum number of delimeters ('-' or '.') that is expected in a
	// (base) filename.
	maxDelimNum = 4

	// The volume index assigned to (legacy) filesets that don't have a volume
	// number in their filename.
	// NOTE: Since this index is the same as the index for the first
	// (non-legacy) fileset, receiving an index of 0 means that we need to
	// check for both indexed and non-indexed filenames.
	unindexedFilesetIndex = 0

	timeComponentPosition         = 1
	commitLogComponentPosition    = 2
	indexFileSetComponentPosition = 2
	dataFileSetComponentPosition  = 2

	numComponentsSnapshotMetadataFile           = 4
	numComponentsSnapshotMetadataCheckpointFile = 5
	snapshotMetadataUUIDComponentPosition       = 1
	snapshotMetadataIndexComponentPosition      = 2

	errUnexpectedFilenamePattern = "unexpected filename: %s"
)

var defaultBufioReaderSize = bufio.NewReader(nil).Size()

type fileOpener func(filePath string) (*os.File, error)

// LazyEvalBool is a boolean that is lazily evaluated.
type LazyEvalBool uint8

const (
	// EvalNone indicates the boolean has not been evaluated.
	EvalNone LazyEvalBool = iota
	// EvalTrue indicates the boolean has been evaluated to true.
	EvalTrue
	// EvalFalse indicates the boolean has been evaluated to false.
	EvalFalse
)

// FileSetFile represents a set of FileSet files for a given block start
type FileSetFile struct {
	ID                FileSetFileIdentifier
	AbsoluteFilePaths []string

	CachedSnapshotTime              time.Time
	CachedSnapshotID                uuid.UUID
	CachedHasCompleteCheckpointFile LazyEvalBool
	filePathPrefix                  string
}

// SnapshotTimeAndID returns the snapshot time and id for the given FileSetFile.
// Value is meaningless if the the FileSetFile is a flush instead of a snapshot.
func (f *FileSetFile) SnapshotTimeAndID() (time.Time, uuid.UUID, error) {
	if f.IsZero() {
		return time.Time{}, nil, errSnapshotTimeAndIDZero
	}
	if _, ok := f.SnapshotFilepath(); !ok {
		return time.Time{}, nil, errNonSnapshotFileset
	}

	if !f.CachedSnapshotTime.IsZero() || f.CachedSnapshotID != nil {
		// Return immediately if we've already cached it.
		return f.CachedSnapshotTime, f.CachedSnapshotID, nil
	}

	snapshotTime, snapshotID, err := SnapshotTimeAndID(f.filePathPrefix, f.ID)
	if err != nil {
		return time.Time{}, nil, err
	}

	// Cache for future use and return.
	f.CachedSnapshotTime = snapshotTime
	f.CachedSnapshotID = snapshotID
	return f.CachedSnapshotTime, f.CachedSnapshotID, nil
}

// InfoFilePath returns the info file path of a filesetfile (if found).
func (f *FileSetFile) InfoFilePath() (string, bool) {
	return f.filepath(infoFileSuffix)
}

// SnapshotFilepath returns the info file path of a filesetfile (if found).
func (f *FileSetFile) SnapshotFilepath() (string, bool) {
	return f.filepath(snapshotDirName)
}

// IsZero returns whether the FileSetFile is a zero value.
func (f FileSetFile) IsZero() bool {
	return len(f.AbsoluteFilePaths) == 0
}

func (f *FileSetFile) filepath(pathContains string) (string, bool) {
	var (
		found    bool
		foundIdx int
	)
	for idx, path := range f.AbsoluteFilePaths {
		if strings.Contains(path, pathContains) {
			found = true
			foundIdx = idx
		}
	}
	if found {
		return f.AbsoluteFilePaths[foundIdx], true
	}
	return "", false
}

// HasCompleteCheckpointFile returns a bool indicating whether the given set of
// fileset files has a checkpoint file.
func (f *FileSetFile) HasCompleteCheckpointFile() bool {
	switch f.CachedHasCompleteCheckpointFile {
	case EvalNone:
		f.CachedHasCompleteCheckpointFile = f.evalHasCompleteCheckpointFile()
		return f.HasCompleteCheckpointFile()
	case EvalTrue:
		return true
	}
	return false
}

func (f *FileSetFile) evalHasCompleteCheckpointFile() LazyEvalBool {
	for _, fileName := range f.AbsoluteFilePaths {
		if strings.Contains(fileName, checkpointFileSuffix) {
			exists, err := CompleteCheckpointFileExists(fileName)
			if err != nil {
				continue
			}
			if exists {
				return EvalTrue
			}
		}
	}

	return EvalFalse
}

// FileSetFilesSlice is a slice of FileSetFile
type FileSetFilesSlice []FileSetFile

// Filepaths flattens a slice of FileSetFiles to a single slice of filepaths.
// All paths returned are absolute.
func (f FileSetFilesSlice) Filepaths() []string {
	flattened := []string{}
	for _, fileset := range f {
		flattened = append(flattened, fileset.AbsoluteFilePaths...)
	}

	return flattened
}

// LatestVolumeForBlock returns the latest (highest index) FileSetFile in the
// slice for a given block start that has a complete checkpoint file.
func (f FileSetFilesSlice) LatestVolumeForBlock(blockStart time.Time) (FileSetFile, bool) {
	// Make sure we're already sorted.
	f.sortByTimeAndVolumeIndexAscending()

	for i, curr := range f {
		if curr.ID.BlockStart.Equal(blockStart) {
			var (
				bestSoFar       FileSetFile
				bestSoFarExists bool
			)

			for j := i; j < len(f); j++ {
				curr = f[j]

				if !curr.ID.BlockStart.Equal(blockStart) {
					break
				}

				if curr.HasCompleteCheckpointFile() && curr.ID.VolumeIndex >= bestSoFar.ID.VolumeIndex {
					bestSoFar = curr
					bestSoFarExists = true
				}

			}

			return bestSoFar, bestSoFarExists
		}
	}

	return FileSetFile{}, false
}

// VolumeExistsForBlock returns whether there is a valid FileSetFile for the
// given block start and volume index.
func (f FileSetFilesSlice) VolumeExistsForBlock(blockStart time.Time, volume int) bool {
	for _, curr := range f {
		if curr.ID.BlockStart.Equal(blockStart) && curr.ID.VolumeIndex == volume {
			return curr.HasCompleteCheckpointFile()
		}
	}

	return false
}

// ignores the index in the FileSetFileIdentifier because fileset files should
// always have index 0.
func (f FileSetFilesSlice) sortByTimeAscending() {
	sort.Slice(f, func(i, j int) bool {
		return f[i].ID.BlockStart.Before(f[j].ID.BlockStart)
	})
}

func (f FileSetFilesSlice) sortByTimeAndVolumeIndexAscending() {
	sort.Slice(f, func(i, j int) bool {
		if f[i].ID.BlockStart.Equal(f[j].ID.BlockStart) {
			return f[i].ID.VolumeIndex < f[j].ID.VolumeIndex
		}

		return f[i].ID.BlockStart.Before(f[j].ID.BlockStart)
	})
}

// SnapshotMetadata represents a SnapshotMetadata file, along with its checkpoint file,
// as well as all the information contained within the metadata file and paths to the
// physical files on disk.
type SnapshotMetadata struct {
	ID                  SnapshotMetadataIdentifier
	CommitlogIdentifier persist.CommitLogFile
	MetadataFilePath    string
	CheckpointFilePath  string
}

// AbsoluteFilePaths returns a slice of all the absolute filepaths associated
// with a snapshot metadata.
func (s SnapshotMetadata) AbsoluteFilePaths() []string {
	return []string{s.MetadataFilePath, s.CheckpointFilePath}
}

// SnapshotMetadataErrorWithPaths contains an error that occurred while trying to
// read a snapshot metadata file, as well as paths for the metadata file path and
// the checkpoint file path so that they can be cleaned up. The checkpoint file may
// not exist if only the metadata file was written out (due to sudden node failure)
// or if the metadata file name was structured incorrectly (should never happen.)
type SnapshotMetadataErrorWithPaths struct {
	Error              error
	MetadataFilePath   string
	CheckpointFilePath string
}

// SnapshotMetadataIdentifier is an identifier for a snapshot metadata file
type SnapshotMetadataIdentifier struct {
	Index int64
	UUID  uuid.UUID
}

// NewFileSetFileIdentifier creates a new FileSetFileIdentifier.
func NewFileSetFileIdentifier(
	namespace ident.ID,
	blockStart time.Time,
	shard uint32,
	volumeIndex int,
) FileSetFileIdentifier {
	return FileSetFileIdentifier{
		Namespace:   namespace,
		Shard:       shard,
		BlockStart:  blockStart,
		VolumeIndex: volumeIndex,
	}
}

// NewFileSetFile creates a new FileSet file
func NewFileSetFile(id FileSetFileIdentifier, filePathPrefix string) FileSetFile {
	return FileSetFile{
		ID:                id,
		AbsoluteFilePaths: []string{},
		filePathPrefix:    filePathPrefix,
	}
}

func openFiles(opener fileOpener, fds map[string]**os.File) error {
	var firstErr error
	for filePath, fdPtr := range fds {
		fd, err := opener(filePath)
		if err != nil {
			firstErr = err
			break
		}
		*fdPtr = fd
	}

	if firstErr == nil {
		return nil
	}

	// If we have encountered an error when opening the files,
	// close the ones that have been opened.
	for _, fdPtr := range fds {
		if *fdPtr != nil {
			(*fdPtr).Close()
		}
	}

	return firstErr
}

// DeleteFiles delete a set of files, returning all the errors encountered during
// the deletion process.
func DeleteFiles(filePaths []string) error {
	multiErr := xerrors.NewMultiError()
	for _, file := range filePaths {
		if err := os.Remove(file); err != nil {
			detailedErr := fmt.Errorf("failed to remove file %s: %v", file, err)
			multiErr = multiErr.Add(detailedErr)
		}
	}
	return multiErr.FinalError()
}

// DeleteDirectories delets a set of directories and its contents, returning all
// of the errors encountered during the deletion process.
func DeleteDirectories(dirPaths []string) error {
	multiErr := xerrors.NewMultiError()
	for _, dir := range dirPaths {
		if err := os.RemoveAll(dir); err != nil {
			detailedErr := fmt.Errorf("failed to remove dir %s: %v", dir, err)
			multiErr = multiErr.Add(detailedErr)
		}
	}
	return multiErr.FinalError()
}

// byTimeAscending sorts files by their block start times in ascending order.
// If the files do not have block start times in their names, the result is undefined.
type byTimeAscending []string

func (a byTimeAscending) Len() int      { return len(a) }
func (a byTimeAscending) Swap(i, j int) { a[i], a[j] = a[j], a[i] }
func (a byTimeAscending) Less(i, j int) bool {
	ti, _ := TimeFromFileName(a[i])
	tj, _ := TimeFromFileName(a[j])
	return ti.Before(tj)
}

// commitlogsByTimeAndIndexAscending sorts commitlogs by their block start times and index in ascending
// order. If the files do not have block start times or indexes in their names, the result is undefined.
type commitlogsByTimeAndIndexAscending []string

func (a commitlogsByTimeAndIndexAscending) Len() int      { return len(a) }
func (a commitlogsByTimeAndIndexAscending) Swap(i, j int) { a[i], a[j] = a[j], a[i] }
func (a commitlogsByTimeAndIndexAscending) Less(i, j int) bool {
	ti, ii, _ := TimeAndIndexFromCommitlogFilename(a[i])
	tj, ij, _ := TimeAndIndexFromCommitlogFilename(a[j])
	if ti.Before(tj) {
		return true
	}
	return ti.Equal(tj) && ii < ij
}

// dataFileSetFilesByTimeAndVolumeIndexAscending sorts file sets files by their
// block start times and volume index in ascending order. If the files do not
// have block start times or indexes in their names, the result is undefined.
type dataFileSetFilesByTimeAndVolumeIndexAscending []string

func (a dataFileSetFilesByTimeAndVolumeIndexAscending) Len() int      { return len(a) }
func (a dataFileSetFilesByTimeAndVolumeIndexAscending) Swap(i, j int) { a[i], a[j] = a[j], a[i] }
func (a dataFileSetFilesByTimeAndVolumeIndexAscending) Less(i, j int) bool {
	ti, ii, _ := TimeAndVolumeIndexFromDataFileSetFilename(a[i])
	tj, ij, _ := TimeAndVolumeIndexFromDataFileSetFilename(a[j])
	if ti.Before(tj) {
		return true
	}
	return ti.Equal(tj) && ii < ij
}

// fileSetFilesByTimeAndVolumeIndexAscending sorts file sets files by their
// block start times and volume index in ascending order. If the files do not
// have block start times or indexes in their names, the result is undefined.
type fileSetFilesByTimeAndVolumeIndexAscending []string

func (a fileSetFilesByTimeAndVolumeIndexAscending) Len() int      { return len(a) }
func (a fileSetFilesByTimeAndVolumeIndexAscending) Swap(i, j int) { a[i], a[j] = a[j], a[i] }
func (a fileSetFilesByTimeAndVolumeIndexAscending) Less(i, j int) bool {
	ti, ii, _ := TimeAndVolumeIndexFromFileSetFilename(a[i])
	tj, ij, _ := TimeAndVolumeIndexFromFileSetFilename(a[j])
	if ti.Before(tj) {
		return true
	}
	return ti.Equal(tj) && ii < ij
}

// Returns the positions of filename delimiters ('-' and '.') and the number of
// delimeters found, to be used in conjunction with the intComponentAtIndex
// function to extract filename components. This function is deliberately
// optimized for speed and lack of allocations, since allocation-heavy filename
// parsing can quickly become a large source of allocations in the entire
// system, especially when namespaces with long retentions are configured.
func delimiterPositions(baseFilename string) ([maxDelimNum]int, int) {
	var (
		delimPos    [maxDelimNum]int
		delimsFound int
	)

	for i := range baseFilename {
		if r := baseFilename[i]; r == separatorRune || r == fileSuffixDelimeterRune {
			delimPos[delimsFound] = i
			delimsFound++

			if delimsFound == len(delimPos) {
				// Found the maximum expected number of separators.
				break
			}
		}
	}

	return delimPos, delimsFound
}

// Returns the the specified component of a filename, given the positions of
// delimeters. Our only use cases for this involve extracting numeric
// components, so this function assumes this and returns the component as an
// int64.
func intComponentAtIndex(
	baseFilename string,
	componentPos int,
	delimPos [maxDelimNum]int,
) (int64, error) {
	start := 0
	if componentPos > 0 {
		start = delimPos[componentPos-1] + 1
	}
	end := delimPos[componentPos]
	if start > end || end > len(baseFilename)-1 || start < 0 {
		return 0, fmt.Errorf(errUnexpectedFilenamePattern, baseFilename)
	}

	num, err := strconv.ParseInt(baseFilename[start:end], 10, 64)
	if err != nil {
		return 0, fmt.Errorf(errUnexpectedFilenamePattern, baseFilename)
	}
	return num, nil
}

// TimeFromFileName extracts the block start time from file name.
func TimeFromFileName(fname string) (time.Time, error) {
	base := filepath.Base(fname)

	delims, delimsFound := delimiterPositions(base)
	// There technically only needs to be two delimeters here since the time
	// component is in index 1. However, all DB files have a minimum of three
	// delimeters, so check for that instead.
	if delimsFound < 3 {
		return timeZero, fmt.Errorf(errUnexpectedFilenamePattern, fname)
	}
	nanos, err := intComponentAtIndex(base, timeComponentPosition, delims)
	if err != nil {
		return timeZero, fmt.Errorf(errUnexpectedFilenamePattern, fname)
	}

	return time.Unix(0, nanos), nil
}

// TimeAndIndexFromCommitlogFilename extracts the block start and index from
// file name for a commitlog.
func TimeAndIndexFromCommitlogFilename(fname string) (time.Time, int, error) {
	return timeAndIndexFromFileName(fname, commitLogComponentPosition)
}

// TimeAndVolumeIndexFromDataFileSetFilename extracts the block start and volume
// index from a data fileset file name that may or may not have an index. If the
// file name does not include an index, unindexedFilesetIndex is returned as the
// volume index.
func TimeAndVolumeIndexFromDataFileSetFilename(fname string) (time.Time, int, error) {
	base := filepath.Base(fname)

	delims, delimsFound := delimiterPositions(base)
	if delimsFound < 3 {
		return timeZero, 0, fmt.Errorf(errUnexpectedFilenamePattern, fname)
	}

	nanos, err := intComponentAtIndex(base, timeComponentPosition, delims)
	if err != nil {
		return timeZero, 0, fmt.Errorf(errUnexpectedFilenamePattern, fname)
	}
	unixNanos := time.Unix(0, nanos)

	// Legacy filename with no volume index.
	if delimsFound == 3 {
		return unixNanos, unindexedFilesetIndex, nil
	}

	volume, err := intComponentAtIndex(base, dataFileSetComponentPosition, delims)
	if err != nil {
		return timeZero, 0, fmt.Errorf(errUnexpectedFilenamePattern, fname)
	}

	return unixNanos, int(volume), nil
}

// TimeAndVolumeIndexFromFileSetFilename extracts the block start and
// volume index from an index file name.
func TimeAndVolumeIndexFromFileSetFilename(fname string) (time.Time, int, error) {
	return timeAndIndexFromFileName(fname, indexFileSetComponentPosition)
}

func timeAndIndexFromFileName(fname string, componentPosition int) (time.Time, int, error) {
	base := filepath.Base(fname)

	delims, delimsFound := delimiterPositions(base)
	if componentPosition > delimsFound {
		return timeZero, 0, fmt.Errorf(errUnexpectedFilenamePattern, fname)
	}

	nanos, err := intComponentAtIndex(base, 1, delims)
	if err != nil {
		return timeZero, 0, fmt.Errorf(errUnexpectedFilenamePattern, fname)
	}
	unixNanos := time.Unix(0, nanos)

	index, err := intComponentAtIndex(base, componentPosition, delims)
	if err != nil {
		return timeZero, 0, fmt.Errorf(errUnexpectedFilenamePattern, fname)
	}

	return unixNanos, int(index), nil
}

// SnapshotTimeAndID returns the metadata for the snapshot.
func SnapshotTimeAndID(
	filePathPrefix string, id FileSetFileIdentifier) (time.Time, uuid.UUID, error) {
	decoder := msgpack.NewDecoder(nil)
	return snapshotTimeAndID(filePathPrefix, id, decoder)
}

func snapshotTimeAndID(
	filePathPrefix string,
	id FileSetFileIdentifier,
	decoder *msgpack.Decoder,
) (time.Time, uuid.UUID, error) {
	infoBytes, err := readSnapshotInfoFile(filePathPrefix, id, defaultBufioReaderSize)
	if err != nil {
		return time.Time{}, nil, fmt.Errorf("error reading snapshot info file: %v", err)
	}

	decoder.Reset(msgpack.NewByteDecoderStream(infoBytes))
	info, err := decoder.DecodeIndexInfo()
	if err != nil {
		return time.Time{}, nil, fmt.Errorf("error decoding snapshot info file: %v", err)
	}

	var parsedSnapshotID uuid.UUID
	err = parsedSnapshotID.UnmarshalBinary(info.SnapshotID)
	if err != nil {
		return time.Time{}, nil, fmt.Errorf("error parsing snapshot ID from snapshot info file: %v", err)
	}

	return time.Unix(0, info.SnapshotTime), parsedSnapshotID, nil
}

func readSnapshotInfoFile(filePathPrefix string, id FileSetFileIdentifier, readerBufferSize int) ([]byte, error) {
	var (
		shardDir           = ShardSnapshotsDirPath(filePathPrefix, id.Namespace, id.Shard)
		checkpointFilePath = filesetPathFromTimeAndIndex(shardDir, id.BlockStart, id.VolumeIndex, checkpointFileSuffix)

		digestFilePath = filesetPathFromTimeAndIndex(shardDir, id.BlockStart, id.VolumeIndex, digestFileSuffix)
		infoFilePath   = filesetPathFromTimeAndIndex(shardDir, id.BlockStart, id.VolumeIndex, infoFileSuffix)
	)

	checkpointFd, err := os.Open(checkpointFilePath)
	if err != nil {
		return nil, err
	}

	// Read digest of digests from the checkpoint file
	digestBuf := digest.NewBuffer()
	expectedDigestOfDigest, err := digestBuf.ReadDigestFromFile(checkpointFd)
	closeErr := checkpointFd.Close()
	if err != nil {
		return nil, err
	}
	if closeErr != nil {
		return nil, closeErr
	}

	// Read and validate the digest file
	digestData, err := readAndValidate(
		digestFilePath, readerBufferSize, expectedDigestOfDigest)
	if err != nil {
		return nil, err
	}

	// Read and validate the info file
	expectedInfoDigest := digest.ToBuffer(digestData).ReadDigest()
	return readAndValidate(
		infoFilePath, readerBufferSize, expectedInfoDigest)
}

func readCheckpointFile(filePath string, digestBuf digest.Buffer) (uint32, error) {
	exists, err := CompleteCheckpointFileExists(filePath)
	if err != nil {
		return 0, err
	}
	if !exists {
		return 0, ErrCheckpointFileNotFound
	}
	fd, err := os.Open(filePath)
	if err != nil {
		return 0, err
	}
	defer fd.Close()
	digest, err := digestBuf.ReadDigestFromFile(fd)
	if err != nil {
		return 0, err
	}

	return digest, nil
}

type forEachInfoFileSelector struct {
	fileSetType      persist.FileSetType
	contentType      persist.FileSetContentType
	filePathPrefix   string
	namespace        ident.ID
	shard            uint32 // shard only applicable for data content type
	includeCorrupted bool   // include corrupted filesets (fail validation)
}

type infoFileFn func(file FileSetFile, infoData []byte, corrupted bool)

func forEachInfoFile(
	args forEachInfoFileSelector,
	readerBufferSize int,
	fn infoFileFn,
) {
	matched, err := filesetFiles(filesetFilesSelector{
		fileSetType:    args.fileSetType,
		contentType:    args.contentType,
		filePathPrefix: args.filePathPrefix,
		namespace:      args.namespace,
		shard:          args.shard,
		pattern:        filesetFilePattern,
	})
	if err != nil {
		return
	}

	var dir string
	switch args.fileSetType {
	case persist.FileSetFlushType:
		switch args.contentType {
		case persist.FileSetDataContentType:
			dir = ShardDataDirPath(args.filePathPrefix, args.namespace, args.shard)
		case persist.FileSetIndexContentType:
			dir = NamespaceIndexDataDirPath(args.filePathPrefix, args.namespace)
		default:
			return
		}
	case persist.FileSetSnapshotType:
		switch args.contentType {
		case persist.FileSetDataContentType:
			dir = ShardSnapshotsDirPath(args.filePathPrefix, args.namespace, args.shard)
		case persist.FileSetIndexContentType:
			dir = NamespaceIndexSnapshotDirPath(args.filePathPrefix, args.namespace)
		default:
			return
		}
	default:
		return
	}

	maybeIncludeCorrupted := func(corrupted FileSetFile) {
		if !args.includeCorrupted {
			return
		}
		// NB: We do not want to give up here on error or else we may not clean up
		// corrupt index filesets.
		infoFilePath, ok := corrupted.InfoFilePath()
		if !ok {
			fn(corrupted, nil, true)
			return
		}
		infoData, err := read(infoFilePath)
		if err != nil {
			// NB: If no info data is supplied, we assume that the
			// info file itself is corrupted. Since this is the
			// first file written to disk, this should be safe to remove.
			fn(corrupted, nil, true)
			return
		}
		// NB: We always write an index info file when we begin writing to an index volume
		// so we are always guaranteed that there's AT LEAST the info file on disk w/ incomplete info.
		fn(corrupted, infoData, true)
	}

	var indexDigests index.IndexDigests
	digestBuf := digest.NewBuffer()
	for i := range matched {
		t := matched[i].ID.BlockStart
		volume := matched[i].ID.VolumeIndex

		var (
			checkpointFilePath string
			digestsFilePath    string
			infoFilePath       string
		)
		switch args.fileSetType {
		case persist.FileSetFlushType:
			switch args.contentType {
			case persist.FileSetDataContentType:
				isLegacy := false
				if volume == 0 {
					isLegacy, err = isFirstVolumeLegacy(dir, t, checkpointFileSuffix)
					if err != nil {
						continue
					}
				}
				checkpointFilePath = dataFilesetPathFromTimeAndIndex(dir, t, volume, checkpointFileSuffix, isLegacy)
				digestsFilePath = dataFilesetPathFromTimeAndIndex(dir, t, volume, digestFileSuffix, isLegacy)
				infoFilePath = dataFilesetPathFromTimeAndIndex(dir, t, volume, infoFileSuffix, isLegacy)
			case persist.FileSetIndexContentType:
				checkpointFilePath = filesetPathFromTimeAndIndex(dir, t, volume, checkpointFileSuffix)
				digestsFilePath = filesetPathFromTimeAndIndex(dir, t, volume, digestFileSuffix)
				infoFilePath = filesetPathFromTimeAndIndex(dir, t, volume, infoFileSuffix)
			}
		case persist.FileSetSnapshotType:
			checkpointFilePath = filesetPathFromTimeAndIndex(dir, t, volume, checkpointFileSuffix)
			digestsFilePath = filesetPathFromTimeAndIndex(dir, t, volume, digestFileSuffix)
			infoFilePath = filesetPathFromTimeAndIndex(dir, t, volume, infoFileSuffix)
		}
		// Read digest of digests from the checkpoint file
		expectedDigestOfDigest, err := readCheckpointFile(checkpointFilePath, digestBuf)
		if err != nil {
			maybeIncludeCorrupted(matched[i])
			continue
		}
		// Read and validate the digest file
		digestData, err := readAndValidate(digestsFilePath, readerBufferSize,
			expectedDigestOfDigest)
		if err != nil {
			maybeIncludeCorrupted(matched[i])
			continue
		}

		// Read and validate the info file
		var expectedInfoDigest uint32
		switch args.contentType {
		case persist.FileSetDataContentType:
			expectedInfoDigest = digest.ToBuffer(digestData).ReadDigest()
		case persist.FileSetIndexContentType:
			if err := indexDigests.Unmarshal(digestData); err != nil {
				maybeIncludeCorrupted(matched[i])
				continue
			}
			expectedInfoDigest = indexDigests.GetInfoDigest()
		}

		infoData, err := readAndValidate(infoFilePath, readerBufferSize,
			expectedInfoDigest)
		if err != nil {
			maybeIncludeCorrupted(matched[i])
			continue
		}
		// Guarantee that every matched fileset has an info file.
		if _, ok := matched[i].InfoFilePath(); !ok {
			maybeIncludeCorrupted(matched[i])
			continue
		}

		fn(matched[i], infoData, false)
	}
}

// ReadInfoFileResult is the result of reading an info file
type ReadInfoFileResult struct {
	Info schema.IndexInfo
	Err  ReadInfoFileResultError
}

// ReadInfoFileResultError is the interface for obtaining information about an error
// that occurred trying to read an info file
type ReadInfoFileResultError interface {
	Error() error
	Filepath() string
}

type readInfoFileResultError struct {
	err      error
	filepath string
}

// Error returns the error that occurred reading the info file
func (r readInfoFileResultError) Error() error {
	return r.err
}

// FilePath returns the filepath for the problematic file
func (r readInfoFileResultError) Filepath() string {
	return r.filepath
}

// ReadInfoFiles reads all the valid info entries. Even if ReadInfoFiles returns an error,
// there may be some valid entries in the returned slice.
func ReadInfoFiles(
	filePathPrefix string,
	namespace ident.ID,
	shard uint32,
	readerBufferSize int,
	decodingOpts msgpack.DecodingOptions,
	fileSetType persist.FileSetType,
) []ReadInfoFileResult {
	var infoFileResults []ReadInfoFileResult
	decoder := msgpack.NewDecoder(decodingOpts)
	forEachInfoFile(
		forEachInfoFileSelector{
			fileSetType:    fileSetType,
			contentType:    persist.FileSetDataContentType,
			filePathPrefix: filePathPrefix,
			namespace:      namespace,
			shard:          shard,
		},
		readerBufferSize,
		func(file FileSetFile, data []byte, _ bool) {
			filePath, _ := file.InfoFilePath()
			decoder.Reset(msgpack.NewByteDecoderStream(data))
			info, err := decoder.DecodeIndexInfo()
			infoFileResults = append(infoFileResults, ReadInfoFileResult{
				Info: info,
				Err: readInfoFileResultError{
					err:      err,
					filepath: filePath,
				},
			})
		})
	return infoFileResults
}

// ReadIndexInfoFilesOptions specifies options for reading index info files.
type ReadIndexInfoFilesOptions struct {
	FilePathPrefix   string
	Namespace        ident.ID
	ReaderBufferSize int
}

// ReadIndexInfoFileResult is the result of reading an info file
type ReadIndexInfoFileResult struct {
	ID                FileSetFileIdentifier
	Info              index.IndexVolumeInfo
	AbsoluteFilePaths []string
	Err               ReadInfoFileResultError
	Corrupted         bool
}

// ReadIndexInfoFilesOptions specifies options for reading index info files.
type ReadIndexInfoFilesOptions struct {
	FilePathPrefix   string
	Namespace        ident.ID
	ReaderBufferSize int
	IncludeCorrupted bool
}

// ReadIndexInfoFiles reads all the valid index info entries. Even if ReadIndexInfoFiles returns an error,
// there may be some valid entries in the returned slice.
func ReadIndexInfoFiles(opts ReadIndexInfoFilesOptions) []ReadIndexInfoFileResult {
	var infoFileResults []ReadIndexInfoFileResult
	forEachInfoFile(
		forEachInfoFileSelector{
<<<<<<< HEAD
			fileSetType:      persist.FileSetFlushType,
			contentType:      persist.FileSetIndexContentType,
			filePathPrefix:   opts.FilePathPrefix,
			namespace:        opts.Namespace,
			includeCorrupted: opts.IncludeCorrupted,
		},
		opts.ReaderBufferSize,
		func(file FileSetFile, data []byte, corrupted bool) {
=======
			fileSetType:    persist.FileSetFlushType,
			contentType:    persist.FileSetIndexContentType,
			filePathPrefix: opts.FilePathPrefix,
			namespace:      opts.Namespace,
		},
		opts.ReaderBufferSize,
		func(file FileSetFile, data []byte) {
>>>>>>> 79a050d0
			filepath, _ := file.InfoFilePath()
			id := file.ID
			var info index.IndexVolumeInfo
			err := info.Unmarshal(data)
			infoFileResults = append(infoFileResults, ReadIndexInfoFileResult{
				ID:                id,
				Info:              info,
				AbsoluteFilePaths: file.AbsoluteFilePaths,
				Err: readInfoFileResultError{
					err:      err,
					filepath: filepath,
				},
				Corrupted: corrupted,
			})
		})
	return infoFileResults
}

// SortedSnapshotMetadataFiles returns a slice of all the SnapshotMetadata files that are on disk, as well
// as any files that it encountered errors for (corrupt, missing checkpoints, etc) which facilitates
// cleanup of corrupt files. []SnapshotMetadata will be sorted by index (i.e the chronological order
// in which the snapshots were taken), but []SnapshotMetadataErrorWithPaths will not be in any particular
// order.
func SortedSnapshotMetadataFiles(opts Options) (
	[]SnapshotMetadata, []SnapshotMetadataErrorWithPaths, error) {
	var (
		prefix           = opts.FilePathPrefix()
		snapshotsDirPath = SnapshotDirPath(prefix)
	)

	// Glob for metadata files directly instead of their checkpoint files.
	// In the happy case this makes no difference, but in situations where
	// the metadata file exists but the checkpoint file does not (due to sudden
	// node failure) this strategy allows us to still cleanup the metadata file
	// whereas if we looked for checkpoint files directly the dangling metadata
	// file would hang around forever.
	metadataFilePaths, err := filepath.Glob(
		path.Join(
			snapshotsDirPath,
			fmt.Sprintf("*%s%s%s", separator, metadataFileSuffix, fileSuffix)))
	if err != nil {
		return nil, nil, err
	}

	var (
		reader          = NewSnapshotMetadataReader(opts)
		metadatas       = []SnapshotMetadata{}
		errorsWithPaths = []SnapshotMetadataErrorWithPaths{}
	)
	for _, file := range metadataFilePaths {
		id, err := snapshotMetadataIdentifierFromFilePath(file)
		if err != nil {
			errorsWithPaths = append(errorsWithPaths, SnapshotMetadataErrorWithPaths{
				Error:            err,
				MetadataFilePath: file,
				// Can't construct checkpoint file path without ID
			})
			continue
		}

		if file != snapshotMetadataFilePathFromIdentifier(prefix, id) {
			// Should never happen
			errorsWithPaths = append(errorsWithPaths, SnapshotMetadataErrorWithPaths{
				Error: instrument.InvariantErrorf(
					"actual snapshot metadata filepath: %s and generated filepath: %s do not match",
					file, snapshotMetadataFilePathFromIdentifier(prefix, id)),
				MetadataFilePath:   file,
				CheckpointFilePath: snapshotMetadataCheckpointFilePathFromIdentifier(prefix, id),
			})
			continue
		}

		metadata, err := reader.Read(id)
		if err != nil {
			errorsWithPaths = append(errorsWithPaths, SnapshotMetadataErrorWithPaths{
				Error:              err,
				MetadataFilePath:   file,
				CheckpointFilePath: snapshotMetadataCheckpointFilePathFromIdentifier(prefix, id),
			})
			continue
		}

		metadatas = append(metadatas, metadata)
	}

	sort.Slice(metadatas, func(i, j int) bool {
		return metadatas[i].ID.Index < metadatas[j].ID.Index
	})
	return metadatas, errorsWithPaths, nil
}

// DataFiles returns a slice of all the names for all the fileset files
// for a given namespace and shard combination.
func DataFiles(filePathPrefix string, namespace ident.ID, shard uint32) (FileSetFilesSlice, error) {
	return filesetFiles(filesetFilesSelector{
		fileSetType:    persist.FileSetFlushType,
		contentType:    persist.FileSetDataContentType,
		filePathPrefix: filePathPrefix,
		namespace:      namespace,
		shard:          shard,
		pattern:        filesetFilePattern,
	})
}

// SnapshotFiles returns a slice of all the names for all the snapshot files
// for a given namespace and shard combination.
func SnapshotFiles(filePathPrefix string, namespace ident.ID, shard uint32) (FileSetFilesSlice, error) {
	return filesetFiles(filesetFilesSelector{
		fileSetType:    persist.FileSetSnapshotType,
		contentType:    persist.FileSetDataContentType,
		filePathPrefix: filePathPrefix,
		namespace:      namespace,
		shard:          shard,
		pattern:        filesetFilePattern,
	})
}

// IndexSnapshotFiles returns a slice of all the names for all the index fileset files
// for a given namespace.
func IndexSnapshotFiles(filePathPrefix string, namespace ident.ID) (FileSetFilesSlice, error) {
	return filesetFiles(filesetFilesSelector{
		fileSetType:    persist.FileSetSnapshotType,
		contentType:    persist.FileSetIndexContentType,
		filePathPrefix: filePathPrefix,
		namespace:      namespace,
		pattern:        filesetFilePattern,
	})
}

// FileSetAt returns a FileSetFile for the given namespace/shard/blockStart/volume combination if it exists.
func FileSetAt(filePathPrefix string, namespace ident.ID, shard uint32, blockStart time.Time, volume int) (FileSetFile, bool, error) {
	var pattern string
	// If this is the initial volume, then we need to check if files were written with the legacy file naming (i.e.
	// without the volume index) so that we can properly locate the fileset.
	if volume == 0 {
		dir := ShardDataDirPath(filePathPrefix, namespace, shard)
		isLegacy, err := isFirstVolumeLegacy(dir, blockStart, checkpointFileSuffix)
		// NB(nate): don't propagate ErrCheckpointFileNotFound here as expectation is to simply return an
		// empty FileSetFile if files do not exist.
		if err == ErrCheckpointFileNotFound {
			return FileSetFile{}, false, nil
		} else if err != nil && err != ErrCheckpointFileNotFound {
			return FileSetFile{}, false, err
		}

		if isLegacy {
			pattern = filesetFileForTime(blockStart, anyLowerCaseCharsPattern)
		}
	}

	if len(pattern) == 0 {
		pattern = filesetFileForTimeAndVolumeIndex(blockStart, volume, anyLowerCaseCharsPattern)
	}

	matched, err := filesetFiles(filesetFilesSelector{
		fileSetType:    persist.FileSetFlushType,
		contentType:    persist.FileSetDataContentType,
		filePathPrefix: filePathPrefix,
		namespace:      namespace,
		shard:          shard,
		pattern:        pattern,
	})
	if err != nil {
		return FileSetFile{}, false, err
	}

	matched.sortByTimeAndVolumeIndexAscending()
	for i, fileset := range matched {
		if fileset.ID.BlockStart.Equal(blockStart) && fileset.ID.VolumeIndex == volume {
			nextIdx := i + 1
			if nextIdx < len(matched) && matched[nextIdx].ID.BlockStart.Equal(blockStart) {
				// Should never happen.
				return FileSetFile{}, false, fmt.Errorf(
					"found multiple fileset files for blockStart: %d",
					blockStart.Unix(),
				)
			}

			if !fileset.HasCompleteCheckpointFile() {
				continue
			}

			return fileset, true, nil
		}
	}

	return FileSetFile{}, false, nil
}

// IndexFileSetsAt returns all FileSetFile(s) for the given namespace/blockStart combination.
// NB: It returns all complete Volumes found on disk.
func IndexFileSetsAt(filePathPrefix string, namespace ident.ID, blockStart time.Time) (FileSetFilesSlice, error) {
	matches, err := filesetFiles(filesetFilesSelector{
		fileSetType:    persist.FileSetFlushType,
		contentType:    persist.FileSetIndexContentType,
		filePathPrefix: filePathPrefix,
		namespace:      namespace,
		pattern:        filesetFileForTime(blockStart, anyLowerCaseCharsNumbersPattern),
	})
	if err != nil {
		return nil, err
	}

	filesets := make(FileSetFilesSlice, 0, len(matches))
	matches.sortByTimeAscending()
	for _, fileset := range matches {
		if fileset.ID.BlockStart.Equal(blockStart) {
			if !fileset.HasCompleteCheckpointFile() {
				continue
			}
			filesets = append(filesets, fileset)
		}
	}

	return filesets, nil
}

// DeleteFileSetAt deletes a FileSetFile for a given namespace/shard/blockStart/volume combination if it exists.
func DeleteFileSetAt(filePathPrefix string, namespace ident.ID, shard uint32, blockStart time.Time, volume int) error {
	fileset, ok, err := FileSetAt(filePathPrefix, namespace, shard, blockStart, volume)
	if err != nil {
		return err
	}
	if !ok {
		return fmt.Errorf("fileset for blockStart: %d does not exist", blockStart.Unix())
	}

	return DeleteFiles(fileset.AbsoluteFilePaths)
}

// DataFileSetsBefore returns all the flush data fileset paths whose timestamps are earlier than a given time.
func DataFileSetsBefore(filePathPrefix string, namespace ident.ID, shard uint32, t time.Time) ([]string, error) {
	matched, err := filesetFiles(filesetFilesSelector{
		fileSetType:    persist.FileSetFlushType,
		contentType:    persist.FileSetDataContentType,
		filePathPrefix: filePathPrefix,
		namespace:      namespace,
		shard:          shard,
		pattern:        filesetFilePattern,
	})
	if err != nil {
		return nil, err
	}
	return FilesBefore(matched.Filepaths(), t)
}

// IndexFileSetsBefore returns all the flush index fileset paths whose timestamps are earlier than a given time.
func IndexFileSetsBefore(filePathPrefix string, namespace ident.ID, t time.Time) ([]string, error) {
	matched, err := filesetFiles(filesetFilesSelector{
		fileSetType:    persist.FileSetFlushType,
		contentType:    persist.FileSetIndexContentType,
		filePathPrefix: filePathPrefix,
		namespace:      namespace,
		pattern:        filesetFilePattern,
	})
	if err != nil {
		return nil, err
	}
	return FilesBefore(matched.Filepaths(), t)
}

// DeleteInactiveDirectories deletes any directories that are not currently active, as defined by the
// inputed active directories within the parent directory
func DeleteInactiveDirectories(parentDirectoryPath string, activeDirectories []string) error {
	var toDelete []string
	activeDirNames := make(map[string]struct{})
	allSubDirs, err := findSubDirectoriesAndPaths(parentDirectoryPath)
	if err != nil {
		return nil
	}

	// Create shard set, might also be useful to just send in as strings?
	for _, dir := range activeDirectories {
		activeDirNames[dir] = struct{}{}
	}

	for dirName, dirPath := range allSubDirs {
		if _, ok := activeDirNames[dirName]; !ok {
			toDelete = append(toDelete, dirPath)
		}
	}
	return DeleteDirectories(toDelete)
}

// SortedCommitLogFiles returns all the commit log files in the commit logs directory.
func SortedCommitLogFiles(commitLogsDir string) ([]string, error) {
	return sortedCommitLogFiles(commitLogsDir, commitLogFilePattern)
}

type toSortableFn func(files []string) sort.Interface

func findFiles(fileDir string, pattern string, fn toSortableFn) ([]string, error) {
	matched, err := filepath.Glob(path.Join(fileDir, pattern))
	if err != nil {
		return nil, err
	}
	sort.Sort(fn(matched))
	return matched, nil
}

type directoryNamesToPaths map[string]string

func findSubDirectoriesAndPaths(directoryPath string) (directoryNamesToPaths, error) {
	parent, err := os.Open(directoryPath)
	if err != nil {
		return nil, err
	}

	subDirectoriesToPaths := make(directoryNamesToPaths)
	subDirNames, err := parent.Readdirnames(-1)
	if err != nil {
		return nil, err
	}

	err = parent.Close()
	if err != nil {
		return nil, err
	}

	for _, dirName := range subDirNames {
		subDirectoriesToPaths[dirName] = path.Join(directoryPath, dirName)
	}
	return subDirectoriesToPaths, nil
}

type filesetFilesSelector struct {
	fileSetType    persist.FileSetType
	contentType    persist.FileSetContentType
	filePathPrefix string
	namespace      ident.ID
	shard          uint32
	pattern        string
}

func filesetFiles(args filesetFilesSelector) (FileSetFilesSlice, error) {
	var (
		byTimeAsc []string
		err       error
	)
	switch args.fileSetType {
	case persist.FileSetFlushType:
		switch args.contentType {
		case persist.FileSetDataContentType:
			dir := ShardDataDirPath(args.filePathPrefix, args.namespace, args.shard)
			byTimeAsc, err = findFiles(dir, args.pattern, func(files []string) sort.Interface {
				return dataFileSetFilesByTimeAndVolumeIndexAscending(files)
			})
		case persist.FileSetIndexContentType:
			dir := NamespaceIndexDataDirPath(args.filePathPrefix, args.namespace)
			byTimeAsc, err = findFiles(dir, args.pattern, func(files []string) sort.Interface {
				return fileSetFilesByTimeAndVolumeIndexAscending(files)
			})
		default:
			return nil, fmt.Errorf("unknown content type: %d", args.contentType)
		}
	case persist.FileSetSnapshotType:
		var dir string
		switch args.contentType {
		case persist.FileSetDataContentType:
			dir = ShardSnapshotsDirPath(args.filePathPrefix, args.namespace, args.shard)
		case persist.FileSetIndexContentType:
			dir = NamespaceIndexSnapshotDirPath(args.filePathPrefix, args.namespace)
		default:
			return nil, fmt.Errorf("unknown content type: %d", args.contentType)
		}
		byTimeAsc, err = findFiles(dir, args.pattern, func(files []string) sort.Interface {
			return fileSetFilesByTimeAndVolumeIndexAscending(files)
		})
	default:
		return nil, fmt.Errorf("unknown type: %d", args.fileSetType)
	}
	if err != nil {
		return nil, err
	}

	if len(byTimeAsc) == 0 {
		return nil, nil
	}

	var (
		latestBlockStart  time.Time
		latestVolumeIndex int
		latestFileSetFile FileSetFile
		filesetFiles      = []FileSetFile{}
	)
	for _, file := range byTimeAsc {
		var (
			currentFileBlockStart time.Time
			volumeIndex           int
			err                   error
		)
		switch args.fileSetType {
		case persist.FileSetFlushType:
			switch args.contentType {
			case persist.FileSetDataContentType:
				currentFileBlockStart, volumeIndex, err = TimeAndVolumeIndexFromDataFileSetFilename(file)
			case persist.FileSetIndexContentType:
				currentFileBlockStart, volumeIndex, err = TimeAndVolumeIndexFromFileSetFilename(file)
			default:
				return nil, fmt.Errorf("unknown content type: %d", args.contentType)
			}
		case persist.FileSetSnapshotType:
			currentFileBlockStart, volumeIndex, err = TimeAndVolumeIndexFromFileSetFilename(file)
		default:
			return nil, fmt.Errorf("unknown type: %d", args.fileSetType)
		}
		if err != nil {
			return nil, err
		}

		if latestBlockStart.IsZero() {
			latestFileSetFile = NewFileSetFile(FileSetFileIdentifier{
				Namespace:   args.namespace,
				BlockStart:  currentFileBlockStart,
				Shard:       args.shard,
				VolumeIndex: volumeIndex,
			}, args.filePathPrefix)
		} else if !currentFileBlockStart.Equal(latestBlockStart) || latestVolumeIndex != volumeIndex {
			filesetFiles = append(filesetFiles, latestFileSetFile)
			latestFileSetFile = NewFileSetFile(FileSetFileIdentifier{
				Namespace:   args.namespace,
				BlockStart:  currentFileBlockStart,
				Shard:       args.shard,
				VolumeIndex: volumeIndex,
			}, args.filePathPrefix)
		}
		latestBlockStart = currentFileBlockStart
		latestVolumeIndex = volumeIndex

		latestFileSetFile.AbsoluteFilePaths = append(latestFileSetFile.AbsoluteFilePaths, file)
	}
	filesetFiles = append(filesetFiles, latestFileSetFile)

	return filesetFiles, nil
}

func sortedCommitLogFiles(commitLogsDir string, pattern string) ([]string, error) {
	return findFiles(commitLogsDir, pattern, func(files []string) sort.Interface {
		return commitlogsByTimeAndIndexAscending(files)
	})
}

// FilesBefore filters the list of files down to those whose name indicate they are
// before a given time period. Mutates the provided slice.
func FilesBefore(files []string, t time.Time) ([]string, error) {
	var (
		j        int
		multiErr xerrors.MultiError
	)
	// Matched files are sorted by their timestamps in ascending order.
	for i := range files {
		ft, err := TimeFromFileName(files[i])
		if err != nil {
			multiErr = multiErr.Add(err)
			continue
		}
		if !ft.Before(t) {
			break
		}
		files[j] = files[i]
		j++
	}
	return files[:j], multiErr.FinalError()
}

func readAndValidate(
	filePath string,
	readerBufferSize int,
	expectedDigest uint32,
) ([]byte, error) {
	fd, err := os.Open(filePath)
	if err != nil {
		return nil, err
	}
	defer fd.Close()

	stat, err := os.Stat(filePath)
	if err != nil {
		return nil, err
	}

	size := int(stat.Size())
	buf := make([]byte, size)

	fwd := digest.NewFdWithDigestReader(readerBufferSize)
	fwd.Reset(fd)
	n, err := fwd.ReadAllAndValidate(buf, expectedDigest)
	if err != nil {
		return nil, err
	}
	return buf[:n], nil
}

func read(filePath string) ([]byte, error) {
	fd, err := os.Open(filePath) //nolint:gosec
	if err != nil {
		return nil, err
	}
	defer fd.Close() //nolint:errcheck,gosec

	stat, err := os.Stat(filePath)
	if err != nil {
		return nil, err
	}

	size := int(stat.Size())
	buf := make([]byte, size)

	n, err := fd.Read(buf)
	if err != nil {
		return nil, err
	}
	return buf[:n], nil
}

// DataDirPath returns the path to the data directory belonging to a db
func DataDirPath(prefix string) string {
	return path.Join(prefix, dataDirName)
}

// IndexDataDirPath returns the path to the index data directory belonging to a db
func IndexDataDirPath(prefix string) string {
	return path.Join(prefix, indexDirName, dataDirName)
}

// SnapshotDirPath returns the path to the snapshot directory belong to a db
func SnapshotDirPath(prefix string) string {
	return path.Join(prefix, snapshotDirName)
}

// NamespaceDataDirPath returns the path to the data directory for a given namespace.
func NamespaceDataDirPath(prefix string, namespace ident.ID) string {
	return path.Join(prefix, dataDirName, namespace.String())
}

// NamespaceSnapshotsDirPath returns the path to the snapshots directory for a given namespace.
func NamespaceSnapshotsDirPath(prefix string, namespace ident.ID) string {
	return path.Join(SnapshotsDirPath(prefix), namespace.String())
}

// NamespaceIndexDataDirPath returns the path to the data directory for a given namespace.
func NamespaceIndexDataDirPath(prefix string, namespace ident.ID) string {
	return path.Join(prefix, indexDirName, dataDirName, namespace.String())
}

// NamespaceIndexSnapshotDirPath returns the path to the data directory for a given namespace.
func NamespaceIndexSnapshotDirPath(prefix string, namespace ident.ID) string {
	return path.Join(prefix, indexDirName, snapshotDirName, namespace.String())
}

// SnapshotsDirPath returns the path to the snapshots directory.
func SnapshotsDirPath(prefix string) string {
	return path.Join(prefix, snapshotDirName)
}

// ShardDataDirPath returns the path to the data directory for a given shard.
func ShardDataDirPath(prefix string, namespace ident.ID, shard uint32) string {
	namespacePath := NamespaceDataDirPath(prefix, namespace)
	return path.Join(namespacePath, strconv.Itoa(int(shard)))
}

// ShardSnapshotsDirPath returns the path to the snapshots directory for a given shard.
func ShardSnapshotsDirPath(prefix string, namespace ident.ID, shard uint32) string {
	namespacePath := NamespaceSnapshotsDirPath(prefix, namespace)
	return path.Join(namespacePath, strconv.Itoa(int(shard)))
}

// CommitLogsDirPath returns the path to commit logs.
func CommitLogsDirPath(prefix string) string {
	return path.Join(prefix, commitLogsDirName)
}

// DataFileSetExists determines whether data fileset files exist for the given
// namespace, shard, block start, and volume.
func DataFileSetExists(
	filePathPrefix string,
	namespace ident.ID,
	shard uint32,
	blockStart time.Time,
	volume int,
) (bool, error) {
	// This function can easily become a performance bottleneck if the
	// implementation is slow or requires scanning directories with a large
	// number of files in them (as is common if namespaces with long retentions
	// are configured). As a result, instead of using existing helper functions,
	// it implements an optimized code path that only involves checking if a few
	// specific files exist and contain the correct contents.
	shardDir := ShardDataDirPath(filePathPrefix, namespace, shard)

	// Check fileset with volume first to optimize for non-legacy use case.
	checkpointPath := filesetPathFromTimeAndIndex(shardDir, blockStart, volume, checkpointFileSuffix)
	exists, err := CompleteCheckpointFileExists(checkpointPath)
	if err == nil && exists {
		return true, nil
	}

	if volume != 0 {
		// Only check for legacy file path if volume is 0.
		return false, nil
	}

	checkpointPath = filesetPathFromTimeLegacy(shardDir, blockStart, checkpointFileSuffix)
	return CompleteCheckpointFileExists(checkpointPath)
}

// SnapshotFileSetExistsAt determines whether snapshot fileset files exist for the given namespace, shard, and block start time.
func SnapshotFileSetExistsAt(
	prefix string,
	namespace ident.ID,
	snapshotID uuid.UUID,
	shard uint32,
	blockStart time.Time,
) (bool, error) {
	snapshotFiles, err := SnapshotFiles(prefix, namespace, shard)
	if err != nil {
		return false, err
	}

	latest, ok := snapshotFiles.LatestVolumeForBlock(blockStart)
	if !ok {
		return false, nil
	}

	_, latestSnapshotID, err := latest.SnapshotTimeAndID()
	if err != nil {
		return false, err
	}

	if !uuid.Equal(latestSnapshotID, snapshotID) {
		return false, nil
	}

	// LatestVolumeForBlock checks for a complete checkpoint file, so we don't
	// need to recheck it here.
	return true, nil
}

// NextSnapshotMetadataFileIndex returns the next snapshot metadata file index.
func NextSnapshotMetadataFileIndex(opts Options) (int64, error) {
	// We can ignore any SnapshotMetadataErrorsWithpaths that are returned because even if a corrupt
	// snapshot metadata file exists with the next index that we want to return from this function,
	// every snapshot metadata has its own UUID so there will never be a collision with a corrupt file
	// anyways and we can ignore them entirely when considering what the next index should be.
	snapshotMetadataFiles, _, err := SortedSnapshotMetadataFiles(opts)
	if err != nil {
		return 0, err
	}

	if len(snapshotMetadataFiles) == 0 {
		return 0, nil
	}

	lastSnapshotMetadataFile := snapshotMetadataFiles[len(snapshotMetadataFiles)-1]
	return lastSnapshotMetadataFile.ID.Index + 1, nil
}

// NextSnapshotFileSetVolumeIndex returns the next snapshot file set index for a given
// namespace/shard/blockStart combination.
func NextSnapshotFileSetVolumeIndex(filePathPrefix string, namespace ident.ID, shard uint32, blockStart time.Time) (int, error) {
	snapshotFiles, err := SnapshotFiles(filePathPrefix, namespace, shard)
	if err != nil {
		return -1, err
	}

	latestFile, ok := snapshotFiles.LatestVolumeForBlock(blockStart)
	if !ok {
		return 0, nil
	}

	return latestFile.ID.VolumeIndex + 1, nil
}

// NextIndexFileSetVolumeIndex returns the next index file set index for a given
// namespace/blockStart combination.
func NextIndexFileSetVolumeIndex(filePathPrefix string, namespace ident.ID, blockStart time.Time) (int, error) {
	files, err := filesetFiles(filesetFilesSelector{
		fileSetType:    persist.FileSetFlushType,
		contentType:    persist.FileSetIndexContentType,
		filePathPrefix: filePathPrefix,
		namespace:      namespace,
		pattern:        filesetFileForTime(blockStart, anyLowerCaseCharsNumbersPattern),
	})
	if err != nil {
		return -1, err
	}

	latestFile, ok := files.LatestVolumeForBlock(blockStart)
	if !ok {
		return 0, nil
	}

	return latestFile.ID.VolumeIndex + 1, nil
}

// NextIndexSnapshotFileIndex returns the next snapshot file index for a given
// namespace/shard/blockStart combination.
func NextIndexSnapshotFileIndex(filePathPrefix string, namespace ident.ID, blockStart time.Time) (int, error) {
	snapshotFiles, err := IndexSnapshotFiles(filePathPrefix, namespace)
	if err != nil {
		return -1, err
	}

	currentSnapshotIndex := -1
	for _, snapshot := range snapshotFiles {
		if snapshot.ID.BlockStart.Equal(blockStart) {
			currentSnapshotIndex = snapshot.ID.VolumeIndex
			break
		}
	}

	return currentSnapshotIndex + 1, nil
}

// CompleteCheckpointFileExists returns whether a checkpoint file exists, and if so,
// is it complete.
func CompleteCheckpointFileExists(filePath string) (bool, error) {
	if !strings.Contains(filePath, checkpointFileSuffix) {
		return false, instrument.InvariantErrorf(
			"tried to use CompleteCheckpointFileExists to verify existence of non checkpoint file: %s",
			filePath,
		)
	}

	f, err := os.Stat(filePath)
	if err != nil {
		if os.IsNotExist(err) {
			return false, nil
		}
		return false, err
	}

	// Make sure the checkpoint file was completely written out and its
	// not just an empty file.
	return f.Size() == CheckpointFileSizeBytes, nil
}

// FileExists returns whether a file at the given path exists.
func FileExists(filePath string) (bool, error) {
	if strings.Contains(filePath, checkpointFileSuffix) {
		// Existence of a checkpoint file needs to be verified using the function
		// CompleteCheckpointFileExists instead to ensure that it has been
		// completely written out.
		return false, instrument.InvariantErrorf(
			"tried to use FileExists to verify existence of checkpoint file: %s",
			filePath,
		)
	}

	_, err := os.Stat(filePath)
	if err != nil {
		if os.IsNotExist(err) {
			return false, nil
		}

		return false, err
	}

	return true, nil
}

// OpenWritable opens a file for writing and truncating as necessary.
func OpenWritable(filePath string, perm os.FileMode) (*os.File, error) {
	return os.OpenFile(filePath, os.O_WRONLY|os.O_CREATE|os.O_TRUNC, perm)
}

// CommitLogFilePath returns the path for a commitlog file.
func CommitLogFilePath(prefix string, index int) string {
	var (
		entry    = fmt.Sprintf("%d%s%d", 0, separator, index)
		fileName = fmt.Sprintf("%s%s%s%s", commitLogFilePrefix, separator, entry, fileSuffix)
		filePath = path.Join(CommitLogsDirPath(prefix), fileName)
	)
	return filePath
}

func filesetFileForTime(t time.Time, suffix string) string {
	return fmt.Sprintf("%s%s%d%s%s%s", filesetFilePrefix, separator, t.UnixNano(), separator, suffix, fileSuffix)
}

func filesetFileForTimeAndVolumeIndex(t time.Time, index int, suffix string) string {
	newSuffix := fmt.Sprintf("%d%s%s", index, separator, suffix)
	return filesetFileForTime(t, newSuffix)
}

func filesetPathFromTimeLegacy(prefix string, t time.Time, suffix string) string {
	return path.Join(prefix, filesetFileForTime(t, suffix))
}

func filesetPathFromTimeAndIndex(prefix string, t time.Time, index int, suffix string) string {
	return path.Join(prefix, filesetFileForTimeAndVolumeIndex(t, index, suffix))
}

// isFirstVolumeLegacy returns whether the first volume of the provided type is
// legacy, i.e. does not have a volume index in its filename. Using this
// function, the caller expects there to be a legacy or non-legacy file, and
// thus returns an error if neither exist. Note that this function does not
// check for the volume's complete checkpoint file.
func isFirstVolumeLegacy(prefix string, t time.Time, suffix string) (bool, error) {
	// Check non-legacy path first to optimize for newer files.
	path := filesetPathFromTimeAndIndex(prefix, t, 0, suffix)
	_, err := os.Stat(path)
	if err == nil {
		return false, nil
	}

	legacyPath := filesetPathFromTimeLegacy(prefix, t, suffix)
	_, err = os.Stat(legacyPath)
	if err == nil {
		return true, nil
	}

	return false, ErrCheckpointFileNotFound
}

// Once we decide that we no longer want to support legacy (non-volume-indexed)
// filesets, we can remove this function and just use
// `filesetPathFromTimeAndIndex`. Getting code to compile and tests to pass
// after that should be a comprehensive way to remove dead code.
func dataFilesetPathFromTimeAndIndex(
	prefix string,
	t time.Time,
	index int,
	suffix string,
	isLegacy bool,
) string {
	if isLegacy {
		return filesetPathFromTimeLegacy(prefix, t, suffix)
	}

	return filesetPathFromTimeAndIndex(prefix, t, index, suffix)
}

func filesetIndexSegmentFileSuffixFromTime(
	t time.Time,
	segmentIndex int,
	segmentFileType idxpersist.IndexSegmentFileType,
) string {
	return fmt.Sprintf("%s%s%d%s%s", segmentFileSetFilePrefix, separator, segmentIndex, separator, segmentFileType)
}

func filesetIndexSegmentFilePathFromTime(
	prefix string,
	t time.Time,
	volumeIndex int,
	segmentIndex int,
	segmentFileType idxpersist.IndexSegmentFileType,
) string {
	suffix := filesetIndexSegmentFileSuffixFromTime(t, segmentIndex, segmentFileType)
	return filesetPathFromTimeAndIndex(prefix, t, volumeIndex, suffix)
}

func snapshotIndexSegmentFilePathFromTimeAndIndex(
	prefix string,
	t time.Time,
	snapshotIndex int,
	segmentIndex int,
	segmentFileType idxpersist.IndexSegmentFileType,
) string {
	suffix := filesetIndexSegmentFileSuffixFromTime(t, segmentIndex, segmentFileType)
	return filesetPathFromTimeAndIndex(prefix, t, snapshotIndex, suffix)
}

func snapshotMetadataFilePathFromIdentifier(prefix string, id SnapshotMetadataIdentifier) string {
	return path.Join(
		prefix,
		snapshotDirName,
		fmt.Sprintf(
			"%s%s%s%s%d%s%s%s",
			snapshotFilePrefix, separator,
			sanitizeUUID(id.UUID), separator,
			id.Index, separator,
			metadataFileSuffix, fileSuffix))
}

func snapshotMetadataCheckpointFilePathFromIdentifier(prefix string, id SnapshotMetadataIdentifier) string {
	return path.Join(
		prefix,
		snapshotDirName,
		fmt.Sprintf(
			"%s%s%s%s%d%s%s%s%s%s",
			snapshotFilePrefix, separator,
			sanitizeUUID(id.UUID), separator,
			id.Index, separator,
			metadataFileSuffix, separator,
			checkpointFileSuffix, fileSuffix))
}

// sanitizeUUID strips all instances of separator ("-") in the provided UUID string. This prevents us from
// treating every "piece" of the UUID as a separate fragment of the name when we split filepaths by
// separator. This works because the UUID library can still parse stripped UUID strings.
func sanitizeUUID(u uuid.UUID) string {
	return strings.Replace(u.String(), separator, "", -1)
}

func parseUUID(sanitizedUUID string) (uuid.UUID, bool) {
	parsed := uuid.Parse(sanitizedUUID)
	return parsed, parsed != nil
}

func snapshotMetadataIdentifierFromFilePath(filePath string) (SnapshotMetadataIdentifier, error) {
	_, fileName := path.Split(filePath)
	if fileName == "" {
		return SnapshotMetadataIdentifier{}, fmt.Errorf(
			"splitting: %s created empty filename", filePath)
	}

	var (
		splitFileName    = strings.Split(fileName, separator)
		isCheckpointFile = strings.Contains(fileName, checkpointFileSuffix)
	)
	if len(splitFileName) != numComponentsSnapshotMetadataFile &&
		// Snapshot metadata checkpoint files contain one extra separator.
		!(isCheckpointFile && len(splitFileName) == numComponentsSnapshotMetadataCheckpointFile) {
		return SnapshotMetadataIdentifier{}, fmt.Errorf(
			"invalid snapshot metadata file name: %s", filePath)
	}

	index, err := strconv.ParseInt(splitFileName[snapshotMetadataIndexComponentPosition], 10, 64)
	if err != nil {
		return SnapshotMetadataIdentifier{}, fmt.Errorf(
			"invalid snapshot metadata file name, unable to parse index: %s", filePath)
	}

	sanitizedUUID := splitFileName[snapshotMetadataUUIDComponentPosition]
	id, ok := parseUUID(sanitizedUUID)
	if !ok {
		return SnapshotMetadataIdentifier{}, fmt.Errorf(
			"invalid snapshot metadata file name, unable to parse UUID: %s", filePath)
	}

	return SnapshotMetadataIdentifier{
		Index: index,
		UUID:  id,
	}, nil
}<|MERGE_RESOLUTION|>--- conflicted
+++ resolved
@@ -892,6 +892,7 @@
 	FilePathPrefix   string
 	Namespace        ident.ID
 	ReaderBufferSize int
+	IncludeCorrupted bool
 }
 
 // ReadIndexInfoFileResult is the result of reading an info file
@@ -903,21 +904,12 @@
 	Corrupted         bool
 }
 
-// ReadIndexInfoFilesOptions specifies options for reading index info files.
-type ReadIndexInfoFilesOptions struct {
-	FilePathPrefix   string
-	Namespace        ident.ID
-	ReaderBufferSize int
-	IncludeCorrupted bool
-}
-
 // ReadIndexInfoFiles reads all the valid index info entries. Even if ReadIndexInfoFiles returns an error,
 // there may be some valid entries in the returned slice.
 func ReadIndexInfoFiles(opts ReadIndexInfoFilesOptions) []ReadIndexInfoFileResult {
 	var infoFileResults []ReadIndexInfoFileResult
 	forEachInfoFile(
 		forEachInfoFileSelector{
-<<<<<<< HEAD
 			fileSetType:      persist.FileSetFlushType,
 			contentType:      persist.FileSetIndexContentType,
 			filePathPrefix:   opts.FilePathPrefix,
@@ -926,15 +918,6 @@
 		},
 		opts.ReaderBufferSize,
 		func(file FileSetFile, data []byte, corrupted bool) {
-=======
-			fileSetType:    persist.FileSetFlushType,
-			contentType:    persist.FileSetIndexContentType,
-			filePathPrefix: opts.FilePathPrefix,
-			namespace:      opts.Namespace,
-		},
-		opts.ReaderBufferSize,
-		func(file FileSetFile, data []byte) {
->>>>>>> 79a050d0
 			filepath, _ := file.InfoFilePath()
 			id := file.ID
 			var info index.IndexVolumeInfo
