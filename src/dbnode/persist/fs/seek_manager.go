--- conflicted
+++ resolved
@@ -227,14 +227,6 @@
 		resultsLock sync.Mutex
 		wg          sync.WaitGroup
 	)
-<<<<<<< HEAD
-=======
-
-	// NB(r): Since this is mainly IO bound work, perfectly
-	// fine to do this in parallel.
-	workers := xsync.NewWorkerPool(concurrentCacheShardIndices)
-	workers.Init()
->>>>>>> 88474724
 	for _, shard := range shards {
 		byTime := m.seekersByTime(shard)
 
