// Copyright (c) 2016 Uber Technologies, Inc
//
// Permission is hereby granted, free of charge, to any person obtaining a copy
// of this software and associated documentation files (the "Software"), to deal
// in the Software without restriction, including without limitation the rights
// to use, copy, modify, merge, publish, distribute, sublicense, and/or sell
// copies of the Software, and to permit persons to whom the Software is
// furnished to do so, subject to the following conditions:
//
// The above copyright notice and this permission notice shall be included in
// all copies or substantial portions of the Software
//
// THE SOFTWARE IS PROVIDED "AS IS", WITHOUT WARRANTY OF ANY KIND, EXPRESS OR
// IMPLIED, INCLUDING BUT NOT LIMITED TO THE WARRANTIES OF MERCHANTABILITY,
// FITNESS FOR A PARTICULAR PURPOSE AND NONINFRINGEMENT. IN NO EVENT SHALL THE
// AUTHORS OR COPYRIGHT HOLDERS BE LIABLE FOR ANY CLAIM, DAMAGES OR OTHER
// LIABILITY, WHETHER IN AN ACTION OF CONTRACT, TORT OR OTHERWISE, ARISING FROM,
// OUT OF OR IN CONNECTION WITH THE SOFTWARE OR THE USE OR OTHER DEALINGS IN
// THE SOFTWARE

package fs

import (
	"io"
	"os"
	"time"

	"github.com/m3db/m3/src/dbnode/clock"
	"github.com/m3db/m3/src/dbnode/encoding"
	"github.com/m3db/m3/src/dbnode/namespace"
	"github.com/m3db/m3/src/dbnode/persist"
	"github.com/m3db/m3/src/dbnode/persist/fs/msgpack"
	"github.com/m3db/m3/src/dbnode/runtime"
	"github.com/m3db/m3/src/dbnode/sharding"
	"github.com/m3db/m3/src/dbnode/storage/block"
	"github.com/m3db/m3/src/dbnode/storage/bootstrap/result"
	"github.com/m3db/m3/src/dbnode/x/xio"
	"github.com/m3db/m3/src/m3ninx/doc"
	"github.com/m3db/m3/src/m3ninx/index/segment/fst"
	idxpersist "github.com/m3db/m3/src/m3ninx/persist"
	"github.com/m3db/m3/src/x/checked"
	"github.com/m3db/m3/src/x/context"
	"github.com/m3db/m3/src/x/ident"
	"github.com/m3db/m3/src/x/instrument"
	"github.com/m3db/m3/src/x/mmap"
	"github.com/m3db/m3/src/x/pool"
	"github.com/m3db/m3/src/x/serialize"
	xtime "github.com/m3db/m3/src/x/time"
)

// FileSetFileIdentifier contains all the information required to identify a FileSetFile
type FileSetFileIdentifier struct {
	FileSetContentType persist.FileSetContentType
	Namespace          ident.ID
	BlockStart         time.Time
	// Only required for data content files
	Shard uint32
	// Required for snapshot files (index yes, data yes) and flush files (index yes, data yes)
	VolumeIndex int
}

// DataWriterOpenOptions is the options struct for the Open method on the DataFileSetWriter
type DataWriterOpenOptions struct {
	FileSetType        persist.FileSetType
	FileSetContentType persist.FileSetContentType
	Identifier         FileSetFileIdentifier
	BlockSize          time.Duration
	// Only used when writing snapshot files
	Snapshot DataWriterSnapshotOptions
}

// DataWriterSnapshotOptions is the options struct for Open method on the DataFileSetWriter
// that contains information specific to writing snapshot files
type DataWriterSnapshotOptions struct {
	SnapshotTime time.Time
	SnapshotID   []byte
}

// DataFileSetWriter provides an unsynchronized writer for a TSDB file set
type DataFileSetWriter interface {
	io.Closer

	// Open opens the files for writing data to the given shard in the given namespace.
	// This method is not thread-safe, so its the callers responsibilities that they never
	// try and write two snapshot files for the same block start at the same time or their
	// will be a race in determining the snapshot file's index.
	Open(opts DataWriterOpenOptions) error

	// Write will write the id and data pair and returns an error on a write error. Callers
	// must not call this method with a given ID more than once.
	Write(metadata persist.Metadata, data checked.Bytes, checksum uint32) error

	// WriteAll will write the id and all byte slices and returns an error on a write error.
	// Callers must not call this method with a given ID more than once.
	WriteAll(metadata persist.Metadata, data []checked.Bytes, checksum uint32) error

	// DeferClose returns a DataCloser that defers writing of a checkpoint file.
	DeferClose() (persist.DataCloser, error)
}

// SnapshotMetadataFileWriter writes out snapshot metadata files.
type SnapshotMetadataFileWriter interface {
	Write(args SnapshotMetadataWriteArgs) error
}

// SnapshotMetadataFileReader reads snapshot metadata files.
type SnapshotMetadataFileReader interface {
	Read(id SnapshotMetadataIdentifier) (SnapshotMetadata, error)
}

// DataFileSetReaderStatus describes the status of a file set reader
type DataFileSetReaderStatus struct {
	Namespace  ident.ID
	BlockStart time.Time
	Shard      uint32
	Volume     int
	Open       bool
	BlockSize  time.Duration
}

// DataReaderOpenOptions is options struct for the reader open method.
type DataReaderOpenOptions struct {
	// Identifier allows to identify a FileSetFile.
	Identifier  FileSetFileIdentifier
	// FileSetType is the file set type.
	FileSetType persist.FileSetType
<<<<<<< HEAD
	// StreamingMode enables using streaming methods, such as DataFileSetReader.StreamingRead.
	StreamingMode bool
=======
	// StreamingEnabled enables using streaming methods, such as DataFileSetReader.StreamingRead.
	StreamingEnabled bool
>>>>>>> 3aa2f51f
	// NB(bodu): This option can inform the reader to optimize for reading
	// only metadata by not sorting index entries. Setting this option will
	// throw an error if a regular `Read()` is attempted.
	OptimizedReadMetadataOnly bool
}

// DataFileSetReader provides an unsynchronized reader for a TSDB file set
type DataFileSetReader interface {
	io.Closer

	// Open opens the files for the given shard and version for reading
	Open(opts DataReaderOpenOptions) error

	// Status returns the status of the reader
	Status() DataFileSetReaderStatus

	// Read returns the next id, tags, data, checksum tuple or error, will return io.EOF at end of volume.
	// Use either Read or ReadMetadata to progress through a volume, but not both.
	// Note: make sure to finalize the ID, close the Tags and finalize the Data when done with
	// them so they can be returned to their respective pools.
	Read() (id ident.ID, tags ident.TagIterator, data checked.Bytes, checksum uint32, err error)

	// StreamingRead returns the next unpooled id, encodedTags, data, checksum values ordered by id,
	// or error, will return io.EOF at end of volume.
<<<<<<< HEAD
	// Can only by used when DataReaderOpenOptions.StreamingMode is enabled.
=======
	// Can only by used when DataReaderOpenOptions.StreamingEnabled is enabled.
>>>>>>> 3aa2f51f
	// Note: the returned id, encodedTags and data get invalidated on the next call to StreamingRead.
	StreamingRead() (id ident.BytesID, encodedTags []byte, data []byte, checksum uint32, err error)

	// ReadMetadata returns the next id and metadata or error, will return io.EOF at end of volume.
	// Use either Read or ReadMetadata to progress through a volume, but not both.
	// Note: make sure to finalize the ID, and close the Tags when done with them so they can
	// be returned to their respective pools.
	ReadMetadata() (id ident.ID, tags ident.TagIterator, length int, checksum uint32, err error)

	// ReadBloomFilter returns the bloom filter stored on disk in a container object that is safe
	// for concurrent use and has a Close() method for releasing resources when done.
	ReadBloomFilter() (*ManagedConcurrentBloomFilter, error)

	// Validate validates both the metadata and data and returns an error if either is corrupted
	Validate() error

	// ValidateMetadata validates the data and returns an error if the data is corrupted
	ValidateMetadata() error

	// ValidateData validates the data and returns an error if the data is corrupted
	ValidateData() error

	// Range returns the time range associated with data in the volume
	Range() xtime.Range

	// Entries returns the count of entries in the volume
	Entries() int

	// EntriesRead returns the position read into the volume
	EntriesRead() int

	// MetadataRead returns the position of metadata read into the volume
	MetadataRead() int

<<<<<<< HEAD
	// StreamingMode returns true if the reader is opened in streaming mode.
	StreamingMode() bool
=======
	// StreamingEnabled returns true if the reader is opened in streaming mode
	StreamingEnabled() bool
>>>>>>> 3aa2f51f
}

// DataFileSetSeeker provides an out of order reader for a TSDB file set
type DataFileSetSeeker interface {
	io.Closer

	// Open opens the files for the given shard and version for reading
	Open(
		namespace ident.ID,
		shard uint32,
		start time.Time,
		volume int,
		resources ReusableSeekerResources,
	) error

	// SeekByID returns the data for specified ID provided the index was loaded upon open. An
	// error will be returned if the index was not loaded or ID cannot be found.
	SeekByID(id ident.ID, resources ReusableSeekerResources) (data checked.Bytes, err error)

	// SeekByIndexEntry is similar to Seek, but uses an IndexEntry instead of
	// looking it up on its own. Useful in cases where you've already obtained an
	// entry and don't want to waste resources looking it up again.
	SeekByIndexEntry(entry IndexEntry, resources ReusableSeekerResources) (checked.Bytes, error)

	// SeekIndexEntry returns the IndexEntry for the specified ID. This can be useful
	// ahead of issuing a number of seek requests so that the seek requests can be
	// made in order. The returned IndexEntry can also be passed to SeekUsingIndexEntry
	// to prevent duplicate index lookups.
	SeekIndexEntry(id ident.ID, resources ReusableSeekerResources) (IndexEntry, error)

	// Range returns the time range associated with data in the volume
	Range() xtime.Range

	// ConcurrentIDBloomFilter returns a concurrency-safe bloom filter that can
	// be used to quickly disqualify ID's that definitely do not exist. I.E if the
	// Test() method returns true, the ID may exist on disk, but if it returns
	// false, it definitely does not.
	ConcurrentIDBloomFilter() *ManagedConcurrentBloomFilter

	// ConcurrentClone clones a seeker, creating a copy that uses the same underlying resources
	// (mmaps), but that is capable of seeking independently. The original can continue
	// to be used after the clones are closed, but the clones cannot be used after the
	// original is closed.
	ConcurrentClone() (ConcurrentDataFileSetSeeker, error)
}

// ConcurrentDataFileSetSeeker is a limited interface that is returned when ConcurrentClone() is called
// on DataFileSetSeeker. A seeker is essentially  a wrapper around file
// descriptors around a set of files, allowing for interaction with them.
// We can ask a seeker for a specific time series, which will then be streamed
// out from the according data file.
// The clones can be used together concurrently and share underlying resources.
// Clones are no longer usable once the original has been closed.
type ConcurrentDataFileSetSeeker interface {
	io.Closer

	// SeekByID is the same as in DataFileSetSeeker
	SeekByID(id ident.ID, resources ReusableSeekerResources) (data checked.Bytes, err error)

	// SeekByIndexEntry is the same as in DataFileSetSeeker
	SeekByIndexEntry(entry IndexEntry, resources ReusableSeekerResources) (checked.Bytes, error)

	// SeekIndexEntry is the same as in DataFileSetSeeker
	SeekIndexEntry(id ident.ID, resources ReusableSeekerResources) (IndexEntry, error)

	// ConcurrentIDBloomFilter is the same as in DataFileSetSeeker
	ConcurrentIDBloomFilter() *ManagedConcurrentBloomFilter
}

// DataFileSetSeekerManager provides management of seekers for a TSDB namespace.
type DataFileSetSeekerManager interface {
	io.Closer

	// Open opens the seekers for a given namespace.
	Open(
		md namespace.Metadata,
		shardSet sharding.ShardSet,
	) error

	// CacheShardIndices will pre-parse the indexes for given shards
	// to improve times when seeking to a block.
	CacheShardIndices(shards []uint32) error

	// AssignShardSet assigns current per ns shardset.
	AssignShardSet(shardSet sharding.ShardSet)

	// Borrow returns an open seeker for a given shard, block start time, and
	// volume.
	Borrow(shard uint32, start time.Time) (ConcurrentDataFileSetSeeker, error)

	// Return returns (closes) an open seeker for a given shard, block start
	// time, and volume.
	Return(shard uint32, start time.Time, seeker ConcurrentDataFileSetSeeker) error

	// Test checks if an ID exists in a concurrent ID bloom filter for a
	// given shard, block, start time and volume.
	Test(id ident.ID, shard uint32, start time.Time) (bool, error)
}

// DataBlockRetriever provides a block retriever for TSDB file sets
type DataBlockRetriever interface {
	io.Closer
	block.DatabaseBlockRetriever

	// Open the block retriever to retrieve from a namespace
	Open(
		md namespace.Metadata,
		shardSet sharding.ShardSet,
	) error
}

// RetrievableDataBlockSegmentReader is a retrievable block reader
type RetrievableDataBlockSegmentReader interface {
	xio.SegmentReader
}

// IndexWriterSnapshotOptions is a set of options for writing an index file set snapshot.
type IndexWriterSnapshotOptions struct {
	SnapshotTime time.Time
}

// IndexWriterOpenOptions is a set of options when opening an index file set writer.
type IndexWriterOpenOptions struct {
	Identifier  FileSetFileIdentifier
	BlockSize   time.Duration
	FileSetType persist.FileSetType
	Shards      map[uint32]struct{}
	// Only used when writing snapshot files
	Snapshot        IndexWriterSnapshotOptions
	IndexVolumeType idxpersist.IndexVolumeType
}

// IndexFileSetWriter is a index file set writer.
type IndexFileSetWriter interface {
	idxpersist.IndexFileSetWriter
	io.Closer

	// Open the index file set writer.
	Open(opts IndexWriterOpenOptions) error
}

// IndexSegmentFileSetWriter is an index segment file set writer.
type IndexSegmentFileSetWriter interface {
	idxpersist.IndexSegmentFileSetWriter
}

// IndexSegmentFileSet is an index segment file set.
type IndexSegmentFileSet interface {
	idxpersist.IndexSegmentFileSet
}

// IndexSegmentFile is a file in an index segment file set.
type IndexSegmentFile interface {
	idxpersist.IndexSegmentFileSet
}

// IndexReaderOpenOptions is the index file set reader open options.
type IndexReaderOpenOptions struct {
	Identifier  FileSetFileIdentifier
	FileSetType persist.FileSetType
}

// IndexReaderOpenResult describes the results of opening a
// index file set volume.
type IndexReaderOpenResult struct {
	Shards map[uint32]struct{}
}

// IndexFileSetReader is an index file set reader.
type IndexFileSetReader interface {
	idxpersist.IndexFileSetReader
	io.Closer

	// Open the index file set reader.
	Open(opts IndexReaderOpenOptions) (IndexReaderOpenResult, error)

	// Validate returns whether all checksums were matched as expected,
	// it must be called after reading all the segment file sets otherwise
	// it returns an error.
	Validate() error
}

// Options represents the options for filesystem persistence.
type Options interface {
	// Validate will validate the options and return an error if not valid.
	Validate() error

	// SetClockOptions sets the clock options.
	SetClockOptions(value clock.Options) Options

	// ClockOptions returns the clock options.
	ClockOptions() clock.Options

	// SetInstrumentOptions sets the instrumentation options.
	SetInstrumentOptions(value instrument.Options) Options

	// InstrumentOptions returns the instrumentation options.
	InstrumentOptions() instrument.Options

	// SetRuntimeOptionsManager sets the runtime options manager.
	SetRuntimeOptionsManager(value runtime.OptionsManager) Options

	// RuntimeOptionsManager returns the runtime options manager.
	RuntimeOptionsManager() runtime.OptionsManager

	// SetDecodingOptions sets the decoding options.
	SetDecodingOptions(value msgpack.DecodingOptions) Options

	// DecodingOptions returns the decoding options.
	DecodingOptions() msgpack.DecodingOptions

	// SetFilePathPrefix sets the file path prefix for sharded TSDB files.
	SetFilePathPrefix(value string) Options

	// FilePathPrefix returns the file path prefix for sharded TSDB files.
	FilePathPrefix() string

	// SetNewFileMode sets the new file mode.
	SetNewFileMode(value os.FileMode) Options

	// NewFileMode returns the new file mode.
	NewFileMode() os.FileMode

	// SetNewDirectoryMode sets the new directory mode.
	SetNewDirectoryMode(value os.FileMode) Options

	// NewDirectoryMode returns the new directory mode.
	NewDirectoryMode() os.FileMode

	// SetIndexSummariesPercent size sets the percent of index summaries to write.
	SetIndexSummariesPercent(value float64) Options

	// IndexSummariesPercent size returns the percent of index summaries to write.
	IndexSummariesPercent() float64

	// SetIndexBloomFilterFalsePositivePercent size sets the percent of false positive
	// rate to use for the index bloom filter size and k hashes estimation
	SetIndexBloomFilterFalsePositivePercent(value float64) Options

	// IndexBloomFilterFalsePositivePercent size returns the percent of false positive
	// rate to use for the index bloom filter size and k hashes estimation.
	IndexBloomFilterFalsePositivePercent() float64

	// SetForceIndexSummariesMmapMemory sets whether the summaries files will be mmap'd
	// as an anonymous region, or as a file.
	SetForceIndexSummariesMmapMemory(value bool) Options

	// ForceIndexSummariesMmapMemory returns whether the summaries files will be mmap'd
	// as an anonymous region, or as a file.
	ForceIndexSummariesMmapMemory() bool

	// SetForceBloomFilterMmapMemory sets whether the bloom filters will be mmap'd.
	// as an anonymous region, or as a file.
	SetForceBloomFilterMmapMemory(value bool) Options

	// ForceBloomFilterMmapMemory returns whether the bloom filters will be mmap'd.
	// as an anonymous region, or as a file.
	ForceBloomFilterMmapMemory() bool

	// SetWriterBufferSize sets the buffer size for writing TSDB files.
	SetWriterBufferSize(value int) Options

	// WriterBufferSize returns the buffer size for writing TSDB files.
	WriterBufferSize() int

	// SetInfoReaderBufferSize sets the buffer size for reading TSDB info, digest and checkpoint files.
	SetInfoReaderBufferSize(value int) Options

	// InfoReaderBufferSize returns the buffer size for reading TSDB info, digest and checkpoint files.
	InfoReaderBufferSize() int

	// SetDataReaderBufferSize sets the buffer size for reading TSDB data and index files.
	SetDataReaderBufferSize(value int) Options

	// DataReaderBufferSize returns the buffer size for reading TSDB data and index files.
	DataReaderBufferSize() int

	// SetSeekReaderBufferSize size sets the buffer size for seeking TSDB files.
	SetSeekReaderBufferSize(value int) Options

	// SeekReaderBufferSize size returns the buffer size for seeking TSDB files.
	SeekReaderBufferSize() int

	// SetMmapEnableHugeTLB sets whether mmap huge pages are enabled when running on linux.
	SetMmapEnableHugeTLB(value bool) Options

	// MmapEnableHugeTLB returns whether mmap huge pages are enabled when running on linux.
	MmapEnableHugeTLB() bool

	// SetMmapHugeTLBThreshold sets the threshold when to use mmap huge pages for mmap'd files on linux.
	SetMmapHugeTLBThreshold(value int64) Options

	// MmapHugeTLBThreshold returns the threshold when to use mmap huge pages for mmap'd files on linux.
	MmapHugeTLBThreshold() int64

	// SetTagEncoderPool sets the tag encoder pool.
	SetTagEncoderPool(value serialize.TagEncoderPool) Options

	// TagEncoderPool returns the tag encoder pool.
	TagEncoderPool() serialize.TagEncoderPool

	// SetTagDecoderPool sets the tag decoder pool.
	SetTagDecoderPool(value serialize.TagDecoderPool) Options

	// TagDecoderPool returns the tag decoder pool.
	TagDecoderPool() serialize.TagDecoderPool

	// SetFSTOptions sets the fst options.
	SetFSTOptions(value fst.Options) Options

	// FSTOptions returns the fst options.
	FSTOptions() fst.Options

	// SetFStWriterOptions sets the fst writer options.
	SetFSTWriterOptions(value fst.WriterOptions) Options

	// FSTWriterOptions returns the fst writer options.
	FSTWriterOptions() fst.WriterOptions

	// SetMmapReporter sets the mmap reporter.
	SetMmapReporter(value mmap.Reporter) Options

	// MmapReporter returns the mmap reporter.
	MmapReporter() mmap.Reporter

	// SetIndexReaderAutovalidateIndexSegments sets the index reader to
	// autovalidate index segments data integrity on file open.
	SetIndexReaderAutovalidateIndexSegments(value bool) Options

	// IndexReaderAutovalidateIndexSegments returns the index reader to
	// autovalidate index segments data integrity on file open.
	IndexReaderAutovalidateIndexSegments() bool

	// SetEncodingOptions sets the encoder options used by the encoder.
	SetEncodingOptions(value msgpack.LegacyEncodingOptions) Options

	// EncodingOptions returns the encoder options used by the encoder.
	EncodingOptions() msgpack.LegacyEncodingOptions
}

// BlockRetrieverOptions represents the options for block retrieval
type BlockRetrieverOptions interface {
	// Validate validates the options.
	Validate() error

	// SetRetrieveRequestPool sets the retrieve request pool.
	SetRetrieveRequestPool(value RetrieveRequestPool) BlockRetrieverOptions

	// RetrieveRequestPool returns the retrieve request pool.
	RetrieveRequestPool() RetrieveRequestPool

	// SetBytesPool sets the bytes pool.
	SetBytesPool(value pool.CheckedBytesPool) BlockRetrieverOptions

	// BytesPool returns the bytes pool.
	BytesPool() pool.CheckedBytesPool

	// SetFetchConcurrency sets the fetch concurrency.
	SetFetchConcurrency(value int) BlockRetrieverOptions

	// FetchConcurrency returns the fetch concurrency.
	FetchConcurrency() int

	// SetIdentifierPool sets the identifierPool.
	SetIdentifierPool(value ident.Pool) BlockRetrieverOptions

	// IdentifierPool returns the identifierPool.
	IdentifierPool() ident.Pool

	// SetBlockLeaseManager sets the block leaser.
	SetBlockLeaseManager(leaseMgr block.LeaseManager) BlockRetrieverOptions

	// BlockLeaseManager returns the block leaser.
	BlockLeaseManager() block.LeaseManager
}

// ForEachRemainingFn is the function that is run on each of the remaining
// series of the merge target that did not intersect with the fileset.
type ForEachRemainingFn func(seriesMetadata doc.Document, data block.FetchBlockResult) error

// MergeWith is an interface that the fs merger uses to merge data with.
type MergeWith interface {
	// Read returns the data for the given block start and series ID, whether
	// any data was found, and the error encountered (if any).
	Read(
		ctx context.Context,
		seriesID ident.ID,
		blockStart xtime.UnixNano,
		nsCtx namespace.Context,
	) ([]xio.BlockReader, bool, error)

	// ForEachRemaining loops through each seriesID/blockStart combination that
	// was not already handled by a call to Read().
	ForEachRemaining(
		ctx context.Context,
		blockStart xtime.UnixNano,
		fn ForEachRemainingFn,
		nsCtx namespace.Context,
	) error
}

// Merger is in charge of merging filesets with some target MergeWith interface.
type Merger interface {
	// Merge merges the specified fileset file with a merge target.
	Merge(
		fileID FileSetFileIdentifier,
		mergeWith MergeWith,
		nextVolumeIndex int,
		flushPreparer persist.FlushPreparer,
		nsCtx namespace.Context,
		onFlush persist.OnFlushSeries,
	) (persist.DataCloser, error)

	// MergeAndCleanup merges the specified fileset file with a merge target and removes the previous version of the
	// fileset. This should only be called within the bootstrapper. Any other file deletions outside of the bootstrapper
	// should be handled by the CleanupManager.
	MergeAndCleanup(
		fileID FileSetFileIdentifier,
		mergeWith MergeWith,
		nextVolumeIndex int,
		flushPreparer persist.FlushPreparer,
		nsCtx namespace.Context,
		onFlush persist.OnFlushSeries,
		isBootstrapped bool,
	) error
}

// NewMergerFn is the function to call to get a new Merger.
type NewMergerFn func(
	reader DataFileSetReader,
	blockAllocSize int,
	srPool xio.SegmentReaderPool,
	multiIterPool encoding.MultiReaderIteratorPool,
	identPool ident.Pool,
	encoderPool encoding.EncoderPool,
	contextPool context.Pool,
	filePathPrefix string,
	nsOpts namespace.Options,
) Merger

// Segments represents on index segments on disk for an index volume.
type Segments interface {
	ShardTimeRanges() result.ShardTimeRanges
	VolumeType() idxpersist.IndexVolumeType
	VolumeIndex() int
	AbsoluteFilePaths() []string
	BlockStart() time.Time
}

// BlockRecord wraps together M3TSZ data bytes with their checksum.
type BlockRecord struct {
	Data         []byte
	DataChecksum uint32
}

// CrossBlockReader allows reading data (encoded bytes) from multiple DataFileSetReaders of the same shard,
// ordered by series id first, and block start time next.
type CrossBlockReader interface {
	io.Closer

	// Next advances to the next data record and returns true, or returns false if no more data exists.
	Next() bool

	// Err returns the last error encountered (if any).
	Err() error

	// Current returns distinct series id and encodedTags, plus a slice with data and checksums from all
	// blocks corresponding to that series (in temporal order).
	// id, encodedTags, records slice and underlying data are being invalidated on each call to Next().
	Current() (id ident.BytesID, encodedTags []byte, records []BlockRecord)
}

// CrossBlockIterator iterates across BlockRecords.
type CrossBlockIterator interface {
	encoding.Iterator

	// Reset resets the iterator to the given block records.
	Reset(records []BlockRecord)
<<<<<<< HEAD
}
=======
}

// InfoFileResultsPerShard maps shards to info files.
type InfoFileResultsPerShard map[uint32][]ReadInfoFileResult

// InfoFilesByNamespace maps a namespace to info files grouped by shard.
type InfoFilesByNamespace map[namespace.Metadata]InfoFileResultsPerShard
>>>>>>> 3aa2f51f
<|MERGE_RESOLUTION|>--- conflicted
+++ resolved
@@ -124,13 +124,8 @@
 	Identifier  FileSetFileIdentifier
 	// FileSetType is the file set type.
 	FileSetType persist.FileSetType
-<<<<<<< HEAD
-	// StreamingMode enables using streaming methods, such as DataFileSetReader.StreamingRead.
-	StreamingMode bool
-=======
 	// StreamingEnabled enables using streaming methods, such as DataFileSetReader.StreamingRead.
 	StreamingEnabled bool
->>>>>>> 3aa2f51f
 	// NB(bodu): This option can inform the reader to optimize for reading
 	// only metadata by not sorting index entries. Setting this option will
 	// throw an error if a regular `Read()` is attempted.
@@ -155,11 +150,7 @@
 
 	// StreamingRead returns the next unpooled id, encodedTags, data, checksum values ordered by id,
 	// or error, will return io.EOF at end of volume.
-<<<<<<< HEAD
-	// Can only by used when DataReaderOpenOptions.StreamingMode is enabled.
-=======
 	// Can only by used when DataReaderOpenOptions.StreamingEnabled is enabled.
->>>>>>> 3aa2f51f
 	// Note: the returned id, encodedTags and data get invalidated on the next call to StreamingRead.
 	StreamingRead() (id ident.BytesID, encodedTags []byte, data []byte, checksum uint32, err error)
 
@@ -194,13 +185,8 @@
 	// MetadataRead returns the position of metadata read into the volume
 	MetadataRead() int
 
-<<<<<<< HEAD
-	// StreamingMode returns true if the reader is opened in streaming mode.
-	StreamingMode() bool
-=======
 	// StreamingEnabled returns true if the reader is opened in streaming mode
 	StreamingEnabled() bool
->>>>>>> 3aa2f51f
 }
 
 // DataFileSetSeeker provides an out of order reader for a TSDB file set
@@ -679,14 +665,10 @@
 
 	// Reset resets the iterator to the given block records.
 	Reset(records []BlockRecord)
-<<<<<<< HEAD
-}
-=======
 }
 
 // InfoFileResultsPerShard maps shards to info files.
 type InfoFileResultsPerShard map[uint32][]ReadInfoFileResult
 
 // InfoFilesByNamespace maps a namespace to info files grouped by shard.
-type InfoFilesByNamespace map[namespace.Metadata]InfoFileResultsPerShard
->>>>>>> 3aa2f51f
+type InfoFilesByNamespace map[namespace.Metadata]InfoFileResultsPerShard