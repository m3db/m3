// Copyright (c) 2016 Uber Technologies, Inc
//
// Permission is hereby granted, free of charge, to any person obtaining a copy
// of this software and associated documentation files (the "Software"), to deal
// in the Software without restriction, including without limitation the rights
// to use, copy, modify, merge, publish, distribute, sublicense, and/or sell
// copies of the Software, and to permit persons to whom the Software is
// furnished to do so, subject to the following conditions:
//
// The above copyright notice and this permission notice shall be included in
// all copies or substantial portions of the Software
//
// THE SOFTWARE IS PROVIDED "AS IS", WITHOUT WARRANTY OF ANY KIND, EXPRESS OR
// IMPLIED, INCLUDING BUT NOT LIMITED TO THE WARRANTIES OF MERCHANTABILITY,
// FITNESS FOR A PARTICULAR PURPOSE AND NONINFRINGEMENT. IN NO EVENT SHALL THE
// AUTHORS OR COPYRIGHT HOLDERS BE LIABLE FOR ANY CLAIM, DAMAGES OR OTHER
// LIABILITY, WHETHER IN AN ACTION OF CONTRACT, TORT OR OTHERWISE, ARISING FROM,
// OUT OF OR IN CONNECTION WITH THE SOFTWARE OR THE USE OR OTHER DEALINGS IN
// THE SOFTWARE

package fs

import (
	"io"
	"os"
	"time"

	"github.com/m3db/m3/src/dbnode/clock"
	"github.com/m3db/m3/src/dbnode/encoding"
	"github.com/m3db/m3/src/dbnode/namespace"
	"github.com/m3db/m3/src/dbnode/persist"
	"github.com/m3db/m3/src/dbnode/persist/fs/msgpack"
	"github.com/m3db/m3/src/dbnode/runtime"
	"github.com/m3db/m3/src/dbnode/sharding"
	"github.com/m3db/m3/src/dbnode/storage/block"
	"github.com/m3db/m3/src/dbnode/storage/bootstrap/result"
	"github.com/m3db/m3/src/dbnode/x/xio"
	"github.com/m3db/m3/src/m3ninx/doc"
	"github.com/m3db/m3/src/m3ninx/index/segment/fst"
	idxpersist "github.com/m3db/m3/src/m3ninx/persist"
	"github.com/m3db/m3/src/x/checked"
	"github.com/m3db/m3/src/x/context"
	"github.com/m3db/m3/src/x/ident"
	"github.com/m3db/m3/src/x/instrument"
	"github.com/m3db/m3/src/x/mmap"
	"github.com/m3db/m3/src/x/pool"
	"github.com/m3db/m3/src/x/serialize"
	xtime "github.com/m3db/m3/src/x/time"
)

// FileSetFileIdentifier contains all the information required to identify a FileSetFile
type FileSetFileIdentifier struct {
	FileSetContentType persist.FileSetContentType
	Namespace          ident.ID
	BlockStart         time.Time
	// Only required for data content files
	Shard uint32
	// Required for snapshot files (index yes, data yes) and flush files (index yes, data yes)
	VolumeIndex int
}

// DataWriterOpenOptions is the options struct for the Open method on the DataFileSetWriter
type DataWriterOpenOptions struct {
	FileSetType        persist.FileSetType
	FileSetContentType persist.FileSetContentType
	Identifier         FileSetFileIdentifier
	BlockSize          time.Duration
	// Only used when writing snapshot files
	Snapshot DataWriterSnapshotOptions
}

// DataWriterSnapshotOptions is the options struct for Open method on the DataFileSetWriter
// that contains information specific to writing snapshot files
type DataWriterSnapshotOptions struct {
	SnapshotTime time.Time
	SnapshotID   []byte
}

// DataFileSetWriter provides an unsynchronized writer for a TSDB file set
type DataFileSetWriter interface {
	io.Closer

	// Open opens the files for writing data to the given shard in the given namespace.
	// This method is not thread-safe, so its the callers responsibilities that they never
	// try and write two snapshot files for the same block start at the same time or their
	// will be a race in determining the snapshot file's index.
	Open(opts DataWriterOpenOptions) error

	// Write will write the id and data pair and returns an error on a write error. Callers
	// must not call this method with a given ID more than once.
	Write(metadata persist.Metadata, data checked.Bytes, checksum uint32) error

	// WriteAll will write the id and all byte slices and returns an error on a write error.
	// Callers must not call this method with a given ID more than once.
	WriteAll(metadata persist.Metadata, data []checked.Bytes, checksum uint32) error

	// DeferClose returns a DataCloser that defers writing of a checkpoint file.
	DeferClose() (persist.DataCloser, error)
}

// SnapshotMetadataFileWriter writes out snapshot metadata files.
type SnapshotMetadataFileWriter interface {
	Write(args SnapshotMetadataWriteArgs) error
}

// SnapshotMetadataFileReader reads snapshot metadata files.
type SnapshotMetadataFileReader interface {
	Read(id SnapshotMetadataIdentifier) (SnapshotMetadata, error)
}

// DataFileSetReaderStatus describes the status of a file set reader
type DataFileSetReaderStatus struct {
	Namespace  ident.ID
	BlockStart time.Time
	Shard      uint32
	Volume     int
	Open       bool
	BlockSize  time.Duration
}

// DataReaderOpenOptions is options struct for the reader open method.
type DataReaderOpenOptions struct {
	Identifier  FileSetFileIdentifier
	FileSetType persist.FileSetType
	// OrderedByIndex enforces reading of series in the order of index (which is by series Id).
	OrderedByIndex bool
	// NB(bodu): This option can inform the reader to optimize for reading
	// only metadata by not sorting index entries. Setting this option will
	// throw an error if a regular `Read()` is attempted.
	OptimizedReadMetadataOnly bool
}

// DataFileSetReader provides an unsynchronized reader for a TSDB file set
type DataFileSetReader interface {
	io.Closer

	// Open opens the files for the given shard and version for reading
	Open(opts DataReaderOpenOptions) error

	// Status returns the status of the reader
	Status() DataFileSetReaderStatus

	// Read returns the next id, data, checksum tuple or error, will return io.EOF at end of volume.
	// Use either Read or ReadMetadata to progress through a volume, but not both.
	// Note: make sure to finalize the ID, close the Tags and finalize the Data when done with
	// them so they can be returned to their respective pools.
	Read() (id ident.ID, tags ident.TagIterator, data checked.Bytes, checksum uint32, err error)

	// ReadMetadata returns the next id and metadata or error, will return io.EOF at end of volume.
	// Use either Read or ReadMetadata to progress through a volume, but not both.
	// Note: make sure to finalize the ID, and close the Tags when done with them so they can
	// be returned to their respective pools.
	ReadMetadata() (id ident.ID, tags ident.TagIterator, length int, checksum uint32, err error)

	// ReadBloomFilter returns the bloom filter stored on disk in a container object that is safe
	// for concurrent use and has a Close() method for releasing resources when done.
	ReadBloomFilter() (*ManagedConcurrentBloomFilter, error)

	// Validate validates both the metadata and data and returns an error if either is corrupted
	Validate() error

	// ValidateMetadata validates the data and returns an error if the data is corrupted
	ValidateMetadata() error

	// ValidateData validates the data and returns an error if the data is corrupted
	ValidateData() error

	// Range returns the time range associated with data in the volume
	Range() xtime.Range

	// Entries returns the count of entries in the volume
	Entries() int

	// EntriesRead returns the position read into the volume
	EntriesRead() int

	// MetadataRead returns the position of metadata read into the volume
	MetadataRead() int

	// OrderedByIndex returns true if the reader reads the data in the order of index.
	// If false, the reader reads the data in the same order as it is stored in the data file.
	OrderedByIndex() bool
}

// DataFileSetSeeker provides an out of order reader for a TSDB file set
type DataFileSetSeeker interface {
	io.Closer

	// Open opens the files for the given shard and version for reading
	Open(
		namespace ident.ID,
		shard uint32,
		start time.Time,
		volume int,
		resources ReusableSeekerResources,
	) error

	// SeekByID returns the data for specified ID provided the index was loaded upon open. An
	// error will be returned if the index was not loaded or ID cannot be found.
	SeekByID(id ident.ID, resources ReusableSeekerResources) (data checked.Bytes, err error)

	// SeekByIndexEntry is similar to Seek, but uses an IndexEntry instead of
	// looking it up on its own. Useful in cases where you've already obtained an
	// entry and don't want to waste resources looking it up again.
	SeekByIndexEntry(entry IndexEntry, resources ReusableSeekerResources) (checked.Bytes, error)

	// SeekIndexEntry returns the IndexEntry for the specified ID. This can be useful
	// ahead of issuing a number of seek requests so that the seek requests can be
	// made in order. The returned IndexEntry can also be passed to SeekUsingIndexEntry
	// to prevent duplicate index lookups.
	SeekIndexEntry(id ident.ID, resources ReusableSeekerResources) (IndexEntry, error)

	// Range returns the time range associated with data in the volume
	Range() xtime.Range

	// ConcurrentIDBloomFilter returns a concurrency-safe bloom filter that can
	// be used to quickly disqualify ID's that definitely do not exist. I.E if the
	// Test() method returns true, the ID may exist on disk, but if it returns
	// false, it definitely does not.
	ConcurrentIDBloomFilter() *ManagedConcurrentBloomFilter

	// ConcurrentClone clones a seeker, creating a copy that uses the same underlying resources
	// (mmaps), but that is capable of seeking independently. The original can continue
	// to be used after the clones are closed, but the clones cannot be used after the
	// original is closed.
	ConcurrentClone() (ConcurrentDataFileSetSeeker, error)
}

// ConcurrentDataFileSetSeeker is a limited interface that is returned when ConcurrentClone() is called
// on DataFileSetSeeker. A seeker is essentially  a wrapper around file
// descriptors around a set of files, allowing for interaction with them.
// We can ask a seeker for a specific time series, which will then be streamed
// out from the according data file.
// The clones can be used together concurrently and share underlying resources.
// Clones are no longer usable once the original has been closed.
type ConcurrentDataFileSetSeeker interface {
	io.Closer

	// SeekByID is the same as in DataFileSetSeeker
	SeekByID(id ident.ID, resources ReusableSeekerResources) (data checked.Bytes, err error)

	// SeekByIndexEntry is the same as in DataFileSetSeeker
	SeekByIndexEntry(entry IndexEntry, resources ReusableSeekerResources) (checked.Bytes, error)

	// SeekIndexEntry is the same as in DataFileSetSeeker
	SeekIndexEntry(id ident.ID, resources ReusableSeekerResources) (IndexEntry, error)

	// ConcurrentIDBloomFilter is the same as in DataFileSetSeeker
	ConcurrentIDBloomFilter() *ManagedConcurrentBloomFilter
}

// DataFileSetSeekerManager provides management of seekers for a TSDB namespace.
type DataFileSetSeekerManager interface {
	io.Closer

	// Open opens the seekers for a given namespace.
	Open(
		md namespace.Metadata,
		shardSet sharding.ShardSet,
	) error

	// CacheShardIndices will pre-parse the indexes for given shards
	// to improve times when seeking to a block.
	CacheShardIndices(shards []uint32) error

	// AssignShardSet assigns current per ns shardset.
	AssignShardSet(shardSet sharding.ShardSet)

	// Borrow returns an open seeker for a given shard, block start time, and
	// volume.
	Borrow(shard uint32, start time.Time) (ConcurrentDataFileSetSeeker, error)

	// Return returns (closes) an open seeker for a given shard, block start
	// time, and volume.
	Return(shard uint32, start time.Time, seeker ConcurrentDataFileSetSeeker) error

	// Test checks if an ID exists in a concurrent ID bloom filter for a
	// given shard, block, start time and volume.
	Test(id ident.ID, shard uint32, start time.Time) (bool, error)
}

// DataBlockRetriever provides a block retriever for TSDB file sets
type DataBlockRetriever interface {
	io.Closer
	block.DatabaseBlockRetriever

	// Open the block retriever to retrieve from a namespace
	Open(
		md namespace.Metadata,
		shardSet sharding.ShardSet,
	) error
}

// RetrievableDataBlockSegmentReader is a retrievable block reader
type RetrievableDataBlockSegmentReader interface {
	xio.SegmentReader
}

// IndexWriterSnapshotOptions is a set of options for writing an index file set snapshot.
type IndexWriterSnapshotOptions struct {
	SnapshotTime time.Time
}

// IndexWriterOpenOptions is a set of options when opening an index file set writer.
type IndexWriterOpenOptions struct {
	Identifier  FileSetFileIdentifier
	BlockSize   time.Duration
	FileSetType persist.FileSetType
	Shards      map[uint32]struct{}
	// Only used when writing snapshot files
	Snapshot        IndexWriterSnapshotOptions
	IndexVolumeType idxpersist.IndexVolumeType
}

// IndexFileSetWriter is a index file set writer.
type IndexFileSetWriter interface {
	idxpersist.IndexFileSetWriter
	io.Closer

	// Open the index file set writer.
	Open(opts IndexWriterOpenOptions) error
}

// IndexSegmentFileSetWriter is an index segment file set writer.
type IndexSegmentFileSetWriter interface {
	idxpersist.IndexSegmentFileSetWriter
}

// IndexSegmentFileSet is an index segment file set.
type IndexSegmentFileSet interface {
	idxpersist.IndexSegmentFileSet
}

// IndexSegmentFile is a file in an index segment file set.
type IndexSegmentFile interface {
	idxpersist.IndexSegmentFileSet
}

// IndexReaderOpenOptions is the index file set reader open options.
type IndexReaderOpenOptions struct {
	Identifier  FileSetFileIdentifier
	FileSetType persist.FileSetType
}

// IndexReaderOpenResult describes the results of opening a
// index file set volume.
type IndexReaderOpenResult struct {
	Shards map[uint32]struct{}
}

// IndexFileSetReader is an index file set reader.
type IndexFileSetReader interface {
	idxpersist.IndexFileSetReader
	io.Closer

	// Open the index file set reader.
	Open(opts IndexReaderOpenOptions) (IndexReaderOpenResult, error)

	// Validate returns whether all checksums were matched as expected,
	// it must be called after reading all the segment file sets otherwise
	// it returns an error.
	Validate() error
}

// Options represents the options for filesystem persistence.
type Options interface {
	// Validate will validate the options and return an error if not valid.
	Validate() error

	// SetClockOptions sets the clock options.
	SetClockOptions(value clock.Options) Options

	// ClockOptions returns the clock options.
	ClockOptions() clock.Options

	// SetInstrumentOptions sets the instrumentation options.
	SetInstrumentOptions(value instrument.Options) Options

	// InstrumentOptions returns the instrumentation options.
	InstrumentOptions() instrument.Options

	// SetRuntimeOptionsManager sets the runtime options manager.
	SetRuntimeOptionsManager(value runtime.OptionsManager) Options

	// RuntimeOptionsManager returns the runtime options manager.
	RuntimeOptionsManager() runtime.OptionsManager

	// SetDecodingOptions sets the decoding options.
	SetDecodingOptions(value msgpack.DecodingOptions) Options

	// DecodingOptions returns the decoding options.
	DecodingOptions() msgpack.DecodingOptions

	// SetFilePathPrefix sets the file path prefix for sharded TSDB files.
	SetFilePathPrefix(value string) Options

	// FilePathPrefix returns the file path prefix for sharded TSDB files.
	FilePathPrefix() string

	// SetNewFileMode sets the new file mode.
	SetNewFileMode(value os.FileMode) Options

	// NewFileMode returns the new file mode.
	NewFileMode() os.FileMode

	// SetNewDirectoryMode sets the new directory mode.
	SetNewDirectoryMode(value os.FileMode) Options

	// NewDirectoryMode returns the new directory mode.
	NewDirectoryMode() os.FileMode

	// SetIndexSummariesPercent size sets the percent of index summaries to write.
	SetIndexSummariesPercent(value float64) Options

	// IndexSummariesPercent size returns the percent of index summaries to write.
	IndexSummariesPercent() float64

	// SetIndexBloomFilterFalsePositivePercent size sets the percent of false positive
	// rate to use for the index bloom filter size and k hashes estimation
	SetIndexBloomFilterFalsePositivePercent(value float64) Options

	// IndexBloomFilterFalsePositivePercent size returns the percent of false positive
	// rate to use for the index bloom filter size and k hashes estimation.
	IndexBloomFilterFalsePositivePercent() float64

	// SetForceIndexSummariesMmapMemory sets whether the summaries files will be mmap'd
	// as an anonymous region, or as a file.
	SetForceIndexSummariesMmapMemory(value bool) Options

	// ForceIndexSummariesMmapMemory returns whether the summaries files will be mmap'd
	// as an anonymous region, or as a file.
	ForceIndexSummariesMmapMemory() bool

	// SetForceBloomFilterMmapMemory sets whether the bloom filters will be mmap'd.
	// as an anonymous region, or as a file.
	SetForceBloomFilterMmapMemory(value bool) Options

	// ForceBloomFilterMmapMemory returns whether the bloom filters will be mmap'd.
	// as an anonymous region, or as a file.
	ForceBloomFilterMmapMemory() bool

	// SetWriterBufferSize sets the buffer size for writing TSDB files.
	SetWriterBufferSize(value int) Options

	// WriterBufferSize returns the buffer size for writing TSDB files.
	WriterBufferSize() int

	// SetInfoReaderBufferSize sets the buffer size for reading TSDB info, digest and checkpoint files.
	SetInfoReaderBufferSize(value int) Options

	// InfoReaderBufferSize returns the buffer size for reading TSDB info, digest and checkpoint files.
	InfoReaderBufferSize() int

	// SetDataReaderBufferSize sets the buffer size for reading TSDB data and index files.
	SetDataReaderBufferSize(value int) Options

	// DataReaderBufferSize returns the buffer size for reading TSDB data and index files.
	DataReaderBufferSize() int

	// SetSeekReaderBufferSize size sets the buffer size for seeking TSDB files.
	SetSeekReaderBufferSize(value int) Options

	// SeekReaderBufferSize size returns the buffer size for seeking TSDB files.
	SeekReaderBufferSize() int

	// SetMmapEnableHugeTLB sets whether mmap huge pages are enabled when running on linux.
	SetMmapEnableHugeTLB(value bool) Options

	// MmapEnableHugeTLB returns whether mmap huge pages are enabled when running on linux.
	MmapEnableHugeTLB() bool

	// SetMmapHugeTLBThreshold sets the threshold when to use mmap huge pages for mmap'd files on linux.
	SetMmapHugeTLBThreshold(value int64) Options

	// MmapHugeTLBThreshold returns the threshold when to use mmap huge pages for mmap'd files on linux.
	MmapHugeTLBThreshold() int64

	// SetTagEncoderPool sets the tag encoder pool.
	SetTagEncoderPool(value serialize.TagEncoderPool) Options

	// TagEncoderPool returns the tag encoder pool.
	TagEncoderPool() serialize.TagEncoderPool

	// SetTagDecoderPool sets the tag decoder pool.
	SetTagDecoderPool(value serialize.TagDecoderPool) Options

	// TagDecoderPool returns the tag decoder pool.
	TagDecoderPool() serialize.TagDecoderPool

	// SetFSTOptions sets the fst options.
	SetFSTOptions(value fst.Options) Options

	// FSTOptions returns the fst options.
	FSTOptions() fst.Options

	// SetFStWriterOptions sets the fst writer options.
	SetFSTWriterOptions(value fst.WriterOptions) Options

	// FSTWriterOptions returns the fst writer options.
	FSTWriterOptions() fst.WriterOptions

	// SetMmapReporter sets the mmap reporter.
	SetMmapReporter(value mmap.Reporter) Options

	// MmapReporter returns the mmap reporter.
	MmapReporter() mmap.Reporter

	// SetIndexReaderAutovalidateIndexSegments sets the index reader to
	// autovalidate index segments data integrity on file open.
	SetIndexReaderAutovalidateIndexSegments(value bool) Options

	// IndexReaderAutovalidateIndexSegments returns the index reader to
	// autovalidate index segments data integrity on file open.
	IndexReaderAutovalidateIndexSegments() bool

	// SetEncodingOptions sets the encoder options used by the encoder.
	SetEncodingOptions(value msgpack.LegacyEncodingOptions) Options

	// EncodingOptions returns the encoder options used by the encoder.
	EncodingOptions() msgpack.LegacyEncodingOptions
}

// BlockRetrieverOptions represents the options for block retrieval
type BlockRetrieverOptions interface {
	// Validate validates the options.
	Validate() error

	// SetRetrieveRequestPool sets the retrieve request pool.
	SetRetrieveRequestPool(value RetrieveRequestPool) BlockRetrieverOptions

	// RetrieveRequestPool returns the retrieve request pool.
	RetrieveRequestPool() RetrieveRequestPool

	// SetBytesPool sets the bytes pool.
	SetBytesPool(value pool.CheckedBytesPool) BlockRetrieverOptions

	// BytesPool returns the bytes pool.
	BytesPool() pool.CheckedBytesPool

	// SetFetchConcurrency sets the fetch concurrency.
	SetFetchConcurrency(value int) BlockRetrieverOptions

	// FetchConcurrency returns the fetch concurrency.
	FetchConcurrency() int

	// SetIdentifierPool sets the identifierPool.
	SetIdentifierPool(value ident.Pool) BlockRetrieverOptions

	// IdentifierPool returns the identifierPool.
	IdentifierPool() ident.Pool

	// SetBlockLeaseManager sets the block leaser.
	SetBlockLeaseManager(leaseMgr block.LeaseManager) BlockRetrieverOptions

	// BlockLeaseManager returns the block leaser.
	BlockLeaseManager() block.LeaseManager
}

// ForEachRemainingFn is the function that is run on each of the remaining
// series of the merge target that did not intersect with the fileset.
type ForEachRemainingFn func(seriesMetadata doc.Document, data block.FetchBlockResult) error

// MergeWith is an interface that the fs merger uses to merge data with.
type MergeWith interface {
	// Read returns the data for the given block start and series ID, whether
	// any data was found, and the error encountered (if any).
	Read(
		ctx context.Context,
		seriesID ident.ID,
		blockStart xtime.UnixNano,
		nsCtx namespace.Context,
	) ([]xio.BlockReader, bool, error)

	// ForEachRemaining loops through each seriesID/blockStart combination that
	// was not already handled by a call to Read().
	ForEachRemaining(
		ctx context.Context,
		blockStart xtime.UnixNano,
		fn ForEachRemainingFn,
		nsCtx namespace.Context,
	) error
}

// Merger is in charge of merging filesets with some target MergeWith interface.
type Merger interface {
	// Merge merges the specified fileset file with a merge target.
	Merge(
		fileID FileSetFileIdentifier,
		mergeWith MergeWith,
		nextVolumeIndex int,
		flushPreparer persist.FlushPreparer,
		nsCtx namespace.Context,
		onFlush persist.OnFlushSeries,
	) (persist.DataCloser, error)

	// MergeAndCleanup merges the specified fileset file with a merge target and removes the previous version of the
	// fileset. This should only be called within the bootstrapper. Any other file deletions outside of the bootstrapper
	// should be handled by the CleanupManager.
	MergeAndCleanup(
		fileID FileSetFileIdentifier,
		mergeWith MergeWith,
		nextVolumeIndex int,
		flushPreparer persist.FlushPreparer,
		nsCtx namespace.Context,
		onFlush persist.OnFlushSeries,
		isBootstrapped bool,
	) error
}

// NewMergerFn is the function to call to get a new Merger.
type NewMergerFn func(
	reader DataFileSetReader,
	blockAllocSize int,
	srPool xio.SegmentReaderPool,
	multiIterPool encoding.MultiReaderIteratorPool,
	identPool ident.Pool,
	encoderPool encoding.EncoderPool,
	contextPool context.Pool,
	filePathPrefix string,
	nsOpts namespace.Options,
) Merger

// Segments represents on index segments on disk for an index volume.
type Segments interface {
	ShardTimeRanges() result.ShardTimeRanges
	VolumeType() idxpersist.IndexVolumeType
	VolumeIndex() int
	AbsoluteFilePaths() []string
	BlockStart() time.Time
}

<<<<<<< HEAD
// BlockRecord wraps together M3TSZ data bytes with their checksum.
type BlockRecord struct {
	Data         checked.Bytes
	DataChecksum uint32
}

// CrossBlockReader allows reading data (encoded bytes) from multiple DataFileSetReaders of the same shard,
// ordered by series id first, and block start time next.
type CrossBlockReader interface {
	io.Closer

	// Next advances to the next data record and returns true, or returns false if no more data exists.
	Next() bool

	// Err returns the last error encountered (if any).
	Err() error

	// Current returns distinct series id and tags, plus a slice with data and checksums from all blocks corresponding
	// to that series (in temporal order).
	// Note: make sure to finalize the ID, close the Tags and finalize the Data when done with
	// them so they can be returned to their respective pools. Also, []BlockRecord slice and underlying data
	// is being invalidated on each call to Next().
	Current() (ident.ID, ident.TagIterator, []BlockRecord)
}
=======
// InfoFileResultsPerShard maps shards to info files.
type InfoFileResultsPerShard map[uint32][]ReadInfoFileResult

// InfoFilesByNamespace maps a namespace to info files grouped by shard.
type InfoFilesByNamespace map[namespace.Metadata]InfoFileResultsPerShard
>>>>>>> 9f34f25b
<|MERGE_RESOLUTION|>--- conflicted
+++ resolved
@@ -629,7 +629,6 @@
 	BlockStart() time.Time
 }
 
-<<<<<<< HEAD
 // BlockRecord wraps together M3TSZ data bytes with their checksum.
 type BlockRecord struct {
 	Data         checked.Bytes
@@ -654,10 +653,9 @@
 	// is being invalidated on each call to Next().
 	Current() (ident.ID, ident.TagIterator, []BlockRecord)
 }
-=======
+
 // InfoFileResultsPerShard maps shards to info files.
 type InfoFileResultsPerShard map[uint32][]ReadInfoFileResult
 
 // InfoFilesByNamespace maps a namespace to info files grouped by shard.
-type InfoFilesByNamespace map[namespace.Metadata]InfoFileResultsPerShard
->>>>>>> 9f34f25b
+type InfoFilesByNamespace map[namespace.Metadata]InfoFileResultsPerShard