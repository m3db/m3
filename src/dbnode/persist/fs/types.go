// Copyright (c) 2016 Uber Technologies, Inc
//
// Permission is hereby granted, free of charge, to any person obtaining a copy
// of this software and associated documentation files (the "Software"), to deal
// in the Software without restriction, including without limitation the rights
// to use, copy, modify, merge, publish, distribute, sublicense, and/or sell
// copies of the Software, and to permit persons to whom the Software is
// furnished to do so, subject to the following conditions:
//
// The above copyright notice and this permission notice shall be included in
// all copies or substantial portions of the Software
//
// THE SOFTWARE IS PROVIDED "AS IS", WITHOUT WARRANTY OF ANY KIND, EXPRESS OR
// IMPLIED, INCLUDING BUT NOT LIMITED TO THE WARRANTIES OF MERCHANTABILITY,
// FITNESS FOR A PARTICULAR PURPOSE AND NONINFRINGEMENT. IN NO EVENT SHALL THE
// AUTHORS OR COPYRIGHT HOLDERS BE LIABLE FOR ANY CLAIM, DAMAGES OR OTHER
// LIABILITY, WHETHER IN AN ACTION OF CONTRACT, TORT OR OTHERWISE, ARISING FROM,
// OUT OF OR IN CONNECTION WITH THE SOFTWARE OR THE USE OR OTHER DEALINGS IN
// THE SOFTWARE

package fs

import (
	"io"
	"os"
	"time"

	"github.com/m3db/m3/src/dbnode/encoding"
	"github.com/m3db/m3/src/dbnode/namespace"
	"github.com/m3db/m3/src/dbnode/persist"
	"github.com/m3db/m3/src/dbnode/persist/fs/msgpack"
	"github.com/m3db/m3/src/dbnode/persist/schema"
	"github.com/m3db/m3/src/dbnode/runtime"
	"github.com/m3db/m3/src/dbnode/sharding"
	"github.com/m3db/m3/src/dbnode/storage/block"
	"github.com/m3db/m3/src/dbnode/storage/bootstrap/result"
	"github.com/m3db/m3/src/dbnode/storage/limits"
	"github.com/m3db/m3/src/dbnode/ts"
	"github.com/m3db/m3/src/dbnode/x/xio"
	"github.com/m3db/m3/src/m3ninx/doc"
	"github.com/m3db/m3/src/m3ninx/index/segment/fst"
	idxpersist "github.com/m3db/m3/src/m3ninx/persist"
	"github.com/m3db/m3/src/x/checked"
	"github.com/m3db/m3/src/x/clock"
	"github.com/m3db/m3/src/x/context"
	"github.com/m3db/m3/src/x/ident"
	"github.com/m3db/m3/src/x/instrument"
	"github.com/m3db/m3/src/x/mmap"
	"github.com/m3db/m3/src/x/pool"
	"github.com/m3db/m3/src/x/serialize"
	xtime "github.com/m3db/m3/src/x/time"
)

// FileSetFileIdentifier contains all the information required to identify a FileSetFile.
type FileSetFileIdentifier struct {
	FileSetContentType persist.FileSetContentType
	Namespace          ident.ID
	BlockStart         time.Time
	// Only required for data content files
	Shard uint32
	// Required for snapshot files (index yes, data yes) and flush files (index yes, data yes)
	VolumeIndex int
}

// DataWriterOpenOptions is the options struct for the Open method on the DataFileSetWriter.
type DataWriterOpenOptions struct {
	FileSetType        persist.FileSetType
	FileSetContentType persist.FileSetContentType
	Identifier         FileSetFileIdentifier
	BlockSize          time.Duration
	// Only used when writing snapshot files
	Snapshot DataWriterSnapshotOptions
}

// DataWriterSnapshotOptions is the options struct for Open method on the DataFileSetWriter
// that contains information specific to writing snapshot files.
type DataWriterSnapshotOptions struct {
	SnapshotTime time.Time
	SnapshotID   []byte
}

// DataFileSetWriter provides an unsynchronized writer for a TSDB file set.
type DataFileSetWriter interface {
	io.Closer

	// Open opens the files for writing data to the given shard in the given namespace.
	// This method is not thread-safe, so its the callers responsibilities that they never
	// try and write two snapshot files for the same block start at the same time or their
	// will be a race in determining the snapshot file's index.
	Open(opts DataWriterOpenOptions) error

	// Write will write the id and data pair and returns an error on a write error. Callers
	// must not call this method with a given ID more than once.
	Write(metadata persist.Metadata, data checked.Bytes, checksum uint32) error

	// WriteAll will write the id and all byte slices and returns an error on a write error.
	// Callers must not call this method with a given ID more than once.
	WriteAll(metadata persist.Metadata, data []checked.Bytes, checksum uint32) error

	// DeferClose returns a DataCloser that defers writing of a checkpoint file.
	DeferClose() (persist.DataCloser, error)
}

// SnapshotMetadataFileWriter writes out snapshot metadata files.
type SnapshotMetadataFileWriter interface {
	Write(args SnapshotMetadataWriteArgs) error
}

// SnapshotMetadataFileReader reads snapshot metadata files.
type SnapshotMetadataFileReader interface {
	Read(id SnapshotMetadataIdentifier) (SnapshotMetadata, error)
}

// DataFileSetReaderStatus describes the status of a file set reader.
type DataFileSetReaderStatus struct {
	Namespace  ident.ID
	BlockStart time.Time
	Shard      uint32
	Volume     int
	Open       bool
	BlockSize  time.Duration
}

// DataReaderOpenOptions is options struct for the reader open method.
type DataReaderOpenOptions struct {
	// Identifier allows to identify a FileSetFile.
	Identifier FileSetFileIdentifier
	// FileSetType is the file set type.
	FileSetType persist.FileSetType
	// StreamingEnabled enables using streaming methods, such as
	// DataFileSetReader.StreamingRead and DataFileSetReader.StreamingReadMetadata.
	StreamingEnabled bool
}

// DataFileSetReader provides an unsynchronized reader for a TSDB file set.
type DataFileSetReader interface {
	io.Closer

	// Open opens the files for the given shard and version for reading
	Open(opts DataReaderOpenOptions) error

	// Status returns the status of the reader
	Status() DataFileSetReaderStatus

	// StreamingRead returns the next unpooled id, encodedTags, data, checksum
	// values ordered by id, or error; will return io.EOF at end of volume.
	// Can only by used when DataReaderOpenOptions.StreamingEnabled is true.
	// Use either StreamingRead or StreamingReadMetadata to progress through a volume, but not both.
	// Note: the returned id, encodedTags and data get invalidated on the next
	// call to StreamingRead.
	StreamingRead() (
		id ident.BytesID, encodedTags ts.EncodedTags, data []byte, checksum uint32, err error)

	// StreamingReadMetadata returns the next unpooled id, encodedTags, length checksum
	// values ordered by id, or error; will return io.EOF at end of volume.
	// Can only by used when DataReaderOpenOptions.StreamingEnabled is true.
	// Use either StreamingRead or StreamingReadMetadata to progress through a volume, but not both.
	// Note: the returned id and encodedTags get invalidated on the next
	// call to StreamingReadMetadata.
	StreamingReadMetadata() (
		id ident.BytesID, encodedTags ts.EncodedTags, length int, checksum uint32, err error)

	// Read returns the next id, tags, data, checksum tuple or error, will return io.EOF at end of volume.
	// Use either Read or ReadMetadata to progress through a volume, but not both.
	// Note: make sure to finalize the ID, close the Tags and finalize the Data when done with
	// them so they can be returned to their respective pools.
	Read() (id ident.ID, tags ident.TagIterator, data checked.Bytes, checksum uint32, err error)

<<<<<<< HEAD
=======
	// StreamingRead returns the next unpooled id, encodedTags, data, checksum
	// values ordered by id, or error, will return io.EOF at end of volume.
	// Can only by used when DataReaderOpenOptions.StreamingEnabled is true.
	// Note: the returned data gets invalidated on the next call to StreamingRead.
	StreamingRead() (StreamedDataEntry, error)

>>>>>>> 4faa2db2
	// ReadMetadata returns the next id and metadata or error, will return io.EOF at end of volume.
	// Use either Read or ReadMetadata to progress through a volume, but not both.
	// Note: make sure to finalize the ID, and close the Tags when done with them so they can
	// be returned to their respective pools.
	ReadMetadata() (id ident.ID, tags ident.TagIterator, length int, checksum uint32, err error)

	// ReadBloomFilter returns the bloom filter stored on disk in a container object that is safe
	// for concurrent use and has a Close() method for releasing resources when done.
	ReadBloomFilter() (*ManagedConcurrentBloomFilter, error)

	// Validate validates both the metadata and data and returns an error if either is corrupted.
	Validate() error

	// ValidateMetadata validates the data and returns an error if the data is corrupted.
	ValidateMetadata() error

	// ValidateData validates the data and returns an error if the data is corrupted.
	ValidateData() error

	// Range returns the time range associated with data in the volume.
	Range() xtime.Range

	// Entries returns the count of entries in the volume.
	Entries() int

	// EntriesRead returns the position read into the volume.
	EntriesRead() int

	// MetadataRead returns the position of metadata read into the volume.
	MetadataRead() int

	// StreamingEnabled returns true if the reader is opened in streaming mode.
	StreamingEnabled() bool
}

// DataFileSetSeeker provides an out of order reader for a TSDB file set.
type DataFileSetSeeker interface {
	io.Closer

	// Open opens the files for the given shard and version for reading.
	Open(
		namespace ident.ID,
		shard uint32,
		start time.Time,
		volume int,
		resources ReusableSeekerResources,
	) error

	// SeekByID returns the data for specified ID provided the index was loaded upon open. An
	// error will be returned if the index was not loaded or ID cannot be found.
	SeekByID(id ident.ID, resources ReusableSeekerResources) (data checked.Bytes, err error)

	// SeekByIndexEntry is similar to Seek, but uses an IndexEntry instead of
	// looking it up on its own. Useful in cases where you've already obtained an
	// entry and don't want to waste resources looking it up again.
	SeekByIndexEntry(entry IndexEntry, resources ReusableSeekerResources) (checked.Bytes, error)

	// SeekIndexEntry returns the IndexEntry for the specified ID. This can be useful
	// ahead of issuing a number of seek requests so that the seek requests can be
	// made in order. The returned IndexEntry can also be passed to SeekByIndexEntry
	// to prevent duplicate index lookups.
	SeekIndexEntry(id ident.ID, resources ReusableSeekerResources) (IndexEntry, error)

	// SeekWideEntry seeks in a manner similar to SeekIndexEntry, but
	// instead yields a wide entry checksum of the series.
	SeekWideEntry(
		id ident.ID,
		filter schema.WideEntryFilter,
		resources ReusableSeekerResources,
	) (xio.WideEntry, error)

	// Range returns the time range associated with data in the volume
	Range() xtime.Range

	// ConcurrentIDBloomFilter returns a concurrency-safe bloom filter that can
	// be used to quickly disqualify ID's that definitely do not exist. I.E if the
	// Test() method returns true, the ID may exist on disk, but if it returns
	// false, it definitely does not.
	ConcurrentIDBloomFilter() *ManagedConcurrentBloomFilter

	// ConcurrentClone clones a seeker, creating a copy that uses the same underlying resources
	// (mmaps), but that is capable of seeking independently. The original can continue
	// to be used after the clones are closed, but the clones cannot be used after the
	// original is closed.
	ConcurrentClone() (ConcurrentDataFileSetSeeker, error)
}

// ConcurrentDataFileSetSeeker is a limited interface that is returned when ConcurrentClone() is called
// on DataFileSetSeeker. A seeker is essentially  a wrapper around file
// descriptors around a set of files, allowing for interaction with them.
// We can ask a seeker for a specific time series, which will then be streamed
// out from the according data file.
// The clones can be used together concurrently and share underlying resources.
// Clones are no longer usable once the original has been closed.
type ConcurrentDataFileSetSeeker interface {
	io.Closer

	// SeekByID is the same as in DataFileSetSeeker.
	SeekByID(id ident.ID, resources ReusableSeekerResources) (data checked.Bytes, err error)

	// SeekByIndexEntry is the same as in DataFileSetSeeker.
	SeekByIndexEntry(entry IndexEntry, resources ReusableSeekerResources) (checked.Bytes, error)

	// SeekIndexEntry is the same as in DataFileSetSeeker.
	SeekIndexEntry(id ident.ID, resources ReusableSeekerResources) (IndexEntry, error)

	// SeekWideEntry is the same as in DataFileSetSeeker.
	SeekWideEntry(
		id ident.ID,
		filter schema.WideEntryFilter,
		resources ReusableSeekerResources,
	) (xio.WideEntry, error)

	// ConcurrentIDBloomFilter is the same as in DataFileSetSeeker.
	ConcurrentIDBloomFilter() *ManagedConcurrentBloomFilter
}

// DataFileSetSeekerManager provides management of seekers for a TSDB namespace.
type DataFileSetSeekerManager interface {
	io.Closer

	// Open opens the seekers for a given namespace.
	Open(
		md namespace.Metadata,
		shardSet sharding.ShardSet,
	) error

	// CacheShardIndices will pre-parse the indexes for given shards
	// to improve times when seeking to a block.
	CacheShardIndices(shards []uint32) error

	// AssignShardSet assigns current per ns shardset.
	AssignShardSet(shardSet sharding.ShardSet)

	// Borrow returns an open seeker for a given shard, block start time, and
	// volume.
	Borrow(shard uint32, start time.Time) (ConcurrentDataFileSetSeeker, error)

	// Return returns (closes) an open seeker for a given shard, block start
	// time, and volume.
	Return(shard uint32, start time.Time, seeker ConcurrentDataFileSetSeeker) error

	// Test checks if an ID exists in a concurrent ID bloom filter for a
	// given shard, block, start time and volume.
	Test(id ident.ID, shard uint32, start time.Time) (bool, error)
}

// DataBlockRetriever provides a block retriever for TSDB file sets.
type DataBlockRetriever interface {
	io.Closer
	block.DatabaseBlockRetriever

	// Open the block retriever to retrieve from a namespace.
	Open(
		md namespace.Metadata,
		shardSet sharding.ShardSet,
	) error
}

// RetrievableDataBlockSegmentReader is a retrievable block reader.
type RetrievableDataBlockSegmentReader interface {
	xio.SegmentReader
}

// IndexWriterSnapshotOptions is a set of options for writing an index file set snapshot.
type IndexWriterSnapshotOptions struct {
	SnapshotTime time.Time
}

// IndexWriterOpenOptions is a set of options when opening an index file set writer.
type IndexWriterOpenOptions struct {
	Identifier  FileSetFileIdentifier
	BlockSize   time.Duration
	FileSetType persist.FileSetType
	Shards      map[uint32]struct{}
	// Only used when writing snapshot files
	Snapshot        IndexWriterSnapshotOptions
	IndexVolumeType idxpersist.IndexVolumeType
}

// IndexFileSetWriter is a index file set writer.
type IndexFileSetWriter interface {
	idxpersist.IndexFileSetWriter
	io.Closer

	// Open the index file set writer.
	Open(opts IndexWriterOpenOptions) error
}

// IndexSegmentFileSetWriter is an index segment file set writer.
type IndexSegmentFileSetWriter interface {
	idxpersist.IndexSegmentFileSetWriter
}

// IndexSegmentFileSet is an index segment file set.
type IndexSegmentFileSet interface {
	idxpersist.IndexSegmentFileSet
}

// IndexSegmentFile is a file in an index segment file set.
type IndexSegmentFile interface {
	idxpersist.IndexSegmentFileSet
}

// IndexReaderOpenOptions is the index file set reader open options.
type IndexReaderOpenOptions struct {
	Identifier  FileSetFileIdentifier
	FileSetType persist.FileSetType
}

// IndexReaderOpenResult describes the results of opening a
// index file set volume.
type IndexReaderOpenResult struct {
	Shards map[uint32]struct{}
}

// IndexFileSetReader is an index file set reader.
type IndexFileSetReader interface {
	idxpersist.IndexFileSetReader
	io.Closer

	// Open the index file set reader.
	Open(opts IndexReaderOpenOptions) (IndexReaderOpenResult, error)

	// Validate returns whether all checksums were matched as expected,
	// it must be called after reading all the segment file sets otherwise
	// it returns an error.
	Validate() error
}

// Options represents the options for filesystem persistence.
type Options interface {
	// Validate will validate the options and return an error if not valid.
	Validate() error

	// SetClockOptions sets the clock options.
	SetClockOptions(value clock.Options) Options

	// ClockOptions returns the clock options.
	ClockOptions() clock.Options

	// SetInstrumentOptions sets the instrumentation options.
	SetInstrumentOptions(value instrument.Options) Options

	// InstrumentOptions returns the instrumentation options.
	InstrumentOptions() instrument.Options

	// SetRuntimeOptionsManager sets the runtime options manager.
	SetRuntimeOptionsManager(value runtime.OptionsManager) Options

	// RuntimeOptionsManager returns the runtime options manager.
	RuntimeOptionsManager() runtime.OptionsManager

	// SetDecodingOptions sets the decoding options.
	SetDecodingOptions(value msgpack.DecodingOptions) Options

	// DecodingOptions returns the decoding options.
	DecodingOptions() msgpack.DecodingOptions

	// SetFilePathPrefix sets the file path prefix for sharded TSDB files.
	SetFilePathPrefix(value string) Options

	// FilePathPrefix returns the file path prefix for sharded TSDB files.
	FilePathPrefix() string

	// SetNewFileMode sets the new file mode.
	SetNewFileMode(value os.FileMode) Options

	// NewFileMode returns the new file mode.
	NewFileMode() os.FileMode

	// SetNewDirectoryMode sets the new directory mode.
	SetNewDirectoryMode(value os.FileMode) Options

	// NewDirectoryMode returns the new directory mode.
	NewDirectoryMode() os.FileMode

	// SetIndexSummariesPercent size sets the percent of index summaries to write.
	SetIndexSummariesPercent(value float64) Options

	// IndexSummariesPercent size returns the percent of index summaries to write.
	IndexSummariesPercent() float64

	// SetIndexBloomFilterFalsePositivePercent size sets the percent of false positive
	// rate to use for the index bloom filter size and k hashes estimation.
	SetIndexBloomFilterFalsePositivePercent(value float64) Options

	// IndexBloomFilterFalsePositivePercent size returns the percent of false positive
	// rate to use for the index bloom filter size and k hashes estimation.
	IndexBloomFilterFalsePositivePercent() float64

	// SetForceIndexSummariesMmapMemory sets whether the summaries files will be mmap'd
	// as an anonymous region, or as a file.
	SetForceIndexSummariesMmapMemory(value bool) Options

	// ForceIndexSummariesMmapMemory returns whether the summaries files will be mmap'd
	// as an anonymous region, or as a file.
	ForceIndexSummariesMmapMemory() bool

	// SetForceBloomFilterMmapMemory sets whether the bloom filters will be mmap'd.
	// as an anonymous region, or as a file.
	SetForceBloomFilterMmapMemory(value bool) Options

	// ForceBloomFilterMmapMemory returns whether the bloom filters will be mmap'd.
	// as an anonymous region, or as a file.
	ForceBloomFilterMmapMemory() bool

	// SetWriterBufferSize sets the buffer size for writing TSDB files.
	SetWriterBufferSize(value int) Options

	// WriterBufferSize returns the buffer size for writing TSDB files.
	WriterBufferSize() int

	// SetInfoReaderBufferSize sets the buffer size for reading TSDB info,
	// digest and checkpoint files.
	SetInfoReaderBufferSize(value int) Options

	// InfoReaderBufferSize returns the buffer size for reading TSDB info,
	// digest and checkpoint files.
	InfoReaderBufferSize() int

	// SetDataReaderBufferSize sets the buffer size for reading TSDB data and index files.
	SetDataReaderBufferSize(value int) Options

	// DataReaderBufferSize returns the buffer size for reading TSDB data and index files.
	DataReaderBufferSize() int

	// SetSeekReaderBufferSize size sets the buffer size for seeking TSDB files.
	SetSeekReaderBufferSize(value int) Options

	// SeekReaderBufferSize size returns the buffer size for seeking TSDB files.
	SeekReaderBufferSize() int

	// SetMmapEnableHugeTLB sets whether mmap huge pages are enabled when running on linux.
	SetMmapEnableHugeTLB(value bool) Options

	// MmapEnableHugeTLB returns whether mmap huge pages are enabled when running on linux.
	MmapEnableHugeTLB() bool

	// SetMmapHugeTLBThreshold sets the threshold when to use mmap huge pages for mmap'd files on linux.
	SetMmapHugeTLBThreshold(value int64) Options

	// MmapHugeTLBThreshold returns the threshold when to use mmap huge pages for mmap'd files on linux.
	MmapHugeTLBThreshold() int64

	// SetTagEncoderPool sets the tag encoder pool.
	SetTagEncoderPool(value serialize.TagEncoderPool) Options

	// TagEncoderPool returns the tag encoder pool.
	TagEncoderPool() serialize.TagEncoderPool

	// SetTagDecoderPool sets the tag decoder pool.
	SetTagDecoderPool(value serialize.TagDecoderPool) Options

	// TagDecoderPool returns the tag decoder pool.
	TagDecoderPool() serialize.TagDecoderPool

	// SetFSTOptions sets the fst options.
	SetFSTOptions(value fst.Options) Options

	// FSTOptions returns the fst options.
	FSTOptions() fst.Options

	// SetFStWriterOptions sets the fst writer options.
	SetFSTWriterOptions(value fst.WriterOptions) Options

	// FSTWriterOptions returns the fst writer options.
	FSTWriterOptions() fst.WriterOptions

	// SetMmapReporter sets the mmap reporter.
	SetMmapReporter(value mmap.Reporter) Options

	// MmapReporter returns the mmap reporter.
	MmapReporter() mmap.Reporter

	// SetIndexReaderAutovalidateIndexSegments sets the index reader to
	// autovalidate index segments data integrity on file open.
	SetIndexReaderAutovalidateIndexSegments(value bool) Options

	// IndexReaderAutovalidateIndexSegments returns the index reader to
	// autovalidate index segments data integrity on file open.
	IndexReaderAutovalidateIndexSegments() bool

	// SetEncodingOptions sets the encoder options used by the encoder.
	SetEncodingOptions(value msgpack.LegacyEncodingOptions) Options

	// EncodingOptions returns the encoder options used by the encoder.
	EncodingOptions() msgpack.LegacyEncodingOptions
}

// BlockRetrieverOptions represents the options for block retrieval.
type BlockRetrieverOptions interface {
	// Validate validates the options.
	Validate() error

	// SetRetrieveRequestPool sets the retrieve request pool.
	SetRetrieveRequestPool(value RetrieveRequestPool) BlockRetrieverOptions

	// RetrieveRequestPool returns the retrieve request pool.
	RetrieveRequestPool() RetrieveRequestPool

	// SetBytesPool sets the bytes pool.
	SetBytesPool(value pool.CheckedBytesPool) BlockRetrieverOptions

	// BytesPool returns the bytes pool.
	BytesPool() pool.CheckedBytesPool

	// SetFetchConcurrency sets the fetch concurrency.
	SetFetchConcurrency(value int) BlockRetrieverOptions

	// FetchConcurrency returns the fetch concurrency.
	FetchConcurrency() int

	// SetCacheBlocksOnRetrieve sets whether to cache blocks after retrieval at a global level.
	SetCacheBlocksOnRetrieve(value bool) BlockRetrieverOptions

	// CacheBlocksOnRetrieve returns whether to cache blocks after retrieval at a global level.
	CacheBlocksOnRetrieve() bool

	// SetIdentifierPool sets the identifierPool.
	SetIdentifierPool(value ident.Pool) BlockRetrieverOptions

	// IdentifierPool returns the identifierPool.
	IdentifierPool() ident.Pool

	// SetBlockLeaseManager sets the block leaser.
	SetBlockLeaseManager(leaseMgr block.LeaseManager) BlockRetrieverOptions

	// BlockLeaseManager returns the block leaser.
	BlockLeaseManager() block.LeaseManager

	// SetQueryLimits sets query limits.
	SetQueryLimits(value limits.QueryLimits) BlockRetrieverOptions

	// QueryLimits returns the query limits.
	QueryLimits() limits.QueryLimits
}

// ForEachRemainingFn is the function that is run on each of the remaining
// series of the merge target that did not intersect with the fileset.
type ForEachRemainingFn func(seriesMetadata doc.Document, data block.FetchBlockResult) error

// MergeWith is an interface that the fs merger uses to merge data with.
type MergeWith interface {
	// Read returns the data for the given block start and series ID, whether
	// any data was found, and the error encountered (if any).
	Read(
		ctx context.Context,
		seriesID ident.ID,
		blockStart xtime.UnixNano,
		nsCtx namespace.Context,
	) ([]xio.BlockReader, bool, error)

	// ForEachRemaining loops through each seriesID/blockStart combination that
	// was not already handled by a call to Read().
	ForEachRemaining(
		ctx context.Context,
		blockStart xtime.UnixNano,
		fn ForEachRemainingFn,
		nsCtx namespace.Context,
	) error
}

// Merger is in charge of merging filesets with some target MergeWith interface.
type Merger interface {
	// Merge merges the specified fileset file with a merge target.
	Merge(
		fileID FileSetFileIdentifier,
		mergeWith MergeWith,
		nextVolumeIndex int,
		flushPreparer persist.FlushPreparer,
		nsCtx namespace.Context,
		onFlush persist.OnFlushSeries,
	) (persist.DataCloser, error)

	// MergeAndCleanup merges the specified fileset file with a merge target and
	// removes the previous version of the fileset. This should only be called
	// within the bootstrapper. Any other file deletions outside of the
	// bootstrapper should be handled by the CleanupManager.
	MergeAndCleanup(
		fileID FileSetFileIdentifier,
		mergeWith MergeWith,
		nextVolumeIndex int,
		flushPreparer persist.FlushPreparer,
		nsCtx namespace.Context,
		onFlush persist.OnFlushSeries,
		isBootstrapped bool,
	) error
}

// NewMergerFn is the function to call to get a new Merger.
type NewMergerFn func(
	reader DataFileSetReader,
	blockAllocSize int,
	srPool xio.SegmentReaderPool,
	multiIterPool encoding.MultiReaderIteratorPool,
	identPool ident.Pool,
	encoderPool encoding.EncoderPool,
	contextPool context.Pool,
	filePathPrefix string,
	nsOpts namespace.Options,
) Merger

// Segments represents on index segments on disk for an index volume.
type Segments interface {
	ShardTimeRanges() result.ShardTimeRanges
	VolumeType() idxpersist.IndexVolumeType
	VolumeIndex() int
	AbsoluteFilePaths() []string
	BlockStart() time.Time
}

// IndexClaimsManager manages concurrent claims to volume indices per ns and block start.
// This allows multiple threads to safely increment the volume index.
type IndexClaimsManager interface {
	ClaimNextIndexFileSetVolumeIndex(
		md namespace.Metadata,
		blockStart time.Time,
	) (int, error)
}

// StreamedDataEntry contains the data of single entry returned by streaming method(s).
// The underlying data slices are reused and invalidated on every read.
type StreamedDataEntry struct {
	ID           ident.BytesID
	EncodedTags  ts.EncodedTags
	Data         []byte
	DataChecksum uint32
}

// NewReaderFn creates a new DataFileSetReader.
type NewReaderFn func(bytesPool pool.CheckedBytesPool, opts Options) (DataFileSetReader, error)

// DataEntryProcessor processes StreamedDataEntries.
type DataEntryProcessor interface {
	// SetEntriesCount sets the number of entries to be processed.
	SetEntriesCount(int)
	// ProcessEntry processes a single StreamedDataEntry.
	ProcessEntry(StreamedDataEntry) error
}<|MERGE_RESOLUTION|>--- conflicted
+++ resolved
@@ -143,13 +143,10 @@
 	Status() DataFileSetReaderStatus
 
 	// StreamingRead returns the next unpooled id, encodedTags, data, checksum
-	// values ordered by id, or error; will return io.EOF at end of volume.
+	// values ordered by id, or error, will return io.EOF at end of volume.
 	// Can only by used when DataReaderOpenOptions.StreamingEnabled is true.
-	// Use either StreamingRead or StreamingReadMetadata to progress through a volume, but not both.
-	// Note: the returned id, encodedTags and data get invalidated on the next
-	// call to StreamingRead.
-	StreamingRead() (
-		id ident.BytesID, encodedTags ts.EncodedTags, data []byte, checksum uint32, err error)
+	// Note: the returned data gets invalidated on the next call to StreamingRead.
+	StreamingRead() (StreamedDataEntry, error)
 
 	// StreamingReadMetadata returns the next unpooled id, encodedTags, length checksum
 	// values ordered by id, or error; will return io.EOF at end of volume.
@@ -166,15 +163,6 @@
 	// them so they can be returned to their respective pools.
 	Read() (id ident.ID, tags ident.TagIterator, data checked.Bytes, checksum uint32, err error)
 
-<<<<<<< HEAD
-=======
-	// StreamingRead returns the next unpooled id, encodedTags, data, checksum
-	// values ordered by id, or error, will return io.EOF at end of volume.
-	// Can only by used when DataReaderOpenOptions.StreamingEnabled is true.
-	// Note: the returned data gets invalidated on the next call to StreamingRead.
-	StreamingRead() (StreamedDataEntry, error)
-
->>>>>>> 4faa2db2
 	// ReadMetadata returns the next id and metadata or error, will return io.EOF at end of volume.
 	// Use either Read or ReadMetadata to progress through a volume, but not both.
 	// Note: make sure to finalize the ID, and close the Tags when done with them so they can
