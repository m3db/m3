--- conflicted
+++ resolved
@@ -488,18 +488,11 @@
 			w.indexEntries[i].entry.indexFileOffset = offset
 		}
 
-<<<<<<< HEAD
-		offset, err = w.writeIndex(id, tagsIter, tagsEncoder, entry, offset)
-		if err != nil {
-			return err
-		}
-=======
 		length, err := w.writeIndex(id, tagsIter, tagsEncoder, entry.entry)
 		if err != nil {
 			return err
 		}
 		offset += length
->>>>>>> 091f833d
 
 		prevID = id
 	}
@@ -512,49 +505,29 @@
 	tagsIter ident.TagIterator,
 	tagsEncoder serialize.TagEncoder,
 	entry indexEntry,
-<<<<<<< HEAD
-	offset int64,
-=======
->>>>>>> 091f833d
 ) (int64, error) {
 	var encodedTags []byte
 	if numTags := tagsIter.Remaining(); numTags > 0 {
 		tagsEncoder.Reset()
 		if err := tagsEncoder.Encode(tagsIter); err != nil {
-<<<<<<< HEAD
-			return offset, err
-=======
 			return 0, err
->>>>>>> 091f833d
 		}
 
 		encodedTagsData, ok := tagsEncoder.Data()
 		if !ok {
-<<<<<<< HEAD
-			return offset, errWriterEncodeTagsDataNotAccessible
-=======
 			return 0, errWriterEncodeTagsDataNotAccessible
->>>>>>> 091f833d
 		}
 
 		encodedTags = encodedTagsData.Bytes()
 	}
 
-<<<<<<< HEAD
-	return w.writeIndexWithEncodedTags(id, encodedTags, entry, offset)
-=======
 	return w.writeIndexWithEncodedTags(id, encodedTags, entry)
->>>>>>> 091f833d
 }
 
 func (w *writer) writeIndexWithEncodedTags(
 	id []byte,
 	encodedTags []byte,
 	entry indexEntry,
-<<<<<<< HEAD
-	offset int64,
-=======
->>>>>>> 091f833d
 ) (int64, error) {
 	e := schema.IndexEntry{
 		Index:        entry.index,
@@ -567,27 +540,15 @@
 
 	w.encoder.Reset()
 	if err := w.encoder.EncodeIndexEntry(e); err != nil {
-<<<<<<< HEAD
-		return offset, err
-=======
 		return 0, err
->>>>>>> 091f833d
 	}
 
 	data := w.encoder.Bytes()
 	if _, err := w.indexFdWithDigest.Write(data); err != nil {
-<<<<<<< HEAD
-		return offset, err
-	}
-
-	offset += int64(len(data))
-	return offset, nil
-=======
 		return 0, err
 	}
 
 	return int64(len(data)), nil
->>>>>>> 091f833d
 }
 
 func (w *writer) writeSummariesFileContents(
@@ -598,11 +559,7 @@
 		if i%summaryEvery != 0 {
 			continue
 		}
-<<<<<<< HEAD
-		err := w.writeSummariesEntry(w.indexEntries[i])
-=======
 		err := w.writeSummariesEntry(w.indexEntries[i].metadata.BytesID(), w.indexEntries[i].entry)
->>>>>>> 091f833d
 		if err != nil {
 			return 0, err
 		}
@@ -613,19 +570,12 @@
 }
 
 func (w *writer) writeSummariesEntry(
-<<<<<<< HEAD
-=======
 	id ident.BytesID,
->>>>>>> 091f833d
 	entry indexEntry,
 ) error {
 	summary := schema.IndexSummary{
 		Index:            entry.index,
-<<<<<<< HEAD
-		ID:               entry.metadata.BytesID(),
-=======
 		ID:               id,
->>>>>>> 091f833d
 		IndexEntryOffset: entry.indexFileOffset,
 	}
 
@@ -651,11 +601,7 @@
 func (w *writer) writeInfoFileContents(
 	bloomFilter *bloom.BloomFilter,
 	summaries int,
-<<<<<<< HEAD
-	entries int64,
-=======
 	entriesCount int64,
->>>>>>> 091f833d
 ) error {
 	snapshotBytes, err := w.snapshotID.MarshalBinary()
 	if err != nil {
@@ -668,11 +614,7 @@
 		SnapshotTime: xtime.ToNanoseconds(w.snapshotTime),
 		SnapshotID:   snapshotBytes,
 		BlockSize:    int64(w.blockSize),
-<<<<<<< HEAD
-		Entries:      entries,
-=======
 		Entries:      entriesCount,
->>>>>>> 091f833d
 		MajorVersion: schema.MajorVersion,
 		MinorVersion: schema.MinorVersion,
 		Summaries: schema.IndexSummariesInfo{
