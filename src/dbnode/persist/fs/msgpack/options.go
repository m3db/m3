--- conflicted
+++ resolved
@@ -20,17 +20,9 @@
 
 package msgpack
 
-<<<<<<< HEAD
-import (
-	"github.com/m3db/m3/src/dbnode/persist/schema"
-)
-
-// DecodingOptions provide a set of options for decoding data.
-=======
 import "github.com/m3db/m3/src/dbnode/persist/schema"
 
-// DecodingOptions provide a set of options for decoding data
->>>>>>> dca46656
+// DecodingOptions provides a set of options for decoding data.
 type DecodingOptions interface {
 	// SetAllocDecodedBytes sets whether we allocate new space when decoding
 	// a byte slice.
