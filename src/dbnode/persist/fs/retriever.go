// Copyright (c) 2016 Uber Technologies, Inc.
//
// Permission is hereby granted, free of charge, to any person obtaining a copy
// of this software and associated documentation files (the "Software"), to deal
// in the Software without restriction, including without limitation the rights
// to use, copy, modify, merge, publish, distribute, sublicense, and/or sell
// copies of the Software, and to permit persons to whom the Software is
// furnished to do so, subject to the following conditions:
//
// The above copyright notice and this permission notice shall be included in
// all copies or substantial portions of the Software.
//
// THE SOFTWARE IS PROVIDED "AS IS", WITHOUT WARRANTY OF ANY KIND, EXPRESS OR
// IMPLIED, INCLUDING BUT NOT LIMITED TO THE WARRANTIES OF MERCHANTABILITY,
// FITNESS FOR A PARTICULAR PURPOSE AND NONINFRINGEMENT. IN NO EVENT SHALL THE
// AUTHORS OR COPYRIGHT HOLDERS BE LIABLE FOR ANY CLAIM, DAMAGES OR OTHER
// LIABILITY, WHETHER IN AN ACTION OF CONTRACT, TORT OR OTHERWISE, ARISING FROM,
// OUT OF OR IN CONNECTION WITH THE SOFTWARE OR THE USE OR OTHER DEALINGS IN
// THE SOFTWARE.

// The block retriever is used to stream blocks of data from disk. It controls
// the fetch concurrency on a per-Namespace basis I.E if the server is using
// spinning-disks the concurrency can be set to 1 to serialize all disk fetches
// for a given namespace, and the concurrency be set higher in the case of SSDs.
// This fetch concurrency is primarily implemented via the number of concurrent
// fetchLoops that the retriever creates.
//
// The block retriever also handles batching of requests for data, as well as
// re-arranging the order of requests to increase data locality when seeking
// through and across files.

package fs

import (
	"errors"
	"sort"
	"sync"
	"sync/atomic"
	"time"

	"github.com/m3db/m3/src/dbnode/namespace"
	"github.com/m3db/m3/src/dbnode/sharding"
	"github.com/m3db/m3/src/dbnode/storage/block"
	"github.com/m3db/m3/src/dbnode/ts"
	"github.com/m3db/m3/src/dbnode/x/xio"
	"github.com/m3db/m3/src/x/checked"
	"github.com/m3db/m3/src/x/context"
	"github.com/m3db/m3/src/x/ident"
	"github.com/m3db/m3/src/x/pool"
	"github.com/uber-go/tally"

	xatomic "go.uber.org/atomic"
	"go.uber.org/zap"
)

var (
	errBlockRetrieverNotOpen             = errors.New("block retriever is not open")
	errBlockRetrieverAlreadyOpenOrClosed = errors.New("block retriever already open or is closed")
	errBlockRetrieverAlreadyClosed       = errors.New("block retriever already closed")
	errNoSeekerMgr                       = errors.New("there is no open seeker manager")

<<<<<<< HEAD
	recentBytesLimit   = uint32(100_000_000)
	recentBytesGauge   tally.Gauge
	recentBytesCounter tally.Counter
	recentBytes        = xatomic.NewUint32(0)
=======
	recentBytes        = xatomic.NewUint32(0)
	recentBytesGauge   tally.Gauge
	recentBytesCounter tally.Counter
>>>>>>> 62d57e8d
	initBytes          sync.Once
)

const (
	defaultRetrieveRequestQueueCapacity = 4096
)

type blockRetrieverStatus int

type newSeekerMgrFn func(
	bytesPool pool.CheckedBytesPool,
	opts Options,
	blockRetrieverOpts BlockRetrieverOptions,
) DataFileSetSeekerManager

const (
	blockRetrieverNotOpen blockRetrieverStatus = iota
	blockRetrieverOpen
	blockRetrieverClosed
)

type blockRetriever struct {
	sync.RWMutex

	opts   BlockRetrieverOptions
	fsOpts Options
	logger *zap.Logger

	newSeekerMgrFn newSeekerMgrFn

	reqPool    RetrieveRequestPool
	bytesPool  pool.CheckedBytesPool
	idPool     ident.Pool
	nsMetadata namespace.Metadata

	blockSize time.Duration

	status                     blockRetrieverStatus
	reqsByShardIdx             []*shardRetrieveRequests
	seekerMgr                  DataFileSetSeekerManager
	notifyFetch                chan struct{}
	fetchLoopsShouldShutdownCh chan struct{}
	fetchLoopsHaveShutdownCh   chan struct{}
}

// NewBlockRetriever returns a new block retriever for TSDB file sets.
func NewBlockRetriever(
	opts BlockRetrieverOptions,
	fsOpts Options,
) (DataBlockRetriever, error) {
	if err := opts.Validate(); err != nil {
		return nil, err
	}

	initBytes.Do(func() {
		go func() {
			ticker := time.NewTicker(time.Second * 60)
			defer ticker.Stop()
			for {
				select {
				case <-ticker.C:
					recentBytes.Store(0)
					recentBytesGauge.Update(0)
				}
			}
		}()

		scope := fsOpts.InstrumentOptions().
			MetricsScope().
			SubScope("query-stats")
		recentBytesGauge = scope.Gauge("recent-bytes-retrieved")
		recentBytesCounter = scope.Counter("total-bytes-retrieved")
	})

	return &blockRetriever{
		opts:           opts,
		fsOpts:         fsOpts,
		logger:         fsOpts.InstrumentOptions().Logger(),
		newSeekerMgrFn: NewSeekerManager,
		reqPool:        opts.RetrieveRequestPool(),
		bytesPool:      opts.BytesPool(),
		idPool:         opts.IdentifierPool(),
		status:         blockRetrieverNotOpen,
		notifyFetch:    make(chan struct{}, 1),
		// We just close this channel when the fetchLoops should shutdown, so no
		// buffering is required
		fetchLoopsShouldShutdownCh: make(chan struct{}),
		fetchLoopsHaveShutdownCh:   make(chan struct{}, opts.FetchConcurrency()),
	}, nil
}

func (r *blockRetriever) Open(
	ns namespace.Metadata,
	shardSet sharding.ShardSet,
) error {
	r.Lock()
	defer r.Unlock()

	if r.status != blockRetrieverNotOpen {
		return errBlockRetrieverAlreadyOpenOrClosed
	}

	seekerMgr := r.newSeekerMgrFn(r.bytesPool, r.fsOpts, r.opts)
	if err := seekerMgr.Open(ns, shardSet); err != nil {
		return err
	}

	r.nsMetadata = ns
	r.status = blockRetrieverOpen
	r.seekerMgr = seekerMgr

	// Cache blockSize result
	r.blockSize = ns.Options().RetentionOptions().BlockSize()

	for i := 0; i < r.opts.FetchConcurrency(); i++ {
		go r.fetchLoop(seekerMgr)
	}
	return nil
}

func (r *blockRetriever) CacheShardIndices(shards []uint32) error {
	r.RLock()
	if r.status != blockRetrieverOpen {
		r.RUnlock()
		return errBlockRetrieverNotOpen
	}
	seekerMgr := r.seekerMgr
	r.RUnlock()

	// Don't hold the RLock() for duration of CacheShardIndices because
	// it can take a very long time and it could block the regular read
	// path (which sometimes needs to acquire an exclusive lock). In practice
	// this is fine, it just means that the Retriever could be closed while a
	// call to CacheShardIndices is still outstanding.
	return seekerMgr.CacheShardIndices(shards)
}

func (r *blockRetriever) AssignShardSet(shardSet sharding.ShardSet) {
	// NB(bodu): Block retriever will always be open before calling this method.
	// But have this check anyways to be safe.
	r.RLock()
	defer r.RUnlock()
	if r.status != blockRetrieverOpen {
		return
	}
	r.seekerMgr.AssignShardSet(shardSet)
}

func (r *blockRetriever) fetchLoop(seekerMgr DataFileSetSeekerManager) {
	var (
		seekerResources = NewReusableSeekerResources(r.fsOpts)
		inFlight        []*retrieveRequest
		currBatchReqs   []*retrieveRequest
	)
	for {
		// Free references to the inflight requests
		for i := range inFlight {
			inFlight[i] = nil
		}
		inFlight = inFlight[:0]

		// Select in flight requests
		r.RLock()
		// Move requests from shard retriever reqs into in flight slice
		for _, reqs := range r.reqsByShardIdx {
			reqs.Lock()
			if len(reqs.queued) > 0 {
				inFlight = append(inFlight, reqs.queued...)
				reqs.resetQueued()
			}
			reqs.Unlock()
		}

		status := r.status
		n := len(inFlight)
		r.RUnlock()

		// Exit if not open and fulfilled all open requests
		if n == 0 && status != blockRetrieverOpen {
			break
		}

		// If no fetches then no work to do, yield
		if n == 0 {
			select {
			case <-r.notifyFetch:
				continue
			case <-r.fetchLoopsShouldShutdownCh:
				break
			}
		}

		// Files are all by shard and block time, the locality of
		// files is therefore foremost by block time as that is when they are
		// all written. Note that this sort does NOT mean that we're going to stripe
		// through different files at once as you might expect at first, but simply
		// that since all the fileset files are written at the end of a block period
		// those files are more likely to be physically located close to each other
		// on disk. In other words, instead of accessing files like this:
		// 		shard1T1 --> shard1T2 --> shard1T3 --> shard2T1 --> shard2T2 --> shard2T3
		// its probably faster to access them like this:
		// 		shard1T1 --> shard2T1 --> shard1T2 --> shard2T2 --> shard1T3 --> shard2T3
		// so we re-arrange the order of the requests to achieve that
		sort.Sort(retrieveRequestByStartAscShardAsc(inFlight))

		// Iterate through all in flight requests and send them to the seeker in
		// batches of block time + shard.
		currBatchShard := uint32(0)
		currBatchStart := time.Time{}
		currBatchReqs = currBatchReqs[:0]
		for _, req := range inFlight {
			if !req.start.Equal(currBatchStart) ||
				req.shard != currBatchShard {
				// Fetch any outstanding in the current batch
				if len(currBatchReqs) > 0 {
					r.fetchBatch(
						seekerMgr, currBatchShard, currBatchStart, currBatchReqs, seekerResources)
					for i := range currBatchReqs {
						currBatchReqs[i] = nil
					}
					currBatchReqs = currBatchReqs[:0]
				}

				// Set the new batch attributes
				currBatchShard = req.shard
				currBatchStart = req.start
			}

			// Enqueue into the current batch
			currBatchReqs = append(currBatchReqs, req)
		}

		// Fetch any finally outstanding in the current batch
		if len(currBatchReqs) > 0 {
			r.fetchBatch(
				seekerMgr, currBatchShard, currBatchStart, currBatchReqs, seekerResources)
			for i := range currBatchReqs {
				currBatchReqs[i] = nil
			}
			currBatchReqs = currBatchReqs[:0]
		}
	}

	r.fetchLoopsHaveShutdownCh <- struct{}{}
}

func (r *blockRetriever) fetchBatch(
	seekerMgr DataFileSetSeekerManager,
	shard uint32,
	blockStart time.Time,
	reqs []*retrieveRequest,
	seekerResources ReusableSeekerResources,
) {
<<<<<<< HEAD
	if recentBytes.Load() >= recentBytesLimit {
		for _, req := range reqs {
			req.onError(errors.New("exceeded global query bytes disk limit"))
=======
	numBytes := recentBytes.Load()
	if numBytes >= 1_000_000 {
		for _, req := range reqs {
			req.onError(errors.New("rate of bytes retrieved from disk exceeds limit of 1M"))
>>>>>>> 62d57e8d
		}
		return
	}

	// Resolve the seeker from the seeker mgr
	seeker, err := seekerMgr.Borrow(shard, blockStart)
	if err != nil {
		for _, req := range reqs {
			req.onError(err)
		}
		return
	}

	// Sort the requests by offset into the file before seeking
	// to ensure all seeks are in ascending order
	for _, req := range reqs {
<<<<<<< HEAD
		if recentBytes.Load() >= recentBytesLimit {
			req.onError(errors.New("exceeded global query bytes disk limit"))
=======
		numBytes = recentBytes.Load()
		if numBytes >= 1_000_000 {
			req.onError(errors.New("rate of bytes retrieved from disk exceeds limit of 1M"))
>>>>>>> 62d57e8d
			continue
		}

		entry, err := seeker.SeekIndexEntry(req.id, seekerResources)
		if err != nil && err != errSeekIDNotFound {
			req.onError(err)
			continue
		}

<<<<<<< HEAD
		numBytes := recentBytes.Add(entry.Size)
		recentBytesGauge.Update(float64(numBytes))
		recentBytesCounter.Inc(int64(entry.Size))

		if numBytes >= recentBytesLimit {
			req.onError(errors.New("exceeded global query bytes disk limit"))
			continue
		}
=======
		numBytes = recentBytes.Add(entry.Size)
		if numBytes >= 1_000_000 {
			req.onError(errors.New("rate of bytes retrieved from disk exceeds limit of 1M"))
			continue
		}
		recentBytesGauge.Update(float64(numBytes))
		recentBytesCounter.Inc(int64(entry.Size))
>>>>>>> 62d57e8d

		if err == errSeekIDNotFound {
			req.notFound = true
		}
		req.indexEntry = entry
	}
	sort.Sort(retrieveRequestByOffsetAsc(reqs))

	tagDecoderPool := r.fsOpts.TagDecoderPool()

	// Seek and execute all requests
	for _, req := range reqs {
		var (
			data checked.Bytes
			err  error
		)

		// Only try to seek the ID if it exists and there haven't been any errors so
		// far, otherwise we'll get a checksum mismatch error because the default
		// offset value for indexEntry is zero.
		if req.foundAndHasNoError() {
			data, err = seeker.SeekByIndexEntry(req.indexEntry, seekerResources)
			if err != nil && err != errSeekIDNotFound {
				req.onError(err)
				continue
			}
		}

		var (
			seg, onRetrieveSeg ts.Segment
			checksum           = req.indexEntry.DataChecksum
		)
		if data != nil {
			seg = ts.NewSegment(data, nil, checksum, ts.FinalizeHead)
		}

		// We don't need to call onRetrieve.OnRetrieveBlock if the ID was not found.
		callOnRetrieve := req.onRetrieve != nil && req.foundAndHasNoError()
		if callOnRetrieve {
			// NB(r): Need to also trigger callback with a copy of the data.
			// This is used by the database to cache the in memory data for
			// consequent fetches.
			if data != nil {
				dataCopy := r.bytesPool.Get(data.Len())
				onRetrieveSeg = ts.NewSegment(dataCopy, nil, checksum, ts.FinalizeHead)
				dataCopy.AppendAll(data.Bytes())
			}
			if tags := req.indexEntry.EncodedTags; tags != nil && tags.Len() > 0 {
				decoder := tagDecoderPool.Get()
				// DecRef because we're transferring ownership from the index entry to
				// the tagDecoder which will IncRef().
				tags.DecRef()
				decoder.Reset(tags)
				req.tags = decoder
			}
		} else {
			// If we didn't transfer ownership of the tags to the decoder above, then we
			// no longer need them and we can can finalize them.
			if tags := req.indexEntry.EncodedTags; tags != nil {
				tags.DecRef()
				tags.Finalize()
			}
		}

		// Complete request.
		req.onRetrieved(seg, req.nsCtx)

		if !callOnRetrieve {
			// No need to call the onRetrieve callback.
			req.onCallerOrRetrieverDone()
			continue
		}

		go func(r *retrieveRequest) {
			// Call the onRetrieve callback and finalize.
			r.onRetrieve.OnRetrieveBlock(r.id, r.tags, r.start, onRetrieveSeg, r.nsCtx)
			r.onCallerOrRetrieverDone()
		}(req)
	}

	err = seekerMgr.Return(shard, blockStart, seeker)
	if err != nil {
		r.logger.Error("err returning seeker for shard",
			zap.Uint32("shard", shard),
			zap.Int64("blockStart", blockStart.Unix()),
			zap.Error(err),
		)
	}
}

func (r *blockRetriever) Stream(
	ctx context.Context,
	shard uint32,
	id ident.ID,
	startTime time.Time,
	onRetrieve block.OnRetrieveBlock,
	nsCtx namespace.Context,
) (xio.BlockReader, error) {
	req := r.reqPool.Get()
	req.shard = shard
	// NB(r): Clone the ID as we're not positive it will stay valid throughout
	// the lifecycle of the async request.
	req.id = r.idPool.Clone(id)
	req.start = startTime
	req.blockSize = r.blockSize

	req.onRetrieve = onRetrieve
	req.resultWg.Add(1)

	// Ensure to finalize at the end of request
	ctx.RegisterFinalizer(req)

	// Capture variable and RLock() because this slice can be modified in the
	// Open() method
	r.RLock()
	// This should never happen unless caller tries to use Stream() before Open()
	if r.seekerMgr == nil {
		r.RUnlock()
		return xio.EmptyBlockReader, errNoSeekerMgr
	}
	r.RUnlock()

	idExists, err := r.seekerMgr.Test(id, shard, startTime)
	if err != nil {
		return xio.EmptyBlockReader, err
	}

	// If the ID is not in the seeker's bloom filter, then it's definitely not on
	// disk and we can return immediately.
	if !idExists {
		// No need to call req.onRetrieve.OnRetrieveBlock if there is no data.
		req.onRetrieved(ts.Segment{}, namespace.Context{})
		return req.toBlock(), nil
	}
	reqs, err := r.shardRequests(shard)
	if err != nil {
		return xio.EmptyBlockReader, err
	}

	reqs.Lock()
	reqs.queued = append(reqs.queued, req)
	reqs.Unlock()

	// Notify fetch loop
	select {
	case r.notifyFetch <- struct{}{}:
	default:
		// Loop busy, already ready to consume notification
	}

	// The request may not have completed yet, but it has an internal
	// waitgroup which the caller will have to wait for before retrieving
	// the data. This means that even though we're returning nil for error
	// here, the caller may still encounter an error when they attempt to
	// read the data.
	return req.toBlock(), nil
}

func (req *retrieveRequest) toBlock() xio.BlockReader {
	return xio.BlockReader{
		SegmentReader: req,
		Start:         req.start,
		BlockSize:     req.blockSize,
	}
}

func (r *blockRetriever) shardRequests(
	shard uint32,
) (*shardRetrieveRequests, error) {
	r.RLock()
	if r.status != blockRetrieverOpen {
		r.RUnlock()
		return nil, errBlockRetrieverNotOpen
	}
	if int(shard) < len(r.reqsByShardIdx) {
		reqs := r.reqsByShardIdx[shard]
		r.RUnlock()
		return reqs, nil
	}
	r.RUnlock()

	r.Lock()
	defer r.Unlock()

	// Check if raced with another call to this method
	if r.status != blockRetrieverOpen {
		return nil, errBlockRetrieverNotOpen
	}
	if int(shard) < len(r.reqsByShardIdx) {
		reqs := r.reqsByShardIdx[shard]
		return reqs, nil
	}

	reqsByShardIdx := make([]*shardRetrieveRequests, shard+1)

	for i := range reqsByShardIdx {
		if i < len(r.reqsByShardIdx) {
			reqsByShardIdx[i] = r.reqsByShardIdx[i]
			continue
		}
		capacity := defaultRetrieveRequestQueueCapacity
		reqsByShardIdx[i] = &shardRetrieveRequests{
			shard:  uint32(i),
			queued: make([]*retrieveRequest, 0, capacity),
		}
	}

	r.reqsByShardIdx = reqsByShardIdx
	reqs := r.reqsByShardIdx[shard]

	return reqs, nil
}

func (r *blockRetriever) Close() error {
	r.Lock()
	if r.status == blockRetrieverClosed {
		r.Unlock()
		return errBlockRetrieverAlreadyClosed
	}
	r.nsMetadata = nil
	r.status = blockRetrieverClosed

	r.blockSize = 0
	r.Unlock()

	close(r.fetchLoopsShouldShutdownCh)
	for i := 0; i < r.opts.FetchConcurrency(); i++ {
		<-r.fetchLoopsHaveShutdownCh
	}

	return r.seekerMgr.Close()
}

type shardRetrieveRequests struct {
	sync.Mutex
	shard  uint32
	queued []*retrieveRequest
}

func (reqs *shardRetrieveRequests) resetQueued() {
	// Free references to the queued requests
	for i := range reqs.queued {
		reqs.queued[i] = nil
	}
	reqs.queued = reqs.queued[:0]
}

// Don't forget to update the resetForReuse method when adding a new field
type retrieveRequest struct {
	resultWg sync.WaitGroup

	pool *reqPool

	id         ident.ID
	tags       ident.TagIterator
	start      time.Time
	blockSize  time.Duration
	onRetrieve block.OnRetrieveBlock
	nsCtx      namespace.Context

	indexEntry IndexEntry
	reader     xio.SegmentReader

	err error

	// Finalize requires two calls to finalize (once both the user of the
	// request and the retriever fetch loop is done, and only then, can
	// we free this request) so we track this with an atomic here.
	finalizes uint32
	shard     uint32

	notFound bool
}

func (req *retrieveRequest) onError(err error) {
	if req.err == nil {
		req.err = err
		req.resultWg.Done()
	}
}

func (req *retrieveRequest) onRetrieved(segment ts.Segment, nsCtx namespace.Context) {
	req.Reset(segment)
	req.nsCtx = nsCtx
}

func (req *retrieveRequest) onCallerOrRetrieverDone() {
	if atomic.AddUint32(&req.finalizes, 1) != 2 {
		return
	}
	req.id.Finalize()
	req.id = nil
	if req.tags != nil {
		req.tags.Close()
		req.tags = ident.EmptyTagIterator
	}
	req.reader.Finalize()
	req.reader = nil
	req.pool.Put(req)
}

func (req *retrieveRequest) Reset(segment ts.Segment) {
	req.reader.Reset(segment)
	if req.err == nil {
		// If there was an error, we've already called done.
		req.resultWg.Done()
	}
}

func (req *retrieveRequest) ResetWindowed(segment ts.Segment, start time.Time, blockSize time.Duration) {
	req.Reset(segment)
	req.start = start
	req.blockSize = blockSize
}

func (req *retrieveRequest) SegmentReader() (xio.SegmentReader, error) {
	return req.reader, nil
}

// NB: be aware to avoid calling Clone() in a hot path, since it copies the
// underlying bytes.
func (req *retrieveRequest) Clone(
	pool pool.CheckedBytesPool,
) (xio.SegmentReader, error) {
	req.resultWg.Wait() // wait until result is ready
	if req.err != nil {
		return nil, req.err
	}
	return req.reader.Clone(pool)
}

func (req *retrieveRequest) Start() time.Time {
	return req.start
}

func (req *retrieveRequest) BlockSize() time.Duration {
	return req.blockSize
}

func (req *retrieveRequest) Read(b []byte) (int, error) {
	req.resultWg.Wait()
	if req.err != nil {
		return 0, req.err
	}
	return req.reader.Read(b)
}

func (req *retrieveRequest) Segment() (ts.Segment, error) {
	req.resultWg.Wait()
	if req.err != nil {
		return ts.Segment{}, req.err
	}
	return req.reader.Segment()
}

func (req *retrieveRequest) Finalize() {
	// May not actually finalize the request, depending on if
	// retriever is done too
	req.onCallerOrRetrieverDone()
}

func (req *retrieveRequest) resetForReuse() {
	req.resultWg = sync.WaitGroup{}
	req.finalizes = 0
	req.shard = 0
	req.id = nil
	req.tags = ident.EmptyTagIterator
	req.start = time.Time{}
	req.blockSize = 0
	req.onRetrieve = nil
	req.indexEntry = IndexEntry{}
	req.reader = nil
	req.err = nil
	req.notFound = false
}

func (req *retrieveRequest) foundAndHasNoError() bool {
	return !req.notFound && req.err == nil
}

type retrieveRequestByStartAscShardAsc []*retrieveRequest

func (r retrieveRequestByStartAscShardAsc) Len() int      { return len(r) }
func (r retrieveRequestByStartAscShardAsc) Swap(i, j int) { r[i], r[j] = r[j], r[i] }
func (r retrieveRequestByStartAscShardAsc) Less(i, j int) bool {
	if !r[i].start.Equal(r[j].start) {
		return r[i].start.Before(r[j].start)
	}
	return r[i].shard < r[j].shard
}

type retrieveRequestByOffsetAsc []*retrieveRequest

func (r retrieveRequestByOffsetAsc) Len() int      { return len(r) }
func (r retrieveRequestByOffsetAsc) Swap(i, j int) { r[i], r[j] = r[j], r[i] }
func (r retrieveRequestByOffsetAsc) Less(i, j int) bool {
	return r[i].indexEntry.Offset < r[j].indexEntry.Offset
}

// RetrieveRequestPool is the retrieve request pool.
type RetrieveRequestPool interface {
	Init()
	Get() *retrieveRequest
	Put(req *retrieveRequest)
}

type reqPool struct {
	segmentReaderPool xio.SegmentReaderPool
	pool              pool.ObjectPool
}

// NewRetrieveRequestPool returns a new retrieve request pool.
func NewRetrieveRequestPool(
	segmentReaderPool xio.SegmentReaderPool,
	opts pool.ObjectPoolOptions,
) RetrieveRequestPool {
	return &reqPool{
		segmentReaderPool: segmentReaderPool,
		pool:              pool.NewObjectPool(opts),
	}
}

func (p *reqPool) Init() {
	p.pool.Init(func() interface{} {
		return &retrieveRequest{pool: p}
	})
}

func (p *reqPool) Get() *retrieveRequest {
	req := p.pool.Get().(*retrieveRequest)
	req.resetForReuse()
	req.reader = p.segmentReaderPool.Get()
	return req
}

func (p *reqPool) Put(req *retrieveRequest) {
	// Also call reset for reuse to nil any references before
	// putting back in pool to avoid holding strong refs to any
	// shortly lived objects while still in the pool
	req.resetForReuse()
	p.pool.Put(req)
}<|MERGE_RESOLUTION|>--- conflicted
+++ resolved
@@ -59,16 +59,10 @@
 	errBlockRetrieverAlreadyClosed       = errors.New("block retriever already closed")
 	errNoSeekerMgr                       = errors.New("there is no open seeker manager")
 
-<<<<<<< HEAD
 	recentBytesLimit   = uint32(100_000_000)
 	recentBytesGauge   tally.Gauge
 	recentBytesCounter tally.Counter
 	recentBytes        = xatomic.NewUint32(0)
-=======
-	recentBytes        = xatomic.NewUint32(0)
-	recentBytesGauge   tally.Gauge
-	recentBytesCounter tally.Counter
->>>>>>> 62d57e8d
 	initBytes          sync.Once
 )
 
@@ -322,16 +316,9 @@
 	reqs []*retrieveRequest,
 	seekerResources ReusableSeekerResources,
 ) {
-<<<<<<< HEAD
 	if recentBytes.Load() >= recentBytesLimit {
 		for _, req := range reqs {
-			req.onError(errors.New("exceeded global query bytes disk limit"))
-=======
-	numBytes := recentBytes.Load()
-	if numBytes >= 1_000_000 {
-		for _, req := range reqs {
 			req.onError(errors.New("rate of bytes retrieved from disk exceeds limit of 1M"))
->>>>>>> 62d57e8d
 		}
 		return
 	}
@@ -348,14 +335,8 @@
 	// Sort the requests by offset into the file before seeking
 	// to ensure all seeks are in ascending order
 	for _, req := range reqs {
-<<<<<<< HEAD
 		if recentBytes.Load() >= recentBytesLimit {
-			req.onError(errors.New("exceeded global query bytes disk limit"))
-=======
-		numBytes = recentBytes.Load()
-		if numBytes >= 1_000_000 {
 			req.onError(errors.New("rate of bytes retrieved from disk exceeds limit of 1M"))
->>>>>>> 62d57e8d
 			continue
 		}
 
@@ -365,24 +346,13 @@
 			continue
 		}
 
-<<<<<<< HEAD
-		numBytes := recentBytes.Add(entry.Size)
+		numBytes = recentBytes.Add(entry.Size)
+		if numBytes >= recentBytesLimit {
+			req.onError(errors.New("rate of bytes retrieved from disk exceeds limit of 1M"))
+			continue
+		}
 		recentBytesGauge.Update(float64(numBytes))
 		recentBytesCounter.Inc(int64(entry.Size))
-
-		if numBytes >= recentBytesLimit {
-			req.onError(errors.New("exceeded global query bytes disk limit"))
-			continue
-		}
-=======
-		numBytes = recentBytes.Add(entry.Size)
-		if numBytes >= 1_000_000 {
-			req.onError(errors.New("rate of bytes retrieved from disk exceeds limit of 1M"))
-			continue
-		}
-		recentBytesGauge.Update(float64(numBytes))
-		recentBytesCounter.Inc(int64(entry.Size))
->>>>>>> 62d57e8d
 
 		if err == errSeekIDNotFound {
 			req.notFound = true
