// Copyright (c) 2016 Uber Technologies, Inc.
//
// Permission is hereby granted, free of charge, to any person obtaining a copy
// of this software and associated documentation files (the "Software"), to deal
// in the Software without restriction, including without limitation the rights
// to use, copy, modify, merge, publish, distribute, sublicense, and/or sell
// copies of the Software, and to permit persons to whom the Software is
// furnished to do so, subject to the following conditions:
//
// The above copyright notice and this permission notice shall be included in
// all copies or substantial portions of the Software.
//
// THE SOFTWARE IS PROVIDED "AS IS", WITHOUT WARRANTY OF ANY KIND, EXPRESS OR
// IMPLIED, INCLUDING BUT NOT LIMITED TO THE WARRANTIES OF MERCHANTABILITY,
// FITNESS FOR A PARTICULAR PURPOSE AND NONINFRINGEMENT. IN NO EVENT SHALL THE
// AUTHORS OR COPYRIGHT HOLDERS BE LIABLE FOR ANY CLAIM, DAMAGES OR OTHER
// LIABILITY, WHETHER IN AN ACTION OF CONTRACT, TORT OR OTHERWISE, ARISING FROM,
// OUT OF OR IN CONNECTION WITH THE SOFTWARE OR THE USE OR OTHER DEALINGS IN
// THE SOFTWARE.

// The block retriever is used to stream blocks of data from disk. It controls
// the fetch concurrency on a per-Namespace basis I.E if the server is using
// spinning-disks the concurrency can be set to 1 to serialize all disk fetches
// for a given namespace, and the concurrency be set higher in the case of SSDs.
// This fetch concurrency is primarily implemented via the number of concurrent
// fetchLoops that the retriever creates.
//
// The block retriever also handles batching of requests for data, as well as
// re-arranging the order of requests to increase data locality when seeking
// through and across files.

package fs

import (
	"errors"
	"sort"
	"sync"
	"sync/atomic"
	"time"

	"github.com/m3db/m3/src/dbnode/namespace"
	"github.com/m3db/m3/src/dbnode/sharding"
	"github.com/m3db/m3/src/dbnode/storage/block"
	"github.com/m3db/m3/src/dbnode/storage/limits"
	"github.com/m3db/m3/src/dbnode/ts"
	"github.com/m3db/m3/src/dbnode/x/xio"
	"github.com/m3db/m3/src/x/checked"
	"github.com/m3db/m3/src/x/context"
	"github.com/m3db/m3/src/x/ident"
	"github.com/m3db/m3/src/x/pool"

	"go.uber.org/zap"
)

var (
	errBlockRetrieverNotOpen             = errors.New("block retriever is not open")
	errBlockRetrieverAlreadyOpenOrClosed = errors.New("block retriever already open or is closed")
	errBlockRetrieverAlreadyClosed       = errors.New("block retriever already closed")
	errNoSeekerMgr                       = errors.New("there is no open seeker manager")
)

const (
	defaultRetrieveRequestQueueCapacity = 4096
)

type blockRetrieverStatus int

type newSeekerMgrFn func(
	bytesPool pool.CheckedBytesPool,
	opts Options,
	blockRetrieverOpts BlockRetrieverOptions,
) DataFileSetSeekerManager

const (
	blockRetrieverNotOpen blockRetrieverStatus = iota
	blockRetrieverOpen
	blockRetrieverClosed
)

type blockRetriever struct {
	sync.RWMutex

	opts           BlockRetrieverOptions
	fsOpts         Options
	logger         *zap.Logger
	queryLimits    limits.QueryLimits
	bytesReadLimit limits.LookbackLimit

	newSeekerMgrFn newSeekerMgrFn

	reqPool    RetrieveRequestPool
	bytesPool  pool.CheckedBytesPool
	idPool     ident.Pool
	nsMetadata namespace.Metadata

	blockSize               time.Duration
	nsCacheBlocksOnRetrieve bool

	status                     blockRetrieverStatus
	reqsByShardIdx             []*shardRetrieveRequests
	seekerMgr                  DataFileSetSeekerManager
	notifyFetch                chan struct{}
	fetchLoopsShouldShutdownCh chan struct{}
	fetchLoopsHaveShutdownCh   chan struct{}
}

// NewBlockRetriever returns a new block retriever for TSDB file sets.
func NewBlockRetriever(
	opts BlockRetrieverOptions,
	fsOpts Options,
) (DataBlockRetriever, error) {
	if err := opts.Validate(); err != nil {
		return nil, err
	}

	return &blockRetriever{
		opts:           opts,
		fsOpts:         fsOpts,
		logger:         fsOpts.InstrumentOptions().Logger(),
		queryLimits:    opts.QueryLimits(),
		bytesReadLimit: opts.QueryLimits().BytesReadLimit(),
		newSeekerMgrFn: NewSeekerManager,
		reqPool:        opts.RetrieveRequestPool(),
		bytesPool:      opts.BytesPool(),
		idPool:         opts.IdentifierPool(),
		status:         blockRetrieverNotOpen,
		notifyFetch:    make(chan struct{}, 1),
		// We just close this channel when the fetchLoops should shutdown, so no
		// buffering is required
		fetchLoopsShouldShutdownCh: make(chan struct{}),
		fetchLoopsHaveShutdownCh:   make(chan struct{}, opts.FetchConcurrency()),
	}, nil
}

func (r *blockRetriever) Open(
	ns namespace.Metadata,
	shardSet sharding.ShardSet,
) error {
	r.Lock()
	defer r.Unlock()

	if r.status != blockRetrieverNotOpen {
		return errBlockRetrieverAlreadyOpenOrClosed
	}

	seekerMgr := r.newSeekerMgrFn(r.bytesPool, r.fsOpts, r.opts)
	if err := seekerMgr.Open(ns, shardSet); err != nil {
		return err
	}

	r.nsMetadata = ns
	r.status = blockRetrieverOpen
	r.seekerMgr = seekerMgr

	// Cache blockSize result and namespace specific block caching option
	r.blockSize = ns.Options().RetentionOptions().BlockSize()
	r.nsCacheBlocksOnRetrieve = ns.Options().CacheBlocksOnRetrieve()

	for i := 0; i < r.opts.FetchConcurrency(); i++ {
		go r.fetchLoop(seekerMgr)
	}
	return nil
}

func (r *blockRetriever) CacheShardIndices(shards []uint32) error {
	r.RLock()
	if r.status != blockRetrieverOpen {
		r.RUnlock()
		return errBlockRetrieverNotOpen
	}
	seekerMgr := r.seekerMgr
	r.RUnlock()

	// Don't hold the RLock() for duration of CacheShardIndices because
	// it can take a very long time and it could block the regular read
	// path (which sometimes needs to acquire an exclusive lock). In practice
	// this is fine, it just means that the Retriever could be closed while a
	// call to CacheShardIndices is still outstanding.
	return seekerMgr.CacheShardIndices(shards)
}

func (r *blockRetriever) AssignShardSet(shardSet sharding.ShardSet) {
	// NB(bodu): Block retriever will always be open before calling this method.
	// But have this check anyways to be safe.
	r.RLock()
	defer r.RUnlock()
	if r.status != blockRetrieverOpen {
		return
	}
	r.seekerMgr.AssignShardSet(shardSet)
}

func (r *blockRetriever) fetchLoop(seekerMgr DataFileSetSeekerManager) {
	var (
		seekerResources = NewReusableSeekerResources(r.fsOpts)
		inFlight        []*retrieveRequest
		currBatchReqs   []*retrieveRequest
	)
	for {
		// Free references to the inflight requests
		for i := range inFlight {
			inFlight[i] = nil
		}
		inFlight = inFlight[:0]

		// Select in flight requests
		r.RLock()
		// Move requests from shard retriever reqs into in flight slice
		for _, reqs := range r.reqsByShardIdx {
			reqs.Lock()
			if len(reqs.queued) > 0 {
				inFlight = append(inFlight, reqs.queued...)
				reqs.resetQueued()
			}
			reqs.Unlock()
		}

		status := r.status
		n := len(inFlight)
		r.RUnlock()

		// Exit if not open and fulfilled all open requests
		if n == 0 && status != blockRetrieverOpen {
			break
		}

		// If no fetches then no work to do, yield
		if n == 0 {
			select {
			case <-r.notifyFetch:
				continue
			case <-r.fetchLoopsShouldShutdownCh:
				break
			}
		}

		// Files are all by shard and block time, the locality of
		// files is therefore foremost by block time as that is when they are
		// all written. Note that this sort does NOT mean that we're going to stripe
		// through different files at once as you might expect at first, but simply
		// that since all the fileset files are written at the end of a block period
		// those files are more likely to be physically located close to each other
		// on disk. In other words, instead of accessing files like this:
		// 		shard1T1 --> shard1T2 --> shard1T3 --> shard2T1 --> shard2T2 --> shard2T3
		// its probably faster to access them like this:
		// 		shard1T1 --> shard2T1 --> shard1T2 --> shard2T2 --> shard1T3 --> shard2T3
		// so we re-arrange the order of the requests to achieve that
		sort.Sort(retrieveRequestByStartAscShardAsc(inFlight))

		// Iterate through all in flight requests and send them to the seeker in
		// batches of block time + shard.
		currBatchShard := uint32(0)
		currBatchStart := time.Time{}
		currBatchReqs = currBatchReqs[:0]
		for _, req := range inFlight {
			if !req.start.Equal(currBatchStart) ||
				req.shard != currBatchShard {
				// Fetch any outstanding in the current batch
				if len(currBatchReqs) > 0 {
					r.fetchBatch(
						seekerMgr, currBatchShard, currBatchStart, currBatchReqs, seekerResources)
					for i := range currBatchReqs {
						currBatchReqs[i] = nil
					}
					currBatchReqs = currBatchReqs[:0]
				}

				// Set the new batch attributes
				currBatchShard = req.shard
				currBatchStart = req.start
			}

			// Enqueue into the current batch
			currBatchReqs = append(currBatchReqs, req)
		}

		// Fetch any finally outstanding in the current batch
		if len(currBatchReqs) > 0 {
			r.fetchBatch(
				seekerMgr, currBatchShard, currBatchStart, currBatchReqs, seekerResources)
			for i := range currBatchReqs {
				currBatchReqs[i] = nil
			}
			currBatchReqs = currBatchReqs[:0]
		}
	}

	r.fetchLoopsHaveShutdownCh <- struct{}{}
}

func (r *blockRetriever) processIndexChecksumRequest(
	req *retrieveRequest,
	seeker ConcurrentDataFileSetSeeker,
	seekerResources ReusableSeekerResources,
) {
	entry, err := seeker.SeekIndexEntryToIndexChecksum(req.id,
		req.useID, seekerResources)
	if err != nil {
		req.onError(err)
		return
	}

	req.onIndexChecksumCompleted(entry)
}

func (r *blockRetriever) fetchBatch(
	seekerMgr DataFileSetSeekerManager,
	shard uint32,
	blockStart time.Time,
	reqs []*retrieveRequest,
	seekerResources ReusableSeekerResources,
) {
	if err := r.queryLimits.AnyExceeded(); err != nil {
		for _, req := range reqs {
			req.onError(err)
		}
		return
	}

	// Resolve the seeker from the seeker mgr
	seeker, err := seekerMgr.Borrow(shard, blockStart)
	if err != nil {
		for _, req := range reqs {
			req.onError(err)
		}
		return
	}

	// NB: filter out stream hash requests, as these are handled seperately.
	streamReqs := reqs[:0]
	// Sort the requests by offset into the file before seeking
	// to ensure all seeks are in ascending order
	var limitErr error
	for _, req := range reqs {
<<<<<<< HEAD
		if req.reqType == streamIdxChecksumReq {
			r.processIndexChecksumRequest(req, seeker, seekerResources)
			continue
		}

		streamReqs = append(streamReqs, req)
=======
		if limitErr != nil {
			req.onError(limitErr)
			continue
		}

>>>>>>> 13290be0
		entry, err := seeker.SeekIndexEntry(req.id, seekerResources)
		if err != nil && err != errSeekIDNotFound {
			req.onError(err)
			continue
		}
<<<<<<< HEAD
=======

		if err := r.bytesReadLimit.Inc(int(entry.Size)); err != nil {
			req.onError(err)
			limitErr = err
			continue
		}

>>>>>>> 13290be0
		if err == errSeekIDNotFound {
			req.notFound = true
		}

		req.indexEntry = entry
	}

	reqs = streamReqs[:len(streamReqs)]
	sort.Sort(retrieveRequestByOffsetAsc(reqs))
	tagDecoderPool := r.fsOpts.TagDecoderPool()

	blockCachingEnabled := r.opts.CacheBlocksOnRetrieve() && r.nsCacheBlocksOnRetrieve

	// Seek and execute all requests
	for _, req := range reqs {
		var (
			data checked.Bytes
			err  error
		)

		// Only try to seek the ID if it exists and there haven't been any errors so
		// far, otherwise we'll get a checksum mismatch error because the default
		// offset value for indexEntry is zero.
		if req.foundAndHasNoError() {
			data, err = seeker.SeekByIndexEntry(req.indexEntry, seekerResources)
			if err != nil && err != errSeekIDNotFound {
				req.onError(err)
				continue
			}
		}

		var (
			seg, onRetrieveSeg ts.Segment
			checksum           = req.indexEntry.DataChecksum
		)
		if data != nil {
			seg = ts.NewSegment(data, nil, checksum, ts.FinalizeHead)
		}

		// We don't need to call onRetrieve.OnRetrieveBlock if the ID was not found.
		callOnRetrieve := blockCachingEnabled && req.onRetrieve != nil && req.foundAndHasNoError()
		if callOnRetrieve {
			// NB(r): Need to also trigger callback with a copy of the data.
			// This is used by the database to cache the in memory data for
			// consequent fetches.
			if data != nil {
				dataCopy := r.bytesPool.Get(data.Len())
				onRetrieveSeg = ts.NewSegment(dataCopy, nil, checksum, ts.FinalizeHead)
				dataCopy.AppendAll(data.Bytes())
			}
			if tags := req.indexEntry.EncodedTags; tags != nil && tags.Len() > 0 {
				decoder := tagDecoderPool.Get()
				// DecRef because we're transferring ownership from the index entry to
				// the tagDecoder which will IncRef().
				tags.DecRef()
				decoder.Reset(tags)
				req.tags = decoder
			}
		} else {
			// If we didn't transfer ownership of the tags to the decoder above, then we
			// no longer need them and we can can finalize them.
			if tags := req.indexEntry.EncodedTags; tags != nil {
				tags.DecRef()
				tags.Finalize()
			}
		}

		// Complete request.
		req.onRetrieved(seg, req.nsCtx)

		if !callOnRetrieve {
			// No need to call the onRetrieve callback.
			req.onCallerOrRetrieverDone()
			continue
		}

		go func(r *retrieveRequest) {
			// Call the onRetrieve callback and finalize.
			r.onRetrieve.OnRetrieveBlock(r.id, r.tags, r.start, onRetrieveSeg, r.nsCtx)
			r.onCallerOrRetrieverDone()
		}(req)
	}

	err = seekerMgr.Return(shard, blockStart, seeker)
	if err != nil {
		r.logger.Error("err returning seeker for shard",
			zap.Uint32("shard", shard),
			zap.Int64("blockStart", blockStart.Unix()),
			zap.Error(err),
		)
	}
}

func (r *blockRetriever) Stream(
	ctx context.Context,
	shard uint32,
	id ident.ID,
	startTime time.Time,
	onRetrieve block.OnRetrieveBlock,
	nsCtx namespace.Context,
) (xio.BlockReader, error) {
	req := r.reqPool.Get()
	req.shard = shard
	// NB(r): Clone the ID as we're not positive it will stay valid throughout
	// the lifecycle of the async request.
	req.id = r.idPool.Clone(id)
	req.start = startTime
	req.blockSize = r.blockSize

	req.reqType = streamReq
	req.onRetrieve = onRetrieve
	req.resultWg.Add(1)

	// Ensure to finalize at the end of request
	ctx.RegisterFinalizer(req)

	// Capture variable and RLock() because this slice can be modified in the
	// Open() method
	r.RLock()
	// This should never happen unless caller tries to use Stream() before Open()
	if r.seekerMgr == nil {
		r.RUnlock()
		return xio.EmptyBlockReader, errNoSeekerMgr
	}
	r.RUnlock()

	idExists, err := r.seekerMgr.Test(id, shard, startTime)
	if err != nil {
		return xio.EmptyBlockReader, err
	}

	// If the ID is not in the seeker's bloom filter, then it's definitely not on
	// disk and we can return immediately.
	if !idExists {
		// No need to call req.onRetrieve.OnRetrieveBlock if there is no data.
		req.onRetrieved(ts.Segment{}, namespace.Context{})
		return req.toBlock(), nil
	}
	reqs, err := r.shardRequests(shard)
	if err != nil {
		return xio.EmptyBlockReader, err
	}

	reqs.Lock()
	reqs.queued = append(reqs.queued, req)
	reqs.Unlock()

	// Notify fetch loop
	select {
	case r.notifyFetch <- struct{}{}:
	default:
		// Loop busy, already ready to consume notification
	}

	// The request may not have completed yet, but it has an internal
	// waitgroup which the caller will have to wait for before retrieving
	// the data. This means that even though we're returning nil for error
	// here, the caller may still encounter an error when they attempt to
	// read the data.
	return req.toBlock(), nil
}

func (r *blockRetriever) StreamIndexChecksum(
	ctx context.Context,
	shard uint32,
	id ident.ID,
	useID bool,
	startTime time.Time,
	nsCtx namespace.Context,
) (ident.IndexChecksum, bool, error) {
	req := r.reqPool.Get()
	req.shard = shard
	// NB(r): Clone the ID as we're not positive it will stay valid throughout
	// the lifecycle of the async request.
	req.id = r.idPool.Clone(id)
	req.start = startTime
	req.blockSize = r.blockSize

	req.reqType = streamIdxChecksumReq
	req.useID = useID
	req.resultWg.Add(1)

	// Ensure to finalize at the end of request
	ctx.RegisterFinalizer(req)

	// Capture variable and RLock() because this slice can be modified in the
	// Open() method
	r.RLock()
	// This should never happen unless caller tries to use Stream() before Open()
	if r.seekerMgr == nil {
		r.RUnlock()
		return ident.IndexChecksum{}, false, errNoSeekerMgr
	}
	r.RUnlock()

	idExists, err := r.seekerMgr.Test(id, shard, startTime)
	if err != nil {
		return ident.IndexChecksum{}, false, err
	}

	// If the ID is not in the seeker's bloom filter, then it's definitely not on
	// disk and we can return immediately.
	if !idExists {
		return ident.IndexChecksum{}, false, nil
	}

	reqs, err := r.shardRequests(shard)
	if err != nil {
		return ident.IndexChecksum{}, false, err
	}

	reqs.Lock()
	reqs.queued = append(reqs.queued, req)
	reqs.Unlock()

	// Notify fetch loop
	select {
	case r.notifyFetch <- struct{}{}:
	default:
		// Loop busy, already ready to consume notification
	}

	// The request may not have completed yet, but it has an internal
	// waitgroup which the caller will have to wait for before retrieving
	// the data. This means that even though we're returning nil for error
	// here, the caller may still encounter an error when they attempt to
	// read the data.
	checksum, err := req.waitForIndexChecksum()
	if err != nil {
		if err == errSeekIDNotFound {
			return ident.IndexChecksum{}, false, nil
		}

		return ident.IndexChecksum{}, false, err
	}

	return checksum, true, nil
}

func (req *retrieveRequest) toBlock() xio.BlockReader {
	return xio.BlockReader{
		SegmentReader: req,
		Start:         req.start,
		BlockSize:     req.blockSize,
	}
}

func (r *blockRetriever) shardRequests(
	shard uint32,
) (*shardRetrieveRequests, error) {
	r.RLock()
	if r.status != blockRetrieverOpen {
		r.RUnlock()
		return nil, errBlockRetrieverNotOpen
	}
	if int(shard) < len(r.reqsByShardIdx) {
		reqs := r.reqsByShardIdx[shard]
		r.RUnlock()
		return reqs, nil
	}
	r.RUnlock()

	r.Lock()
	defer r.Unlock()

	// Check if raced with another call to this method
	if r.status != blockRetrieverOpen {
		return nil, errBlockRetrieverNotOpen
	}
	if int(shard) < len(r.reqsByShardIdx) {
		reqs := r.reqsByShardIdx[shard]
		return reqs, nil
	}

	reqsByShardIdx := make([]*shardRetrieveRequests, shard+1)

	for i := range reqsByShardIdx {
		if i < len(r.reqsByShardIdx) {
			reqsByShardIdx[i] = r.reqsByShardIdx[i]
			continue
		}
		capacity := defaultRetrieveRequestQueueCapacity
		reqsByShardIdx[i] = &shardRetrieveRequests{
			shard:  uint32(i),
			queued: make([]*retrieveRequest, 0, capacity),
		}
	}

	r.reqsByShardIdx = reqsByShardIdx
	reqs := r.reqsByShardIdx[shard]

	return reqs, nil
}

func (r *blockRetriever) Close() error {
	r.Lock()
	if r.status == blockRetrieverClosed {
		r.Unlock()
		return errBlockRetrieverAlreadyClosed
	}
	r.nsMetadata = nil
	r.status = blockRetrieverClosed

	r.blockSize = 0
	r.Unlock()

	close(r.fetchLoopsShouldShutdownCh)
	for i := 0; i < r.opts.FetchConcurrency(); i++ {
		<-r.fetchLoopsHaveShutdownCh
	}

	return r.seekerMgr.Close()
}

type shardRetrieveRequests struct {
	sync.Mutex
	shard  uint32
	queued []*retrieveRequest
}

func (reqs *shardRetrieveRequests) resetQueued() {
	// Free references to the queued requests
	for i := range reqs.queued {
		reqs.queued[i] = nil
	}
	reqs.queued = reqs.queued[:0]
}

type reqType uint8

const (
	streamReq reqType = iota
	streamIdxChecksumReq
)

// Don't forget to update the resetForReuse method when adding a new field
type retrieveRequest struct {
	resultWg sync.WaitGroup

	pool *reqPool

	id         ident.ID
	tags       ident.TagIterator
	start      time.Time
	blockSize  time.Duration
	onRetrieve block.OnRetrieveBlock
	nsCtx      namespace.Context

	reqType       reqType
	indexEntry    IndexEntry
	indexChecksum ident.IndexChecksum
	useID         bool
	reader        xio.SegmentReader

	err error

	// Finalize requires two calls to finalize (once both the user of the
	// request and the retriever fetch loop is done, and only then, can
	// we free this request) so we track this with an atomic here.
	finalizes uint32
	shard     uint32

	notFound bool
}

func (req *retrieveRequest) onIndexChecksumCompleted(
	indexChecksum ident.IndexChecksum) {
	if req.err == nil {
		req.indexChecksum = indexChecksum
		// If there was an error, we've already called done.
		req.resultWg.Done()
	}
}

func (req *retrieveRequest) waitForIndexChecksum() (ident.IndexChecksum, error) {
	req.resultWg.Wait()
	if req.err != nil {
		return ident.IndexChecksum{}, req.err
	}
	return req.indexChecksum, nil
}

func (req *retrieveRequest) onError(err error) {
	if req.err == nil {
		req.err = err
		req.resultWg.Done()
	}
}

func (req *retrieveRequest) onRetrieved(segment ts.Segment, nsCtx namespace.Context) {
	req.Reset(segment)
	req.nsCtx = nsCtx
}

func (req *retrieveRequest) onCallerOrRetrieverDone() {
	if atomic.AddUint32(&req.finalizes, 1) != 2 {
		return
	}
	// NB: streamHashIndexReq ids are used to sort the resultant list.
	if req.reqType == streamReq {
		req.id.Finalize()
	}
	req.id = nil
	if req.tags != nil {
		req.tags.Close()
		req.tags = ident.EmptyTagIterator
	}
	req.reader.Finalize()
	req.reader = nil
	req.pool.Put(req)
}

func (req *retrieveRequest) Reset(segment ts.Segment) {
	req.reader.Reset(segment)
	if req.err == nil {
		// If there was an error, we've already called done.
		req.resultWg.Done()
	}
}

func (req *retrieveRequest) ResetWindowed(segment ts.Segment, start time.Time, blockSize time.Duration) {
	req.Reset(segment)
	req.start = start
	req.blockSize = blockSize
}

func (req *retrieveRequest) SegmentReader() (xio.SegmentReader, error) {
	return req.reader, nil
}

// NB: be aware to avoid calling Clone() in a hot path, since it copies the
// underlying bytes.
func (req *retrieveRequest) Clone(
	pool pool.CheckedBytesPool,
) (xio.SegmentReader, error) {
	req.resultWg.Wait() // wait until result is ready
	if req.err != nil {
		return nil, req.err
	}
	return req.reader.Clone(pool)
}

func (req *retrieveRequest) Start() time.Time {
	return req.start
}

func (req *retrieveRequest) BlockSize() time.Duration {
	return req.blockSize
}

func (req *retrieveRequest) Read(b []byte) (int, error) {
	req.resultWg.Wait()
	if req.err != nil {
		return 0, req.err
	}
	return req.reader.Read(b)
}

func (req *retrieveRequest) Segment() (ts.Segment, error) {
	req.resultWg.Wait()
	if req.err != nil {
		return ts.Segment{}, req.err
	}
	return req.reader.Segment()
}

func (req *retrieveRequest) Finalize() {
	// May not actually finalize the request, depending on if
	// retriever is done too
	req.onCallerOrRetrieverDone()
}

func (req *retrieveRequest) resetForReuse() {
	req.resultWg = sync.WaitGroup{}
	req.finalizes = 0
	req.shard = 0
	req.id = nil
	req.tags = ident.EmptyTagIterator
	req.start = time.Time{}
	req.blockSize = 0
	req.onRetrieve = nil
	req.reqType = streamReq
	req.indexEntry = IndexEntry{}
	req.indexChecksum = ident.IndexChecksum{}
	req.reader = nil
	req.err = nil
	req.notFound = false
}

func (req *retrieveRequest) foundAndHasNoError() bool {
	return !req.notFound && req.err == nil
}

type retrieveRequestByStartAscShardAsc []*retrieveRequest

func (r retrieveRequestByStartAscShardAsc) Len() int      { return len(r) }
func (r retrieveRequestByStartAscShardAsc) Swap(i, j int) { r[i], r[j] = r[j], r[i] }
func (r retrieveRequestByStartAscShardAsc) Less(i, j int) bool {
	if !r[i].start.Equal(r[j].start) {
		return r[i].start.Before(r[j].start)
	}
	return r[i].shard < r[j].shard
}

type retrieveRequestByOffsetAsc []*retrieveRequest

func (r retrieveRequestByOffsetAsc) Len() int      { return len(r) }
func (r retrieveRequestByOffsetAsc) Swap(i, j int) { r[i], r[j] = r[j], r[i] }
func (r retrieveRequestByOffsetAsc) Less(i, j int) bool {
	return r[i].indexEntry.Offset < r[j].indexEntry.Offset
}

// RetrieveRequestPool is the retrieve request pool.
type RetrieveRequestPool interface {
	Init()
	Get() *retrieveRequest
	Put(req *retrieveRequest)
}

type reqPool struct {
	segmentReaderPool xio.SegmentReaderPool
	pool              pool.ObjectPool
}

// NewRetrieveRequestPool returns a new retrieve request pool.
func NewRetrieveRequestPool(
	segmentReaderPool xio.SegmentReaderPool,
	opts pool.ObjectPoolOptions,
) RetrieveRequestPool {
	return &reqPool{
		segmentReaderPool: segmentReaderPool,
		pool:              pool.NewObjectPool(opts),
	}
}

func (p *reqPool) Init() {
	p.pool.Init(func() interface{} {
		return &retrieveRequest{pool: p}
	})
}

func (p *reqPool) Get() *retrieveRequest {
	req := p.pool.Get().(*retrieveRequest)
	req.resetForReuse()
	req.reader = p.segmentReaderPool.Get()
	return req
}

func (p *reqPool) Put(req *retrieveRequest) {
	// Also call reset for reuse to nil any references before
	// putting back in pool to avoid holding strong refs to any
	// shortly lived objects while still in the pool
	req.resetForReuse()
	p.pool.Put(req)
}<|MERGE_RESOLUTION|>--- conflicted
+++ resolved
@@ -332,27 +332,22 @@
 	// to ensure all seeks are in ascending order
 	var limitErr error
 	for _, req := range reqs {
-<<<<<<< HEAD
+		// NB: index checksum queries should ignore limits.
 		if req.reqType == streamIdxChecksumReq {
 			r.processIndexChecksumRequest(req, seeker, seekerResources)
 			continue
 		}
 
-		streamReqs = append(streamReqs, req)
-=======
 		if limitErr != nil {
 			req.onError(limitErr)
 			continue
 		}
 
->>>>>>> 13290be0
 		entry, err := seeker.SeekIndexEntry(req.id, seekerResources)
 		if err != nil && err != errSeekIDNotFound {
 			req.onError(err)
 			continue
 		}
-<<<<<<< HEAD
-=======
 
 		if err := r.bytesReadLimit.Inc(int(entry.Size)); err != nil {
 			req.onError(err)
@@ -360,7 +355,6 @@
 			continue
 		}
 
->>>>>>> 13290be0
 		if err == errSeekIDNotFound {
 			req.notFound = true
 		}
