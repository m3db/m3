--- conflicted
+++ resolved
@@ -572,24 +572,12 @@
 	reader DataFileSetReader,
 ) (id ident.ID, tags ident.TagIterator, data checked.Bytes, checksum uint32, err error) {
 	if reader.StreamingEnabled() {
-<<<<<<< HEAD
-		id, encodedTags, data, checksum, err := reader.StreamingRead()
-		return id, decodeTags(t, encodedTags), checked.NewBytes(data, nil), checksum, err
-=======
 		entry, err := reader.StreamingRead()
 		if err != nil {
 			return nil, nil, nil, 0, err
 		}
-		var tags = ident.EmptyTagIterator
-		if len(entry.EncodedTags) > 0 {
-			tagsDecoder := testTagDecoderPool.Get()
-			tagsDecoder.Reset(checkedBytes(entry.EncodedTags))
-			require.NoError(t, tagsDecoder.Err())
-			tags = tagsDecoder
-		}
-
+		tags := decodeTags(t, entry.EncodedTags)
 		return entry.ID, tags, checked.NewBytes(entry.Data, nil), entry.DataChecksum, err
->>>>>>> 4faa2db2
 	}
 
 	return reader.Read()
