// Copyright (c) 2016 Uber Technologies, Inc.
//
// Permission is hereby granted, free of charge, to any person obtaining a copy
// of this software and associated documentation files (the "Software"), to deal
// in the Software without restriction, including without limitation the rights
// to use, copy, modify, merge, publish, distribute, sublicense, and/or sell
// copies of the Software, and to permit persons to whom the Software is
// furnished to do so, subject to the following conditions:
//
// The above copyright notice and this permission notice shall be included in
// all copies or substantial portions of the Software.
//
// THE SOFTWARE IS PROVIDED "AS IS", WITHOUT WARRANTY OF ANY KIND, EXPRESS OR
// IMPLIED, INCLUDING BUT NOT LIMITED TO THE WARRANTIES OF MERCHANTABILITY,
// FITNESS FOR A PARTICULAR PURPOSE AND NONINFRINGEMENT. IN NO EVENT SHALL THE
// AUTHORS OR COPYRIGHT HOLDERS BE LIABLE FOR ANY CLAIM, DAMAGES OR OTHER
// LIABILITY, WHETHER IN AN ACTION OF CONTRACT, TORT OR OTHERWISE, ARISING FROM,
// OUT OF OR IN CONNECTION WITH THE SOFTWARE OR THE USE OR OTHER DEALINGS IN
// THE SOFTWARE.

package fs

import (
	"bytes"
	"errors"
	"os"
	"path/filepath"
	"sort"
	"testing"
	"time"

	"github.com/m3db/bloom/v4"
	"github.com/m3db/m3/src/dbnode/digest"
	"github.com/m3db/m3/src/dbnode/persist"
	"github.com/m3db/m3/src/x/checked"
	"github.com/m3db/m3/src/x/ident"
	xtime "github.com/m3db/m3/src/x/time"

	"github.com/pborman/uuid"
	"github.com/stretchr/testify/assert"
	"github.com/stretchr/testify/require"
)

var (
	testSnapshotID = uuid.Parse("bbc85a98-bd0c-47fe-8b9a-89cde1b4540f")
)

type testEntry struct {
	id   string
	tags map[string]string
	data []byte
}

func (e testEntry) ID() ident.ID {
	return ident.StringID(e.id)
}

func (e testEntry) Tags() ident.Tags {
	if e.tags == nil {
		return ident.Tags{}
	}

	// Return in sorted order for deterministic order
	var keys []string
	for key := range e.tags {
		keys = append(keys, key)
	}
	sort.Strings(keys)

	var tags ident.Tags
	for _, key := range keys {
		tags.Append(ident.StringTag(key, e.tags[key]))
	}

	return tags
}

type testEntries []testEntry

func (e testEntries) Less(i, j int) bool {
	return e[i].id < e[j].id
}

func (e testEntries) Len() int {
	return len(e)
}

func (e testEntries) Swap(i, j int) {
	e[i], e[j] = e[j], e[i]
}

func newTestWriter(t *testing.T, filePathPrefix string) DataFileSetWriter {
	writer, err := NewWriter(testDefaultOpts.
		SetFilePathPrefix(filePathPrefix).
		SetWriterBufferSize(testWriterBufferSize))
	require.NoError(t, err)
	return writer
}

func writeTestData(
	t *testing.T,
	w DataFileSetWriter,
	shard uint32,
	timestamp time.Time,
	entries []testEntry,
	fileSetType persist.FileSetType,
) {
	writeTestDataWithVolume(
		t, w, shard, timestamp, 0, entries, fileSetType)
}

func writeTestDataWithVolume(
	t *testing.T,
	w DataFileSetWriter,
	shard uint32,
	timestamp time.Time,
	volume int,
	entries []testEntry,
	fileSetType persist.FileSetType,
) {
	writerOpts := DataWriterOpenOptions{
		Identifier: FileSetFileIdentifier{
			Namespace:   testNs1ID,
			Shard:       shard,
			BlockStart:  timestamp,
			VolumeIndex: volume,
		},
		BlockSize:   testBlockSize,
		FileSetType: fileSetType,
	}

	if fileSetType == persist.FileSetSnapshotType {
		writerOpts.Snapshot.SnapshotTime = timestamp
		writerOpts.Snapshot.SnapshotID = testSnapshotID
	}

	err := w.Open(writerOpts)
	assert.NoError(t, err)

	for i := range entries {
		metadata := persist.NewMetadataFromIDAndTags(entries[i].ID(),
			entries[i].Tags(),
			persist.MetadataOptions{})
		assert.NoError(t, w.Write(metadata,
			bytesRefd(entries[i].data),
			digest.Checksum(entries[i].data)))
	}
	assert.NoError(t, w.Close())

	// Assert that any index entries released references they held
	writer, ok := w.(*writer)
	require.True(t, ok)

	// Take ref to wholly allocated index entries slice
	slice := writer.indexEntries[:cap(writer.indexEntries)]

	// Check every entry has ID and Tags nil
	for _, elem := range slice {
		assert.Equal(t, persist.Metadata{}, elem.metadata)
	}
}

type readTestType uint

const (
	readTestTypeData readTestType = iota
	readTestTypeMetadata
)

var readTestTypes = []readTestType{
	readTestTypeData,
	readTestTypeMetadata,
}

func readTestData(t *testing.T, r DataFileSetReader, shard uint32, timestamp time.Time, entries []testEntry) {
	readTestDataWithStreamingOpt(t, r, shard, timestamp, entries, false)

	sortedEntries := append(make(testEntries, 0, len(entries)), entries...)
	sort.Sort(sortedEntries)

	readTestDataWithStreamingOpt(t, r, shard, timestamp, sortedEntries, true)
}

<<<<<<< HEAD
// readTestData will test reading back the data matches what was written,
=======
// readTestDataWithStreamingOpt will test reading back the data matches what was written,
>>>>>>> 3aa2f51f
// note that this test also tests reuse of the reader since it first reads
// all the data then closes it, reopens and reads through again but just
// reading the metadata the second time.
// If it starts to fail during the pass that reads just the metadata it could
// be a newly introduced reader reuse bug.
func readTestDataWithStreamingOpt(
	t *testing.T,
	r DataFileSetReader,
	shard uint32,
	timestamp time.Time,
	entries []testEntry,
<<<<<<< HEAD
	streamingMode bool,
) {
	for _, underTest := range readTestTypes {
		if underTest == readTestTypeMetadata && streamingMode {
=======
	streamingEnabled bool,
) {
	for _, underTest := range readTestTypes {
		if underTest == readTestTypeMetadata && streamingEnabled {
>>>>>>> 3aa2f51f
			// ATM there is no streaming support for metadata.
			continue
		}

		rOpenOpts := DataReaderOpenOptions{
			Identifier: FileSetFileIdentifier{
				Namespace:  testNs1ID,
				Shard:      shard,
				BlockStart: timestamp,
			},
<<<<<<< HEAD
			StreamingMode: streamingMode,
=======
			StreamingEnabled: streamingEnabled,
>>>>>>> 3aa2f51f
		}
		err := r.Open(rOpenOpts)
		require.NoError(t, err)

		require.Equal(t, len(entries), r.Entries())
		require.Equal(t, 0, r.EntriesRead())

		bloomFilter, err := r.ReadBloomFilter()
		assert.NoError(t, err)
		// Make sure the bloom filter doesn't always return true
		assert.False(t, bloomFilter.Test([]byte("some_random_data")))
		expectedM, expectedK := bloom.EstimateFalsePositiveRate(
			uint(len(entries)), defaultIndexBloomFilterFalsePositivePercent)
		assert.Equal(t, expectedK, bloomFilter.K())
		// EstimateFalsePositiveRate always returns at least 1, so skip this check
		// if len entries is 0
		if len(entries) > 0 {
			assert.Equal(t, expectedM, bloomFilter.M())
		}

		for i := 0; i < r.Entries(); i++ {
			switch underTest {
			case readTestTypeData:
				id, tags, data, checksum, err := readData(t, r)
				require.NoError(t, err)

				data.IncRef()

				// Assert id
				assert.Equal(t, entries[i].id, id.String())

				// Assert tags
				tagMatcher := ident.NewTagIterMatcher(ident.NewTagsIterator(entries[i].Tags()))
				assert.True(t, tagMatcher.Matches(tags))

				assert.True(t, bytes.Equal(entries[i].data, data.Bytes()))
				assert.Equal(t, digest.Checksum(entries[i].data), checksum)

				assert.Equal(t, i+1, r.EntriesRead())

				// Verify that the bloomFilter was bootstrapped properly by making sure it
				// at least contains every ID
				assert.True(t, bloomFilter.Test(id.Bytes()))

				id.Finalize()
				tags.Close()
				data.DecRef()
				data.Finalize()

			case readTestTypeMetadata:
				id, tags, length, checksum, err := r.ReadMetadata()
				require.NoError(t, err)

				// Assert id
				assert.True(t, id.Equal(id))

				// Assert tags
				tagMatcher := ident.NewTagIterMatcher(ident.NewTagsIterator(entries[i].Tags()))
				assert.True(t, tagMatcher.Matches(tags))

				assert.Equal(t, digest.Checksum(entries[i].data), checksum)
				assert.Equal(t, len(entries[i].data), length)

				assert.Equal(t, i+1, r.MetadataRead())

				// Verify that the bloomFilter was bootstrapped properly by making sure it
				// at least contains every ID
				assert.True(t, bloomFilter.Test(id.Bytes()))

				id.Finalize()
				tags.Close()
			}
		}

		require.NoError(t, r.Close())
	}
}

func TestSimpleReadWrite(t *testing.T) {
	dir := createTempDir(t)
	filePathPrefix := filepath.Join(dir, "")
	defer os.RemoveAll(dir)

	entries := []testEntry{
		{"foo", nil, []byte{1, 2, 3}},
		{"bar", nil, []byte{4, 5, 6}},
		{"baz", nil, make([]byte, 65536)},
		{"cat", nil, make([]byte, 100000)},
		{"foo+bar=baz,qux=qaz", map[string]string{
			"bar": "baz",
			"qux": "qaz",
		}, []byte{7, 8, 9}},
	}

	w := newTestWriter(t, filePathPrefix)
	writeTestData(t, w, 0, testWriterStart, entries, persist.FileSetFlushType)

	r := newTestReader(t, filePathPrefix)
	readTestData(t, r, 0, testWriterStart, entries)
}

func TestCheckpointFileSizeBytesSize(t *testing.T) {
	// These values need to match so that the logic for determining whether
	// a checkpoint file is complete or not remains correct.
	require.Equal(t, digest.DigestLenBytes, CheckpointFileSizeBytes)
}

func TestDuplicateWrite(t *testing.T) {
	dir := createTempDir(t)
	filePathPrefix := filepath.Join(dir, "")
	defer os.RemoveAll(dir)

	entries := []testEntry{
		{"foo", nil, []byte{1, 2, 3}},
		{"foo", nil, []byte{4, 5, 6}},
	}

	w := newTestWriter(t, filePathPrefix)
	writerOpts := DataWriterOpenOptions{
		Identifier: FileSetFileIdentifier{
			Namespace:  testNs1ID,
			Shard:      0,
			BlockStart: testWriterStart,
		},
		BlockSize: testBlockSize,
	}
	err := w.Open(writerOpts)
	require.NoError(t, err)

	for i := range entries {
		metadata := persist.NewMetadataFromIDAndTags(entries[i].ID(),
			entries[i].Tags(),
			persist.MetadataOptions{})
		require.NoError(t, w.Write(metadata,
			bytesRefd(entries[i].data),
			digest.Checksum(entries[i].data)))
	}
	require.Equal(t, errors.New("encountered duplicate ID: foo"), w.Close())
}

func TestReadWithReusedReader(t *testing.T) {
	dir := createTempDir(t)
	filePathPrefix := filepath.Join(dir, "")
	defer os.RemoveAll(dir)

	entries := []testEntry{
		{"foo", nil, []byte{1, 2, 3}},
		{"bar", nil, []byte{4, 5, 6}},
		{"baz", nil, make([]byte, 65536)},
		{"cat", nil, make([]byte, 100000)},
		{"foo+bar=baz,qux=qaz", map[string]string{
			"bar": "baz",
			"qux": "qaz",
		}, []byte{7, 8, 9}},
	}

	w := newTestWriter(t, filePathPrefix)
	writeTestData(t, w, 0, testWriterStart, entries, persist.FileSetFlushType)

	r := newTestReader(t, filePathPrefix)
	readTestData(t, r, 0, testWriterStart, entries)
	// Reuse the reader to read again
	readTestData(t, r, 0, testWriterStart, entries)
}

func TestInfoReadWrite(t *testing.T) {
	dir := createTempDir(t)
	filePathPrefix := filepath.Join(dir, "")
	defer os.RemoveAll(dir)

	entries := []testEntry{
		{"foo", nil, []byte{1, 2, 3}},
		{"bar", nil, []byte{4, 5, 6}},
		{"baz", nil, make([]byte, 65536)},
		{"cat", nil, make([]byte, 100000)},
		{"foo+bar=baz,qux=qaz", map[string]string{
			"bar": "baz",
			"qux": "qaz",
		}, []byte{7, 8, 9}},
	}

	w := newTestWriter(t, filePathPrefix)
	writeTestData(t, w, 0, testWriterStart, entries, persist.FileSetFlushType)

	readInfoFileResults := ReadInfoFiles(filePathPrefix, testNs1ID, 0, 16, nil, persist.FileSetFlushType)
	require.Equal(t, 1, len(readInfoFileResults))
	for _, result := range readInfoFileResults {
		require.NoError(t, result.Err.Error())
	}

	infoFile := readInfoFileResults[0].Info
	require.True(t, testWriterStart.Equal(xtime.FromNanoseconds(infoFile.BlockStart)))
	require.Equal(t, testBlockSize, time.Duration(infoFile.BlockSize))
	require.Equal(t, int64(len(entries)), infoFile.Entries)
}

func TestInfoReadWriteVolumeIndex(t *testing.T) {
	dir := createTempDir(t)
	filePathPrefix := filepath.Join(dir, "")
	defer os.RemoveAll(dir)

	var (
		entries = []testEntry{}
		w       = newTestWriter(t, filePathPrefix)
		volume  = 1
	)

	writeTestDataWithVolume(t, w, 0, testWriterStart, volume, entries, persist.FileSetFlushType)

	readInfoFileResults := ReadInfoFiles(filePathPrefix, testNs1ID, 0, 16, nil, persist.FileSetFlushType)
	require.Equal(t, 1, len(readInfoFileResults))
	for _, result := range readInfoFileResults {
		require.NoError(t, result.Err.Error())
	}

	infoFile := readInfoFileResults[0].Info
	require.True(t, testWriterStart.Equal(xtime.FromNanoseconds(infoFile.BlockStart)))
	require.Equal(t, volume, infoFile.VolumeIndex)
	require.Equal(t, testBlockSize, time.Duration(infoFile.BlockSize))
	require.Equal(t, int64(len(entries)), infoFile.Entries)
}

func TestInfoReadWriteSnapshot(t *testing.T) {
	dir := createTempDir(t)
	filePathPrefix := filepath.Join(dir, "")
	defer os.RemoveAll(dir)

	w := newTestWriter(t, filePathPrefix)
	writeTestData(t, w, 0, testWriterStart, nil, persist.FileSetSnapshotType)

	snapshotFiles, err := SnapshotFiles(filePathPrefix, testNs1ID, 0)
	require.NoError(t, err)

	require.Equal(t, 1, len(snapshotFiles))

	snapshot := snapshotFiles[0]
	snapshotTime, snapshotID, err := snapshot.SnapshotTimeAndID()
	require.NoError(t, err)
	require.True(t, testWriterStart.Equal(snapshotTime))
	require.Equal(t, testSnapshotID, snapshotID)
}

func TestReusingReaderWriter(t *testing.T) {
	dir := createTempDir(t)
	filePathPrefix := filepath.Join(dir, "")
	defer os.RemoveAll(dir)

	allEntries := [][]testEntry{
		{
			{"foo", nil, []byte{1, 2, 3}},
			{"bar", nil, []byte{4, 5, 6}},
		},
		{
			{"baz", nil, []byte{7, 8, 9}},
		},
		{},
	}
	w := newTestWriter(t, filePathPrefix)
	for i := range allEntries {
		writeTestData(
			t, w, 0, testWriterStart.Add(time.Duration(i)*time.Hour), allEntries[i], persist.FileSetFlushType)
	}

	r := newTestReader(t, filePathPrefix)
	for i := range allEntries {
		readTestData(t, r, 0, testWriterStart.Add(time.Duration(i)*time.Hour), allEntries[i])
	}
}

func TestReusingWriterAfterWriteError(t *testing.T) {
	dir := createTempDir(t)
	filePathPrefix := filepath.Join(dir, "")
	defer os.RemoveAll(dir)

	entries := []testEntry{
		{"foo", nil, []byte{1, 2, 3}},
		{"bar", nil, []byte{4, 5, 6}},
	}
	w := newTestWriter(t, filePathPrefix)
	shard := uint32(0)
	writerOpts := DataWriterOpenOptions{
		Identifier: FileSetFileIdentifier{
			Namespace:  testNs1ID,
			Shard:      shard,
			BlockStart: testWriterStart,
		},
	}
	metadata := persist.NewMetadataFromIDAndTags(entries[0].ID(),
		entries[0].Tags(),
		persist.MetadataOptions{})
	require.NoError(t, w.Open(writerOpts))

	require.NoError(t, w.Write(metadata,
		bytesRefd(entries[0].data),
		digest.Checksum(entries[0].data)))

	// Intentionally force a writer error.
	w.(*writer).err = errors.New("foo")
	metadata = persist.NewMetadataFromIDAndTags(entries[1].ID(),
		entries[1].Tags(),
		persist.MetadataOptions{})
	require.Equal(t, "foo", w.Write(metadata,
		bytesRefd(entries[1].data),
		digest.Checksum(entries[1].data)).Error())
	w.Close()

	r := newTestReader(t, filePathPrefix)
	rOpenOpts := DataReaderOpenOptions{
		Identifier: FileSetFileIdentifier{
			Namespace:  testNs1ID,
			Shard:      shard,
			BlockStart: testWriterStart,
		},
	}
	require.Equal(t, ErrCheckpointFileNotFound, r.Open(rOpenOpts))

	// Now reuse the writer and validate the data are written as expected.
	writeTestData(t, w, shard, testWriterStart, entries, persist.FileSetFlushType)
	readTestData(t, r, shard, testWriterStart, entries)
}

func TestWriterOnlyWritesNonNilBytes(t *testing.T) {
	dir := createTempDir(t)
	filePathPrefix := filepath.Join(dir, "")
	defer os.RemoveAll(dir)

	w := newTestWriter(t, filePathPrefix)
	writerOpts := DataWriterOpenOptions{
		BlockSize: testBlockSize,
		Identifier: FileSetFileIdentifier{
			Namespace:  testNs1ID,
			Shard:      0,
			BlockStart: testWriterStart,
		},
	}
	metadata := persist.NewMetadataFromIDAndTags(
		ident.StringID("foo"),
		ident.Tags{},
		persist.MetadataOptions{})
	require.NoError(t, w.Open(writerOpts))

	err := w.WriteAll(metadata,
		[]checked.Bytes{
			checkedBytes([]byte{1, 2, 3}),
			nil,
			checkedBytes([]byte{4, 5, 6}),
		},
		digest.Checksum([]byte{1, 2, 3, 4, 5, 6}))
	require.NoError(t, err)

	assert.NoError(t, w.Close())

	r := newTestReader(t, filePathPrefix)
	readTestData(t, r, 0, testWriterStart, []testEntry{
		{"foo", nil, []byte{1, 2, 3, 4, 5, 6}},
	})
}

func readData(t *testing.T, reader DataFileSetReader) (id ident.ID, tags ident.TagIterator, data checked.Bytes, checksum uint32, err error) {
<<<<<<< HEAD
	if reader.StreamingMode() {
=======
	if reader.StreamingEnabled() {
>>>>>>> 3aa2f51f
		id, encodedTags, data, checksum, err := reader.StreamingRead()
		var tags = ident.EmptyTagIterator
		if len(encodedTags) > 0 {
			tagsDecoder := testTagDecoderPool.Get()
			tagsDecoder.Reset(checkedBytes(encodedTags))
			require.NoError(t, tagsDecoder.Err())
			tags = tagsDecoder
		}

		return id, tags, checked.NewBytes(data, nil), checksum, err
	}

	return reader.Read()
}

func checkedBytes(b []byte) checked.Bytes {
	r := checked.NewBytes(b, nil)
	r.IncRef()
	return r
}<|MERGE_RESOLUTION|>--- conflicted
+++ resolved
@@ -181,11 +181,7 @@
 	readTestDataWithStreamingOpt(t, r, shard, timestamp, sortedEntries, true)
 }
 
-<<<<<<< HEAD
-// readTestData will test reading back the data matches what was written,
-=======
 // readTestDataWithStreamingOpt will test reading back the data matches what was written,
->>>>>>> 3aa2f51f
 // note that this test also tests reuse of the reader since it first reads
 // all the data then closes it, reopens and reads through again but just
 // reading the metadata the second time.
@@ -197,17 +193,10 @@
 	shard uint32,
 	timestamp time.Time,
 	entries []testEntry,
-<<<<<<< HEAD
-	streamingMode bool,
-) {
-	for _, underTest := range readTestTypes {
-		if underTest == readTestTypeMetadata && streamingMode {
-=======
 	streamingEnabled bool,
 ) {
 	for _, underTest := range readTestTypes {
 		if underTest == readTestTypeMetadata && streamingEnabled {
->>>>>>> 3aa2f51f
 			// ATM there is no streaming support for metadata.
 			continue
 		}
@@ -218,11 +207,7 @@
 				Shard:      shard,
 				BlockStart: timestamp,
 			},
-<<<<<<< HEAD
-			StreamingMode: streamingMode,
-=======
 			StreamingEnabled: streamingEnabled,
->>>>>>> 3aa2f51f
 		}
 		err := r.Open(rOpenOpts)
 		require.NoError(t, err)
@@ -582,11 +567,7 @@
 }
 
 func readData(t *testing.T, reader DataFileSetReader) (id ident.ID, tags ident.TagIterator, data checked.Bytes, checksum uint32, err error) {
-<<<<<<< HEAD
-	if reader.StreamingMode() {
-=======
 	if reader.StreamingEnabled() {
->>>>>>> 3aa2f51f
 		id, encodedTags, data, checksum, err := reader.StreamingRead()
 		var tags = ident.EmptyTagIterator
 		if len(encodedTags) > 0 {
