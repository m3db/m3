--- conflicted
+++ resolved
@@ -45,18 +45,11 @@
 }
 
 type grpcClient struct {
-<<<<<<< HEAD
-	tagOptions  models.TagOptions
-	client      rpc.QueryClient
-	connection  *grpc.ClientConn
-	poolWrapper *pools.PoolWrapper
-	workerPool  pool.ObjectPool
-=======
+	tagOptions     models.TagOptions
 	client         rpc.QueryClient
 	connection     *grpc.ClientConn
 	poolWrapper    *pools.PoolWrapper
 	readWorkerPool xsync.PooledWorkerPool
->>>>>>> b42d9c7f
 }
 
 const initResultSize = 10
@@ -65,12 +58,8 @@
 func NewGRPCClient(
 	addresses []string,
 	poolWrapper *pools.PoolWrapper,
-<<<<<<< HEAD
-	workerPool pool.ObjectPool,
+	readWorkerPool xsync.PooledWorkerPool,
 	tagOptions models.TagOptions,
-=======
-	readWorkerPool xsync.PooledWorkerPool,
->>>>>>> b42d9c7f
 	additionalDialOpts ...grpc.DialOption,
 ) (Client, error) {
 	if len(addresses) == 0 {
@@ -88,18 +77,11 @@
 
 	client := rpc.NewQueryClient(cc)
 	return &grpcClient{
-<<<<<<< HEAD
-		tagOptions:  tagOptions,
-		client:      client,
-		connection:  cc,
-		poolWrapper: poolWrapper,
-		workerPool:  workerPool,
-=======
+		tagOptions:     tagOptions,
 		client:         client,
 		connection:     cc,
 		poolWrapper:    poolWrapper,
 		readWorkerPool: readWorkerPool,
->>>>>>> b42d9c7f
 	}, nil
 }
 
@@ -114,11 +96,7 @@
 		return nil, err
 	}
 
-<<<<<<< HEAD
-	return storage.SeriesIteratorsToFetchResult(iters, c.workerPool, true, c.tagOptions)
-=======
-	return storage.SeriesIteratorsToFetchResult(iters, c.readWorkerPool, true)
->>>>>>> b42d9c7f
+	return storage.SeriesIteratorsToFetchResult(iters, c.readWorkerPool, true, c.tagOptions)
 }
 
 func (c *grpcClient) fetchRaw(
@@ -196,11 +174,12 @@
 		return block.Result{}, err
 	}
 
-<<<<<<< HEAD
-	fetchResult, err := storage.SeriesIteratorsToFetchResult(iters, c.workerPool, true, c.tagOptions)
-=======
-	fetchResult, err := storage.SeriesIteratorsToFetchResult(iters, c.readWorkerPool, true)
->>>>>>> b42d9c7f
+	fetchResult, err := storage.SeriesIteratorsToFetchResult(
+		iters,
+		c.readWorkerPool,
+		true,
+		c.tagOptions,
+	)
 	if err != nil {
 		return block.Result{}, err
 	}
