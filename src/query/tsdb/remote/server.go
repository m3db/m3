// Copyright (c) 2018 Uber Technologies, Inc.
//
// Permission is hereby granted, free of charge, to any person obtaining a copy
// of this software and associated documentation files (the "Software"), to deal
// in the Software without restriction, including without limitation the rights
// to use, copy, modify, merge, publish, distribute, sublicense, and/or sell
// copies of the Software, and to permit persons to whom the Software is
// furnished to do so, subject to the following conditions:
//
// The above copyright notice and this permission notice shall be included in
// all copies or substantial portions of the Software.
//
// THE SOFTWARE IS PROVIDED "AS IS", WITHOUT WARRANTY OF ANY KIND, EXPRESS OR
// IMPLIED, INCLUDING BUT NOT LIMITED TO THE WARRANTIES OF MERCHANTABILITY,
// FITNESS FOR A PARTICULAR PURPOSE AND NONINFRINGEMENT. IN NO EVENT SHALL THE
// AUTHORS OR COPYRIGHT HOLDERS BE LIABLE FOR ANY CLAIM, DAMAGES OR OTHER
// LIABILITY, WHETHER IN AN ACTION OF CONTRACT, TORT OR OTHERWISE, ARISING FROM,
// OUT OF OR IN CONNECTION WITH THE SOFTWARE OR THE USE OR OTHER DEALINGS IN
// THE SOFTWARE.

package remote

import (
	"context"
	"sync"
	"time"

	"github.com/m3db/m3/src/dbnode/encoding"
	rpc "github.com/m3db/m3/src/query/generated/proto/rpcpb"
	"github.com/m3db/m3/src/query/models"
	"github.com/m3db/m3/src/query/pools"
	"github.com/m3db/m3/src/query/storage"
	"github.com/m3db/m3/src/query/storage/m3"
	"github.com/m3db/m3/src/query/util/logging"
	"github.com/m3db/m3/src/x/instrument"

	"go.uber.org/zap"
	"google.golang.org/grpc"
)

const poolTimeout = time.Second * 10
const defaultBatch = 128

// TODO: add metrics
type grpcServer struct {
	createAt         time.Time
	poolErr          error
	batchSize        int
	querier          m3.Querier
	queryContextOpts models.QueryContextOptions
	poolWrapper      *pools.PoolWrapper
	once             sync.Once
	pools            encoding.IteratorPools
	instrumentOpts   instrument.Options
}

func min(a, b int) int {
	if a < b {
		return a
	}

	return b
}

// NewGRPCServer builds a grpc server which must be started later.
func NewGRPCServer(
	querier m3.Querier,
	queryContextOpts models.QueryContextOptions,
	poolWrapper *pools.PoolWrapper,
	instrumentOpts instrument.Options,
) *grpc.Server {
	server := grpc.NewServer()
	grpcServer := &grpcServer{
		createAt:         time.Now(),
		querier:          querier,
		queryContextOpts: queryContextOpts,
		poolWrapper:      poolWrapper,
		instrumentOpts:   instrumentOpts,
	}

	rpc.RegisterQueryServer(server, grpcServer)
	return server
}

func (s *grpcServer) Health(
	ctx context.Context,
	req *rpc.HealthRequest,
) (*rpc.HealthResponse, error) {
	uptime := time.Since(s.createAt)
	return &rpc.HealthResponse{
		UptimeDuration:    uptime.String(),
		UptimeNanoseconds: int64(uptime),
	}, nil
}

func (s *grpcServer) waitForPools() (encoding.IteratorPools, error) {
	s.once.Do(func() {
		s.pools, s.poolErr = s.poolWrapper.WaitForIteratorPools(poolTimeout)
	})

	return s.pools, s.poolErr
}

// Fetch reads decompressed series from M3 storage.
func (s *grpcServer) Fetch(
	message *rpc.FetchRequest,
	stream rpc.Query_FetchServer,
) error {
	ctx := retrieveMetadata(stream.Context(), s.instrumentOpts)
	logger := logging.WithContext(ctx, s.instrumentOpts)
	storeQuery, err := decodeFetchRequest(message)
	if err != nil {
		logger.Error("unable to decode fetch query", zap.Error(err))
		return err
	}

	fetchOpts, err := decodeFetchOptions(message.GetOptions())
	if err != nil {
		logger.Error("unable to decode options", zap.Error(err))
		return err
	}

	fetchOpts.Remote = true
	if fetchOpts.Limit == 0 {
		// Allow default to be set if not explicitly passed.
		fetchOpts.Limit = s.queryContextOpts.LimitMaxTimeseries
	}

<<<<<<< HEAD
	result, cleanup, err := s.querier.FetchCompressed(ctx, storeQuery, fetchOpts)
=======
	result, cleanup, err := s.storage.FetchCompressed(ctx,
		storeQuery, fetchOpts)
>>>>>>> b267303f
	defer cleanup()
	if err != nil {
		logger.Error("unable to fetch local query", zap.Error(err))
		return err
	}

	pools, err := s.waitForPools()
	if err != nil {
		logger.Error("unable to get pools", zap.Error(err))
		return err
	}

	results, err := encodeToCompressedSeries(result, pools)
	if err != nil {
		logger.Error("unable to compress query", zap.Error(err))
		return err
	}

	resultMeta := encodeResultMetadata(result.Metadata)
	size := min(defaultBatch, len(results))
	for ; len(results) > 0; results = results[size:] {
		size = min(size, len(results))
		response := &rpc.FetchResponse{
			Series: results[:size],
			Meta:   resultMeta,
		}

		err = stream.Send(response)
		if err != nil {
			logger.Error("unable to send fetch result", zap.Error(err))
			return err
		}
	}

	return nil
}

func (s *grpcServer) Search(
	message *rpc.SearchRequest,
	stream rpc.Query_SearchServer,
) error {
	var err error

	ctx := retrieveMetadata(stream.Context(), s.instrumentOpts)
	logger := logging.WithContext(ctx, s.instrumentOpts)
	searchQuery, err := decodeSearchRequest(message)
	if err != nil {
		logger.Error("unable to decode search query", zap.Error(err))
		return err
	}

<<<<<<< HEAD
	// TODO(r): Allow propagation of limit from RPC request
	fetchOpts := storage.NewFetchOptions()
	fetchOpts.Remote = true
	fetchOpts.Limit = s.queryContextOpts.LimitMaxTimeseries
	results, cleanup, err := s.querier.SearchCompressed(ctx, searchQuery,
		fetchOpts)
=======
	fetchOpts, err := decodeFetchOptions(message.GetOptions())
	if err != nil {
		logger.Error("unable to decode options", zap.Error(err))
		return err
	}

	searchResults, cleanup, err := s.storage.SearchCompressed(ctx,
		searchQuery, fetchOpts)
>>>>>>> b267303f
	defer cleanup()
	if err != nil {
		logger.Error("unable to search tags", zap.Error(err))
		return err
	}

	pools, err := s.waitForPools()
	if err != nil {
		logger.Error("unable to get pools", zap.Error(err))
		return err
	}

	results := searchResults.Tags
	size := min(defaultBatch, len(results))
	for ; len(results) > 0; results = results[size:] {
		size = min(size, len(results))
		response, err := encodeToCompressedSearchResult(results[:size],
			searchResults.Metadata, pools)
		if err != nil {
			logger.Error("unable to encode search result", zap.Error(err))
			return err
		}

		err = stream.Send(response)
		if err != nil {
			logger.Error("unable to send search result", zap.Error(err))
			return err
		}
	}

	return nil
}

func (s *grpcServer) CompleteTags(
	message *rpc.CompleteTagsRequest,
	stream rpc.Query_CompleteTagsServer,
) error {
	var err error

	ctx := retrieveMetadata(stream.Context(), s.instrumentOpts)
	logger := logging.WithContext(ctx, s.instrumentOpts)
	completeTagsQuery, err := decodeCompleteTagsRequest(message)
	if err != nil {
		logger.Error("unable to decode complete tags query", zap.Error(err))
		return err
	}

<<<<<<< HEAD
	// TODO(r): Allow propagation of limit from RPC request
	fetchOpts := storage.NewFetchOptions()
	fetchOpts.Remote = true
	fetchOpts.Limit = s.queryContextOpts.LimitMaxTimeseries
	completed, err := s.querier.CompleteTagsCompressed(ctx, completeTagsQuery, fetchOpts)
=======
	fetchOpts, err := decodeFetchOptions(message.GetOptions().GetOptions())
	if err != nil {
		logger.Error("unable to decode options", zap.Error(err))
		return err
	}

	completed, err := s.storage.CompleteTags(ctx, completeTagsQuery, fetchOpts)
>>>>>>> b267303f
	if err != nil {
		logger.Error("unable to complete tags", zap.Error(err))
		return err
	}

	tags := completed.CompletedTags
	size := min(defaultBatch, len(tags))
	for ; len(tags) > 0; tags = tags[size:] {
		size = min(size, len(tags))
		results := &storage.CompleteTagsResult{
			CompleteNameOnly: completed.CompleteNameOnly,
			CompletedTags:    tags[:size],
			Metadata:         completed.Metadata,
		}

		response, err := encodeToCompressedCompleteTagsResult(results)
		if err != nil {
			logger.Error("unable to encode complete tags result", zap.Error(err))
			return err
		}

		err = stream.Send(response)
		if err != nil {
			logger.Error("unable to send complete tags result", zap.Error(err))
			return err
		}
	}

	return nil
}<|MERGE_RESOLUTION|>--- conflicted
+++ resolved
@@ -126,12 +126,7 @@
 		fetchOpts.Limit = s.queryContextOpts.LimitMaxTimeseries
 	}
 
-<<<<<<< HEAD
 	result, cleanup, err := s.querier.FetchCompressed(ctx, storeQuery, fetchOpts)
-=======
-	result, cleanup, err := s.storage.FetchCompressed(ctx,
-		storeQuery, fetchOpts)
->>>>>>> b267303f
 	defer cleanup()
 	if err != nil {
 		logger.Error("unable to fetch local query", zap.Error(err))
@@ -183,23 +178,14 @@
 		return err
 	}
 
-<<<<<<< HEAD
-	// TODO(r): Allow propagation of limit from RPC request
-	fetchOpts := storage.NewFetchOptions()
-	fetchOpts.Remote = true
-	fetchOpts.Limit = s.queryContextOpts.LimitMaxTimeseries
-	results, cleanup, err := s.querier.SearchCompressed(ctx, searchQuery,
+	fetchOpts, err := decodeFetchOptions(message.GetOptions())
+	if err != nil {
+		logger.Error("unable to decode options", zap.Error(err))
+		return err
+	}
+
+	searchResults, cleanup, err := s.querier.SearchCompressed(ctx, searchQuery,
 		fetchOpts)
-=======
-	fetchOpts, err := decodeFetchOptions(message.GetOptions())
-	if err != nil {
-		logger.Error("unable to decode options", zap.Error(err))
-		return err
-	}
-
-	searchResults, cleanup, err := s.storage.SearchCompressed(ctx,
-		searchQuery, fetchOpts)
->>>>>>> b267303f
 	defer cleanup()
 	if err != nil {
 		logger.Error("unable to search tags", zap.Error(err))
@@ -247,21 +233,13 @@
 		return err
 	}
 
-<<<<<<< HEAD
-	// TODO(r): Allow propagation of limit from RPC request
-	fetchOpts := storage.NewFetchOptions()
-	fetchOpts.Remote = true
-	fetchOpts.Limit = s.queryContextOpts.LimitMaxTimeseries
+	fetchOpts, err := decodeFetchOptions(message.GetOptions().GetOptions())
+	if err != nil {
+		logger.Error("unable to decode options", zap.Error(err))
+		return err
+	}
+
 	completed, err := s.querier.CompleteTagsCompressed(ctx, completeTagsQuery, fetchOpts)
-=======
-	fetchOpts, err := decodeFetchOptions(message.GetOptions().GetOptions())
-	if err != nil {
-		logger.Error("unable to decode options", zap.Error(err))
-		return err
-	}
-
-	completed, err := s.storage.CompleteTags(ctx, completeTagsQuery, fetchOpts)
->>>>>>> b267303f
 	if err != nil {
 		logger.Error("unable to complete tags", zap.Error(err))
 		return err
