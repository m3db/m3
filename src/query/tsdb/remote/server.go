// Copyright (c) 2018 Uber Technologies, Inc.
//
// Permission is hereby granted, free of charge, to any person obtaining a copy
// of this software and associated documentation files (the "Software"), to deal
// in the Software without restriction, including without limitation the rights
// to use, copy, modify, merge, publish, distribute, sublicense, and/or sell
// copies of the Software, and to permit persons to whom the Software is
// furnished to do so, subject to the following conditions:
//
// The above copyright notice and this permission notice shall be included in
// all copies or substantial portions of the Software.
//
// THE SOFTWARE IS PROVIDED "AS IS", WITHOUT WARRANTY OF ANY KIND, EXPRESS OR
// IMPLIED, INCLUDING BUT NOT LIMITED TO THE WARRANTIES OF MERCHANTABILITY,
// FITNESS FOR A PARTICULAR PURPOSE AND NONINFRINGEMENT. IN NO EVENT SHALL THE
// AUTHORS OR COPYRIGHT HOLDERS BE LIABLE FOR ANY CLAIM, DAMAGES OR OTHER
// LIABILITY, WHETHER IN AN ACTION OF CONTRACT, TORT OR OTHERWISE, ARISING FROM,
// OUT OF OR IN CONNECTION WITH THE SOFTWARE OR THE USE OR OTHER DEALINGS IN
// THE SOFTWARE.

package remote

import (
	"sync"
	"time"

	"github.com/m3db/m3/src/dbnode/encoding"
	rpc "github.com/m3db/m3/src/query/generated/proto/rpcpb"
	"github.com/m3db/m3/src/query/models"
	"github.com/m3db/m3/src/query/pools"
	"github.com/m3db/m3/src/query/storage"
	"github.com/m3db/m3/src/query/storage/m3"
	"github.com/m3db/m3/src/query/util/logging"
	"github.com/m3db/m3/src/x/instrument"

	"go.uber.org/zap"
	"google.golang.org/grpc"
)

const poolTimeout = time.Second * 10

// TODO: add metrics
type grpcServer struct {
	storage          m3.Storage
	queryContextOpts models.QueryContextOptions
	poolWrapper      *pools.PoolWrapper
	once             sync.Once
	pools            encoding.IteratorPools
	poolErr          error
	instrumentOpts   instrument.Options
}

// NewGRPCServer builds a grpc server which must be started later.
func NewGRPCServer(
	store m3.Storage,
	queryContextOpts models.QueryContextOptions,
	poolWrapper *pools.PoolWrapper,
	instrumentOpts instrument.Options,
) *grpc.Server {
	server := grpc.NewServer()
	grpcServer := &grpcServer{
		storage:          store,
		queryContextOpts: queryContextOpts,
		poolWrapper:      poolWrapper,
		instrumentOpts:   instrumentOpts,
	}

	rpc.RegisterQueryServer(server, grpcServer)
	return server
}

func (s *grpcServer) waitForPools() (encoding.IteratorPools, error) {
	s.once.Do(func() {
		s.pools, s.poolErr = s.poolWrapper.WaitForIteratorPools(poolTimeout)
	})

	return s.pools, s.poolErr
}

// Fetch reads decompressed series from M3 storage.
func (s *grpcServer) Fetch(
	message *rpc.FetchRequest,
	stream rpc.Query_FetchServer,
) error {
<<<<<<< HEAD
	ctx := retrieveMetadata(stream.Context())
	logger := logging.WithContext(ctx)
	storeQuery, fetchOpts, err := decodeFetchRequest(message)
=======
	ctx := retrieveMetadata(stream.Context(), s.instrumentOpts)
	logger := logging.WithContext(ctx, s.instrumentOpts)
	storeQuery, err := decodeFetchRequest(message)
>>>>>>> 2fe23b9f
	if err != nil {
		logger.Error("unable to decode fetch query", zap.Error(err))
		return err
	}

	if fetchOpts.Limit == 0 {
		// Allow default to be set if not explicitly passed.
		fetchOpts.Limit = s.queryContextOpts.LimitMaxTimeseries
	}

	result, cleanup, err := s.storage.FetchCompressed(ctx, storeQuery, fetchOpts)
	defer cleanup()
	if err != nil {
		logger.Error("unable to fetch local query", zap.Error(err))
		return err
	}

	pools, err := s.waitForPools()
	if err != nil {
		logger.Error("unable to get pools", zap.Error(err))
		return err
	}

	response, err := encodeToCompressedFetchResult(result, pools)
	if err != nil {
		logger.Error("unable to compress query", zap.Error(err))
		return err
	}

	err = stream.Send(response)
	if err != nil {
		logger.Error("unable to send fetch result", zap.Error(err))
	}

	return err
}

func (s *grpcServer) Search(
	message *rpc.SearchRequest,
	stream rpc.Query_SearchServer,
) error {
	var err error

	ctx := retrieveMetadata(stream.Context(), s.instrumentOpts)
	logger := logging.WithContext(ctx, s.instrumentOpts)
	searchQuery, err := decodeSearchRequest(message)
	if err != nil {
		logger.Error("unable to decode search query", zap.Error(err))
		return err
	}

	// TODO(r): Allow propagation of limit from RPC request
	fetchOpts := storage.NewFetchOptions()
	fetchOpts.Limit = s.queryContextOpts.LimitMaxTimeseries

	results, cleanup, err := s.storage.SearchCompressed(ctx, searchQuery,
		fetchOpts)
	defer cleanup()
	if err != nil {
		logger.Error("unable to search tags", zap.Error(err))
		return err
	}

	pools, err := s.waitForPools()
	if err != nil {
		logger.Error("unable to get pools", zap.Error(err))
		return err
	}

	response, err := encodeToCompressedSearchResult(results, pools)
	if err != nil {
		logger.Error("unable to encode search result", zap.Error(err))
		return err
	}

	err = stream.SendMsg(response)
	if err != nil {
		logger.Error("unable to send search result", zap.Error(err))
	}

	return err
}

func (s *grpcServer) CompleteTags(
	message *rpc.CompleteTagsRequest,
	stream rpc.Query_CompleteTagsServer,
) error {
	var err error

	ctx := retrieveMetadata(stream.Context(), s.instrumentOpts)
	logger := logging.WithContext(ctx, s.instrumentOpts)
	completeTagsQuery, err := decodeCompleteTagsRequest(message)
	if err != nil {
		logger.Error("unable to decode complete tags query", zap.Error(err))
		return err
	}

	// TODO(r): Allow propagation of limit from RPC request
	fetchOpts := storage.NewFetchOptions()
	fetchOpts.Limit = s.queryContextOpts.LimitMaxTimeseries

	results, err := s.storage.CompleteTags(ctx, completeTagsQuery, fetchOpts)
	if err != nil {
		logger.Error("unable to complete tags", zap.Error(err))
		return err
	}

	response, err := encodeToCompressedCompleteTagsResult(results)
	if err != nil {
		logger.Error("unable to encode complete tags result", zap.Error(err))
		return err
	}

	err = stream.SendMsg(response)
	if err != nil {
		logger.Error("unable to send complete tags result", zap.Error(err))
	}

	return err
}<|MERGE_RESOLUTION|>--- conflicted
+++ resolved
@@ -82,15 +82,9 @@
 	message *rpc.FetchRequest,
 	stream rpc.Query_FetchServer,
 ) error {
-<<<<<<< HEAD
-	ctx := retrieveMetadata(stream.Context())
-	logger := logging.WithContext(ctx)
-	storeQuery, fetchOpts, err := decodeFetchRequest(message)
-=======
 	ctx := retrieveMetadata(stream.Context(), s.instrumentOpts)
 	logger := logging.WithContext(ctx, s.instrumentOpts)
-	storeQuery, err := decodeFetchRequest(message)
->>>>>>> 2fe23b9f
+	storeQuery, fetchOpts, err := decodeFetchRequest(message)
 	if err != nil {
 		logger.Error("unable to decode fetch query", zap.Error(err))
 		return err
