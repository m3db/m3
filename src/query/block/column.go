--- conflicted
+++ resolved
@@ -71,21 +71,6 @@
 	return newColumnBlockSeriesIter(c.columns, c.meta, c.seriesMeta), nil
 }
 
-<<<<<<< HEAD
-=======
-func (c *columnBlock) WithMetadata(
-	meta Metadata,
-	seriesMetas []SeriesMeta,
-) (Block, error) {
-	return &columnBlock{
-		columns:    c.columns,
-		meta:       meta,
-		seriesMeta: seriesMetas,
-		blockType:  BlockDecompressed,
-	}, nil
-}
-
->>>>>>> 81b34bdd
 // TODO: allow series iteration
 func (c *columnBlock) SeriesMeta() []SeriesMeta {
 	return c.seriesMeta
