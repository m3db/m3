--- conflicted
+++ resolved
@@ -1,5 +1,5 @@
 // Copyright (c) 2019 Uber Technologies, Inc.
-//
+//c
 // Permission is hereby granted, free of charge, to any person obtaining a copy
 // of this software and associated documentation files (the "Software"), to deal
 // in the Software without restriction, including without limitation the rights
@@ -292,24 +292,6 @@
 	bb.EXPECT().Close().Return(nil)
 	revert.Close()
 
-<<<<<<< HEAD
-=======
-	meta := buildMeta(now)
-	seriesMetas := []SeriesMeta{}
-
-	// ensure WithMetadata marshalls to underlying block.
-	b.EXPECT().WithMetadata(meta, seriesMetas).Return(nil, e)
-	_, err = off.WithMetadata(meta, seriesMetas)
-	assert.EqualError(t, err, msg)
-
-	b2 := NewMockUnconsolidatedBlock(ctrl)
-	b.EXPECT().WithMetadata(meta, seriesMetas).Return(b2, nil)
-	bl, err := off.WithMetadata(meta, seriesMetas)
-	assert.Equal(t, off, bl)
-	assert.NoError(t, err)
-
-	// ensure WithMetadata has updated the underlying block.
->>>>>>> 81b34bdd
 	b.EXPECT().Close().Return(nil)
 	err = off.Close()
 	assert.NoError(t, err)
