--- conflicted
+++ resolved
@@ -58,13 +58,7 @@
 	stepIter, err := block.StepIter()
 	require.NoError(t, err)
 	require.NotNil(t, stepIter)
-
-<<<<<<< HEAD
-	verifyMetas(t, block.Meta(), stepIter.SeriesMeta())
-=======
-	verifyMetas(t, stepIter.Meta(), stepIter.SeriesMeta(), tagOpts)
->>>>>>> 9583d1e6
-
+	verifyMetas(t, block.Meta(), stepIter.SeriesMeta(), tagOpts)
 	assert.Equal(t, 6, stepIter.StepCount())
 	valCounts := 0
 	for stepIter.Next() {
@@ -88,11 +82,7 @@
 	require.NoError(t, err)
 	require.NotNil(t, seriesIter)
 
-<<<<<<< HEAD
-	verifyMetas(t, block.Meta(), seriesIter.SeriesMeta())
-=======
-	verifyMetas(t, seriesIter.Meta(), seriesIter.SeriesMeta(), tagOpts)
->>>>>>> 9583d1e6
+	verifyMetas(t, block.Meta(), seriesIter.SeriesMeta(), tagOpts)
 	require.Equal(t, 1, seriesIter.SeriesCount())
 
 	require.True(t, seriesIter.Next())
