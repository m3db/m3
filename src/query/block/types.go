--- conflicted
+++ resolved
@@ -72,13 +72,10 @@
 	SeriesIter() (SeriesIter, error)
 	// WithMetadata returns a block with updated meta and series metadata.
 	WithMetadata(Metadata, []SeriesMeta) (Block, error)
-<<<<<<< HEAD
 	// Meta returns the metadata for the block.
 	Meta() Metadata
-=======
 	// Info returns information about the block.
 	Info() BlockInfo
->>>>>>> f04a2e16
 }
 
 type AccumulatorBlock interface {
