--- conflicted
+++ resolved
@@ -39,17 +39,12 @@
 // NewScalar creates a scalar block whose value is given by the function over
 // the metadata bounds.
 func NewScalar(
-<<<<<<< HEAD
 	val float64,
-	bounds models.Bounds,
-	tagOptions models.TagOptions,
+	meta Metadata,
 ) Block {
 	return &Scalar{
-		val: val,
-		meta: Metadata{
-			Bounds: bounds,
-			Tags:   models.NewTags(0, tagOptions),
-		},
+		val:  val,
+		meta: meta,
 	}
 }
 
@@ -57,18 +52,7 @@
 	return NewBlockInformation(BlockScalar)
 }
 
-=======
-	s ScalarFunc,
-	meta Metadata,
-) Block {
-	return &Scalar{
-		s:    s,
-		meta: meta,
-	}
-}
-
 // Unconsolidated returns the unconsolidated version for the block.
->>>>>>> 9583d1e6
 func (b *Scalar) Unconsolidated() (UnconsolidatedBlock, error) {
 	return nil,
 		fmt.Errorf("unconsolidated view not implemented for scalar block, meta: %s",
