// Copyright (c) 2019 Uber Technologies, Inc.
//
// Permission is hereby granted, free of charge, to any person obtaining a copy
// of this software and associated documentation files (the "Software"), to deal
// in the Software without restriction, including without limitation the rights
// to use, copy, modify, merge, publish, distribute, sublicense, and/or sell
// copies of the Software, and to permit persons to whom the Software is
// furnished to do so, subject to the following conditions:
//
// The above copyright notice and this permission notice shall be included in
// all copies or substantial portions of the Software.
//
// THE SOFTWARE IS PROVIDED "AS IS", WITHOUT WARRANTY OF ANY KIND, EXPRESS OR
// IMPLIED, INCLUDING BUT NOT LIMITED TO THE WARRANTIES OF MERCHANTABILITY,
// FITNESS FOR A PARTICULAR PURPOSE AND NONINFRINGEMENT. IN NO EVENT SHALL THE
// AUTHORS OR COPYRIGHT HOLDERS BE LIABLE FOR ANY CLAIM, DAMAGES OR OTHER
// LIABILITY, WHETHER IN AN ACTION OF CONTRACT, TORT OR OTHERWISE, ARISING FROM,
// OUT OF OR IN CONNECTION WITH THE SOFTWARE OR THE USE OR OTHER DEALINGS IN
// THE SOFTWARE.

package native

import (
	"bytes"
	"errors"
	"fmt"
	"math"
	"math/rand"
	"regexp"
	"runtime"
	"sort"
	"strings"
	"sync"
	"time"

	"github.com/m3db/m3/src/query/graphite/common"
	"github.com/m3db/m3/src/query/graphite/graphite"
	"github.com/m3db/m3/src/query/graphite/ts"
	"github.com/m3db/m3/src/query/util"
	xerrors "github.com/m3db/m3/src/x/errors"
)

const (
	millisPerSecond     = 1000
	secondsPerDay       = 24 * 3600
	daysPerWeek         = 7
	secondsPerWeek      = secondsPerDay * daysPerWeek
	cactiStyleFormat    = "%.2f"
	wrappingFmt         = "%s(%s)"
	alpha               = 0.1
	gamma               = 0.1
	beta                = 0.0035
	defaultXFilesFactor = 0.0
)

func joinPathExpr(series ts.SeriesList) string {
	seen := make(map[string]struct{})

	joined := make([]string, 0, series.Len())
	for _, s := range series.Values {
		if len(s.Specification) == 0 {
			continue
		}

		if _, exists := seen[s.Specification]; exists {
			continue
		}

		seen[s.Specification] = struct{}{}
		joined = append(joined, s.Specification)
	}

	return strings.Join(joined, ",")
}

// sortBy allows for sorting by an aggregation function.
func sortBy(ctx *common.Context, series singlePathSpec, fn string, reverse bool) (ts.SeriesList, error) {
	var (
		result ts.SeriesList
		err    error
	)
	if strings.HasPrefix(fn, "min") {
		result, err = lowest(ctx, series, len(series.Values), fn)
	} else {
		result, err = highest(ctx, series, len(series.Values), fn)
	}
	if err != nil {
		return ts.SeriesList{}, err
	}
	if reverse {
		reverseSeries(result.Values)
	}
	return result, nil
}

func reverseSeries(s []*ts.Series) {
	for i, j := 0, len(s)-1; i < j; i, j = i+1, j-1 {
		s[i], s[j] = s[j], s[i]
	}
}

// sortByName sorts timeseries results by their names
func sortByName(_ *common.Context, series singlePathSpec, natural, reverse bool) (ts.SeriesList, error) {
	sorted := make([]*ts.Series, len(series.Values))
	for i := range series.Values {
		sorted[i] = series.Values[i]
	}

	var sortedBy sort.Interface
	if natural {
		sortedBy = ts.SeriesByNameAndNaturalNumbers(sorted)
	} else {
		sortedBy = ts.SeriesByName(sorted)
	}

	if reverse {
		sortedBy = sort.Reverse(sortedBy)
	}

	// Use sort.Stable for deterministic output.
	sort.Stable(sortedBy)

	r := ts.SeriesList(series)
	r.Values = sorted
	r.SortApplied = true
	return r, nil
}

// sortByTotal sorts timeseries results by the sum of values.
func sortByTotal(ctx *common.Context, series singlePathSpec) (ts.SeriesList, error) {
	return highestSum(ctx, series, len(series.Values))
}

// sortByMaxima sorts timeseries by the maximum value across the time period specified.
func sortByMaxima(ctx *common.Context, series singlePathSpec) (ts.SeriesList, error) {
	return highestMax(ctx, series, len(series.Values))
}

// useSeriesAbove compares the maximum of each series against the given `value`. If the series
// maximum is greater than `value`, the regular expression search and replace is
// applied against the series name to plot a related metric.
//
// e.g. given useSeriesAbove(ganglia.metric1.reqs,10,'reqs','time'),
// the response time metric will be plotted only when the maximum value of the
// corresponding request/s metric is > 10
// Example: useSeriesAbove(ganglia.metric1.reqs,10,"reqs","time")
//nolint:govet,gocritic
func useSeriesAbove(
	ctx *common.Context,
	seriesList singlePathSpec,
	maxAllowedValue float64,
	search, replace string,
) (ts.SeriesList, error) {
	var (
		mu             sync.Mutex
		multiErr       xerrors.MultiError
		newNames       []string
		output         = make([]*ts.Series, 0, len(seriesList.Values))
		maxConcurrency = runtime.NumCPU() / 2
	)

	for _, series := range seriesList.Values {
		if series.SafeMax() > maxAllowedValue {
			seriesName := strings.Replace(series.Name(), search, replace, -1)
			newNames = append(newNames, seriesName)
		}
	}

	for _, newNameChunk := range chunkArrayHelper(newNames, maxConcurrency) {
		var wg sync.WaitGroup
		for _, newTarget := range newNameChunk {
			newTarget := newTarget
			wg.Add(1)
			go func() {
				defer wg.Done()
				resultSeriesList, err := evaluateTarget(ctx, newTarget)

				mu.Lock()
				defer mu.Unlock()

				if err != nil {
					multiErr = multiErr.Add(err)
					return
				}

				for _, resultSeries := range resultSeriesList.Values {
					resultSeries.Specification = newTarget
					output = append(output, resultSeries)
				}
			}()
		}
		wg.Wait()

		if err := multiErr.LastError(); err != nil {
			return ts.NewSeriesList(), err
		}
	}

	// Retain metadata but mark as unsorted since this was done in parallel.
	r := ts.SeriesList(seriesList)
	r.Values = output
	r.SortApplied = false
	return r, nil
}

// sortByMinima sorts timeseries by the minimum value across the time period specified.
func sortByMinima(ctx *common.Context, series singlePathSpec) (ts.SeriesList, error) {
	return lowest(ctx, series, len(series.Values), "min")
}

type valueComparator func(v, threshold float64) bool

func compareByFunction(
	_ *common.Context,
	series singlePathSpec,
	sr ts.SeriesReducer,
	vc valueComparator,
	threshold float64,
) (ts.SeriesList, error) {
	res := make([]*ts.Series, 0, len(series.Values))
	for _, s := range series.Values {
		stats := sr(s)
		if vc(stats, threshold) {
			res = append(res, s)
		}
	}

	r := ts.SeriesList(series)
	r.Values = res
	return r, nil
}

func aboveByFunction(
	ctx *common.Context,
	series singlePathSpec,
	sr ts.SeriesReducer,
	threshold float64,
) (ts.SeriesList, error) {
	return compareByFunction(ctx, series, sr, func(stats, threshold float64) bool {
		return stats > threshold
	}, threshold)
}

func belowByFunction(
	ctx *common.Context,
	series singlePathSpec,
	sr ts.SeriesReducer,
	threshold float64,
) (ts.SeriesList, error) {
	return compareByFunction(ctx, series, sr, func(stats, threshold float64) bool {
		return stats < threshold
	}, threshold)
}

// maximumAbove takes one metric or a wildcard seriesList followed by an floating point number n,
// returns only the metrics with a maximum value above n.
func maximumAbove(ctx *common.Context, series singlePathSpec, n float64) (ts.SeriesList, error) {
	sr := ts.SeriesReducerMax.Reducer()
	return aboveByFunction(ctx, series, sr, n)
}

// minimumAbove takes one metric or a wildcard seriesList followed by an floating point number n,
// returns only the metrics with a minimum value above n.
func minimumAbove(ctx *common.Context, series singlePathSpec, n float64) (ts.SeriesList, error) {
	sr := ts.SeriesReducerMin.Reducer()
	return aboveByFunction(ctx, series, sr, n)
}

// averageAbove takes one metric or a wildcard seriesList followed by an floating point number n,
// returns only the metrics with an average value above n.
func averageAbove(ctx *common.Context, series singlePathSpec, n float64) (ts.SeriesList, error) {
	sr := ts.SeriesReducerAvg.Reducer()
	return aboveByFunction(ctx, series, sr, n)
}

// currentAbove takes one metric or a wildcard seriesList followed by an floating point number n,
// returns only the metrics with the last value above n.
func currentAbove(ctx *common.Context, series singlePathSpec, n float64) (ts.SeriesList, error) {
	sr := ts.SeriesReducerLast.Reducer()
	return aboveByFunction(ctx, series, sr, n)
}

// currentBelow takes one metric or a wildcard seriesList followed by an floating point number n,
// returns only the metrics with the last value below n.
func currentBelow(ctx *common.Context, series singlePathSpec, n float64) (ts.SeriesList, error) {
	sr := ts.SeriesReducerLast.Reducer()
	return belowByFunction(ctx, series, sr, n)
}

// constantLine takes value and creates a constant line at value.
func constantLine(ctx *common.Context, value float64) (ts.SeriesList, error) {
	newSeries, err := common.ConstantLine(ctx, value)
	if err != nil {
		return ts.NewSeriesList(), err
	}
	return ts.NewSeriesListWithSeries(newSeries), nil
}

// identity returns datapoints where the value equals the timestamp of the datapoint.
func identity(ctx *common.Context, name string) (ts.SeriesList, error) {
	return common.Identity(ctx, name)
}

// limit takes one metric or a wildcard seriesList followed by an integer N, and draws
// the first N metrics.
func limit(_ *common.Context, series singlePathSpec, n int) (ts.SeriesList, error) {
	if n < 0 {
		return ts.NewSeriesList(), xerrors.NewInvalidParamsError(fmt.Errorf("invalid limit parameter n: %d", n))
	}
	upperBound := int(math.Min(float64(len(series.Values)), float64(n)))

	if !series.SortApplied {
		// If sort not applied then sort to get deterministic results.
		// Use sort.Stable for deterministic output.
		sort.Stable(ts.SeriesByName(series.Values))
	}

	r := ts.SeriesList(series)
	r.Values = series.Values[0:upperBound]
	// Note: If wasn't sorted we applied a sort by name for determinism.
	r.SortApplied = true
	return r, nil
}

// grep takes a metric or a wildcard seriesList, followed by a regular
// expression in double quotes. Excludes metrics that don’t match the regular expression.
func grep(_ *common.Context, seriesList singlePathSpec, regex string) (ts.SeriesList, error) {
	re, err := regexp.Compile(regex)
	if err != nil {
		return ts.NewSeriesList(), err
	}

	filtered := seriesList.Values[:0]
	for _, series := range seriesList.Values {
		if re.MatchString(series.Name()) {
			filtered = append(filtered, series)
		}
	}

	// Retain sort applied function.
	r := ts.SeriesList(seriesList)
	r.Values = filtered
	return r, nil
}

// timeShift draws the selected metrics shifted in time. If no sign is given, a minus sign ( - ) is
// implied which will shift the metric back in time. If a plus sign ( + ) is given, the metric will
// be shifted forward in time
func timeShift(
	_ *common.Context,
	_ singlePathSpec,
	timeShiftS string,
	_ bool,
	_ bool,
) (*unaryContextShifter, error) {
	// TODO: implement resetEnd
	if !(strings.HasPrefix(timeShiftS, "+") || strings.HasPrefix(timeShiftS, "-")) {
		timeShiftS = "-" + timeShiftS
	}

	shift, err := common.ParseInterval(timeShiftS)
	if err != nil {
		return nil, xerrors.NewInvalidParamsError(
			fmt.Errorf("invalid timeShift parameter %s: %w", timeShiftS, err))
	}

	contextShiftingFn := func(c *common.Context) *common.Context {
		opts := common.NewChildContextOptions()
		opts.AdjustTimeRange(shift, shift, 0, 0)
		childCtx := c.NewChildContext(opts)
		return childCtx
	}

	transformerFn := func(input ts.SeriesList) (ts.SeriesList, error) {
		output := make([]*ts.Series, input.Len())
		for i, in := range input.Values {
			// NB(jayp): opposite direction
			output[i] = in.Shift(-1 * shift).RenamedTo(fmt.Sprintf("timeShift(%s, %s)", in.Name(), timeShiftS))
		}
		input.Values = output
		return input, nil
	}

	return &unaryContextShifter{
		ContextShiftFunc: contextShiftingFn,
		UnaryTransformer: transformerFn,
	}, nil
}

// delay shifts all samples later by an integer number of steps. This can be used
// for custom derivative calculations, among other things. Note: this will pad
// the early end of the data with NaN for every step shifted. delay complements
// other time-displacement functions such as timeShift and timeSlice, in that
// delay is indifferent about the step intervals being shifted.
func delay(
	ctx *common.Context,
	singlePath singlePathSpec,
	steps int,
) (ts.SeriesList, error) {
	input := ts.SeriesList(singlePath)
	output := make([]*ts.Series, 0, input.Len())

	for _, series := range input.Values {
		delayedVals := delayValuesHelper(ctx, series, steps)
		delayedSeries := ts.NewSeries(ctx, series.Name(), series.StartTime(), delayedVals)
		renamedSeries := delayedSeries.RenamedTo(fmt.Sprintf("delay(%s,%d)", delayedSeries.Name(), steps))
		output = append(output, renamedSeries)
	}
	input.Values = output
	return input, nil
}

// delayValuesHelper takes a series and returns a copy of the values after
// delaying the values by `steps` number of steps
func delayValuesHelper(ctx *common.Context, series *ts.Series, steps int) ts.Values {
	output := ts.NewValues(ctx, series.MillisPerStep(), series.Len())
	for i := steps; i < series.Len(); i++ {
		output.SetValueAt(i, series.ValueAt(i-steps))
	}
	return output
}

// timeSlice takes one metric or a wildcard metric, followed by a quoted string with the time to start the line and
// another quoted string with the time to end the line. The start and end times are inclusive.
// Useful for filtering out a part of a series of data from a wider range of data.
func timeSlice(ctx *common.Context, inputPath singlePathSpec, start string, end string) (ts.SeriesList, error) {
	var (
		now                     = time.Now()
		tzOffsetForAbsoluteTime time.Duration
	)
	startTime, err := graphite.ParseTime(start, now, tzOffsetForAbsoluteTime)
	if err != nil {
		return ts.NewSeriesList(), err
	}
	endTime, err := graphite.ParseTime(end, now, tzOffsetForAbsoluteTime)
	if err != nil {
		return ts.NewSeriesList(), err
	}

	input := ts.SeriesList(inputPath)
	output := make([]*ts.Series, 0, input.Len())

	for _, series := range input.Values {
		stepDuration := time.Duration(series.MillisPerStep()) * time.Millisecond
		truncatedValues := ts.NewValues(ctx, series.MillisPerStep(), series.Len())

		currentTime := series.StartTime()
		for i := 0; i < series.Len(); i++ {
			equalOrAfterStart := currentTime.Equal(startTime) || currentTime.After(startTime)
			beforeOrEqualEnd := currentTime.Before(endTime) || currentTime.Equal(endTime)
			if equalOrAfterStart && beforeOrEqualEnd {
				truncatedValues.SetValueAt(i, series.ValueAtTime(currentTime))
			}
			currentTime = currentTime.Add(stepDuration)
		}

		slicedSeries := ts.NewSeries(ctx, series.Name(), series.StartTime(), truncatedValues)
		renamedSlicedSeries := slicedSeries.RenamedTo(fmt.Sprintf("timeSlice(%s, %s, %s)", slicedSeries.Name(), start, end))
		output = append(output, renamedSlicedSeries)
	}
	input.Values = output
	return input, nil
}

// absolute returns the absolute value of each element in the series.
func absolute(ctx *common.Context, input singlePathSpec) (ts.SeriesList, error) {
	return transform(ctx, input,
		func(fname string) string { return fmt.Sprintf(wrappingFmt, "absolute", fname) },
		math.Abs)
}

// scale multiplies each element of a collection of time series by a given value
func scale(ctx *common.Context, input singlePathSpec, scale float64) (ts.SeriesList, error) {
	return transform(
		ctx,
		input,
		func(fname string) string {
			newName := fmt.Sprintf("%s,"+common.FloatingPointFormat, fname, scale)
			return fmt.Sprintf(wrappingFmt, "scale", newName)
		},
		common.Scale(scale),
	)
}

// scaleToSeconds makes a wildcard seriesList and returns "value per seconds"
func scaleToSeconds(
	ctx *common.Context,
	seriesList singlePathSpec,
	seconds int,
) (ts.SeriesList, error) {
	output := make([]*ts.Series, len(seriesList.Values))
	for i, series := range seriesList.Values {
		var (
			outvals = ts.NewValues(ctx, series.MillisPerStep(), series.Len())
			name    = fmt.Sprintf("scaleToSeconds(%s,%d)", series.Name(), seconds)
			factor  = float64(seconds*1000) / float64(series.MillisPerStep()) // convert seconds to millis
		)
		for step := 0; step < series.Len(); step++ {
			value := series.ValueAt(step)
			outvals.SetValueAt(step, value*factor)
		}
		output[i] = ts.NewSeries(ctx, name, series.StartTime(), outvals)
	}

	r := ts.SeriesList(seriesList)
	r.Values = output
	return r, nil
}

// offset adds a value to each element of a collection of time series
func offset(ctx *common.Context, input singlePathSpec, factor float64) (ts.SeriesList, error) {
	return transform(
		ctx,
		input,
		func(fname string) string {
			newName := fmt.Sprintf("%s,"+common.FloatingPointFormat, fname, factor)
			return fmt.Sprintf(wrappingFmt, "offset", newName)
		},
		common.Offset(factor),
	)
}

// transform converts values in a timeseries according to the valueTransformer.
func transform(ctx *common.Context, input singlePathSpec,
	fname func(inputName string) string, fn common.TransformFunc) (ts.SeriesList, error) {
	t := common.NewStatelessTransformer(fn)
	return common.Transform(ctx, ts.SeriesList(input), t, func(in *ts.Series) string {
		return fname(in.Name())
	})
}

// perSecond computes a derivative adjusted for the series time interval,
// useful for taking a running total metric and showing how many occurrences
// per second were handled
func perSecond(ctx *common.Context, input singlePathSpec, _ float64) (ts.SeriesList, error) {
	// TODO:  we are ignoring maxValue; we may need to implement it
	return common.PerSecond(ctx, ts.SeriesList(input), func(series *ts.Series) string {
		return fmt.Sprintf("perSecond(%s)", series.Name())
	})
}

// transformNull transforms all nulls (NaNs) in a time series to a defaultValue.
func transformNull(ctx *common.Context, input singlePathSpec, defaultValue float64) (ts.SeriesList, error) {
	return transform(
		ctx,
		input,
		func(fname string) string {
			newName := fmt.Sprintf("%s,"+common.FloatingPointFormat, fname, defaultValue)
			return fmt.Sprintf(wrappingFmt, "transformNull", newName)
		},
		common.TransformNull(defaultValue),
	)
}

// isNonNull replaces datapoints that are non-null with 1, and null values with 0.
// This is useful for understanding which metrics have data at a given point in time
// (ie, to count which servers are alive).
func isNonNull(ctx *common.Context, input singlePathSpec) (ts.SeriesList, error) {
	return transform(ctx,
		input,
		func(fname string) string { return fmt.Sprintf(wrappingFmt, "isNonNull", fname) },
		common.IsNonNull())
}

// keepLastValue takes one metric or a wildcard seriesList, and optionally a limit to the number of
// NaN values to skip over. If not specified, limit has a default value of -1, meaning all NaNs will
// be replaced by the closest preceding value that's not an NaN.
func keepLastValue(ctx *common.Context, input singlePathSpec, limit int) (ts.SeriesList, error) {
	output := make([]*ts.Series, 0, len(input.Values))
	for _, series := range input.Values {
		consecutiveNaNs := 0
		numSteps := series.Len()
		vals := ts.NewValues(ctx, series.MillisPerStep(), numSteps)
		for i := 0; i < numSteps; i++ {
			value := series.ValueAt(i)
			vals.SetValueAt(i, value)
			if i == 0 {
				continue
			}
			if math.IsNaN(value) {
				consecutiveNaNs++
			} else {
				if limit == -1 || (consecutiveNaNs > 0 && consecutiveNaNs <= limit) {
					v := series.ValueAt(i - consecutiveNaNs - 1)
					if !math.IsNaN(v) {
						for index := i - consecutiveNaNs; index < i; index++ {
							vals.SetValueAt(index, v)
						}
					}
				}
				consecutiveNaNs = 0
			}
		}
		if limit == -1 || (consecutiveNaNs > 0 && consecutiveNaNs <= limit) {
			for index := numSteps - consecutiveNaNs; index < numSteps; index++ {
				vals.SetValueAt(index, series.ValueAt(numSteps-consecutiveNaNs-1))
			}
		}
		name := fmt.Sprintf("keepLastValue(%s)", series.Name())
		newSeries := ts.NewSeries(ctx, name, series.StartTime(), vals)
		output = append(output, newSeries)
	}

	r := ts.SeriesList(input)
	r.Values = output
	return r, nil
}

type comparator func(float64, float64) bool

// lessOrEqualFunc checks whether x is less than or equal to y
func lessOrEqualFunc(x float64, y float64) bool {
	return x <= y
}

// greaterOrEqualFunc checks whether x is greater or equal to y
func greaterOrEqualFunc(x float64, y float64) bool {
	return x >= y
}

func sustainedCompare(ctx *common.Context, input singlePathSpec, threshold float64, intervalString string,
	comparisonFunction comparator, zeroValue float64, funcName string) (ts.SeriesList, error) {
	output := make([]*ts.Series, 0, len(input.Values))
	interval, err := common.ParseInterval(intervalString)
	if err != nil {
		return ts.NewSeriesList(), err
	}

	intervalMillis := int(interval / time.Millisecond)
	for _, series := range input.Values {
		numSteps := series.Len()
		vals := ts.NewValues(ctx, series.MillisPerStep(), numSteps)

		minSteps := intervalMillis / series.MillisPerStep()
		currSteps := 0

		for i := 0; i < numSteps; i++ {
			value := series.ValueAt(i)
			if comparisonFunction(value, threshold) {
				currSteps++
			} else {
				currSteps = 0
			}
			if currSteps >= minSteps {
				vals.SetValueAt(i, value)
			} else {
				vals.SetValueAt(i, zeroValue)
			}
		}

		name := fmt.Sprintf("%s(%s, %f, '%s')",
			funcName, series.Name(), threshold, intervalString)
		newSeries := ts.NewSeries(ctx, name, series.StartTime(), vals)
		output = append(output, newSeries)
	}

	r := ts.SeriesList(input)
	r.Values = output
	return r, nil
}

func sustainedAbove(ctx *common.Context, input singlePathSpec, threshold float64, intervalString string) (ts.SeriesList, error) {
	return sustainedCompare(ctx, input, threshold, intervalString, greaterOrEqualFunc, threshold-math.Abs(threshold), "sustainedAbove")
}

func sustainedBelow(ctx *common.Context, input singlePathSpec, threshold float64, intervalString string) (ts.SeriesList, error) {
	return sustainedCompare(ctx, input, threshold, intervalString, lessOrEqualFunc, threshold+math.Abs(threshold), "sustainedBelow")
}

// removeBelowValue removes data below the given threshold from the series or list of series provided.
// Values below this threshold are assigned a value of None.
func removeBelowValue(ctx *common.Context, input singlePathSpec, n float64) (ts.SeriesList, error) {
	return transform(ctx, input,
		func(inputName string) string {
			return fmt.Sprintf("removeBelowValue(%s, "+common.FloatingPointFormat+")", inputName, n)
		},
		common.Filter(func(v float64) bool { return v >= n }))
}

// removeAboveValue removes data above the given threshold from the series or list of series provided.
// Values above this threshold are assigned a value of None.
func removeAboveValue(ctx *common.Context, input singlePathSpec, n float64) (ts.SeriesList, error) {
	return transform(ctx, input,
		func(inputName string) string {
			return fmt.Sprintf("removeAboveValue(%s, "+common.FloatingPointFormat+")", inputName, n)
		},
		common.Filter(func(v float64) bool { return v <= n }))
}

// removeEmptySeries returns only the time-series with non-empty data
func removeEmptySeries(ctx *common.Context, input singlePathSpec) (ts.SeriesList, error) {
	return common.RemoveEmpty(ctx, ts.SeriesList(input))
}

func takeByFunction(input singlePathSpec, n int, sr ts.SeriesReducer, sort ts.Direction) (ts.SeriesList, error) {
	result, err := ts.SortSeries(ts.SeriesList(input), sr, sort)
	if err != nil {
		return ts.NewSeriesList(), err
	}
	return common.Head(result, n)
}

func getReducer(f string) (ts.SeriesReducer, error) {
	sa := ts.SeriesReducerApproach(f)
	r, ok := sa.SafeReducer()
	if !ok {
		return r, xerrors.NewInvalidParamsError(fmt.Errorf("invalid function %s", f))
	}
	return r, nil
}

// highest takes one metric or a wildcard seriesList followed by an integer N and an aggregation function.
// Out of all metrics passed, draws only the N metrics with the highest
// aggregated value over the time period specified.
func highest(_ *common.Context, input singlePathSpec, n int, f string) (ts.SeriesList, error) {
	reducer, err := getReducer(f)
	if err != nil {
		return ts.NewSeriesList(), err
	}
	return takeByFunction(input, n, reducer, ts.Descending)
}

// highestSum takes one metric or a wildcard seriesList followed by an integer
// n.  Out of all metrics passed, draws only the N metrics with the highest
// total value in the time period specified.
func highestSum(ctx *common.Context, input singlePathSpec, n int) (ts.SeriesList, error) {
	return highest(ctx, input, n, "sum")
}

// highestMax takes one metric or a wildcard seriesList followed by an integer
// n.  Out of all metrics passed, draws only the N metrics with the highest
// maximum value in the time period specified.
func highestMax(ctx *common.Context, input singlePathSpec, n int) (ts.SeriesList, error) {
	return highest(ctx, input, n, "max")
}

// highestCurrent takes one metric or a wildcard seriesList followed by an
// integer n.  Out of all metrics passed, draws only the N metrics with the
// highest value at the end of the time period specified.
func highestCurrent(ctx *common.Context, input singlePathSpec, n int) (ts.SeriesList, error) {
	return highest(ctx, input, n, "current")
}

// highestAverage takes one metric or a wildcard seriesList followed by an
// integer n.  Out of all metrics passed, draws only the top N metrics with the
// highest average value for the time period specified.
func highestAverage(ctx *common.Context, input singlePathSpec, n int) (ts.SeriesList, error) {
	return highest(ctx, input, n, "average")
}

// fallbackSeries takes one metric or a wildcard seriesList, and a second fallback metric.
// If the wildcard does not match any series, draws the fallback metric.
func fallbackSeries(_ *common.Context, input singlePathSpec, fallback singlePathSpec) (ts.SeriesList, error) {
	if len(input.Values) > 0 {
		return ts.SeriesList(input), nil
	}

	return ts.SeriesList(fallback), nil
}

// mostDeviant takes one metric or a wildcard seriesList followed by an integer
// N. Draws the N most deviant metrics.  To find the deviants, the standard
// deviation (sigma) of each series is taken and ranked.  The top N standard
// deviations are returned.
func mostDeviant(ctx *common.Context, input singlePathSpec, n int) (ts.SeriesList, error) {
	return highest(ctx, input, n, "stddev")
}

// lowest takes one metric or a wildcard seriesList followed by an integer N and an aggregation function.
// Out of all metrics passed, draws only the N metrics with the lowest
// aggregated value over the time period specified.
func lowest(_ *common.Context, input singlePathSpec, n int, f string) (ts.SeriesList, error) {
	reducer, err := getReducer(f)
	if err != nil {
		return ts.NewSeriesList(), err
	}
	return takeByFunction(input, n, reducer, ts.Ascending)
}

// lowestAverage takes one metric or a wildcard seriesList followed by an
// integer n.  Out of all metrics passed, draws only the top N metrics with the
// lowest average value for the time period specified.
func lowestAverage(ctx *common.Context, input singlePathSpec, n int) (ts.SeriesList, error) {
	return lowest(ctx, input, n, "average")
}

// lowestCurrent takes one metric or a wildcard seriesList followed by an
// integer n.  Out of all metrics passed, draws only the N metrics with the
// lowest value at the end of the time period specified.
func lowestCurrent(ctx *common.Context, input singlePathSpec, n int) (ts.SeriesList, error) {
	return lowest(ctx, input, n, "current")
}

// effectiveXFF return true if windowPoints has a % of non-nulls above the xFilesFactor, false if not
func effectiveXFF(windowPoints, nans int, xFilesFactor float64) bool {
	return float64(windowPoints-nans)/float64(windowPoints) >= xFilesFactor
}

// windowSizeFunc calculates window size for moving average calculation
type windowSizeFunc func(stepSize int) int

type windowSizeParsed struct {
	deltaValue     time.Duration
	stringValue    string
	windowSizeFunc windowSizeFunc
}

func parseWindowSize(windowSizeValue genericInterface, input singlePathSpec) (windowSizeParsed, error) {
	windowSize := windowSizeParsed{}

	switch windowSizeValue := windowSizeValue.(type) {
	case string:
		interval, err := common.ParseInterval(windowSizeValue)
		if err != nil {
			return windowSize, err
		}
		if interval <= 0 {
			err := xerrors.NewInvalidParamsError(fmt.Errorf(
				"windowSize must be positive but instead is %v",
				interval))
			return windowSize, err
		}
		windowSize.windowSizeFunc = func(stepSize int) int {
			return int(int64(windowSize.deltaValue/time.Millisecond) / int64(stepSize))
		}
		windowSize.stringValue = fmt.Sprintf("%q", windowSizeValue)
		windowSize.deltaValue = interval
	case float64:
		windowSizeInt := int(windowSizeValue)
		if windowSizeInt <= 0 {
			err := xerrors.NewInvalidParamsError(fmt.Errorf(
				"windowSize must be positive but instead is %d",
				windowSizeInt))
			return windowSize, err
		}
		windowSize.windowSizeFunc = func(_ int) int { return windowSizeInt }
		windowSize.stringValue = fmt.Sprintf("%d", windowSizeInt)
		maxStepSize := input.Values[0].MillisPerStep()
		for i := 1; i < len(input.Values); i++ {
			maxStepSize = int(math.Max(float64(maxStepSize), float64(input.Values[i].MillisPerStep())))
		}
		windowSize.deltaValue = time.Duration(maxStepSize*windowSizeInt) * time.Millisecond
	default:
		err := xerrors.NewInvalidParamsError(fmt.Errorf(
			"windowSize must be either a string or an int but instead is a %T",
			windowSizeValue))
		return windowSize, err
	}
	return windowSize, nil
}

// movingAverage calculates the moving average of a metric (or metrics) over a time interval.
func movingAverage(ctx *common.Context, input singlePathSpec, windowSizeValue genericInterface, xFilesFactor float64) (*binaryContextShifter, error) {
	if len(input.Values) == 0 {
		return nil, nil
	}

	widowSize, err := parseWindowSize(windowSizeValue, input)
	if err != nil {
		return nil, err
	}

	contextShiftingFn := func(c *common.Context) *common.Context {
		opts := common.NewChildContextOptions()
		opts.AdjustTimeRange(0, 0, widowSize.deltaValue, 0)
		childCtx := c.NewChildContext(opts)
		return childCtx
	}

	bootstrapStartTime, bootstrapEndTime := ctx.StartTime.Add(-widowSize.deltaValue), ctx.StartTime
	transformerFn := func(bootstrapped, original ts.SeriesList) (ts.SeriesList, error) {
		bootstrapList, err := combineBootstrapWithOriginal(ctx,
			bootstrapStartTime, bootstrapEndTime,
			bootstrapped, singlePathSpec(original))
		if err != nil {
			return ts.NewSeriesList(), err
		}

		results := make([]*ts.Series, 0, original.Len())
		for i, bootstrap := range bootstrapList.Values {
			series := original.Values[i]
			stepSize := series.MillisPerStep()
			windowPoints := widowSize.windowSizeFunc(stepSize)
			if windowPoints == 0 {
				err := xerrors.NewInvalidParamsError(fmt.Errorf(
					"windowSize should not be smaller than stepSize, windowSize=%v, stepSize=%d",
					windowSizeValue, stepSize))
				return ts.NewSeriesList(), err
			}

			numSteps := series.Len()
			offset := bootstrap.Len() - numSteps
			vals := ts.NewValues(ctx, series.MillisPerStep(), numSteps)
			sum := 0.0
			num := 0
			nans := 0
			firstPoint := false
			for i := 0; i < numSteps; i++ {
				// NB: skip if the number of points received is less than the number
				// of points in the lookback window.
				if !firstPoint {
					firstPoint = true
					for j := offset - windowPoints; j < offset; j++ {
						if j < 0 {
							continue
						}

						v := bootstrap.ValueAt(j)
						if !math.IsNaN(v) {
							sum += v
							num++
						} else {
							nans++
						}
					}
				} else {
					if i+offset-windowPoints > 0 {
						prev := bootstrap.ValueAt(i + offset - windowPoints - 1)
						if !math.IsNaN(prev) {
							sum -= prev
							num--
						} else {
							nans--
						}
					}
					next := bootstrap.ValueAt(i + offset - 1)
					if !math.IsNaN(next) {
						sum += next
						num++
					} else {
						nans++
					}
				}

				if nans < windowPoints && effectiveXFF(windowPoints, nans, xFilesFactor) {
					vals.SetValueAt(i, sum/float64(num))
				}
			}
			name := fmt.Sprintf("movingAverage(%s,%s)", series.Name(), widowSize.stringValue)
			newSeries := ts.NewSeries(ctx, name, series.StartTime(), vals)
			results = append(results, newSeries)
		}

		original.Values = results
		return original, nil
	}

	return &binaryContextShifter{
		ContextShiftFunc:  contextShiftingFn,
		BinaryTransformer: transformerFn,
	}, nil
}

// exponentialMovingAverage takes a series of values and a window size and produces
// an exponential moving average utilizing the following formula:
// 		ema(current) = constant * (Current Value) + (1 - constant) * ema(previous)
// The `constant` is calculated as:
// 		constant = 2 / (windowSize + 1)
// the first period EMA uses a simple moving average for its value.
func exponentialMovingAverage(
	ctx *common.Context,
	input singlePathSpec,
	windowSize genericInterface,
) (*binaryContextShifter, error) {
	return newMovingBinaryTransform(ctx, input, windowSize,
		"exponentialMovingAverage", defaultXFilesFactor,
		newExponentialMovingAverageImpl())
}

var _ movingImpl = (*exponentialMovingAverageImpl)(nil)

type exponentialMovingAverageImpl struct {
	bootstrap   *ts.Series
	offset      int
	ema         float64
	emaConstant float64
}

func newExponentialMovingAverageImpl() *exponentialMovingAverageImpl {
	return &exponentialMovingAverageImpl{}
}

<<<<<<< HEAD
		results := make([]*ts.Series, 0, original.Len())
		for i, bootstrap := range bootstrapList.Values {
			series := original.Values[i]
			stepSize := series.MillisPerStep()
			windowPoints := windowSize.windowSizeFunc(stepSize)
			if windowPoints == 0 {
				err := xerrors.NewInvalidParamsError(fmt.Errorf(
					"windowSize should not be smaller than stepSize, windowSize=%v, stepSize=%d",
					windowSizeValue, stepSize))
				return ts.NewSeriesList(), err
			}
			emaConstant := 2.0 / (float64(windowPoints) + 1.0)
=======
func (impl *exponentialMovingAverageImpl) Reset(opts movingImplResetOptions) error {
	impl.emaConstant = 2.0 / (float64(opts.WindowPoints) + 1.0)
>>>>>>> 965f5664

	numSteps := opts.Original.Len()
	impl.bootstrap = opts.Bootstrap
	impl.offset = impl.bootstrap.Len() - numSteps

	firstWindow, err := impl.bootstrap.Slice(0, impl.offset)
	if err != nil {
		return err
	}

	// The first value is just a regular moving average.
	impl.ema = firstWindow.SafeAvg()
	if !math.IsNaN(impl.ema) {
		return nil
	}

	// Use zero if NaN.
	impl.ema = 0
	return nil
}

func (impl *exponentialMovingAverageImpl) Evaluate(
	window []float64,
	values ts.MutableValues,
	windowPoints int,
	i int,
	_ float64,
) {
	if i == 0 {
		// First value is the first moving average value.
		values.SetValueAt(i, impl.ema)
		return
	}

	curr := impl.bootstrap.ValueAt(i + impl.offset)
	if !math.IsNaN(curr) {
		// Formula: ema(current) = constant * (Current Value) + (1 - constant) * ema(previous).
		impl.ema = impl.emaConstant*curr + (1-impl.emaConstant)*impl.ema
		values.SetValueAt(i, impl.ema)
	} else {
		values.SetValueAt(i, math.NaN())
	}
}

// totalFunc takes an index and returns a total value for that index
type totalFunc func(int, *ts.Series) float64

func totalBySum(seriesList []*ts.Series, index int) float64 {
	s, hasValue := 0.0, false
	for _, series := range seriesList {
		v := series.ValueAt(index)
		if !math.IsNaN(v) {
			hasValue = true
			s += v
		}
	}
	if hasValue {
		return s
	}
	return math.NaN()
}

// asPercent calculates a percentage of the total of a wildcard series.
func asPercent(ctx *common.Context, input singlePathSpec, total genericInterface, nodes ...int) (ts.SeriesList, error) {
	if len(input.Values) == 0 {
		return ts.SeriesList(input), nil
	}

	if len(nodes) > 0 {
		metaSeries := getMetaSeriesGrouping(input, nodes)
		totalSeries := make(map[string]*ts.Series)

		switch totalArg := total.(type) {
		case nil:
			for k, series := range metaSeries {
				if len(series) == 1 {
					totalSeries[k] = series[0]
				} else {
					group, err := sumSeries(ctx, multiplePathSpecs(ts.NewSeriesListWithSeries(series...)))
					if err != nil {
						return ts.NewSeriesList(), err
					}
					totalSeries[k] = group.Values[0]
				}
			}
		case ts.SeriesList, singlePathSpec:
			var total ts.SeriesList
			switch v := totalArg.(type) {
			case ts.SeriesList:
				total = v
			case singlePathSpec:
				total = ts.SeriesList(v)
			}
			totalGroups := getMetaSeriesGrouping(singlePathSpec(total), nodes)
			for k, series := range totalGroups {
				if len(series) == 1 {
					totalSeries[k] = series[0]
				} else {
					group, err := sumSeries(ctx, multiplePathSpecs(ts.NewSeriesListWithSeries(series...)))
					if err != nil {
						return ts.NewSeriesList(), err
					}
					totalSeries[k] = group.Values[0]
				}
			}
		default:
			return ts.NewSeriesList(), xerrors.NewInvalidParamsError(fmt.Errorf("total must be nil or series list"))
		}

		keys := make([]string, 0, len(metaSeries)+len(totalSeries))
		// Create meta series keys copy.
		for k := range metaSeries {
			keys = append(keys, k)
		}
		// Add any missing keys from totals.
		for k := range totalSeries {
			if _, ok := metaSeries[k]; ok {
				continue
			}
			keys = append(keys, k)
		}
		// Sort keys for determinism and test result.
		sort.Strings(keys)

		results := make([]*ts.Series, 0, len(metaSeries))
		for _, k := range keys {
			seriesList, ok := metaSeries[k]
			if !ok {
				total := totalSeries[k]
				newName := fmt.Sprintf("asPercent(MISSING,%s)", total.Name())
				nanValues := ts.NewConstantValues(ctx, math.NaN(), total.Len(), total.MillisPerStep())
				newSeries := ts.NewSeries(ctx, newName, total.StartTime(), nanValues)
				results = append(results, newSeries)
				continue
			}

			for _, series := range seriesList {
				total, ok := totalSeries[k]
				if !ok {
					newName := fmt.Sprintf("asPercent(%s,MISSING)", series.Name())
					nanValues := ts.NewConstantValues(ctx, math.NaN(), series.Len(), series.MillisPerStep())
					newSeries := ts.NewSeries(ctx, newName, series.StartTime(), nanValues)
					results = append(results, newSeries)
					continue
				}

				normalized, start, _, millisPerStep, err := common.Normalize(ctx,
					ts.NewSeriesListWithSeries(series, total))
				if err != nil {
					return ts.NewSeriesList(), err
				}

				steps := normalized.Values[0].Len()
				values := ts.NewValues(ctx, millisPerStep, steps)
				for i := 0; i < steps; i++ {
					v, t := normalized.Values[0].ValueAt(i), normalized.Values[1].ValueAt(i)
					if !math.IsNaN(v) && !math.IsNaN(t) && t != 0 {
						values.SetValueAt(i, (v/t)*100.0)
					}
				}

				newName := fmt.Sprintf("asPercent(%s,%s)", series.Name(), total.Name())
				divided := ts.NewSeries(ctx, newName, start, values)
				results = append(results, divided)
			}
		}

		result := ts.NewSeriesList()
		result.Values = results
		return result, nil
	}

	var totalSeriesList ts.SeriesList
	switch totalArg := total.(type) {
	case float64:
		// No normalization required, simply divide each by constant.
		results := make([]*ts.Series, 0, len(input.Values))
		totalText := fmt.Sprintf(common.FloatingPointFormat, totalArg)
		for _, series := range input.Values {
			steps := series.Len()
			values := ts.NewValues(ctx, series.MillisPerStep(), steps)
			for i := 0; i < steps; i++ {
				v, t := series.ValueAt(i), totalArg
				if !math.IsNaN(v) && !math.IsNaN(t) && t != 0 {
					values.SetValueAt(i, (v/t)*100.0)
				}
			}
			newName := fmt.Sprintf("asPercent(%s,%s)", series.Name(), totalText)
			divided := ts.NewSeries(ctx, newName, series.StartTime(), values)
			results = append(results, divided)
		}
		result := ts.NewSeriesList()
		result.Values = results
		return result, nil
	case nil:
		// Totals of the total sum.
		sum, err := sumSeries(ctx, multiplePathSpecs(input))
		if err != nil {
			return ts.NewSeriesList(), err
		}
		totalSeriesList = sum
	case ts.SeriesList, singlePathSpec:
		// Total of a single series or same number of matching series.
		var total ts.SeriesList
		switch v := totalArg.(type) {
		case ts.SeriesList:
			total = v
		case singlePathSpec:
			total = ts.SeriesList(v)
		}
		if total.Len() != 1 && total.Len() != len(input.Values) {
			return ts.NewSeriesList(), xerrors.NewInvalidParamsError(fmt.Errorf(
				"require total to be missing, float, single series or same number of series: series=%d, total=%d",
				len(input.Values), total.Len()))
		}
		if total.Len() == 0 {
			// Same as nil take as sum of input.
			sum, err := sumSeries(ctx, multiplePathSpecs(input))
			if err != nil {
				return ts.NewSeriesList(), err
			}
			totalSeriesList = sum
		} else {
			// Sort both by name so they get divided by same name if same length
			// or closest match.
			sort.Slice(input.Values, func(i, j int) bool {
				return strings.Compare(input.Values[i].Name(), input.Values[j].Name()) < 0
			})
			sort.Slice(total.Values, func(i, j int) bool {
				return strings.Compare(total.Values[i].Name(), total.Values[j].Name()) < 0
			})
			totalSeriesList = total
		}
	default:
		err := xerrors.NewInvalidParamsError(errors.New(
			"total must be either an nil, float, a series or same number of series"))
		return ts.NewSeriesList(), err
	}

	results := make([]*ts.Series, 0, len(input.Values))
	for idx, series := range input.Values {
		totalSeries := totalSeriesList.Values[0]
		if totalSeriesList.Len() == len(input.Values) {
			// Divide each by their matching total if matching
			// number of total.
			totalSeries = totalSeriesList.Values[idx]
		}
		normalized, start, _, millisPerStep, err := common.Normalize(ctx,
			ts.NewSeriesListWithSeries(series, totalSeries))
		if err != nil {
			return ts.NewSeriesList(), nil
		}

		steps := normalized.Values[0].Len()
		values := ts.NewValues(ctx, millisPerStep, steps)
		for i := 0; i < steps; i++ {
			v, t := normalized.Values[0].ValueAt(i), normalized.Values[1].ValueAt(i)
			if !math.IsNaN(v) && !math.IsNaN(t) && t != 0 {
				values.SetValueAt(i, (v/t)*100.0)
			}
		}
		newName := fmt.Sprintf("asPercent(%s,%s)", series.Name(), totalSeries.Name())
		divided := ts.NewSeries(ctx, newName, start, values)
		results = append(results, divided)
	}
	result := ts.NewSeriesList()
	result.Values = results
	return result, nil
}

// exclude takes a metric or a wildcard seriesList, followed by a regular
// expression in double quotes.  Excludes metrics that match the regular
// expression.
func exclude(_ *common.Context, input singlePathSpec, pattern string) (ts.SeriesList, error) {
	rePattern, err := regexp.Compile(pattern)
	// NB(rooz): we decided to just fail if regex compilation fails to
	// differentiate it from an all-excluding regex
	if err != nil {
		return ts.NewSeriesList(), err
	}

	output := make([]*ts.Series, 0, len(input.Values))
	for _, in := range input.Values {
		if m := rePattern.FindStringSubmatch(strings.TrimSpace(in.Name())); len(m) == 0 {
			output = append(output, in)
		}
	}

	r := ts.SeriesList(input)
	r.Values = output
	return r, nil
}

// pow takes one metric or a wildcard seriesList followed by a constant,
// and raises the datapoint by the power of the constant provided at each point
// nolint: gocritic
func pow(ctx *common.Context, input singlePathSpec, factor float64) (ts.SeriesList, error) {
	results := make([]*ts.Series, 0, len(input.Values))

	for _, series := range input.Values {
		numSteps := series.Len()
		millisPerStep := series.MillisPerStep()
		vals := ts.NewValues(ctx, millisPerStep, numSteps)
		for i := 0; i < numSteps; i++ {
			vals.SetValueAt(i, math.Pow(series.ValueAt(i), factor))
		}
		newName := fmt.Sprintf("pow(%s, %f)", series.Name(), factor)
		results = append(results, ts.NewSeries(ctx, newName, series.StartTime(), vals))
	}

	r := ts.SeriesList(input)
	r.Values = results
	return r, nil
}

// logarithm takes one metric or a wildcard seriesList, and draws the y-axis in
// logarithmic format.
func logarithm(ctx *common.Context, input singlePathSpec, base int) (ts.SeriesList, error) {
	if base <= 0 {
		err := xerrors.NewInvalidParamsError(fmt.Errorf("invalid log base %d", base))
		return ts.NewSeriesList(), err
	}

	results := make([]*ts.Series, 0, len(input.Values))
	for _, series := range input.Values {
		vals := ts.NewValues(ctx, series.MillisPerStep(), series.Len())
		newName := fmt.Sprintf("log(%s, %d)", series.Name(), base)
		if series.AllNaN() {
			results = append(results, ts.NewSeries(ctx, newName, series.StartTime(), vals))
			continue
		}

		for i := 0; i < series.Len(); i++ {
			n := series.ValueAt(i)
			if !math.IsNaN(n) && n > 0 {
				vals.SetValueAt(i, math.Log10(n)/math.Log10(float64(base)))
			}
		}

		results = append(results, ts.NewSeries(ctx, newName, series.StartTime(), vals))
	}

	r := ts.SeriesList(input)
	r.Values = results
	return r, nil
}

// interpolate takes one metric or a wildcard seriesList, and optionally a limit to the number of ‘None’ values
// to skip over. Continues the line with the last received value when gaps (‘None’ values)
// appear in your data, rather than breaking your line.
//
// interpolate will not interpolate at the beginning or end of a series, only in the middle
func interpolate(ctx *common.Context, input singlePathSpec, limit int) (ts.SeriesList, error) {
	output := make([]*ts.Series, 0, len(input.Values))
	for _, series := range input.Values {
		var (
			consecutiveNaNs = 0
			numSteps        = series.Len()
			vals            = ts.NewValues(ctx, series.MillisPerStep(), numSteps)
			firstNonNan     = false
		)

		for i := 0; i < numSteps; i++ {
			value := series.ValueAt(i)
			vals.SetValueAt(i, value)

			if math.IsNaN(value) {
				if !firstNonNan {
					continue
				}

				consecutiveNaNs++
				if limit >= 0 && consecutiveNaNs > limit {
					consecutiveNaNs = 0
				}

				continue
			} else {
				firstNonNan = true
			}

			if consecutiveNaNs == 0 {
				// have a value but no need to interpolate
				continue
			}

			interpolated := series.ValueAt(i - consecutiveNaNs - 1)
			interpolateStep := (value - interpolated) / float64(consecutiveNaNs+1)
			for index := i - consecutiveNaNs; index < i; index++ {
				interpolated = interpolated + interpolateStep
				vals.SetValueAt(index, interpolated)
			}

			consecutiveNaNs = 0
		}

		name := fmt.Sprintf("interpolate(%s)", series.Name())
		newSeries := ts.NewSeries(ctx, name, series.StartTime(), vals)
		output = append(output, newSeries)
	}
	r := ts.SeriesList(input)
	r.Values = output
	return r, nil
}

// group takes an arbitrary number of pathspecs and adds them to a single timeseries array.
// This function is used to pass multiple pathspecs to a function which only takes one
func group(_ *common.Context, input multiplePathSpecs) (ts.SeriesList, error) {
	return ts.SeriesList(input), nil
}

func derivativeTemplate(ctx *common.Context, input singlePathSpec, nameTemplate string,
	fn func(float64, float64) float64) (ts.SeriesList, error) {
	output := make([]*ts.Series, len(input.Values))
	for i, in := range input.Values {
		derivativeValues := ts.NewValues(ctx, in.MillisPerStep(), in.Len())
		previousValue := math.NaN()

		for step := 0; step < in.Len(); step++ {
			value := in.ValueAt(step)
			if math.IsNaN(value) || math.IsNaN(previousValue) {
				derivativeValues.SetValueAt(step, math.NaN())
			} else {
				derivativeValues.SetValueAt(step, fn(value, previousValue))
			}

			previousValue = value
		}

		name := fmt.Sprintf("%s(%s)", nameTemplate, in.Name())
		output[i] = ts.NewSeries(ctx, name, in.StartTime(), derivativeValues)
	}

	r := ts.SeriesList(input)
	r.Values = output
	return r, nil
}

// integral shows the sum over time, sort of like a continuous addition function.
//  Useful for finding totals or trends in metrics that are collected per minute.
func integral(ctx *common.Context, input singlePathSpec) (ts.SeriesList, error) {
	results := make([]*ts.Series, 0, len(input.Values))
	for _, series := range input.Values {
		if series.AllNaN() {
			results = append(results, series)
			continue
		}

		outvals := ts.NewValues(ctx, series.MillisPerStep(), series.Len())
		var current float64
		for i := 0; i < series.Len(); i++ {
			n := series.ValueAt(i)
			if !math.IsNaN(n) {
				current += n
				outvals.SetValueAt(i, current)
			}
		}

		newName := fmt.Sprintf("integral(%s)", series.Name())
		results = append(results, ts.NewSeries(ctx, newName, series.StartTime(), outvals))
	}

	r := ts.SeriesList(input)
	r.Values = results
	return r, nil
}

// integralByInterval will do the same as integral funcion, except it resets the total to 0
// at the given time in the parameter “from”. Useful for finding totals per hour/day/week.
func integralByInterval(ctx *common.Context, input singlePathSpec, intervalString string) (ts.SeriesList, error) {
	intervalUnit, err := common.ParseInterval(intervalString)
	if err != nil {
		return ts.NewSeriesList(), err
	}
	results := make([]*ts.Series, 0, len(input.Values))

	for _, series := range input.Values {
		var (
			stepsPerInterval = intervalUnit.Milliseconds() / int64(series.MillisPerStep())
			outVals          = ts.NewValues(ctx, series.MillisPerStep(), series.Len())
			stepCounter      int64
			currentSum       float64
		)

		for i := 0; i < series.Len(); i++ {
			if stepCounter == stepsPerInterval {
				// startNewInterval
				stepCounter = 0
				currentSum = 0.0
			}
			n := series.ValueAt(i)
			if !math.IsNaN(n) {
				currentSum += n
			}
			outVals.SetValueAt(i, currentSum)
			stepCounter += 1
		}

		newName := fmt.Sprintf("integralByInterval(%s, %s)", series.Name(), intervalString)
		results = append(results, ts.NewSeries(ctx, newName, series.StartTime(), outVals))
	}

	r := ts.SeriesList(input)
	r.Values = results
	return r, nil
}

// This is the opposite of the integral function.  This is useful for taking a
// running total metric and calculating the delta between subsequent data
// points.
func derivative(ctx *common.Context, input singlePathSpec) (ts.SeriesList, error) {
	return derivativeTemplate(ctx, input, "derivative", func(value, previousValue float64) float64 {
		return value - previousValue
	})
}

// Same as the derivative function above, but ignores datapoints that trend down.
func nonNegativeDerivative(ctx *common.Context, input singlePathSpec, maxValue float64) (ts.SeriesList, error) {
	return derivativeTemplate(ctx, input, "nonNegativeDerivative", func(value, previousValue float64) float64 {
		difference := value - previousValue
		if difference >= 0 {
			return difference
		} else if !math.IsNaN(maxValue) && maxValue >= value {
			return (maxValue - previousValue) + value + 1.0
		} else {
			return math.NaN()
		}
	})
}

// nPercentile returns percentile-percent of each series in the seriesList.
func nPercentile(ctx *common.Context, seriesList singlePathSpec, percentile float64) (ts.SeriesList, error) {
	return common.NPercentile(ctx, ts.SeriesList(seriesList), percentile, func(name string, percentile float64) string {
		return fmt.Sprintf("nPercentile(%s, "+common.FloatingPointFormat+")", name, percentile)
	})
}

func percentileOfSeries(ctx *common.Context, seriesList singlePathSpec, percentile float64, interpolateValue genericInterface) (ts.SeriesList, error) {
	if percentile <= 0 || percentile > 100 {
		err := xerrors.NewInvalidParamsError(fmt.Errorf(
			"the requested percentile value must be betwween 0 and 100"))
		return ts.NewSeriesList(), err
	}

	var interpolate bool
	switch interpolateValue := interpolateValue.(type) {
	case bool:
		interpolate = interpolateValue
	case string:
		if interpolateValue == "true" {
			interpolate = true
		} else if interpolateValue != "false" {
			err := xerrors.NewInvalidParamsError(fmt.Errorf(
				"interpolateValue must be either true or false but instead is %s",
				interpolateValue))
			return ts.NewSeriesList(), err
		}
	default:
		err := xerrors.NewInvalidParamsError(fmt.Errorf(
			"interpolateValue must be either a boolean or a string but instead is %T",
			interpolateValue))
		return ts.NewSeriesList(), err
	}

	if len(seriesList.Values) == 0 {
		err := xerrors.NewInvalidParamsError(fmt.Errorf("series list cannot be empty"))
		return ts.NewSeriesList(), err
	}

	normalize, _, _, _, err := common.Normalize(ctx, ts.SeriesList(seriesList))
	if err != nil {
		return ts.NewSeriesList(), err
	}

	step := seriesList.Values[0].MillisPerStep()
	for _, series := range seriesList.Values[1:] {
		if step != series.MillisPerStep() {
			err := xerrors.NewInvalidParamsError(fmt.Errorf(
				"different step sizes in input series not supported"))
			return ts.NewSeriesList(), err
		}
	}

	// TODO: This is wrong when MillisPerStep is different across
	// the timeseries.
	min := seriesList.Values[0].Len()
	for _, series := range seriesList.Values[1:] {
		numSteps := series.Len()
		if numSteps < min {
			min = numSteps
		}
	}

	percentiles := make([]float64, min)
	for i := 0; i < min; i++ {
		row := make([]float64, len(seriesList.Values))
		for j, series := range seriesList.Values {
			row[j] = series.ValueAt(i)
		}

		percentiles[i] = common.GetPercentile(row, percentile, interpolate)
	}

	percentilesSeries := ts.NewValues(ctx, normalize.Values[0].MillisPerStep(), min)
	for k := 0; k < min; k++ {
		percentilesSeries.SetValueAt(k, percentiles[k])
	}

	name := fmt.Sprintf("percentileOfSeries(%s,"+common.FloatingPointFormat+")",
		seriesList.Values[0].Specification, percentile)
	return ts.SeriesList{
		Values: []*ts.Series{
			ts.NewSeries(ctx, name, normalize.Values[0].StartTime(), percentilesSeries),
		},
		Metadata: seriesList.Metadata,
	}, nil
}

// divMod takes dividend n and divisor m, returns quotient and remainder.
// prerequisite: m is nonzero.
func divMod(n, m int) (int, int) {
	quotient := n / m
	remainder := n - quotient*m
	return quotient, remainder
}

// addToBucket add value to buckets[idx] and handles NaNs properly.
func addToBucket(buckets ts.MutableValues, idx int, value float64) {
	v := buckets.ValueAt(idx)
	if math.IsNaN(v) {
		buckets.SetValueAt(idx, value)
	} else {
		buckets.SetValueAt(idx, v+value)
	}
}

// durationToSeconds converts a duration to number of seconds.
func durationToSeconds(d time.Duration) int {
	return int(d / time.Second)
}

// hitcount estimates hit counts from a list of time series. This function assumes the values in each time
// series represent hits per second. It calculates hits per some larger interval such as per day or per hour.
// NB(xichen): it doesn't support the alignToInterval parameter because no one seems to be using that.
func hitcount(ctx *common.Context, seriesList singlePathSpec, intervalString string) (ts.SeriesList, error) {
	interval, err := common.ParseInterval(intervalString)
	if err != nil {
		return ts.NewSeriesList(), err
	}

	intervalInSeconds := durationToSeconds(interval)
	if intervalInSeconds <= 0 {
		return ts.NewSeriesList(), common.ErrInvalidIntervalFormat
	}

	resultSeries := make([]*ts.Series, len(seriesList.Values))
	for index, series := range seriesList.Values {
		step := time.Duration(series.MillisPerStep()) * time.Millisecond
		bucketCount := int(math.Ceil(float64(series.EndTime().Sub(series.StartTime())) / float64(interval)))
		buckets := ts.NewValues(ctx, int(interval/time.Millisecond), bucketCount)
		newStart := series.EndTime().Add(-time.Duration(bucketCount) * interval)

		for i := 0; i < series.Len(); i++ {
			value := series.ValueAt(i)
			if math.IsNaN(value) {
				continue
			}
			startTime := series.StartTime().Add(time.Duration(i) * step)
			startBucket, startMod := divMod(durationToSeconds(startTime.Sub(newStart)), intervalInSeconds)
			endTime := startTime.Add(step)
			endBucket, endMod := divMod(durationToSeconds(endTime.Sub(newStart)), intervalInSeconds)

			if endBucket >= bucketCount {
				endBucket = bucketCount - 1
				endMod = intervalInSeconds
			}

			if startBucket == endBucket {
				addToBucket(buckets, startBucket, value*float64(endMod-startMod))
			} else {
				addToBucket(buckets, startBucket, value*float64(intervalInSeconds-startMod))
				hitsPerBucket := value * float64(intervalInSeconds)
				for j := startBucket + 1; j < endBucket; j++ {
					addToBucket(buckets, j, hitsPerBucket)
				}
				if endMod > 0 {
					addToBucket(buckets, endBucket, value*float64(endMod))
				}
			}
		}
		newName := fmt.Sprintf("hitcount(%s, %q)", series.Name(), intervalString)
		newSeries := ts.NewSeries(ctx, newName, newStart, buckets)
		resultSeries[index] = newSeries
	}

	r := ts.SeriesList(seriesList)
	r.Values = resultSeries
	return r, nil
}

func safeIndex(len, index int) int {
	return int(math.Min(float64(index), float64(len)))
}

// substr takes one metric or a wildcard seriesList followed by 1 or 2 integers. Prints n - length elements
// of the array (if only one integer n is passed) or n - m elements of the array (if two integers n and m
// are passed).
func substr(_ *common.Context, seriesList singlePathSpec, start, stop int) (ts.SeriesList, error) {
	results := make([]*ts.Series, len(seriesList.Values))
	re := regexp.MustCompile(",.*$")
	for i, series := range seriesList.Values {
		name := series.Name()
		left := strings.LastIndex(name, "(") + 1
		right := strings.Index(name, ")")
		length := len(name)
		if right < 0 {
			right = length
		}
		right = safeIndex(length, right)
		nameParts := strings.Split(name[left:right], ".")
		numParts := len(nameParts)
		// If stop == 0, it's as if stop was unspecified
		if start < 0 || start >= numParts || (stop != 0 && stop < start) {
			err := xerrors.NewInvalidParamsError(fmt.Errorf(
				"invalid substr params, start=%d, stop=%d", start, stop))
			return ts.NewSeriesList(), err
		}
		var newName string
		if stop == 0 {
			newName = strings.Join(nameParts[start:], ".")
		} else {
			stop = safeIndex(numParts, stop)
			newName = strings.Join(nameParts[start:stop], ".")
		}
		newName = re.ReplaceAllString(newName, "")
		results[i] = series.RenamedTo(newName)
	}

	r := ts.SeriesList(seriesList)
	r.Values = results
	return r, nil
}

// combineBootstrapWithOriginal combines the bootstrapped the series with the original series.
func combineBootstrapWithOriginal(
	ctx *common.Context,
	startTime time.Time,
	endTime time.Time,
	bootstrapped ts.SeriesList,
	seriesList singlePathSpec,
) (ts.SeriesList, error) {
	nameToSeries := make(map[string]*ts.Series)
	for _, series := range bootstrapped.Values {
		nameToSeries[series.Name()] = series
	}

	bootstrapList := make([]*ts.Series, 0, len(seriesList.Values))
	for _, series := range seriesList.Values {
		bs, found := nameToSeries[series.Name()]
		if !found {
			numSteps := ts.NumSteps(startTime, endTime, series.MillisPerStep())
			vals := ts.NewValues(ctx, series.MillisPerStep(), numSteps)
			bs = ts.NewSeries(ctx, series.Name(), startTime, vals)
		}
		bootstrapList = append(bootstrapList, bs)
	}

	var err error
	newSeriesList := make([]*ts.Series, len(seriesList.Values))
	for i, bootstrap := range bootstrapList {
		original := seriesList.Values[i]
		if bootstrap.MillisPerStep() < original.MillisPerStep() {
			bootstrap, err = bootstrap.IntersectAndResize(bootstrap.StartTime(), bootstrap.EndTime(), original.MillisPerStep(), original.ConsolidationFunc())
			if err != nil {
				return ts.NewSeriesList(), err
			}
		}
		bootstrapEndStep := endTime.Truncate(original.Resolution())
		if bootstrapEndStep.Before(endTime) {
			bootstrapEndStep = bootstrapEndStep.Add(original.Resolution())
		}
		// NB(braskin): using bootstrap.Len() is incorrect as it will include all
		// of the steps in the original timeseries, not just the steps up to the new end time
		bootstrapLength := bootstrap.StepAtTime(bootstrapEndStep)
		ratio := bootstrap.MillisPerStep() / original.MillisPerStep()
		numBootstrapValues := bootstrapLength * ratio
		numCombinedValues := numBootstrapValues + original.Len()
		values := ts.NewValues(ctx, original.MillisPerStep(), numCombinedValues)
		for j := 0; j < min(bootstrap.Len(), bootstrapLength); j++ {
			for k := j * ratio; k < (j+1)*ratio; k++ {
				values.SetValueAt(k, bootstrap.ValueAt(j))
			}
		}
		for j := numBootstrapValues; j < numCombinedValues; j++ {
			values.SetValueAt(j, original.ValueAt(j-numBootstrapValues))
		}
		newSeries := ts.NewSeries(ctx, original.Name(), startTime, values)
		newSeries.Specification = original.Specification
		newSeriesList[i] = newSeries
	}

	r := ts.SeriesList(seriesList)
	r.Values = newSeriesList
	return r, nil
}

func min(a, b int) int {
	if a < b {
		return a
	}
	return b
}

// trimBootstrap trims the bootstrap period off the front of this series so it matches the original.
func trimBootstrap(ctx *common.Context, bootstrap, original *ts.Series) *ts.Series {
	originalLen := original.Len()
	bootstrapLen := bootstrap.Len()
	lengthLimit := (originalLen * original.MillisPerStep()) / bootstrap.MillisPerStep()
	trimStart := bootstrap.EndTime().Add(-time.Duration(lengthLimit*bootstrap.MillisPerStep()) * time.Millisecond)
	vals := ts.NewValues(ctx, bootstrap.MillisPerStep(), lengthLimit)
	for i := 0; i < lengthLimit; i++ {
		vals.SetValueAt(i, bootstrap.ValueAt(i+bootstrapLen-lengthLimit))
	}
	return ts.NewSeries(ctx, bootstrap.Name(), trimStart, vals)
}

// holtWintersForecast performs a Holt-Winters forecast using the series as input data.
// Data from one week previous to the series is used to bootstrap the initial forecast.
func holtWintersForecast(ctx *common.Context, seriesList singlePathSpec) (ts.SeriesList, error) {
	return holtWintersForecastInternal(ctx, seriesList, secondsPerWeek*time.Second)
}

// nolint: unparam
func holtWintersForecastInternal(ctx *common.Context, seriesList singlePathSpec, d time.Duration) (ts.SeriesList, error) {
	results := make([]*ts.Series, len(seriesList.Values))
	bootstrapList, err := common.FetchWithBootstrap(ctx, ts.SeriesList(seriesList), d)
	if err != nil {
		return ts.NewSeriesList(), err
	}
	for i, bootstrap := range bootstrapList.Values {
		series := seriesList.Values[i]
		analysis := holtWintersAnalysis(ctx, bootstrap)
		results[i] = trimBootstrap(ctx, analysis.predictions, series)
	}
	r := ts.SeriesList(seriesList)
	r.Values = results
	return r, nil
}

// holtWintersConfidenceBands performs a Holt-Winters forecast using the series as input data and
// plots upper and lower bands with the predicted forecast deviations.
func holtWintersConfidenceBands(ctx *common.Context, seriesList singlePathSpec, delta float64) (ts.SeriesList, error) {
	return holtWintersConfidenceBandsInternal(ctx, seriesList, delta, secondsPerWeek*time.Second)
}

// nolint: unparam
func holtWintersConfidenceBandsInternal(ctx *common.Context, seriesList singlePathSpec, delta float64, d time.Duration) (ts.SeriesList, error) {
	results := make([]*ts.Series, 2*len(seriesList.Values))
	bootstrapList, err := common.FetchWithBootstrap(ctx, ts.SeriesList(seriesList), d)
	if err != nil {
		return ts.NewSeriesList(), err
	}

	for index, bootstrap := range bootstrapList.Values {
		series := seriesList.Values[index]
		analysis := holtWintersAnalysis(ctx, bootstrap)
		forecast := trimBootstrap(ctx, analysis.predictions, series)
		deviation := trimBootstrap(ctx, analysis.deviations, series)
		seriesLength := forecast.Len()
		upperBand := ts.NewValues(ctx, forecast.MillisPerStep(), seriesLength)
		lowerBand := ts.NewValues(ctx, forecast.MillisPerStep(), seriesLength)
		for i := 0; i < seriesLength; i++ {
			forecastItem := forecast.ValueAt(i)
			deviationItem := deviation.ValueAt(i)
			if !math.IsNaN(forecastItem) && !math.IsNaN(deviationItem) {
				scaledDeviation := delta * deviationItem
				upperBand.SetValueAt(i, forecastItem+scaledDeviation)
				lowerBand.SetValueAt(i, forecastItem-scaledDeviation)
			}
		}
		upperName := fmt.Sprintf("holtWintersConfidenceUpper(%s)", series.Name())
		lowerName := fmt.Sprintf("holtWintersConfidenceLower(%s)", series.Name())
		upperSeries := ts.NewSeries(ctx, upperName, forecast.StartTime(), upperBand)
		lowerSeries := ts.NewSeries(ctx, lowerName, forecast.StartTime(), lowerBand)
		newIndex := index * 2
		results[newIndex] = lowerSeries
		results[newIndex+1] = upperSeries
	}

	r := ts.SeriesList(seriesList)
	r.Values = results
	return r, nil
}

// holtWintersAberration performs a Holt-Winters forecast using the series as input data and
// plots the positive or negative deviation of the series data from the forecast.
func holtWintersAberration(ctx *common.Context, seriesList singlePathSpec, delta float64) (ts.SeriesList, error) {
	// log if we are actually using this function
	var b bytes.Buffer
	b.WriteString("holtWintersAberration is used")
	if len(seriesList.Values) > 0 {
		b.WriteString(fmt.Sprintf(", series[0] name=%s", seriesList.Values[0].Name()))
	}
	return holtWintersAberrationInternal(ctx, seriesList, delta, secondsPerWeek*time.Second)
}

// nolint: unparam
func holtWintersAberrationInternal(
	ctx *common.Context,
	seriesList singlePathSpec,
	delta float64,
	d time.Duration,
) (ts.SeriesList, error) {
	results := make([]*ts.Series, len(seriesList.Values))
	for index, series := range seriesList.Values {
		confidenceBands, err := holtWintersConfidenceBandsInternal(ctx, singlePathSpec{
			Values: []*ts.Series{series},
		}, delta, d)
		if err != nil {
			return ts.NewSeriesList(), err
		}

		lowerBand := confidenceBands.Values[0]
		upperBand := confidenceBands.Values[1]
		numPoints := series.Len()
		aberration := ts.NewValues(ctx, series.MillisPerStep(), numPoints)
		for i := 0; i < numPoints; i++ {
			actual := series.ValueAt(i)
			upperVal := upperBand.ValueAt(i)
			lowerVal := lowerBand.ValueAt(i)
			var newValue float64
			if math.IsNaN(actual) {
				newValue = 0
			} else if !math.IsNaN(upperVal) && actual > upperVal {
				newValue = actual - upperVal
			} else if !math.IsNaN(lowerVal) && actual < lowerVal {
				newValue = actual - lowerVal
			} else {
				newValue = 0
			}
			aberration.SetValueAt(i, newValue)
		}
		newName := fmt.Sprintf("holtWintersAberration(%s)", series.Name())
		newSeries := ts.NewSeries(ctx, newName, series.StartTime(), aberration)
		results[index] = newSeries
	}

	r := ts.SeriesList(seriesList)
	r.Values = results
	return r, nil
}

func holtWintersIntercept(actual, lastSeason, lastIntercept, lastSlope float64) float64 {
	return alpha*(actual-lastSeason) + (1-alpha)*(lastIntercept+lastSlope)
}

func holtWintersSlope(intercept, lastIntercept, lastSlope float64) float64 {
	return beta*(intercept-lastIntercept) + (1-beta)*lastSlope
}

func holtWintersSeasonal(actual, intercept, lastSeason float64) float64 {
	return gamma*(actual-intercept) + (1-gamma)*lastSeason
}

func holtWintersDeviation(actual, prediction, lastSeasonalDev float64) float64 {
	if math.IsNaN(prediction) {
		prediction = 0
	}
	return gamma*math.Abs(actual-prediction) + (1-gamma)*lastSeasonalDev
}

type holtWintersAnalysisResult struct {
	predictions *ts.Series
	deviations  *ts.Series
	intercepts  []float64
	slopes      []float64
	seasonals   []float64
}

// holtWintersAnalysis takes a series, and returns the analysis result.
func holtWintersAnalysis(ctx *common.Context, series *ts.Series) *holtWintersAnalysisResult {
	seasonLength := secondsPerDay * millisPerSecond / series.MillisPerStep()
	numPoints := series.Len()
	intercepts := make([]float64, numPoints)
	slopes := make([]float64, numPoints)
	seasonals := make([]float64, numPoints)
	predictions := ts.NewValues(ctx, series.MillisPerStep(), numPoints)
	deviations := ts.NewValues(ctx, series.MillisPerStep(), numPoints)

	getLastSeasonal := func(i int) float64 {
		j := i - seasonLength
		if j >= 0 {
			return seasonals[j]
		}
		return 0.0
	}

	getLastDeviation := func(i int) float64 {
		j := i - seasonLength
		if j >= 0 {
			return deviations.ValueAt(j)
		}
		return 0.0
	}

	nextPred := math.NaN()
	for i := 0; i < numPoints; i++ {
		actual := series.ValueAt(i)
		if math.IsNaN(actual) {
			intercepts[i] = math.NaN()
			predictions.SetValueAt(i, nextPred)
			deviations.SetValueAt(i, 0.0)
			nextPred = math.NaN()
			continue
		}

		var lastIntercept, lastSlope, prediction float64
		if i == 0 {
			lastIntercept = actual
			lastSlope = 0
			prediction = actual
		} else {
			lastIntercept = intercepts[i-1]
			lastSlope = slopes[i-1]
			if math.IsNaN(lastIntercept) {
				lastIntercept = actual
			}
			prediction = nextPred
		}

		lastSeasonal := getLastSeasonal(i)
		nextLastSeasonal := getLastSeasonal(i + 1)
		lastSeasonalDev := getLastDeviation(i)

		intercept := holtWintersIntercept(actual, lastSeasonal, lastIntercept, lastSlope)
		slope := holtWintersSlope(intercept, lastIntercept, lastSlope)
		seasonal := holtWintersSeasonal(actual, intercept, lastSeasonal)
		nextPred = intercept + slope + nextLastSeasonal
		deviation := holtWintersDeviation(actual, prediction, lastSeasonalDev)

		intercepts[i] = intercept
		slopes[i] = slope
		seasonals[i] = seasonal
		predictions.SetValueAt(i, prediction)
		deviations.SetValueAt(i, deviation)
	}

	// make the new forecast series
	forecastName := fmt.Sprintf("holtWintersForecast(%s)", series.Name())
	forecastSeries := ts.NewSeries(ctx, forecastName, series.StartTime(), predictions)

	// make the new deviation series
	deviationName := fmt.Sprintf("holtWintersDeviation(%s)", series.Name())
	deviationSeries := ts.NewSeries(ctx, deviationName, series.StartTime(), deviations)

	return &holtWintersAnalysisResult{
		predictions: forecastSeries,
		deviations:  deviationSeries,
		intercepts:  intercepts,
		slopes:      slopes,
		seasonals:   seasonals,
	}
}

// squareRoot takes one metric or a wildcard seriesList, and computes the square root of each datapoint.
func squareRoot(ctx *common.Context, seriesList singlePathSpec) (ts.SeriesList, error) {
	return transform(
		ctx,
		seriesList,
		func(fname string) string { return fmt.Sprintf(wrappingFmt, "squareRoot", fname) },
		math.Sqrt,
	)
}

// stdev takes one metric or a wildcard seriesList followed by an integer N. Draw the standard deviation
// of all metrics passed for the past N datapoints. If the ratio of null points in the window is greater than
// windowTolerance, skip the calculation.
func stdev(ctx *common.Context, seriesList singlePathSpec, points int, windowTolerance float64) (ts.SeriesList, error) {
	return common.Stdev(ctx, ts.SeriesList(seriesList), points, windowTolerance, func(series *ts.Series, points int) string {
		return fmt.Sprintf("stddev(%s,%d)", series.Name(), points)
	})
}

// rangeOfSeries distills down a set of inputs into the range of the series.
func rangeOfSeries(ctx *common.Context, seriesList singlePathSpec) (ts.SeriesList, error) {
	series, err := common.Range(ctx, ts.SeriesList(seriesList), func(series ts.SeriesList) string {
		return wrapPathExpr("rangeOfSeries", series)
	})
	if err != nil {
		return ts.NewSeriesList(), err
	}
	return ts.SeriesList{
		Values:   []*ts.Series{series},
		Metadata: seriesList.Metadata,
	}, nil
}

// removeAbovePercentile removes data above the specified percentile from the series
// or list of series provided. Values above this percentile are assigned a value
// of None.
func removeAbovePercentile(ctx *common.Context, seriesList singlePathSpec, percentile float64) (ts.SeriesList, error) {
	return common.RemoveByPercentile(ctx,
		ts.SeriesList(seriesList),
		percentile,
		func(name string, percentile float64) string {
			return fmt.Sprintf("removeAbovePercentile(%s, "+common.FloatingPointFormat+")", name, percentile)
		},
		common.GreaterThan)
}

// removeBelowPercentile removes data below the specified percentile from the series
// or list of series provided. Values below this percentile are assigned a value of None.
func removeBelowPercentile(ctx *common.Context, seriesList singlePathSpec, percentile float64) (ts.SeriesList, error) {
	return common.RemoveByPercentile(
		ctx,
		ts.SeriesList(seriesList),
		percentile,
		func(name string, percentile float64) string {
			return fmt.Sprintf("removeBelowPercentile(%s, "+common.FloatingPointFormat+")", name, percentile)
		},
		common.LessThan)
}

// randomWalkFunction returns a random walk starting at 0.
// Note: step has a unit of seconds.
func randomWalkFunction(ctx *common.Context, name string, step int) (ts.SeriesList, error) {
	if step <= 0 {
		return ts.NewSeriesList(), xerrors.NewInvalidParamsError(fmt.Errorf("non-positive step size %d", step))
	}
	if !ctx.StartTime.Before(ctx.EndTime) {
		return ts.NewSeriesList(), xerrors.NewInvalidParamsError(
			fmt.Errorf("startTime %v is no earlier than endTime %v", ctx.StartTime, ctx.EndTime))
	}
	r := rand.New(rand.NewSource(time.Now().UnixNano()))
	millisPerStep := step * millisPerSecond
	numSteps := ts.NumSteps(ctx.StartTime, ctx.EndTime, millisPerStep)
	vals := ts.NewValues(ctx, millisPerStep, numSteps)
	for i := 0; i < numSteps; i++ {
		vals.SetValueAt(i, r.Float64()-0.5)
	}
	newSeries := ts.NewSeries(ctx, name, ctx.StartTime, vals)
	return ts.NewSeriesListWithSeries(newSeries), nil
}

// aggregateLine draws a horizontal line based the function applied to the series.
func aggregateLine(ctx *common.Context, seriesList singlePathSpec, f string) (ts.SeriesList, error) {
	if len(seriesList.Values) == 0 {
		return ts.NewSeriesList(), common.ErrEmptySeriesList
	}

	sa := ts.SeriesReducerApproach(f)
	r, ok := sa.SafeReducer()
	if !ok {
		return ts.NewSeriesList(), xerrors.NewInvalidParamsError(fmt.Errorf("invalid function %s", f))
	}

	value := r(seriesList.Values[0])
	name := fmt.Sprintf("aggregateLine(%s,"+common.FloatingPointFormat+")",
		seriesList.Values[0].Specification, value)
	series, err := constantLine(ctx, value)
	if err != nil {
		return ts.NewSeriesList(), err
	}

	renamed := series.Values[0].RenamedTo(name)
	return ts.SeriesList{
		Values:   []*ts.Series{renamed},
		Metadata: seriesList.Metadata,
	}, nil
}

// changed takes one metric or a wildcard seriesList.
// Output 1 when the value changed, 0 when null or the same.
func changed(ctx *common.Context, seriesList singlePathSpec) (ts.SeriesList, error) {
	return common.Changed(ctx, ts.SeriesList(seriesList), func(series *ts.Series) string {
		return fmt.Sprintf("changed(%s)", series.Name())
	})
}

// windowPointsLength calculates the number of window points in a interval
func windowPointsLength(series *ts.Series, interval time.Duration) int {
	return int(interval / (time.Duration(series.MillisPerStep()) * time.Millisecond))
}

type movingImpl interface {
	Reset(
		opts movingImplResetOptions,
	) error

	Evaluate(
		window []float64,
		values ts.MutableValues,
		windowPoints int,
		i int,
		xFilesFactor float64,
	)
}

type movingImplResetOptions struct {
	Original     *ts.Series
	Bootstrap    *ts.Series
	WindowPoints int
}

// Ensure movingImplementationFn implements movingImpl.
var _ movingImpl = movingImplementationFn(nil)

type movingImplementationFn func(
	window []float64,
	values ts.MutableValues,
	windowPoints int,
	i int,
	xFilesFactor float64,
)

func (f movingImplementationFn) Reset(opts movingImplResetOptions) error {
	return nil
}

func (f movingImplementationFn) Evaluate(
	window []float64,
	values ts.MutableValues,
	windowPoints int,
	i int,
	xFilesFactor float64,
) {
	f(window, values, windowPoints, i, xFilesFactor)
}

// movingMedianHelper given a slice of floats, calculates the median and assigns it into vals as index i
func movingMedianHelper(window []float64, vals ts.MutableValues, windowPoints int, i int, xFilesFactor float64) {
	nans := common.SafeSort(window)

	if nans < windowPoints && effectiveXFF(windowPoints, nans, xFilesFactor) {
		index := (windowPoints - nans) / 2
		median := window[nans+index]
		vals.SetValueAt(i, median)
	}
}

// movingSumHelper given a slice of floats, calculates the sum and assigns it into vals as index i
func movingSumHelper(window []float64, vals ts.MutableValues, windowPoints int, i int, xFilesFactor float64) {
	sum, nans := common.SafeSum(window)

	if nans < windowPoints && effectiveXFF(windowPoints, nans, xFilesFactor) {
		vals.SetValueAt(i, sum)
	}
}

// movingMaxHelper given a slice of floats, finds the max and assigns it into vals as index i
func movingMaxHelper(window []float64, vals ts.MutableValues, windowPoints int, i int, xFilesFactor float64) {
	max, nans := common.SafeMax(window)

	if nans < windowPoints && effectiveXFF(windowPoints, nans, xFilesFactor) {
		vals.SetValueAt(i, max)
	}
}

// movingMinHelper given a slice of floats, finds the min and assigns it into vals as index i
func movingMinHelper(window []float64, vals ts.MutableValues, windowPoints int, i int, xFilesFactor float64) {
	min, nans := common.SafeMin(window)

	if nans < windowPoints && effectiveXFF(windowPoints, nans, xFilesFactor) {
		vals.SetValueAt(i, min)
	}
}

func newMovingBinaryTransform(
	ctx *common.Context,
	input singlePathSpec,
	windowSizeValue genericInterface,
	movingFunctionName string,
	xFilesFactor float64,
	impl movingImpl,
) (*binaryContextShifter, error) {
	if len(input.Values) == 0 {
		return nil, nil
	}

	windowSize, err := parseWindowSize(windowSizeValue, input)
	if err != nil {
		return nil, err
	}

	interval := windowSize.deltaValue
	if interval <= 0 {
		return nil, common.ErrInvalidIntervalFormat
	}

	contextShiftingFn := func(c *common.Context) *common.Context {
		opts := common.NewChildContextOptions()
		opts.AdjustTimeRange(0, 0, interval, 0)
		childCtx := c.NewChildContext(opts)
		return childCtx
	}

	bootstrapStartTime, bootstrapEndTime := ctx.StartTime.Add(-interval), ctx.StartTime
	return &binaryContextShifter{
		ContextShiftFunc: contextShiftingFn,
		BinaryTransformer: func(bootstrapped, original ts.SeriesList) (ts.SeriesList, error) {
			bootstrapList, err := combineBootstrapWithOriginal(ctx,
				bootstrapStartTime, bootstrapEndTime,
				bootstrapped, singlePathSpec(original))
			if err != nil {
				return ts.NewSeriesList(), err
			}

			results := make([]*ts.Series, 0, original.Len())
			maxWindowPoints := 0
			for i := range bootstrapList.Values {
				series := original.Values[i]
				windowPoints := windowPointsLength(series, interval)
				if windowPoints <= 0 {
					err := xerrors.NewInvalidParamsError(fmt.Errorf(
						"non positive window points, windowSize=%s, stepSize=%d",
						windowSize.stringValue, series.MillisPerStep()))
					return ts.NewSeriesList(), err
				}
				if windowPoints > maxWindowPoints {
					maxWindowPoints = windowPoints
				}
			}

			windowPoints := make([]float64, maxWindowPoints)
			for i, bootstrap := range bootstrapList.Values {
				series := original.Values[i]
				currWindowPoints := windowPointsLength(series, interval)
				window := windowPoints[:currWindowPoints]
				util.Memset(window, math.NaN())

				numSteps := series.Len()
				offset := bootstrap.Len() - numSteps
				vals := ts.NewValues(ctx, series.MillisPerStep(), numSteps)

				if err := impl.Reset(movingImplResetOptions{
					Original:     series,
					Bootstrap:    bootstrap,
					WindowPoints: currWindowPoints,
				}); err != nil {
					return ts.SeriesList{}, err
				}
				for i := 0; i < numSteps; i++ {
					for j := i + offset - currWindowPoints; j < i+offset; j++ {
						if j < 0 || j >= bootstrap.Len() {
							continue
						}

						idx := j - i - offset + currWindowPoints
						if idx < 0 || idx > len(window)-1 {
							continue
						}

						window[idx] = bootstrap.ValueAt(j)
					}
					impl.Evaluate(window, vals, currWindowPoints, i, xFilesFactor)
				}
				name := fmt.Sprintf("%s(%s,%s)", movingFunctionName, series.Name(), windowSize.stringValue)
				newSeries := ts.NewSeries(ctx, name, series.StartTime(), vals)
				results = append(results, newSeries)
			}

			original.Values = results
			return original, nil
		},
	}, nil
}

// movingMedian calculates the moving median of a metric (or metrics) over a time interval.
func movingMedian(ctx *common.Context, input singlePathSpec, windowSize genericInterface, xFilesFactor float64) (*binaryContextShifter, error) {
	return newMovingBinaryTransform(ctx, input, windowSize, "movingMedian", xFilesFactor,
		movingImplementationFn(movingMedianHelper))
}

// movingSum calculates the moving sum of a metric (or metrics) over a time interval.
func movingSum(ctx *common.Context, input singlePathSpec, windowSize genericInterface, xFilesFactor float64) (*binaryContextShifter, error) {
	return newMovingBinaryTransform(ctx, input, windowSize, "movingSum", xFilesFactor,
		movingImplementationFn(movingSumHelper))
}

// movingMax calculates the moving maximum of a metric (or metrics) over a time interval.
func movingMax(ctx *common.Context, input singlePathSpec, windowSize genericInterface, xFilesFactor float64) (*binaryContextShifter, error) {
	return newMovingBinaryTransform(ctx, input, windowSize, "movingMax", xFilesFactor,
		movingImplementationFn(movingMaxHelper))
}

// movingMin calculates the moving minimum of a metric (or metrics) over a time interval.
func movingMin(ctx *common.Context, input singlePathSpec, windowSize genericInterface, xFilesFactor float64) (*binaryContextShifter, error) {
	return newMovingBinaryTransform(ctx, input, windowSize, "movingMin", xFilesFactor,
		movingImplementationFn(movingMinHelper))
}

// legendValue takes one metric or a wildcard seriesList and a string in quotes.
// Appends a value to the metric name in the legend.  Currently one or several of:
// "last", "avg", "total", "min", "max".
func legendValue(_ *common.Context, seriesList singlePathSpec, valueType string) (ts.SeriesList, error) {
	sa := ts.SeriesReducerApproach(valueType)
	reducer, ok := sa.SafeReducer()
	if !ok {
		return ts.NewSeriesList(), xerrors.NewInvalidParamsError(fmt.Errorf("invalid function %s", valueType))
	}

	results := make([]*ts.Series, 0, len(seriesList.Values))
	for _, series := range seriesList.Values {
		value := reducer(series)
		newName := fmt.Sprintf("%s (%s: "+common.FloatingPointFormat+")", series.Name(), valueType, value)
		renamed := series.RenamedTo(newName)
		results = append(results, renamed)
	}

	r := ts.SeriesList(seriesList)
	r.Values = results
	return r, nil
}

func getStatLen(v float64) int {
	if math.IsNaN(v) {
		return 4
	}
	return len(fmt.Sprintf("%d", int(v))) + 3
}

func toCactiStyle(v float64) string {
	if math.IsNaN(v) {
		return "nan"
	}
	return fmt.Sprintf(cactiStyleFormat, v)
}

func findAllLens(seriesList ts.SeriesList) (int, int, int, int) {
	var nameLen, lastLen, maxLen, minLen float64
	for _, series := range seriesList.Values {
		name, min, max, last := series.Name(), series.SafeMin(), series.SafeMax(), series.SafeLastValue()
		nameLen = math.Max(nameLen, float64(len(name)))
		lastLen = math.Max(lastLen, float64(getStatLen(last)))
		maxLen = math.Max(maxLen, float64(getStatLen(max)))
		minLen = math.Max(minLen, float64(getStatLen(min)))
	}
	return int(nameLen), int(lastLen) + 3, int(maxLen) + 3, int(minLen) + 3
}

// cactiStyle takes a series list and modifies the aliases to provide column aligned
// output with Current, Max, and Min values in the style of cacti.
func cactiStyle(_ *common.Context, seriesList singlePathSpec) (ts.SeriesList, error) {
	if len(seriesList.Values) == 0 {
		return ts.NewSeriesList(), common.ErrEmptySeriesList
	}

	nameLen, lastLen, maxLen, minLen := findAllLens(ts.SeriesList(seriesList))
	results := make([]*ts.Series, 0, len(seriesList.Values))
	for _, series := range seriesList.Values {
		name := series.Name()
		last := toCactiStyle(series.SafeLastValue())
		max := toCactiStyle(series.SafeMax())
		min := toCactiStyle(series.SafeMin())

		newName := fmt.Sprintf(
			"%*s Current:%*s Max:%*s Min:%*s ",
			-nameLen, name,
			-lastLen, last,
			-maxLen, max,
			-minLen, min,
		)
		renamed := series.RenamedTo(newName)
		results = append(results, renamed)
	}

	r := ts.SeriesList(seriesList)
	r.Values = results
	return r, nil
}

// consolidateBy takes one metric or a wildcard seriesList and a consolidation
// function name. Valid function names are "sum", "average", "min", and "max".
// When a graph is drawn where width of the graph size in pixels is smaller than
// the number of data points to be graphed, m3 consolidates the values to
// to prevent line overlap. The consolidateBy() function changes the consolidation
// function from the default of "average" to one of "sum", "max", or "min".
func consolidateBy(_ *common.Context, seriesList singlePathSpec, consolidationApproach string) (ts.SeriesList, error) {
	ca := ts.ConsolidationApproach(consolidationApproach)
	cf, ok := ca.SafeFunc()
	if !ok {
		err := xerrors.NewInvalidParamsError(fmt.Errorf("invalid consolidation approach %s", consolidationApproach))
		return ts.NewSeriesList(), err
	}

	results := make([]*ts.Series, 0, len(seriesList.Values))
	for _, series := range seriesList.Values {
		newName := fmt.Sprintf("consolidateBy(%s,%q)", series.Name(), consolidationApproach)
		renamed := series.RenamedTo(newName)
		renamed.SetConsolidationFunc(cf)
		results = append(results, renamed)
	}

	r := ts.SeriesList(seriesList)
	r.Values = results
	return r, nil
}

// cumulative is an alias for consolidateBy(series, 'sum')
func cumulative(ctx *common.Context, seriesList singlePathSpec) (ts.SeriesList, error) {
	return consolidateBy(ctx, seriesList, "sum")
}

// offsetToZero offsets a metric or wildcard seriesList by subtracting the minimum
// value in the series from each data point.
func offsetToZero(ctx *common.Context, seriesList singlePathSpec) (ts.SeriesList, error) {
	results := make([]*ts.Series, len(seriesList.Values))
	for idx, series := range seriesList.Values {
		minimum := series.SafeMin()
		numSteps := series.Len()
		vals := ts.NewValues(ctx, series.MillisPerStep(), numSteps)
		if !math.IsNaN(minimum) {
			for i := 0; i < numSteps; i++ {
				v := series.ValueAt(i)
				if !math.IsNaN(v) {
					vals.SetValueAt(i, v-minimum)
				}
			}
		}
		name := fmt.Sprintf("offsetToZero(%s)", series.Name())
		series := ts.NewSeries(ctx, name, series.StartTime(), vals)
		results[idx] = series
	}

	r := ts.SeriesList(seriesList)
	r.Values = results
	return r, nil
}

// timeFunction returns the timestamp for each X value.
// Note: step is measured in seconds.
func timeFunction(ctx *common.Context, name string, step int) (ts.SeriesList, error) {
	if step <= 0 {
		return ts.NewSeriesList(), xerrors.NewInvalidParamsError(
			fmt.Errorf("step must be a positive int but instead is %d", step))
	}

	stepSizeInMilli := step * millisPerSecond
	numSteps := ts.NumSteps(ctx.StartTime, ctx.EndTime, stepSizeInMilli)
	vals := ts.NewValues(ctx, stepSizeInMilli, numSteps)
	start := ctx.StartTime.Truncate(time.Second)
	for current, index := start.Unix(), 0; index < numSteps; index++ {
		vals.SetValueAt(index, float64(current))
		current += int64(step)
	}

	series := ts.NewSeries(ctx, name, start, vals)
	return ts.NewSeriesListWithSeries(series), nil
}

// dashed draws the selected metrics with a dotted line with segments of length f.
func dashed(_ *common.Context, seriesList singlePathSpec, dashLength float64) (ts.SeriesList, error) {
	if dashLength <= 0 {
		return ts.NewSeriesList(), xerrors.NewInvalidParamsError(
			fmt.Errorf("expected a positive dashLength but got %f", dashLength))
	}

	results := make([]*ts.Series, len(seriesList.Values))
	for idx, s := range seriesList.Values {
		name := fmt.Sprintf("dashed(%s, "+common.FloatingPointFormat+")", s.Name(), dashLength)
		renamed := s.RenamedTo(name)
		results[idx] = renamed
	}

	r := ts.SeriesList(seriesList)
	r.Values = results
	return r, nil
}

// threshold draws a horizontal line at value f across the graph.
func threshold(ctx *common.Context, value float64, label string, color string) (ts.SeriesList, error) {
	seriesList, err := constantLine(ctx, value)
	if err != nil {
		err := xerrors.NewInvalidParamsError(fmt.Errorf(
			"error applying threshold function, error=%v", err))
		return ts.NewSeriesList(), err
	}

	series := seriesList.Values[0]
	if label != "" {
		series = series.RenamedTo(label)
	}

	return ts.NewSeriesListWithSeries(series), nil
}

func init() {
	// functions - in alpha ordering
	MustRegisterFunction(absolute)
	MustRegisterFunction(aggregate)
	MustRegisterFunction(aggregateLine).WithDefaultParams(map[uint8]interface{}{
		2: "avg", // f
	})
	MustRegisterFunction(aggregateWithWildcards).WithDefaultParams(map[uint8]interface{}{
		3: -1, // positions
	})
	MustRegisterFunction(alias)
	MustRegisterFunction(aliasByMetric)
	MustRegisterFunction(aliasByNode)
	MustRegisterFunction(aliasSub)
	MustRegisterFunction(applyByNode).WithDefaultParams(map[uint8]interface{}{
		4: "", // newName
	})
	MustRegisterFunction(asPercent).WithDefaultParams(map[uint8]interface{}{
		2: []*ts.Series(nil), // total
	})
	MustRegisterFunction(averageAbove)
	MustRegisterFunction(averageSeries)
	MustRegisterFunction(averageSeriesWithWildcards).WithDefaultParams(map[uint8]interface{}{
		2: -1, // positions
	})
	MustRegisterFunction(cactiStyle)
	MustRegisterFunction(changed)
	MustRegisterFunction(consolidateBy)
	MustRegisterFunction(constantLine)
	MustRegisterFunction(countSeries)
	MustRegisterFunction(cumulative)
	MustRegisterFunction(currentAbove)
	MustRegisterFunction(currentBelow)
	MustRegisterFunction(dashed).WithDefaultParams(map[uint8]interface{}{
		2: 5.0, // dashLength
	})
	MustRegisterFunction(delay)
	MustRegisterFunction(derivative)
	MustRegisterFunction(diffSeries)
	MustRegisterFunction(divideSeries)
	MustRegisterFunction(divideSeriesLists)
	MustRegisterFunction(exclude)
	MustRegisterFunction(exponentialMovingAverage)
	MustRegisterFunction(fallbackSeries)
	MustRegisterFunction(grep)
	MustRegisterFunction(group)
	MustRegisterFunction(groupByNode).WithDefaultParams(map[uint8]interface{}{
		3: "average", // fname
	})
	MustRegisterFunction(groupByNodes)
	MustRegisterFunction(highest).WithDefaultParams(map[uint8]interface{}{
		2: 1,         // n,
		3: "average", // f
	})
	MustRegisterFunction(highestAverage)
	MustRegisterFunction(highestCurrent)
	MustRegisterFunction(highestMax)
	MustRegisterFunction(hitcount)
	MustRegisterFunction(holtWintersAberration)
	MustRegisterFunction(holtWintersConfidenceBands)
	MustRegisterFunction(holtWintersForecast)
	MustRegisterFunction(identity)
	MustRegisterFunction(integral)
	MustRegisterFunction(integralByInterval)
	MustRegisterFunction(interpolate).WithDefaultParams(map[uint8]interface{}{
		2: -1, // limit
	})
	MustRegisterFunction(isNonNull)
	MustRegisterFunction(keepLastValue).WithDefaultParams(map[uint8]interface{}{
		2: -1, // limit
	})
	MustRegisterFunction(legendValue)
	MustRegisterFunction(limit)
	MustRegisterFunction(logarithm).WithDefaultParams(map[uint8]interface{}{
		2: 10, // base
	})
	MustRegisterFunction(lowest).WithDefaultParams(map[uint8]interface{}{
		2: 1,         // n,
		3: "average", // f
	})
	MustRegisterFunction(lowestAverage)
	MustRegisterFunction(lowestCurrent)
	MustRegisterFunction(maxSeries)
	MustRegisterFunction(maximumAbove)
	MustRegisterFunction(minSeries)
	MustRegisterFunction(minimumAbove)
	MustRegisterFunction(mostDeviant)
	MustRegisterFunction(movingAverage).WithDefaultParams(map[uint8]interface{}{
		3: defaultXFilesFactor, // XFilesFactor
	})
	MustRegisterFunction(movingMedian).WithDefaultParams(map[uint8]interface{}{
		3: defaultXFilesFactor, // XFilesFactor
	})
	MustRegisterFunction(movingSum).WithDefaultParams(map[uint8]interface{}{
		3: defaultXFilesFactor, // XFilesFactor
	})
	MustRegisterFunction(movingMax).WithDefaultParams(map[uint8]interface{}{
		3: defaultXFilesFactor, // XFilesFactor
	})
	MustRegisterFunction(movingMin).WithDefaultParams(map[uint8]interface{}{
		3: defaultXFilesFactor, // XFilesFactor
	})
	MustRegisterFunction(multiplySeries)
	MustRegisterFunction(nonNegativeDerivative).WithDefaultParams(map[uint8]interface{}{
		2: math.NaN(), // maxValue
	})
	MustRegisterFunction(nPercentile)
	MustRegisterFunction(offset)
	MustRegisterFunction(offsetToZero)
	MustRegisterFunction(percentileOfSeries).WithDefaultParams(map[uint8]interface{}{
		3: false, // interpolate
	})
	MustRegisterFunction(perSecond).WithDefaultParams(map[uint8]interface{}{
		2: math.NaN(), // maxValue
	})
	MustRegisterFunction(pow)
	MustRegisterFunction(powSeries)
	MustRegisterFunction(rangeOfSeries)
	MustRegisterFunction(randomWalkFunction).WithDefaultParams(map[uint8]interface{}{
		2: 60, // step
	})
	MustRegisterFunction(removeAbovePercentile)
	MustRegisterFunction(removeAboveValue)
	MustRegisterFunction(removeBelowPercentile)
	MustRegisterFunction(removeBelowValue)
	MustRegisterFunction(removeEmptySeries)
	MustRegisterFunction(scale)
	MustRegisterFunction(scaleToSeconds)
	MustRegisterFunction(sortBy).WithDefaultParams(map[uint8]interface{}{
		2: "average", // fn
		3: false,     // reverse
	})
	MustRegisterFunction(sortByMaxima)
	MustRegisterFunction(sortByMinima)
	MustRegisterFunction(sortByName).WithDefaultParams(map[uint8]interface{}{
		2: false, // natural
		3: false, // reverse
	})
	MustRegisterFunction(sortByTotal)
	MustRegisterFunction(squareRoot)
	MustRegisterFunction(stdev).WithDefaultParams(map[uint8]interface{}{
		3: 0.1, // windowTolerance
	})
	MustRegisterFunction(stddevSeries)
	MustRegisterFunction(substr).WithDefaultParams(map[uint8]interface{}{
		2: 0, // start
		3: 0, // stop
	})
	MustRegisterFunction(summarize).WithDefaultParams(map[uint8]interface{}{
		3: "",    // fname
		4: false, // alignToFrom
	})
	MustRegisterFunction(smartSummarize).WithDefaultParams(map[uint8]interface{}{
		3: "", // fname
	})
	MustRegisterFunction(sumSeries)
	MustRegisterFunction(sumSeriesWithWildcards).WithDefaultParams(map[uint8]interface{}{
		2: -1, // positions
	})
	MustRegisterFunction(sustainedAbove)
	MustRegisterFunction(sustainedBelow)
	MustRegisterFunction(threshold).WithDefaultParams(map[uint8]interface{}{
		2: "", // label
		3: "", // color
	})
	MustRegisterFunction(timeFunction).WithDefaultParams(map[uint8]interface{}{
		2: 60, // step
	})
	MustRegisterFunction(timeShift).WithDefaultParams(map[uint8]interface{}{
		3: true,  // resetEnd
		4: false, // alignDst
	})
	MustRegisterFunction(timeSlice).WithDefaultParams(map[uint8]interface{}{
		3: "now", // endTime
	})
	MustRegisterFunction(transformNull).WithDefaultParams(map[uint8]interface{}{
		2: 0.0, // defaultValue
	})
	MustRegisterFunction(useSeriesAbove)
	MustRegisterFunction(weightedAverage)

	// alias functions - in alpha ordering
	MustRegisterAliasedFunction("abs", absolute)
	MustRegisterAliasedFunction("aliasByTags", aliasByNode)
	MustRegisterAliasedFunction("avg", averageSeries)
	MustRegisterAliasedFunction("log", logarithm)
	MustRegisterAliasedFunction("max", maxSeries)
	MustRegisterAliasedFunction("min", minSeries)
	MustRegisterAliasedFunction("randomWalk", randomWalkFunction)
	MustRegisterAliasedFunction("sum", sumSeries)
	MustRegisterAliasedFunction("time", timeFunction)
}<|MERGE_RESOLUTION|>--- conflicted
+++ resolved
@@ -980,23 +980,8 @@
 	return &exponentialMovingAverageImpl{}
 }
 
-<<<<<<< HEAD
-		results := make([]*ts.Series, 0, original.Len())
-		for i, bootstrap := range bootstrapList.Values {
-			series := original.Values[i]
-			stepSize := series.MillisPerStep()
-			windowPoints := windowSize.windowSizeFunc(stepSize)
-			if windowPoints == 0 {
-				err := xerrors.NewInvalidParamsError(fmt.Errorf(
-					"windowSize should not be smaller than stepSize, windowSize=%v, stepSize=%d",
-					windowSizeValue, stepSize))
-				return ts.NewSeriesList(), err
-			}
-			emaConstant := 2.0 / (float64(windowPoints) + 1.0)
-=======
 func (impl *exponentialMovingAverageImpl) Reset(opts movingImplResetOptions) error {
 	impl.emaConstant = 2.0 / (float64(opts.WindowPoints) + 1.0)
->>>>>>> 965f5664
 
 	numSteps := opts.Original.Len()
 	impl.bootstrap = opts.Bootstrap
