--- conflicted
+++ resolved
@@ -1143,7 +1143,6 @@
 	return r, nil
 }
 
-<<<<<<< HEAD
 // invert takes one metric or a wildcard seriesList, and inverts each datapoint
 // nolint: gocritic
 func invert(ctx *common.Context, input singlePathSpec) (ts.SeriesList, error) {
@@ -1162,8 +1161,7 @@
 				vals.SetValueAt(i, math.Pow(n, -1))
 			}
 		}
-
-=======
+    
 // pow takes one metric or a wildcard seriesList followed by a constant,
 // and raises the datapoint by the power of the constant provided at each point
 // nolint: gocritic
@@ -1178,7 +1176,7 @@
 			vals.SetValueAt(i, math.Pow(series.ValueAt(i), factor))
 		}
 		newName := fmt.Sprintf("pow(%s, %f)", series.Name(), factor)
->>>>>>> 6c4ed008
+    
 		results = append(results, ts.NewSeries(ctx, newName, series.StartTime(), vals))
 	}
 
