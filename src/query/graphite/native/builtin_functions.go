--- conflicted
+++ resolved
@@ -243,45 +243,6 @@
 	}, nil
 }
 
-<<<<<<< HEAD
-// timeSlice takes one metric or a wildcard metric, followed by a quoted string with the time to start the line and
-// another quoted string with the time to end the line. The start and end times are inclusive.
-// Useful for filtering out a part of a series of data from a wider range of data.
-func timeSlice(ctx *common.Context, inputPath singlePathSpec, start string, end string) (ts.SeriesList, error) {
-	var (
-		now = time.Now()
-		tzOffsetForAbsoluteTime time.Duration
-	)
-	startTime, err := graphite.ParseTime(start, now, tzOffsetForAbsoluteTime)
-	if err != nil {
-		return ts.NewSeriesList(), err
-	}
-	endTime, err := graphite.ParseTime(end, now, tzOffsetForAbsoluteTime)
-	if err != nil {
-		return ts.NewSeriesList(), err
-	}
-
-	input := ts.SeriesList(inputPath)
-	output := make([]*ts.Series, 0, input.Len())
-
-	for _, series := range input.Values {
-		stepDuration := time.Duration(series.MillisPerStep()) * time.Millisecond
-		truncatedValues := ts.NewValues(ctx, series.MillisPerStep(), series.Len())
-
-		currentTime := series.StartTime()
-		for i := 0; i < series.Len(); i++ {
-			equalOrAfterStart := currentTime.Equal(startTime) || currentTime.After(startTime)
-			beforeOrEqualEnd := currentTime.Before(endTime) || currentTime.Equal(endTime)
-			if equalOrAfterStart && beforeOrEqualEnd {
-				truncatedValues.SetValueAt(i, series.ValueAtTime(currentTime))
-			}
-			currentTime = currentTime.Add(stepDuration)
-		}
-
-		slicedSeries := ts.NewSeries(ctx, series.Name(), series.StartTime(), truncatedValues)
-		renamedSlicedSeries := slicedSeries.RenamedTo(fmt.Sprintf("timeSlice(%s, %s, %s)", slicedSeries.Name(), start, end))
-		output = append(output, renamedSlicedSeries)
-=======
 // delay shifts all samples later by an integer number of steps. This can be used
 // for custom derivative calculations, among other things. Note: this will pad
 // the early end of the data with NaN for every step shifted. delay complements
@@ -300,15 +261,11 @@
 		delayedSeries := ts.NewSeries(ctx, series.Name(), series.StartTime(), delayedVals)
 		renamedSeries := delayedSeries.RenamedTo(fmt.Sprintf("delay(%s,%d)", delayedSeries.Name(), steps))
 		output = append(output, renamedSeries)
->>>>>>> 2be52d19
 	}
 	input.Values = output
 	return input, nil
 }
 
-<<<<<<< HEAD
-
-=======
 // delayValuesHelper takes a series and returns a copy of the values after
 // delaying the values by `steps` number of steps
 func delayValuesHelper(ctx *common.Context, series *ts.Series, steps int) ts.Values {
@@ -318,7 +275,48 @@
 	}
 	return output
 }
->>>>>>> 2be52d19
+
+// timeSlice takes one metric or a wildcard metric, followed by a quoted string with the time to start the line and
+// another quoted string with the time to end the line. The start and end times are inclusive.
+// Useful for filtering out a part of a series of data from a wider range of data.
+func timeSlice(ctx *common.Context, inputPath singlePathSpec, start string, end string) (ts.SeriesList, error) {
+	var (
+		now = time.Now()
+		tzOffsetForAbsoluteTime time.Duration
+	)
+	startTime, err := graphite.ParseTime(start, now, tzOffsetForAbsoluteTime)
+	if err != nil {
+		return ts.NewSeriesList(), err
+	}
+	endTime, err := graphite.ParseTime(end, now, tzOffsetForAbsoluteTime)
+	if err != nil {
+		return ts.NewSeriesList(), err
+	}
+
+	input := ts.SeriesList(inputPath)
+	output := make([]*ts.Series, 0, input.Len())
+
+	for _, series := range input.Values {
+		stepDuration := time.Duration(series.MillisPerStep()) * time.Millisecond
+		truncatedValues := ts.NewValues(ctx, series.MillisPerStep(), series.Len())
+
+		currentTime := series.StartTime()
+		for i := 0; i < series.Len(); i++ {
+			equalOrAfterStart := currentTime.Equal(startTime) || currentTime.After(startTime)
+			beforeOrEqualEnd := currentTime.Before(endTime) || currentTime.Equal(endTime)
+			if equalOrAfterStart && beforeOrEqualEnd {
+				truncatedValues.SetValueAt(i, series.ValueAtTime(currentTime))
+			}
+			currentTime = currentTime.Add(stepDuration)
+		}
+
+		slicedSeries := ts.NewSeries(ctx, series.Name(), series.StartTime(), truncatedValues)
+		renamedSlicedSeries := slicedSeries.RenamedTo(fmt.Sprintf("timeSlice(%s, %s, %s)", slicedSeries.Name(), start, end))
+		output = append(output, renamedSlicedSeries)
+	}
+	input.Values = output
+	return input, nil
+}
 
 // absolute returns the absolute value of each element in the series.
 func absolute(ctx *common.Context, input singlePathSpec) (ts.SeriesList, error) {
