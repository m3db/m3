--- conflicted
+++ resolved
@@ -95,7 +95,6 @@
 	return highestMax(ctx, series, len(series.Values))
 }
 
-<<<<<<< HEAD
 /*
 Compares the maximum of each series against the given `value`. If the series
 maximum is greater than `value`, the regular expression search and replace is
@@ -134,11 +133,11 @@
 	r := ts.SeriesList(seriesList)
 	r.Values = results
 	return r, nil
-=======
-// sortByMinima sorts timeseries by the minimum value across the time period specified.
+}
+
+ // sortByMinima sorts timeseries by the minimum value across the time period specified.
 func sortByMinima(ctx *common.Context, series singlePathSpec) (ts.SeriesList, error) {
 	return lowest(ctx, series, len(series.Values), "min")
->>>>>>> 80c9f9ea
 }
 
 type valueComparator func(v, threshold float64) bool
