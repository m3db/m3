// Copyright (c) 2019 Uber Technologies, Inc.
//
// Permission is hereby granted, free of charge, to any person obtaining a copy
// of this software and associated documentation files (the "Software"), to deal
// in the Software without restriction, including without limitation the rights
// to use, copy, modify, merge, publish, distribute, sublicense, and/or sell
// copies of the Software, and to permit persons to whom the Software is
// furnished to do so, subject to the following conditions:
//
// The above copyright notice and this permission notice shall be included in
// all copies or substantial portions of the Software.
//
// THE SOFTWARE IS PROVIDED "AS IS", WITHOUT WARRANTY OF ANY KIND, EXPRESS OR
// IMPLIED, INCLUDING BUT NOT LIMITED TO THE WARRANTIES OF MERCHANTABILITY,
// FITNESS FOR A PARTICULAR PURPOSE AND NONINFRINGEMENT. IN NO EVENT SHALL THE
// AUTHORS OR COPYRIGHT HOLDERS BE LIABLE FOR ANY CLAIM, DAMAGES OR OTHER
// LIABILITY, WHETHER IN AN ACTION OF CONTRACT, TORT OR OTHERWISE, ARISING FROM,
// OUT OF OR IN CONNECTION WITH THE SOFTWARE OR THE USE OR OTHER DEALINGS IN
// THE SOFTWARE.

package native

import (
	"bytes"
	"fmt"
	"math"
	"math/rand"
	"regexp"
	"runtime"
	"sort"
	"strings"
	"sync"
	"time"

	"github.com/m3db/m3/src/query/graphite/common"
	"github.com/m3db/m3/src/query/graphite/errors"
	"github.com/m3db/m3/src/query/graphite/graphite"
	"github.com/m3db/m3/src/query/graphite/ts"
	"github.com/m3db/m3/src/query/util"
	xerrors "github.com/m3db/m3/src/x/errors"
)

const (
	millisPerSecond     = 1000
	secondsPerDay       = 24 * 3600
	daysPerWeek         = 7
	secondsPerWeek      = secondsPerDay * daysPerWeek
	cactiStyleFormat    = "%.2f"
	wrappingFmt         = "%s(%s)"
	alpha               = 0.1
	gamma               = 0.1
	beta                = 0.0035
	defaultXFilesFactor = 0.0
)

func joinPathExpr(series ts.SeriesList) string {
	seen := make(map[string]struct{})

	joined := make([]string, 0, series.Len())
	for _, s := range series.Values {
		if len(s.Specification) == 0 {
			continue
		}

		if _, exists := seen[s.Specification]; exists {
			continue
		}

		seen[s.Specification] = struct{}{}
		joined = append(joined, s.Specification)
	}

	return strings.Join(joined, ",")
}

// sortBy allows for sorting by an aggregation function.
func sortBy(ctx *common.Context, series singlePathSpec, fn string, reverse bool) (ts.SeriesList, error) {
	var (
		result ts.SeriesList
		err    error
	)
	if strings.HasPrefix(fn, "min") {
		result, err = lowest(ctx, series, len(series.Values), fn)
	} else {
		result, err = highest(ctx, series, len(series.Values), fn)
	}
	if err != nil {
		return ts.SeriesList{}, err
	}
	if reverse {
		reverseSeries(result.Values)
	}
	return result, nil
}

func reverseSeries(s []*ts.Series) {
	for i, j := 0, len(s)-1; i < j; i, j = i+1, j-1 {
		s[i], s[j] = s[j], s[i]
	}
}

// sortByName sorts timeseries results by their names
func sortByName(_ *common.Context, series singlePathSpec, natural, reverse bool) (ts.SeriesList, error) {
	sorted := make([]*ts.Series, len(series.Values))
	for i := range series.Values {
		sorted[i] = series.Values[i]
	}

	var sortedBy sort.Interface
	if natural {
		sortedBy = ts.SeriesByNameAndNaturalNumbers(sorted)
	} else {
		sortedBy = ts.SeriesByName(sorted)
	}

	if reverse {
		sortedBy = sort.Reverse(sortedBy)
	}

	// Use sort.Stable for deterministic output.
	sort.Stable(sortedBy)

	r := ts.SeriesList(series)
	r.Values = sorted
	r.SortApplied = true
	return r, nil
}

// sortByTotal sorts timeseries results by the sum of values.
func sortByTotal(ctx *common.Context, series singlePathSpec) (ts.SeriesList, error) {
	return highestSum(ctx, series, len(series.Values))
}

// sortByMaxima sorts timeseries by the maximum value across the time period specified.
func sortByMaxima(ctx *common.Context, series singlePathSpec) (ts.SeriesList, error) {
	return highestMax(ctx, series, len(series.Values))
}

// useSeriesAbove compares the maximum of each series against the given `value`. If the series
// maximum is greater than `value`, the regular expression search and replace is
// applied against the series name to plot a related metric.
//
// e.g. given useSeriesAbove(ganglia.metric1.reqs,10,'reqs','time'),
// the response time metric will be plotted only when the maximum value of the
// corresponding request/s metric is > 10
// Example: useSeriesAbove(ganglia.metric1.reqs,10,"reqs","time")
//nolint:govet,gocritic
func useSeriesAbove(
	ctx *common.Context,
	seriesList singlePathSpec,
	maxAllowedValue float64,
	search, replace string,
) (ts.SeriesList, error) {
	var (
		mu             sync.Mutex
		multiErr       xerrors.MultiError
		newNames       []string
		output         = make([]*ts.Series, 0, len(seriesList.Values))
		maxConcurrency = runtime.NumCPU() / 2
	)

	for _, series := range seriesList.Values {
		if series.SafeMax() > maxAllowedValue {
			seriesName := strings.Replace(series.Name(), search, replace, -1)
			newNames = append(newNames, seriesName)
		}
	}

	for _, newNameChunk := range chunkArrayHelper(newNames, maxConcurrency) {
		var wg sync.WaitGroup
		for _, newTarget := range newNameChunk {
			newTarget := newTarget
			wg.Add(1)
			go func() {
				defer wg.Done()
				resultSeriesList, err := evaluateTarget(ctx, newTarget)

				mu.Lock()
				defer mu.Unlock()

				if err != nil {
					multiErr = multiErr.Add(err)
					return
				}

				for _, resultSeries := range resultSeriesList.Values {
					resultSeries.Specification = newTarget
					output = append(output, resultSeries)
				}
			}()
		}
		wg.Wait()

		if err := multiErr.LastError(); err != nil {
			return ts.NewSeriesList(), err
		}
	}

	// Retain metadata but mark as unsorted since this was done in parallel.
	r := ts.SeriesList(seriesList)
	r.Values = output
	r.SortApplied = false
	return r, nil
}

// sortByMinima sorts timeseries by the minimum value across the time period specified.
func sortByMinima(ctx *common.Context, series singlePathSpec) (ts.SeriesList, error) {
	return lowest(ctx, series, len(series.Values), "min")
}

type valueComparator func(v, threshold float64) bool

func compareByFunction(
	_ *common.Context,
	series singlePathSpec,
	sr ts.SeriesReducer,
	vc valueComparator,
	threshold float64,
) (ts.SeriesList, error) {
	res := make([]*ts.Series, 0, len(series.Values))
	for _, s := range series.Values {
		stats := sr(s)
		if vc(stats, threshold) {
			res = append(res, s)
		}
	}

	r := ts.SeriesList(series)
	r.Values = res
	return r, nil
}

func aboveByFunction(
	ctx *common.Context,
	series singlePathSpec,
	sr ts.SeriesReducer,
	threshold float64,
) (ts.SeriesList, error) {
	return compareByFunction(ctx, series, sr, func(stats, threshold float64) bool {
		return stats > threshold
	}, threshold)
}

func belowByFunction(
	ctx *common.Context,
	series singlePathSpec,
	sr ts.SeriesReducer,
	threshold float64,
) (ts.SeriesList, error) {
	return compareByFunction(ctx, series, sr, func(stats, threshold float64) bool {
		return stats < threshold
	}, threshold)
}

// maximumAbove takes one metric or a wildcard seriesList followed by an floating point number n,
// returns only the metrics with a maximum value above n.
func maximumAbove(ctx *common.Context, series singlePathSpec, n float64) (ts.SeriesList, error) {
	sr := ts.SeriesReducerMax.Reducer()
	return aboveByFunction(ctx, series, sr, n)
}

// minimumAbove takes one metric or a wildcard seriesList followed by an floating point number n,
// returns only the metrics with a minimum value above n.
func minimumAbove(ctx *common.Context, series singlePathSpec, n float64) (ts.SeriesList, error) {
	sr := ts.SeriesReducerMin.Reducer()
	return aboveByFunction(ctx, series, sr, n)
}

// averageAbove takes one metric or a wildcard seriesList followed by an floating point number n,
// returns only the metrics with an average value above n.
func averageAbove(ctx *common.Context, series singlePathSpec, n float64) (ts.SeriesList, error) {
	sr := ts.SeriesReducerAvg.Reducer()
	return aboveByFunction(ctx, series, sr, n)
}

// currentAbove takes one metric or a wildcard seriesList followed by an floating point number n,
// returns only the metrics with the last value above n.
func currentAbove(ctx *common.Context, series singlePathSpec, n float64) (ts.SeriesList, error) {
	sr := ts.SeriesReducerLast.Reducer()
	return aboveByFunction(ctx, series, sr, n)
}

// currentBelow takes one metric or a wildcard seriesList followed by an floating point number n,
// returns only the metrics with the last value below n.
func currentBelow(ctx *common.Context, series singlePathSpec, n float64) (ts.SeriesList, error) {
	sr := ts.SeriesReducerLast.Reducer()
	return belowByFunction(ctx, series, sr, n)
}

// constantLine takes value and creates a constant line at value.
func constantLine(ctx *common.Context, value float64) (ts.SeriesList, error) {
	newSeries, err := common.ConstantLine(ctx, value)
	if err != nil {
		return ts.NewSeriesList(), err
	}
	return ts.NewSeriesListWithSeries(newSeries), nil
}

// identity returns datapoints where the value equals the timestamp of the datapoint.
func identity(ctx *common.Context, name string) (ts.SeriesList, error) {
	return common.Identity(ctx, name)
}

// limit takes one metric or a wildcard seriesList followed by an integer N, and draws
// the first N metrics.
func limit(_ *common.Context, series singlePathSpec, n int) (ts.SeriesList, error) {
	if n < 0 {
		return ts.NewSeriesList(), errors.NewInvalidParamsError(fmt.Errorf("invalid limit parameter n: %d", n))
	}
	upperBound := int(math.Min(float64(len(series.Values)), float64(n)))

	if !series.SortApplied {
		// If sort not applied then sort to get deterministic results.
		// Use sort.Stable for deterministic output.
		sort.Stable(ts.SeriesByName(series.Values))
	}

	r := ts.SeriesList(series)
	r.Values = series.Values[0:upperBound]
	// Note: If wasn't sorted we applied a sort by name for determinism.
	r.SortApplied = true
	return r, nil
}

// grep takes a metric or a wildcard seriesList, followed by a regular
// expression in double quotes. Excludes metrics that don’t match the regular expression.
func grep(_ *common.Context, seriesList singlePathSpec, regex string) (ts.SeriesList, error) {
	re, err := regexp.Compile(regex)
	if err != nil {
		return ts.NewSeriesList(), err
	}

	filtered := seriesList.Values[:0]
	for _, series := range seriesList.Values {
		if re.MatchString(series.Name()) {
			filtered = append(filtered, series)
		}
	}

	// Retain sort applied function.
	r := ts.SeriesList(seriesList)
	r.Values = filtered
	return r, nil
}

// timeShift draws the selected metrics shifted in time. If no sign is given, a minus sign ( - ) is
// implied which will shift the metric back in time. If a plus sign ( + ) is given, the metric will
// be shifted forward in time
func timeShift(
	_ *common.Context,
	_ singlePathSpec,
	timeShiftS string,
	_ bool,
	_ bool,
) (*unaryContextShifter, error) {
	// TODO: implement resetEnd
	if !(strings.HasPrefix(timeShiftS, "+") || strings.HasPrefix(timeShiftS, "-")) {
		timeShiftS = "-" + timeShiftS
	}

	shift, err := common.ParseInterval(timeShiftS)
	if err != nil {
		return nil, errors.NewInvalidParamsError(fmt.Errorf("invalid timeShift parameter %s: %v", timeShiftS, err))
	}

	contextShiftingFn := func(c *common.Context) *common.Context {
		opts := common.NewChildContextOptions()
		opts.AdjustTimeRange(shift, shift, 0, 0)
		childCtx := c.NewChildContext(opts)
		return childCtx
	}

	transformerFn := func(input ts.SeriesList) (ts.SeriesList, error) {
		output := make([]*ts.Series, input.Len())
		for i, in := range input.Values {
			// NB(jayp): opposite direction
			output[i] = in.Shift(-1 * shift).RenamedTo(fmt.Sprintf("timeShift(%s, %s)", in.Name(), timeShiftS))
		}
		input.Values = output
		return input, nil
	}

	return &unaryContextShifter{
		ContextShiftFunc: contextShiftingFn,
		UnaryTransformer: transformerFn,
	}, nil
}

// delay shifts all samples later by an integer number of steps. This can be used
// for custom derivative calculations, among other things. Note: this will pad
// the early end of the data with NaN for every step shifted. delay complements
// other time-displacement functions such as timeShift and timeSlice, in that
// delay is indifferent about the step intervals being shifted.
func delay(
	ctx *common.Context,
	singlePath singlePathSpec,
	steps int,
) (ts.SeriesList, error) {
	input := ts.SeriesList(singlePath)
	output := make([]*ts.Series, 0, input.Len())

	for _, series := range input.Values {
		delayedVals := delayValuesHelper(ctx, series, steps)
		delayedSeries := ts.NewSeries(ctx, series.Name(), series.StartTime(), delayedVals)
		renamedSeries := delayedSeries.RenamedTo(fmt.Sprintf("delay(%s,%d)", delayedSeries.Name(), steps))
		output = append(output, renamedSeries)
	}
	input.Values = output
	return input, nil
}

// delayValuesHelper takes a series and returns a copy of the values after
// delaying the values by `steps` number of steps
func delayValuesHelper(ctx *common.Context, series *ts.Series, steps int) ts.Values {
	output := ts.NewValues(ctx, series.MillisPerStep(), series.Len())
	for i := steps; i < series.Len(); i++ {
		output.SetValueAt(i, series.ValueAt(i-steps))
	}
	return output
}

// timeSlice takes one metric or a wildcard metric, followed by a quoted string with the time to start the line and
// another quoted string with the time to end the line. The start and end times are inclusive.
// Useful for filtering out a part of a series of data from a wider range of data.
func timeSlice(ctx *common.Context, inputPath singlePathSpec, start string, end string) (ts.SeriesList, error) {
	var (
		now                     = time.Now()
		tzOffsetForAbsoluteTime time.Duration
	)
	startTime, err := graphite.ParseTime(start, now, tzOffsetForAbsoluteTime)
	if err != nil {
		return ts.NewSeriesList(), err
	}
	endTime, err := graphite.ParseTime(end, now, tzOffsetForAbsoluteTime)
	if err != nil {
		return ts.NewSeriesList(), err
	}

	input := ts.SeriesList(inputPath)
	output := make([]*ts.Series, 0, input.Len())

	for _, series := range input.Values {
		stepDuration := time.Duration(series.MillisPerStep()) * time.Millisecond
		truncatedValues := ts.NewValues(ctx, series.MillisPerStep(), series.Len())

		currentTime := series.StartTime()
		for i := 0; i < series.Len(); i++ {
			equalOrAfterStart := currentTime.Equal(startTime) || currentTime.After(startTime)
			beforeOrEqualEnd := currentTime.Before(endTime) || currentTime.Equal(endTime)
			if equalOrAfterStart && beforeOrEqualEnd {
				truncatedValues.SetValueAt(i, series.ValueAtTime(currentTime))
			}
			currentTime = currentTime.Add(stepDuration)
		}

		slicedSeries := ts.NewSeries(ctx, series.Name(), series.StartTime(), truncatedValues)
		renamedSlicedSeries := slicedSeries.RenamedTo(fmt.Sprintf("timeSlice(%s, %s, %s)", slicedSeries.Name(), start, end))
		output = append(output, renamedSlicedSeries)
	}
	input.Values = output
	return input, nil
}

// absolute returns the absolute value of each element in the series.
func absolute(ctx *common.Context, input singlePathSpec) (ts.SeriesList, error) {
	return transform(ctx, input,
		func(fname string) string { return fmt.Sprintf(wrappingFmt, "absolute", fname) },
		math.Abs)
}

// scale multiplies each element of a collection of time series by a given value
func scale(ctx *common.Context, input singlePathSpec, scale float64) (ts.SeriesList, error) {
	return transform(
		ctx,
		input,
		func(fname string) string {
			newName := fmt.Sprintf("%s,"+common.FloatingPointFormat, fname, scale)
			return fmt.Sprintf(wrappingFmt, "scale", newName)
		},
		common.Scale(scale),
	)
}

// scaleToSeconds makes a wildcard seriesList and returns "value per seconds"
func scaleToSeconds(
	ctx *common.Context,
	seriesList singlePathSpec,
	seconds int,
) (ts.SeriesList, error) {
	output := make([]*ts.Series, len(seriesList.Values))
	for i, series := range seriesList.Values {
		var (
			outvals = ts.NewValues(ctx, series.MillisPerStep(), series.Len())
			name    = fmt.Sprintf("scaleToSeconds(%s,%d)", series.Name(), seconds)
			factor  = float64(seconds*1000) / float64(series.MillisPerStep()) // convert seconds to millis
		)
		for step := 0; step < series.Len(); step++ {
			value := series.ValueAt(step)
			outvals.SetValueAt(step, value*factor)
		}
		output[i] = ts.NewSeries(ctx, name, series.StartTime(), outvals)
	}

	r := ts.SeriesList(seriesList)
	r.Values = output
	return r, nil
}

// offset adds a value to each element of a collection of time series
func offset(ctx *common.Context, input singlePathSpec, factor float64) (ts.SeriesList, error) {
	return transform(
		ctx,
		input,
		func(fname string) string {
			newName := fmt.Sprintf("%s,"+common.FloatingPointFormat, fname, factor)
			return fmt.Sprintf(wrappingFmt, "offset", newName)
		},
		common.Offset(factor),
	)
}

// transform converts values in a timeseries according to the valueTransformer.
func transform(ctx *common.Context, input singlePathSpec,
	fname func(inputName string) string, fn common.TransformFunc) (ts.SeriesList, error) {
	t := common.NewStatelessTransformer(fn)
	return common.Transform(ctx, ts.SeriesList(input), t, func(in *ts.Series) string {
		return fname(in.Name())
	})
}

// perSecond computes a derivative adjusted for the series time interval,
// useful for taking a running total metric and showing how many occurrences
// per second were handled
func perSecond(ctx *common.Context, input singlePathSpec, _ float64) (ts.SeriesList, error) {
	// TODO:  we are ignoring maxValue; we may need to implement it
	return common.PerSecond(ctx, ts.SeriesList(input), func(series *ts.Series) string {
		return fmt.Sprintf("perSecond(%s)", series.Name())
	})
}

// transformNull transforms all nulls (NaNs) in a time series to a defaultValue.
func transformNull(ctx *common.Context, input singlePathSpec, defaultValue float64) (ts.SeriesList, error) {
	return transform(
		ctx,
		input,
		func(fname string) string {
			newName := fmt.Sprintf("%s,"+common.FloatingPointFormat, fname, defaultValue)
			return fmt.Sprintf(wrappingFmt, "transformNull", newName)
		},
		common.TransformNull(defaultValue),
	)
}

// isNonNull replaces datapoints that are non-null with 1, and null values with 0.
// This is useful for understanding which metrics have data at a given point in time
// (ie, to count which servers are alive).
func isNonNull(ctx *common.Context, input singlePathSpec) (ts.SeriesList, error) {
	return transform(ctx,
		input,
		func(fname string) string { return fmt.Sprintf(wrappingFmt, "isNonNull", fname) },
		common.IsNonNull())
}

// keepLastValue takes one metric or a wildcard seriesList, and optionally a limit to the number of
// NaN values to skip over. If not specified, limit has a default value of -1, meaning all NaNs will
// be replaced by the closest preceding value that's not an NaN.
func keepLastValue(ctx *common.Context, input singlePathSpec, limit int) (ts.SeriesList, error) {
	output := make([]*ts.Series, 0, len(input.Values))
	for _, series := range input.Values {
		consecutiveNaNs := 0
		numSteps := series.Len()
		vals := ts.NewValues(ctx, series.MillisPerStep(), numSteps)
		for i := 0; i < numSteps; i++ {
			value := series.ValueAt(i)
			vals.SetValueAt(i, value)
			if i == 0 {
				continue
			}
			if math.IsNaN(value) {
				consecutiveNaNs++
			} else {
				if limit == -1 || (consecutiveNaNs > 0 && consecutiveNaNs <= limit) {
					v := series.ValueAt(i - consecutiveNaNs - 1)
					if !math.IsNaN(v) {
						for index := i - consecutiveNaNs; index < i; index++ {
							vals.SetValueAt(index, v)
						}
					}
				}
				consecutiveNaNs = 0
			}
		}
		if limit == -1 || (consecutiveNaNs > 0 && consecutiveNaNs <= limit) {
			for index := numSteps - consecutiveNaNs; index < numSteps; index++ {
				vals.SetValueAt(index, series.ValueAt(numSteps-consecutiveNaNs-1))
			}
		}
		name := fmt.Sprintf("keepLastValue(%s)", series.Name())
		newSeries := ts.NewSeries(ctx, name, series.StartTime(), vals)
		output = append(output, newSeries)
	}

	r := ts.SeriesList(input)
	r.Values = output
	return r, nil
}

type comparator func(float64, float64) bool

// lessOrEqualFunc checks whether x is less than or equal to y
func lessOrEqualFunc(x float64, y float64) bool {
	return x <= y
}

// greaterOrEqualFunc checks whether x is greater or equal to y
func greaterOrEqualFunc(x float64, y float64) bool {
	return x >= y
}

func sustainedCompare(ctx *common.Context, input singlePathSpec, threshold float64, intervalString string,
	comparisonFunction comparator, zeroValue float64, funcName string) (ts.SeriesList, error) {
	output := make([]*ts.Series, 0, len(input.Values))
	interval, err := common.ParseInterval(intervalString)
	if err != nil {
		return ts.NewSeriesList(), err
	}

	intervalMillis := int(interval / time.Millisecond)
	for _, series := range input.Values {
		numSteps := series.Len()
		vals := ts.NewValues(ctx, series.MillisPerStep(), numSteps)

		minSteps := intervalMillis / series.MillisPerStep()
		currSteps := 0

		for i := 0; i < numSteps; i++ {
			value := series.ValueAt(i)
			if comparisonFunction(value, threshold) {
				currSteps++
			} else {
				currSteps = 0
			}
			if currSteps >= minSteps {
				vals.SetValueAt(i, value)
			} else {
				vals.SetValueAt(i, zeroValue)
			}
		}

		name := fmt.Sprintf("%s(%s, %f, '%s')",
			funcName, series.Name(), threshold, intervalString)
		newSeries := ts.NewSeries(ctx, name, series.StartTime(), vals)
		output = append(output, newSeries)
	}

	r := ts.SeriesList(input)
	r.Values = output
	return r, nil
}

func sustainedAbove(ctx *common.Context, input singlePathSpec, threshold float64, intervalString string) (ts.SeriesList, error) {
	return sustainedCompare(ctx, input, threshold, intervalString, greaterOrEqualFunc, threshold-math.Abs(threshold), "sustainedAbove")
}

func sustainedBelow(ctx *common.Context, input singlePathSpec, threshold float64, intervalString string) (ts.SeriesList, error) {
	return sustainedCompare(ctx, input, threshold, intervalString, lessOrEqualFunc, threshold+math.Abs(threshold), "sustainedBelow")
}

// removeBelowValue removes data below the given threshold from the series or list of series provided.
// Values below this threshold are assigned a value of None.
func removeBelowValue(ctx *common.Context, input singlePathSpec, n float64) (ts.SeriesList, error) {
	return transform(ctx, input,
		func(inputName string) string {
			return fmt.Sprintf("removeBelowValue(%s, "+common.FloatingPointFormat+")", inputName, n)
		},
		common.Filter(func(v float64) bool { return v >= n }))
}

// removeAboveValue removes data above the given threshold from the series or list of series provided.
// Values above this threshold are assigned a value of None.
func removeAboveValue(ctx *common.Context, input singlePathSpec, n float64) (ts.SeriesList, error) {
	return transform(ctx, input,
		func(inputName string) string {
			return fmt.Sprintf("removeAboveValue(%s, "+common.FloatingPointFormat+")", inputName, n)
		},
		common.Filter(func(v float64) bool { return v <= n }))
}

// removeEmptySeries returns only the time-series with non-empty data
func removeEmptySeries(ctx *common.Context, input singlePathSpec) (ts.SeriesList, error) {
	return common.RemoveEmpty(ctx, ts.SeriesList(input))
}

func takeByFunction(input singlePathSpec, n int, sr ts.SeriesReducer, sort ts.Direction) (ts.SeriesList, error) {
	result, err := ts.SortSeries(ts.SeriesList(input), sr, sort)
	if err != nil {
		return ts.NewSeriesList(), err
	}
	return common.Head(result, n)
}

func getReducer(f string) (ts.SeriesReducer, error) {
	sa := ts.SeriesReducerApproach(f)
	r, ok := sa.SafeReducer()
	if !ok {
		return r, errors.NewInvalidParamsError(fmt.Errorf("invalid function %s", f))
	}
	return r, nil
}

// highest takes one metric or a wildcard seriesList followed by an integer N and an aggregation function.
// Out of all metrics passed, draws only the N metrics with the highest
// aggregated value over the time period specified.
func highest(_ *common.Context, input singlePathSpec, n int, f string) (ts.SeriesList, error) {
	reducer, err := getReducer(f)
	if err != nil {
		return ts.NewSeriesList(), err
	}
	return takeByFunction(input, n, reducer, ts.Descending)
}

// highestSum takes one metric or a wildcard seriesList followed by an integer
// n.  Out of all metrics passed, draws only the N metrics with the highest
// total value in the time period specified.
func highestSum(ctx *common.Context, input singlePathSpec, n int) (ts.SeriesList, error) {
	return highest(ctx, input, n, "sum")
}

// highestMax takes one metric or a wildcard seriesList followed by an integer
// n.  Out of all metrics passed, draws only the N metrics with the highest
// maximum value in the time period specified.
func highestMax(ctx *common.Context, input singlePathSpec, n int) (ts.SeriesList, error) {
	return highest(ctx, input, n, "max")
}

// highestCurrent takes one metric or a wildcard seriesList followed by an
// integer n.  Out of all metrics passed, draws only the N metrics with the
// highest value at the end of the time period specified.
func highestCurrent(ctx *common.Context, input singlePathSpec, n int) (ts.SeriesList, error) {
	return highest(ctx, input, n, "current")
}

// highestAverage takes one metric or a wildcard seriesList followed by an
// integer n.  Out of all metrics passed, draws only the top N metrics with the
// highest average value for the time period specified.
func highestAverage(ctx *common.Context, input singlePathSpec, n int) (ts.SeriesList, error) {
	return highest(ctx, input, n, "average")
}

// fallbackSeries takes one metric or a wildcard seriesList, and a second fallback metric.
// If the wildcard does not match any series, draws the fallback metric.
func fallbackSeries(_ *common.Context, input singlePathSpec, fallback singlePathSpec) (ts.SeriesList, error) {
	if len(input.Values) > 0 {
		return ts.SeriesList(input), nil
	}

	return ts.SeriesList(fallback), nil
}

// mostDeviant takes one metric or a wildcard seriesList followed by an integer
// N. Draws the N most deviant metrics.  To find the deviants, the standard
// deviation (sigma) of each series is taken and ranked.  The top N standard
// deviations are returned.
func mostDeviant(ctx *common.Context, input singlePathSpec, n int) (ts.SeriesList, error) {
	return highest(ctx, input, n, "stddev")
}

// lowest takes one metric or a wildcard seriesList followed by an integer N and an aggregation function.
// Out of all metrics passed, draws only the N metrics with the lowest
// aggregated value over the time period specified.
func lowest(_ *common.Context, input singlePathSpec, n int, f string) (ts.SeriesList, error) {
	reducer, err := getReducer(f)
	if err != nil {
		return ts.NewSeriesList(), err
	}
	return takeByFunction(input, n, reducer, ts.Ascending)
}

// lowestAverage takes one metric or a wildcard seriesList followed by an
// integer n.  Out of all metrics passed, draws only the top N metrics with the
// lowest average value for the time period specified.
func lowestAverage(ctx *common.Context, input singlePathSpec, n int) (ts.SeriesList, error) {
	return lowest(ctx, input, n, "average")
}

// lowestCurrent takes one metric or a wildcard seriesList followed by an
// integer n.  Out of all metrics passed, draws only the N metrics with the
// lowest value at the end of the time period specified.
func lowestCurrent(ctx *common.Context, input singlePathSpec, n int) (ts.SeriesList, error) {
	return lowest(ctx, input, n, "current")
}

// effectiveXFF return true if windowPoints has a % of non-nulls above the xFilesFactor, false if not
func effectiveXFF(windowPoints, nans int, xFilesFactor float64) bool {
	return float64(windowPoints-nans)/float64(windowPoints) >= xFilesFactor
}

// windowSizeFunc calculates window size for moving average calculation
type windowSizeFunc func(stepSize int) int

type windowSizeParsed struct {
	deltaValue     time.Duration
	stringValue    string
	windowSizeFunc windowSizeFunc
}

func parseWindowSize(windowSizeValue genericInterface, input singlePathSpec) (windowSizeParsed, error) {
	windowSize := windowSizeParsed{}

	switch windowSizeValue := windowSizeValue.(type) {
	case string:
		interval, err := common.ParseInterval(windowSizeValue)
		if err != nil {
			return windowSize, err
		}
		if interval <= 0 {
			err := errors.NewInvalidParamsError(fmt.Errorf(
				"windowSize must be positive but instead is %v",
				interval))
			return windowSize, err
		}
		windowSize.windowSizeFunc = func(stepSize int) int {
			return int(int64(windowSize.deltaValue/time.Millisecond) / int64(stepSize))
		}
		windowSize.stringValue = fmt.Sprintf("%q", windowSizeValue)
		windowSize.deltaValue = interval
	case float64:
		windowSizeInt := int(windowSizeValue)
		if windowSizeInt <= 0 {
			err := errors.NewInvalidParamsError(fmt.Errorf(
				"windowSize must be positive but instead is %d",
				windowSizeInt))
			return windowSize, err
		}
		windowSize.windowSizeFunc = func(_ int) int { return windowSizeInt }
		windowSize.stringValue = fmt.Sprintf("%d", windowSizeInt)
		maxStepSize := input.Values[0].MillisPerStep()
		for i := 1; i < len(input.Values); i++ {
			maxStepSize = int(math.Max(float64(maxStepSize), float64(input.Values[i].MillisPerStep())))
		}
		windowSize.deltaValue = time.Duration(maxStepSize*windowSizeInt) * time.Millisecond
	default:
		err := errors.NewInvalidParamsError(fmt.Errorf(
			"windowSize must be either a string or an int but instead is a %T",
			windowSizeValue))
		return windowSize, err
	}
	return windowSize, nil
}

<<<<<<< HEAD
=======
// movingAverage calculates the moving average of a metric (or metrics) over a time interval.
func movingAverage(ctx *common.Context, input singlePathSpec, windowSizeValue genericInterface, xFilesFactor float64) (*binaryContextShifter, error) {
	if len(input.Values) == 0 {
		return nil, nil
	}

	widowSize, err := parseWindowSize(windowSizeValue, input)
	if err != nil {
		return nil, err
	}

	contextShiftingFn := func(c *common.Context) *common.Context {
		opts := common.NewChildContextOptions()
		opts.AdjustTimeRange(0, 0, widowSize.deltaValue, 0)
		childCtx := c.NewChildContext(opts)
		return childCtx
	}

	bootstrapStartTime, bootstrapEndTime := ctx.StartTime.Add(-widowSize.deltaValue), ctx.StartTime
	transformerFn := func(bootstrapped, original ts.SeriesList) (ts.SeriesList, error) {
		bootstrapList, err := combineBootstrapWithOriginal(ctx,
			bootstrapStartTime, bootstrapEndTime,
			bootstrapped, singlePathSpec(original))
		if err != nil {
			return ts.NewSeriesList(), err
		}

		results := make([]*ts.Series, 0, original.Len())
		for i, bootstrap := range bootstrapList.Values {
			series := original.Values[i]
			stepSize := series.MillisPerStep()
			windowPoints := widowSize.windowSizeFunc(stepSize)
			if windowPoints == 0 {
				err := errors.NewInvalidParamsError(fmt.Errorf(
					"windowSize should not be smaller than stepSize, windowSize=%v, stepSize=%d",
					windowSizeValue, stepSize))
				return ts.NewSeriesList(), err
			}

			numSteps := series.Len()
			offset := bootstrap.Len() - numSteps
			vals := ts.NewValues(ctx, series.MillisPerStep(), numSteps)
			sum := 0.0
			num := 0
			nans := 0
			firstPoint := false
			for i := 0; i < numSteps; i++ {
				// NB: skip if the number of points received is less than the number
				// of points in the lookback window.
				if !firstPoint {
					firstPoint = true
					for j := offset - windowPoints; j < offset; j++ {
						if j < 0 {
							continue
						}

						v := bootstrap.ValueAt(j)
						if !math.IsNaN(v) {
							sum += v
							num++
						} else {
							nans++
						}
					}
				} else {
					if i+offset-windowPoints > 0 {
						prev := bootstrap.ValueAt(i + offset - windowPoints - 1)
						if !math.IsNaN(prev) {
							sum -= prev
							num--
						} else {
							nans--
						}
					}
					next := bootstrap.ValueAt(i + offset - 1)
					if !math.IsNaN(next) {
						sum += next
						num++
					} else {
						nans++
					}
				}

				if nans < windowPoints && effectiveXFF(windowPoints, nans, xFilesFactor) {
					vals.SetValueAt(i, sum/float64(num))
				}
			}
			name := fmt.Sprintf("movingAverage(%s,%s)", series.Name(), widowSize.stringValue)
			newSeries := ts.NewSeries(ctx, name, series.StartTime(), vals)
			results = append(results, newSeries)
		}

		original.Values = results
		return original, nil
	}

	return &binaryContextShifter{
		ContextShiftFunc:  contextShiftingFn,
		BinaryTransformer: transformerFn,
	}, nil
}

>>>>>>> 965f5664
// exponentialMovingAverage takes a series of values and a window size and produces
// an exponential moving average utilizing the following formula:
// 		ema(current) = constant * (Current Value) + (1 - constant) * ema(previous)
// The `constant` is calculated as:
// 		constant = 2 / (windowSize + 1)
// the first period EMA uses a simple moving average for its value.
func exponentialMovingAverage(
	ctx *common.Context,
	input singlePathSpec,
	windowSize genericInterface,
) (*binaryContextShifter, error) {
	return newMovingBinaryTransform(ctx, input, windowSize,
		"exponentialMovingAverage", defaultXFilesFactor,
		newExponentialMovingAverageImpl())
}

var _ movingImpl = (*exponentialMovingAverageImpl)(nil)

type exponentialMovingAverageImpl struct {
	bootstrap   *ts.Series
	offset      int
	ema         float64
	emaConstant float64
}

<<<<<<< HEAD
	originalStart, originalEnd := ctx.StartTime, ctx.EndTime
	bootstrapStartTime, bootstrapEndTime := ctx.StartTime.Add(-windowSize.deltaValue), ctx.StartTime
	transformerFn := func(bootstrapped, original ts.SeriesList) (ts.SeriesList, error) {
		bootstrapList, err := combineBootstrapWithOriginal(ctx,
			bootstrapStartTime, bootstrapEndTime,
			originalStart, originalEnd,
			bootstrapped, singlePathSpec(original))
		if err != nil {
			return ts.NewSeriesList(), err
		}

		results := make([]*ts.Series, 0, original.Len())
		for i, bootstrap := range bootstrapList.Values {
			var series *ts.Series
			if i < original.Len() {
				// Existing series exists, prefer that.
				series = original.Values[i]
			} else {
				// No existing series, use an intersected
				// version of the bootstrapped series as a
				// reference for values to compute.
				series, err = bootstrap.IntersectAndResize(originalStart,
					originalEnd, bootstrap.MillisPerStep(), bootstrap.ConsolidationFunc())
				if err != nil {
					return ts.NewSeriesList(), err
				}
			}
			stepSize := series.MillisPerStep()
			windowPoints := windowSize.windowSizeFunc(stepSize)
			if windowPoints == 0 {
				err := errors.NewInvalidParamsError(fmt.Errorf(
					"windowSize should not be smaller than stepSize, windowSize=%v, stepSize=%d",
					windowSizeValue, stepSize))
				return ts.NewSeriesList(), err
			}
			emaConstant := 2.0 / (float64(windowPoints) + 1.0)
=======
func newExponentialMovingAverageImpl() *exponentialMovingAverageImpl {
	return &exponentialMovingAverageImpl{}
}

func (impl *exponentialMovingAverageImpl) Reset(opts movingImplResetOptions) error {
	impl.emaConstant = 2.0 / (float64(opts.WindowPoints) + 1.0)
>>>>>>> 965f5664

	numSteps := opts.Original.Len()
	impl.bootstrap = opts.Bootstrap
	impl.offset = impl.bootstrap.Len() - numSteps

	firstWindow, err := impl.bootstrap.Slice(0, impl.offset)
	if err != nil {
		return err
	}

	// The first value is just a regular moving average.
	impl.ema = firstWindow.SafeAvg()
	if !math.IsNaN(impl.ema) {
		return nil
	}

	// Use zero if NaN.
	impl.ema = 0
	return nil
}

func (impl *exponentialMovingAverageImpl) Evaluate(
	window []float64,
	values ts.MutableValues,
	windowPoints int,
	i int,
	_ float64,
) {
	if i == 0 {
		// First value is the first moving average value.
		values.SetValueAt(i, impl.ema)
		return
	}

	curr := impl.bootstrap.ValueAt(i + impl.offset)
	if !math.IsNaN(curr) {
		// Formula: ema(current) = constant * (Current Value) + (1 - constant) * ema(previous).
		impl.ema = impl.emaConstant*curr + (1-impl.emaConstant)*impl.ema
		values.SetValueAt(i, impl.ema)
	} else {
		values.SetValueAt(i, math.NaN())
	}
}

// totalFunc takes an index and returns a total value for that index
type totalFunc func(int, *ts.Series) float64

func totalBySum(seriesList []*ts.Series, index int) float64 {
	s, hasValue := 0.0, false
	for _, series := range seriesList {
		v := series.ValueAt(index)
		if !math.IsNaN(v) {
			hasValue = true
			s += v
		}
	}
	if hasValue {
		return s
	}
	return math.NaN()
}

// asPercent calculates a percentage of the total of a wildcard series.
func asPercent(ctx *common.Context, input singlePathSpec, total genericInterface, nodes ...int) (ts.SeriesList, error) {
	if len(input.Values) == 0 {
		return ts.SeriesList(input), nil
	}

	var toNormalize, normalized []*ts.Series
	var tf totalFunc
	var totalText string

	switch totalArg := total.(type) {
	case ts.SeriesList, singlePathSpec:
		var total ts.SeriesList
		switch v := totalArg.(type) {
		case ts.SeriesList:
			total = v
		case singlePathSpec:
			total = ts.SeriesList(v)
		}
		if total.Len() == 0 {
			// normalize input and sum up input as the total series
			toNormalize = input.Values
			tf = func(idx int, _ *ts.Series) float64 { return totalBySum(normalized, idx) }
		} else {
			if len(nodes) > 0 {
				// group the series by specified nodes and then sum those groups
				groupedTotal, err := groupByNodes(ctx, input, "sum", nodes...)
				if err != nil {
					return ts.NewSeriesList(), err
				}
				toNormalize = append(input.Values, groupedTotal.Values[0])
				metaSeriesSumByKey := make(map[string]*ts.Series)

				// map the aggregation key to the aggregated series
				for _, series := range groupedTotal.Values {
					metaSeriesSumByKey[series.Name()] = series
				}

				tf = func(idx int, series *ts.Series) float64 {
					// find which aggregation key this series falls under
					// and return the sum for that aggregated group
					key := getAggregationKey(series, nodes)
					return metaSeriesSumByKey[key].ValueAt(idx)
				}
				totalText = groupedTotal.Values[0].Name()
			} else {
				toNormalize = append(input.Values, total.Values[0])
				tf = func(idx int, _ *ts.Series) float64 { return normalized[len(normalized)-1].ValueAt(idx) }
				totalText = total.Values[0].Name()
			}
		}
	case float64:
		toNormalize = input.Values
		tf = func(idx int, _ *ts.Series) float64 { return totalArg }
		totalText = fmt.Sprintf(common.FloatingPointFormat, totalArg)
	case nil:
		// if total is nil, the total is the sum of all the input series
		toNormalize = input.Values
		var err error
		summedSeries, err := sumSeries(ctx, multiplePathSpecs(input))
		if err != nil {
			return ts.NewSeriesList(), err
		}
		tf = func(idx int, _ *ts.Series) float64 { return summedSeries.Values[0].ValueAt(idx) }
		totalText = summedSeries.Values[0].Name()
	default:
		err := errors.NewInvalidParamsError(errors.New("total must be either an int, a series, or nil"))
		return ts.NewSeriesList(), err
	}

	result, _, _, _, err := common.Normalize(ctx, ts.SeriesList{
		Values:   toNormalize,
		Metadata: input.Metadata,
	})
	if err != nil {
		return ts.NewSeriesList(), err
	}

	normalized = result.Values
	numInputSeries := len(input.Values)
	values := make([]ts.MutableValues, 0, numInputSeries)
	for i := 0; i < numInputSeries; i++ {
		percents := ts.NewValues(ctx, normalized[i].MillisPerStep(), normalized[i].Len())
		values = append(values, percents)
	}
	for i := 0; i < normalized[0].Len(); i++ {
		for j := 0; j < numInputSeries; j++ {
			t := tf(i, normalized[j])
			v := normalized[j].ValueAt(i)
			if !math.IsNaN(v) && !math.IsNaN(t) && t != 0 {
				values[j].SetValueAt(i, 100.0*v/t)
			}
		}
	}

	results := make([]*ts.Series, 0, numInputSeries)
	for i := 0; i < numInputSeries; i++ {
		var totalName string
		if len(totalText) == 0 {
			totalName = normalized[i].Specification
		} else {
			totalName = totalText
		}
		newName := fmt.Sprintf("asPercent(%s, %s)", normalized[i].Name(), totalName)
		newSeries := ts.NewSeries(ctx, newName, normalized[i].StartTime(), values[i])
		results = append(results, newSeries)
	}

	r := ts.SeriesList(input)
	r.Values = results
	return r, nil
}

// exclude takes a metric or a wildcard seriesList, followed by a regular
// expression in double quotes.  Excludes metrics that match the regular
// expression.
func exclude(_ *common.Context, input singlePathSpec, pattern string) (ts.SeriesList, error) {
	rePattern, err := regexp.Compile(pattern)
	// NB(rooz): we decided to just fail if regex compilation fails to
	// differentiate it from an all-excluding regex
	if err != nil {
		return ts.NewSeriesList(), err
	}

	output := make([]*ts.Series, 0, len(input.Values))
	for _, in := range input.Values {
		if m := rePattern.FindStringSubmatch(strings.TrimSpace(in.Name())); len(m) == 0 {
			output = append(output, in)
		}
	}

	r := ts.SeriesList(input)
	r.Values = output
	return r, nil
}

// pow takes one metric or a wildcard seriesList followed by a constant,
// and raises the datapoint by the power of the constant provided at each point
// nolint: gocritic
func pow(ctx *common.Context, input singlePathSpec, factor float64) (ts.SeriesList, error) {
	results := make([]*ts.Series, 0, len(input.Values))

	for _, series := range input.Values {
		numSteps := series.Len()
		millisPerStep := series.MillisPerStep()
		vals := ts.NewValues(ctx, millisPerStep, numSteps)
		for i := 0; i < numSteps; i++ {
			vals.SetValueAt(i, math.Pow(series.ValueAt(i), factor))
		}
		newName := fmt.Sprintf("pow(%s, %f)", series.Name(), factor)
		results = append(results, ts.NewSeries(ctx, newName, series.StartTime(), vals))
	}

	r := ts.SeriesList(input)
	r.Values = results
	return r, nil
}

// logarithm takes one metric or a wildcard seriesList, and draws the y-axis in
// logarithmic format.
func logarithm(ctx *common.Context, input singlePathSpec, base int) (ts.SeriesList, error) {
	if base <= 0 {
		err := errors.NewInvalidParamsError(fmt.Errorf("invalid log base %d", base))
		return ts.NewSeriesList(), err
	}

	results := make([]*ts.Series, 0, len(input.Values))
	for _, series := range input.Values {
		vals := ts.NewValues(ctx, series.MillisPerStep(), series.Len())
		newName := fmt.Sprintf("log(%s, %d)", series.Name(), base)
		if series.AllNaN() {
			results = append(results, ts.NewSeries(ctx, newName, series.StartTime(), vals))
			continue
		}

		for i := 0; i < series.Len(); i++ {
			n := series.ValueAt(i)
			if !math.IsNaN(n) && n > 0 {
				vals.SetValueAt(i, math.Log10(n)/math.Log10(float64(base)))
			}
		}

		results = append(results, ts.NewSeries(ctx, newName, series.StartTime(), vals))
	}

	r := ts.SeriesList(input)
	r.Values = results
	return r, nil
}

// interpolate takes one metric or a wildcard seriesList, and optionally a limit to the number of ‘None’ values
// to skip over. Continues the line with the last received value when gaps (‘None’ values)
// appear in your data, rather than breaking your line.
//
// interpolate will not interpolate at the beginning or end of a series, only in the middle
func interpolate(ctx *common.Context, input singlePathSpec, limit int) (ts.SeriesList, error) {
	output := make([]*ts.Series, 0, len(input.Values))
	for _, series := range input.Values {
		var (
			consecutiveNaNs = 0
			numSteps        = series.Len()
			vals            = ts.NewValues(ctx, series.MillisPerStep(), numSteps)
			firstNonNan     = false
		)

		for i := 0; i < numSteps; i++ {
			value := series.ValueAt(i)
			vals.SetValueAt(i, value)

			if math.IsNaN(value) {
				if !firstNonNan {
					continue
				}

				consecutiveNaNs++
				if limit >= 0 && consecutiveNaNs > limit {
					consecutiveNaNs = 0
				}

				continue
			} else {
				firstNonNan = true
			}

			if consecutiveNaNs == 0 {
				// have a value but no need to interpolate
				continue
			}

			interpolated := series.ValueAt(i - consecutiveNaNs - 1)
			interpolateStep := (value - interpolated) / float64(consecutiveNaNs+1)
			for index := i - consecutiveNaNs; index < i; index++ {
				interpolated = interpolated + interpolateStep
				vals.SetValueAt(index, interpolated)
			}

			consecutiveNaNs = 0
		}

		name := fmt.Sprintf("interpolate(%s)", series.Name())
		newSeries := ts.NewSeries(ctx, name, series.StartTime(), vals)
		output = append(output, newSeries)
	}
	r := ts.SeriesList(input)
	r.Values = output
	return r, nil
}

// group takes an arbitrary number of pathspecs and adds them to a single timeseries array.
// This function is used to pass multiple pathspecs to a function which only takes one
func group(_ *common.Context, input multiplePathSpecs) (ts.SeriesList, error) {
	return ts.SeriesList(input), nil
}

func derivativeTemplate(ctx *common.Context, input singlePathSpec, nameTemplate string,
	fn func(float64, float64) float64) (ts.SeriesList, error) {
	output := make([]*ts.Series, len(input.Values))
	for i, in := range input.Values {
		derivativeValues := ts.NewValues(ctx, in.MillisPerStep(), in.Len())
		previousValue := math.NaN()

		for step := 0; step < in.Len(); step++ {
			value := in.ValueAt(step)
			if math.IsNaN(value) || math.IsNaN(previousValue) {
				derivativeValues.SetValueAt(step, math.NaN())
			} else {
				derivativeValues.SetValueAt(step, fn(value, previousValue))
			}

			previousValue = value
		}

		name := fmt.Sprintf("%s(%s)", nameTemplate, in.Name())
		output[i] = ts.NewSeries(ctx, name, in.StartTime(), derivativeValues)
	}

	r := ts.SeriesList(input)
	r.Values = output
	return r, nil
}

// integral shows the sum over time, sort of like a continuous addition function.
//  Useful for finding totals or trends in metrics that are collected per minute.
func integral(ctx *common.Context, input singlePathSpec) (ts.SeriesList, error) {
	results := make([]*ts.Series, 0, len(input.Values))
	for _, series := range input.Values {
		if series.AllNaN() {
			results = append(results, series)
			continue
		}

		outvals := ts.NewValues(ctx, series.MillisPerStep(), series.Len())
		var current float64
		for i := 0; i < series.Len(); i++ {
			n := series.ValueAt(i)
			if !math.IsNaN(n) {
				current += n
				outvals.SetValueAt(i, current)
			}
		}

		newName := fmt.Sprintf("integral(%s)", series.Name())
		results = append(results, ts.NewSeries(ctx, newName, series.StartTime(), outvals))
	}

	r := ts.SeriesList(input)
	r.Values = results
	return r, nil
}

// integralByInterval will do the same as integral funcion, except it resets the total to 0
// at the given time in the parameter “from”. Useful for finding totals per hour/day/week.
func integralByInterval(ctx *common.Context, input singlePathSpec, intervalString string) (ts.SeriesList, error) {
	intervalUnit, err := common.ParseInterval(intervalString)
	if err != nil {
		return ts.NewSeriesList(), err
	}
	results := make([]*ts.Series, 0, len(input.Values))

	for _, series := range input.Values {
		var (
			stepsPerInterval = intervalUnit.Milliseconds() / int64(series.MillisPerStep())
			outVals          = ts.NewValues(ctx, series.MillisPerStep(), series.Len())
			stepCounter      int64
			currentSum       float64
		)

		for i := 0; i < series.Len(); i++ {
			if stepCounter == stepsPerInterval {
				// startNewInterval
				stepCounter = 0
				currentSum = 0.0
			}
			n := series.ValueAt(i)
			if !math.IsNaN(n) {
				currentSum += n
			}
			outVals.SetValueAt(i, currentSum)
			stepCounter += 1
		}

		newName := fmt.Sprintf("integralByInterval(%s, %s)", series.Name(), intervalString)
		results = append(results, ts.NewSeries(ctx, newName, series.StartTime(), outVals))
	}

	r := ts.SeriesList(input)
	r.Values = results
	return r, nil
}

// This is the opposite of the integral function.  This is useful for taking a
// running total metric and calculating the delta between subsequent data
// points.
func derivative(ctx *common.Context, input singlePathSpec) (ts.SeriesList, error) {
	return derivativeTemplate(ctx, input, "derivative", func(value, previousValue float64) float64 {
		return value - previousValue
	})
}

// Same as the derivative function above, but ignores datapoints that trend down.
func nonNegativeDerivative(ctx *common.Context, input singlePathSpec, maxValue float64) (ts.SeriesList, error) {
	return derivativeTemplate(ctx, input, "nonNegativeDerivative", func(value, previousValue float64) float64 {
		difference := value - previousValue
		if difference >= 0 {
			return difference
		} else if !math.IsNaN(maxValue) && maxValue >= value {
			return (maxValue - previousValue) + value + 1.0
		} else {
			return math.NaN()
		}
	})
}

// nPercentile returns percentile-percent of each series in the seriesList.
func nPercentile(ctx *common.Context, seriesList singlePathSpec, percentile float64) (ts.SeriesList, error) {
	return common.NPercentile(ctx, ts.SeriesList(seriesList), percentile, func(name string, percentile float64) string {
		return fmt.Sprintf("nPercentile(%s, "+common.FloatingPointFormat+")", name, percentile)
	})
}

func percentileOfSeries(ctx *common.Context, seriesList singlePathSpec, percentile float64, interpolateValue genericInterface) (ts.SeriesList, error) {
	if percentile <= 0 || percentile > 100 {
		err := errors.NewInvalidParamsError(fmt.Errorf(
			"the requested percentile value must be betwween 0 and 100"))
		return ts.NewSeriesList(), err
	}

	var interpolate bool
	switch interpolateValue := interpolateValue.(type) {
	case bool:
		interpolate = interpolateValue
	case string:
		if interpolateValue == "true" {
			interpolate = true
		} else if interpolateValue != "false" {
			err := errors.NewInvalidParamsError(fmt.Errorf(
				"interpolateValue must be either true or false but instead is %s",
				interpolateValue))
			return ts.NewSeriesList(), err
		}
	default:
		err := errors.NewInvalidParamsError(fmt.Errorf(
			"interpolateValue must be either a boolean or a string but instead is %T",
			interpolateValue))
		return ts.NewSeriesList(), err
	}

	if len(seriesList.Values) == 0 {
		err := errors.NewInvalidParamsError(fmt.Errorf("series list cannot be empty"))
		return ts.NewSeriesList(), err
	}

	normalize, _, _, _, err := common.Normalize(ctx, ts.SeriesList(seriesList))
	if err != nil {
		return ts.NewSeriesList(), err
	}

	step := seriesList.Values[0].MillisPerStep()
	for _, series := range seriesList.Values[1:] {
		if step != series.MillisPerStep() {
			err := errors.NewInvalidParamsError(fmt.Errorf(
				"different step sizes in input series not supported"))
			return ts.NewSeriesList(), err
		}
	}

	// TODO: This is wrong when MillisPerStep is different across
	// the timeseries.
	min := seriesList.Values[0].Len()
	for _, series := range seriesList.Values[1:] {
		numSteps := series.Len()
		if numSteps < min {
			min = numSteps
		}
	}

	percentiles := make([]float64, min)
	for i := 0; i < min; i++ {
		row := make([]float64, len(seriesList.Values))
		for j, series := range seriesList.Values {
			row[j] = series.ValueAt(i)
		}

		percentiles[i] = common.GetPercentile(row, percentile, interpolate)
	}

	percentilesSeries := ts.NewValues(ctx, normalize.Values[0].MillisPerStep(), min)
	for k := 0; k < min; k++ {
		percentilesSeries.SetValueAt(k, percentiles[k])
	}

	name := fmt.Sprintf("percentileOfSeries(%s,"+common.FloatingPointFormat+")",
		seriesList.Values[0].Specification, percentile)
	return ts.SeriesList{
		Values: []*ts.Series{
			ts.NewSeries(ctx, name, normalize.Values[0].StartTime(), percentilesSeries),
		},
		Metadata: seriesList.Metadata,
	}, nil
}

// divMod takes dividend n and divisor m, returns quotient and remainder.
// prerequisite: m is nonzero.
func divMod(n, m int) (int, int) {
	quotient := n / m
	remainder := n - quotient*m
	return quotient, remainder
}

// addToBucket add value to buckets[idx] and handles NaNs properly.
func addToBucket(buckets ts.MutableValues, idx int, value float64) {
	v := buckets.ValueAt(idx)
	if math.IsNaN(v) {
		buckets.SetValueAt(idx, value)
	} else {
		buckets.SetValueAt(idx, v+value)
	}
}

// durationToSeconds converts a duration to number of seconds.
func durationToSeconds(d time.Duration) int {
	return int(d / time.Second)
}

// hitcount estimates hit counts from a list of time series. This function assumes the values in each time
// series represent hits per second. It calculates hits per some larger interval such as per day or per hour.
// NB(xichen): it doesn't support the alignToInterval parameter because no one seems to be using that.
func hitcount(ctx *common.Context, seriesList singlePathSpec, intervalString string) (ts.SeriesList, error) {
	interval, err := common.ParseInterval(intervalString)
	if err != nil {
		return ts.NewSeriesList(), err
	}

	intervalInSeconds := durationToSeconds(interval)
	if intervalInSeconds <= 0 {
		return ts.NewSeriesList(), common.ErrInvalidIntervalFormat
	}

	resultSeries := make([]*ts.Series, len(seriesList.Values))
	for index, series := range seriesList.Values {
		step := time.Duration(series.MillisPerStep()) * time.Millisecond
		bucketCount := int(math.Ceil(float64(series.EndTime().Sub(series.StartTime())) / float64(interval)))
		buckets := ts.NewValues(ctx, int(interval/time.Millisecond), bucketCount)
		newStart := series.EndTime().Add(-time.Duration(bucketCount) * interval)

		for i := 0; i < series.Len(); i++ {
			value := series.ValueAt(i)
			if math.IsNaN(value) {
				continue
			}
			startTime := series.StartTime().Add(time.Duration(i) * step)
			startBucket, startMod := divMod(durationToSeconds(startTime.Sub(newStart)), intervalInSeconds)
			endTime := startTime.Add(step)
			endBucket, endMod := divMod(durationToSeconds(endTime.Sub(newStart)), intervalInSeconds)

			if endBucket >= bucketCount {
				endBucket = bucketCount - 1
				endMod = intervalInSeconds
			}

			if startBucket == endBucket {
				addToBucket(buckets, startBucket, value*float64(endMod-startMod))
			} else {
				addToBucket(buckets, startBucket, value*float64(intervalInSeconds-startMod))
				hitsPerBucket := value * float64(intervalInSeconds)
				for j := startBucket + 1; j < endBucket; j++ {
					addToBucket(buckets, j, hitsPerBucket)
				}
				if endMod > 0 {
					addToBucket(buckets, endBucket, value*float64(endMod))
				}
			}
		}
		newName := fmt.Sprintf("hitcount(%s, %q)", series.Name(), intervalString)
		newSeries := ts.NewSeries(ctx, newName, newStart, buckets)
		resultSeries[index] = newSeries
	}

	r := ts.SeriesList(seriesList)
	r.Values = resultSeries
	return r, nil
}

func safeIndex(len, index int) int {
	return int(math.Min(float64(index), float64(len)))
}

// substr takes one metric or a wildcard seriesList followed by 1 or 2 integers. Prints n - length elements
// of the array (if only one integer n is passed) or n - m elements of the array (if two integers n and m
// are passed).
func substr(_ *common.Context, seriesList singlePathSpec, start, stop int) (ts.SeriesList, error) {
	results := make([]*ts.Series, len(seriesList.Values))
	re := regexp.MustCompile(",.*$")
	for i, series := range seriesList.Values {
		name := series.Name()
		left := strings.LastIndex(name, "(") + 1
		right := strings.Index(name, ")")
		length := len(name)
		if right < 0 {
			right = length
		}
		right = safeIndex(length, right)
		nameParts := strings.Split(name[left:right], ".")
		numParts := len(nameParts)
		// If stop == 0, it's as if stop was unspecified
		if start < 0 || start >= numParts || (stop != 0 && stop < start) {
			err := errors.NewInvalidParamsError(fmt.Errorf(
				"invalid substr params, start=%d, stop=%d", start, stop))
			return ts.NewSeriesList(), err
		}
		var newName string
		if stop == 0 {
			newName = strings.Join(nameParts[start:], ".")
		} else {
			stop = safeIndex(numParts, stop)
			newName = strings.Join(nameParts[start:stop], ".")
		}
		newName = re.ReplaceAllString(newName, "")
		results[i] = series.RenamedTo(newName)
	}

	r := ts.SeriesList(seriesList)
	r.Values = results
	return r, nil
}

// combineBootstrapWithOriginal combines the bootstrapped the series with the original series.
func combineBootstrapWithOriginal(
	ctx *common.Context,
	bootstrapStartTime, bootstrapEndTime time.Time,
	originalStartTime, originalEndTime time.Time,
	bootstrapped ts.SeriesList,
	seriesList singlePathSpec,
) (ts.SeriesList, error) {
	nameToSeries := make(map[string]*ts.Series)
	for _, series := range bootstrapped.Values {
		nameToSeries[series.Name()] = series
	}

	bootstrapList := make([]*ts.Series, 0, len(seriesList.Values))
	for _, series := range seriesList.Values {
		bs, found := nameToSeries[series.Name()]
		if !found {
			numSteps := ts.NumSteps(bootstrapStartTime, bootstrapEndTime, series.MillisPerStep())
			vals := ts.NewValues(ctx, series.MillisPerStep(), numSteps)
			bs = ts.NewSeries(ctx, series.Name(), bootstrapStartTime, vals)
		} else {
			// Delete from the lookup so we can fill in
			// the bootstrapped time series with NaNs if
			// the original series list is missing the series.
			delete(nameToSeries, series.Name())
		}
		bootstrapList = append(bootstrapList, bs)
	}

	var err error
	newSeriesList := make([]*ts.Series, 0, len(seriesList.Values)+len(nameToSeries))
	for i, bootstrap := range bootstrapList {
		original := seriesList.Values[i]
		if bootstrap.MillisPerStep() < original.MillisPerStep() {
			bootstrap, err = bootstrap.IntersectAndResize(bootstrap.StartTime(), bootstrap.EndTime(), original.MillisPerStep(), original.ConsolidationFunc())
			if err != nil {
				return ts.NewSeriesList(), err
			}
		}
		bootstrapEndStep := bootstrapEndTime.Truncate(original.Resolution())
		if bootstrapEndStep.Before(bootstrapEndTime) {
			bootstrapEndStep = bootstrapEndStep.Add(original.Resolution())
		}
		// NB(braskin): using bootstrap.Len() is incorrect as it will include all
		// of the steps in the original timeseries, not just the steps up to the new end time
		bootstrapLength := bootstrap.StepAtTime(bootstrapEndStep)
		ratio := bootstrap.MillisPerStep() / original.MillisPerStep()
		numBootstrapValues := bootstrapLength * ratio
		numCombinedValues := numBootstrapValues + original.Len()
		values := ts.NewValues(ctx, original.MillisPerStep(), numCombinedValues)
		for j := 0; j < min(bootstrap.Len(), bootstrapLength); j++ {
			for k := j * ratio; k < (j+1)*ratio; k++ {
				values.SetValueAt(k, bootstrap.ValueAt(j))
			}
		}
		for j := numBootstrapValues; j < numCombinedValues; j++ {
			values.SetValueAt(j, original.ValueAt(j-numBootstrapValues))
		}
		newSeries := ts.NewSeries(ctx, original.Name(), bootstrapStartTime, values)
		newSeries.Specification = original.Specification
		newSeriesList = append(newSeriesList, newSeries)
	}
	// Now add any series in bootstrap list but not original series,
	// need to iterate the bootstrapped.Values to retain order
	// but can check if they are in the nameToSeries map still and if so
	// then there was no matching original series.
	for _, series := range bootstrapped.Values {
		bs, found := nameToSeries[series.Name()]
		if !found {
			// Processed already.
			continue
		}
		// Extend the bootstrap series to include steps covered by original
		// time range since the original series is missing from fetch.
		needSteps := bs.StepAtTime(originalEndTime)
		if currSteps := bs.Len(); needSteps > currSteps {
			// Need to resize.
			vals := ts.NewValues(ctx, bs.MillisPerStep(), needSteps)
			for i := 0; i < currSteps; i++ {
				vals.SetValueAt(i, bs.ValueAt(i))
			}
			bs = bs.DerivedSeries(bs.StartTime(), vals)
		}
		newSeriesList = append(newSeriesList, bs)
	}

	r := ts.SeriesList(seriesList)
	r.Values = newSeriesList
	return r, nil
}

func min(a, b int) int {
	if a < b {
		return a
	}
	return b
}

// trimBootstrap trims the bootstrap period off the front of this series so it matches the original.
func trimBootstrap(ctx *common.Context, bootstrap, original *ts.Series) *ts.Series {
	originalLen := original.Len()
	bootstrapLen := bootstrap.Len()
	lengthLimit := (originalLen * original.MillisPerStep()) / bootstrap.MillisPerStep()
	trimStart := bootstrap.EndTime().Add(-time.Duration(lengthLimit*bootstrap.MillisPerStep()) * time.Millisecond)
	vals := ts.NewValues(ctx, bootstrap.MillisPerStep(), lengthLimit)
	for i := 0; i < lengthLimit; i++ {
		vals.SetValueAt(i, bootstrap.ValueAt(i+bootstrapLen-lengthLimit))
	}
	return ts.NewSeries(ctx, bootstrap.Name(), trimStart, vals)
}

// holtWintersForecast performs a Holt-Winters forecast using the series as input data.
// Data from one week previous to the series is used to bootstrap the initial forecast.
func holtWintersForecast(ctx *common.Context, seriesList singlePathSpec) (ts.SeriesList, error) {
	return holtWintersForecastInternal(ctx, seriesList, secondsPerWeek*time.Second)
}

// nolint: unparam
func holtWintersForecastInternal(ctx *common.Context, seriesList singlePathSpec, d time.Duration) (ts.SeriesList, error) {
	results := make([]*ts.Series, len(seriesList.Values))
	bootstrapList, err := common.FetchWithBootstrap(ctx, ts.SeriesList(seriesList), d)
	if err != nil {
		return ts.NewSeriesList(), err
	}
	for i, bootstrap := range bootstrapList.Values {
		series := seriesList.Values[i]
		analysis := holtWintersAnalysis(ctx, bootstrap)
		results[i] = trimBootstrap(ctx, analysis.predictions, series)
	}
	r := ts.SeriesList(seriesList)
	r.Values = results
	return r, nil
}

// holtWintersConfidenceBands performs a Holt-Winters forecast using the series as input data and
// plots upper and lower bands with the predicted forecast deviations.
func holtWintersConfidenceBands(ctx *common.Context, seriesList singlePathSpec, delta float64) (ts.SeriesList, error) {
	return holtWintersConfidenceBandsInternal(ctx, seriesList, delta, secondsPerWeek*time.Second)
}

// nolint: unparam
func holtWintersConfidenceBandsInternal(ctx *common.Context, seriesList singlePathSpec, delta float64, d time.Duration) (ts.SeriesList, error) {
	results := make([]*ts.Series, 2*len(seriesList.Values))
	bootstrapList, err := common.FetchWithBootstrap(ctx, ts.SeriesList(seriesList), d)
	if err != nil {
		return ts.NewSeriesList(), err
	}

	for index, bootstrap := range bootstrapList.Values {
		series := seriesList.Values[index]
		analysis := holtWintersAnalysis(ctx, bootstrap)
		forecast := trimBootstrap(ctx, analysis.predictions, series)
		deviation := trimBootstrap(ctx, analysis.deviations, series)
		seriesLength := forecast.Len()
		upperBand := ts.NewValues(ctx, forecast.MillisPerStep(), seriesLength)
		lowerBand := ts.NewValues(ctx, forecast.MillisPerStep(), seriesLength)
		for i := 0; i < seriesLength; i++ {
			forecastItem := forecast.ValueAt(i)
			deviationItem := deviation.ValueAt(i)
			if !math.IsNaN(forecastItem) && !math.IsNaN(deviationItem) {
				scaledDeviation := delta * deviationItem
				upperBand.SetValueAt(i, forecastItem+scaledDeviation)
				lowerBand.SetValueAt(i, forecastItem-scaledDeviation)
			}
		}
		upperName := fmt.Sprintf("holtWintersConfidenceUpper(%s)", series.Name())
		lowerName := fmt.Sprintf("holtWintersConfidenceLower(%s)", series.Name())
		upperSeries := ts.NewSeries(ctx, upperName, forecast.StartTime(), upperBand)
		lowerSeries := ts.NewSeries(ctx, lowerName, forecast.StartTime(), lowerBand)
		newIndex := index * 2
		results[newIndex] = lowerSeries
		results[newIndex+1] = upperSeries
	}

	r := ts.SeriesList(seriesList)
	r.Values = results
	return r, nil
}

// holtWintersAberration performs a Holt-Winters forecast using the series as input data and
// plots the positive or negative deviation of the series data from the forecast.
func holtWintersAberration(ctx *common.Context, seriesList singlePathSpec, delta float64) (ts.SeriesList, error) {
	// log if we are actually using this function
	var b bytes.Buffer
	b.WriteString("holtWintersAberration is used")
	if len(seriesList.Values) > 0 {
		b.WriteString(fmt.Sprintf(", series[0] name=%s", seriesList.Values[0].Name()))
	}
	return holtWintersAberrationInternal(ctx, seriesList, delta, secondsPerWeek*time.Second)
}

// nolint: unparam
func holtWintersAberrationInternal(
	ctx *common.Context,
	seriesList singlePathSpec,
	delta float64,
	d time.Duration,
) (ts.SeriesList, error) {
	results := make([]*ts.Series, len(seriesList.Values))
	for index, series := range seriesList.Values {
		confidenceBands, err := holtWintersConfidenceBandsInternal(ctx, singlePathSpec{
			Values: []*ts.Series{series},
		}, delta, d)
		if err != nil {
			return ts.NewSeriesList(), err
		}

		lowerBand := confidenceBands.Values[0]
		upperBand := confidenceBands.Values[1]
		numPoints := series.Len()
		aberration := ts.NewValues(ctx, series.MillisPerStep(), numPoints)
		for i := 0; i < numPoints; i++ {
			actual := series.ValueAt(i)
			upperVal := upperBand.ValueAt(i)
			lowerVal := lowerBand.ValueAt(i)
			var newValue float64
			if math.IsNaN(actual) {
				newValue = 0
			} else if !math.IsNaN(upperVal) && actual > upperVal {
				newValue = actual - upperVal
			} else if !math.IsNaN(lowerVal) && actual < lowerVal {
				newValue = actual - lowerVal
			} else {
				newValue = 0
			}
			aberration.SetValueAt(i, newValue)
		}
		newName := fmt.Sprintf("holtWintersAberration(%s)", series.Name())
		newSeries := ts.NewSeries(ctx, newName, series.StartTime(), aberration)
		results[index] = newSeries
	}

	r := ts.SeriesList(seriesList)
	r.Values = results
	return r, nil
}

func holtWintersIntercept(actual, lastSeason, lastIntercept, lastSlope float64) float64 {
	return alpha*(actual-lastSeason) + (1-alpha)*(lastIntercept+lastSlope)
}

func holtWintersSlope(intercept, lastIntercept, lastSlope float64) float64 {
	return beta*(intercept-lastIntercept) + (1-beta)*lastSlope
}

func holtWintersSeasonal(actual, intercept, lastSeason float64) float64 {
	return gamma*(actual-intercept) + (1-gamma)*lastSeason
}

func holtWintersDeviation(actual, prediction, lastSeasonalDev float64) float64 {
	if math.IsNaN(prediction) {
		prediction = 0
	}
	return gamma*math.Abs(actual-prediction) + (1-gamma)*lastSeasonalDev
}

type holtWintersAnalysisResult struct {
	predictions *ts.Series
	deviations  *ts.Series
	intercepts  []float64
	slopes      []float64
	seasonals   []float64
}

// holtWintersAnalysis takes a series, and returns the analysis result.
func holtWintersAnalysis(ctx *common.Context, series *ts.Series) *holtWintersAnalysisResult {
	seasonLength := secondsPerDay * millisPerSecond / series.MillisPerStep()
	numPoints := series.Len()
	intercepts := make([]float64, numPoints)
	slopes := make([]float64, numPoints)
	seasonals := make([]float64, numPoints)
	predictions := ts.NewValues(ctx, series.MillisPerStep(), numPoints)
	deviations := ts.NewValues(ctx, series.MillisPerStep(), numPoints)

	getLastSeasonal := func(i int) float64 {
		j := i - seasonLength
		if j >= 0 {
			return seasonals[j]
		}
		return 0.0
	}

	getLastDeviation := func(i int) float64 {
		j := i - seasonLength
		if j >= 0 {
			return deviations.ValueAt(j)
		}
		return 0.0
	}

	nextPred := math.NaN()
	for i := 0; i < numPoints; i++ {
		actual := series.ValueAt(i)
		if math.IsNaN(actual) {
			intercepts[i] = math.NaN()
			predictions.SetValueAt(i, nextPred)
			deviations.SetValueAt(i, 0.0)
			nextPred = math.NaN()
			continue
		}

		var lastIntercept, lastSlope, prediction float64
		if i == 0 {
			lastIntercept = actual
			lastSlope = 0
			prediction = actual
		} else {
			lastIntercept = intercepts[i-1]
			lastSlope = slopes[i-1]
			if math.IsNaN(lastIntercept) {
				lastIntercept = actual
			}
			prediction = nextPred
		}

		lastSeasonal := getLastSeasonal(i)
		nextLastSeasonal := getLastSeasonal(i + 1)
		lastSeasonalDev := getLastDeviation(i)

		intercept := holtWintersIntercept(actual, lastSeasonal, lastIntercept, lastSlope)
		slope := holtWintersSlope(intercept, lastIntercept, lastSlope)
		seasonal := holtWintersSeasonal(actual, intercept, lastSeasonal)
		nextPred = intercept + slope + nextLastSeasonal
		deviation := holtWintersDeviation(actual, prediction, lastSeasonalDev)

		intercepts[i] = intercept
		slopes[i] = slope
		seasonals[i] = seasonal
		predictions.SetValueAt(i, prediction)
		deviations.SetValueAt(i, deviation)
	}

	// make the new forecast series
	forecastName := fmt.Sprintf("holtWintersForecast(%s)", series.Name())
	forecastSeries := ts.NewSeries(ctx, forecastName, series.StartTime(), predictions)

	// make the new deviation series
	deviationName := fmt.Sprintf("holtWintersDeviation(%s)", series.Name())
	deviationSeries := ts.NewSeries(ctx, deviationName, series.StartTime(), deviations)

	return &holtWintersAnalysisResult{
		predictions: forecastSeries,
		deviations:  deviationSeries,
		intercepts:  intercepts,
		slopes:      slopes,
		seasonals:   seasonals,
	}
}

// squareRoot takes one metric or a wildcard seriesList, and computes the square root of each datapoint.
func squareRoot(ctx *common.Context, seriesList singlePathSpec) (ts.SeriesList, error) {
	return transform(
		ctx,
		seriesList,
		func(fname string) string { return fmt.Sprintf(wrappingFmt, "squareRoot", fname) },
		math.Sqrt,
	)
}

// stdev takes one metric or a wildcard seriesList followed by an integer N. Draw the standard deviation
// of all metrics passed for the past N datapoints. If the ratio of null points in the window is greater than
// windowTolerance, skip the calculation.
func stdev(ctx *common.Context, seriesList singlePathSpec, points int, windowTolerance float64) (ts.SeriesList, error) {
	return common.Stdev(ctx, ts.SeriesList(seriesList), points, windowTolerance, func(series *ts.Series, points int) string {
		return fmt.Sprintf("stddev(%s,%d)", series.Name(), points)
	})
}

// rangeOfSeries distills down a set of inputs into the range of the series.
func rangeOfSeries(ctx *common.Context, seriesList singlePathSpec) (ts.SeriesList, error) {
	series, err := common.Range(ctx, ts.SeriesList(seriesList), func(series ts.SeriesList) string {
		return wrapPathExpr("rangeOfSeries", series)
	})
	if err != nil {
		return ts.NewSeriesList(), err
	}
	return ts.SeriesList{
		Values:   []*ts.Series{series},
		Metadata: seriesList.Metadata,
	}, nil
}

// removeAbovePercentile removes data above the specified percentile from the series
// or list of series provided. Values above this percentile are assigned a value
// of None.
func removeAbovePercentile(ctx *common.Context, seriesList singlePathSpec, percentile float64) (ts.SeriesList, error) {
	return common.RemoveByPercentile(ctx,
		ts.SeriesList(seriesList),
		percentile,
		func(name string, percentile float64) string {
			return fmt.Sprintf("removeAbovePercentile(%s, "+common.FloatingPointFormat+")", name, percentile)
		},
		common.GreaterThan)
}

// removeBelowPercentile removes data below the specified percentile from the series
// or list of series provided. Values below this percentile are assigned a value of None.
func removeBelowPercentile(ctx *common.Context, seriesList singlePathSpec, percentile float64) (ts.SeriesList, error) {
	return common.RemoveByPercentile(
		ctx,
		ts.SeriesList(seriesList),
		percentile,
		func(name string, percentile float64) string {
			return fmt.Sprintf("removeBelowPercentile(%s, "+common.FloatingPointFormat+")", name, percentile)
		},
		common.LessThan)
}

// randomWalkFunction returns a random walk starting at 0.
// Note: step has a unit of seconds.
func randomWalkFunction(ctx *common.Context, name string, step int) (ts.SeriesList, error) {
	if step <= 0 {
		return ts.NewSeriesList(), errors.NewInvalidParamsError(fmt.Errorf("non-positive step size %d", step))
	}
	if !ctx.StartTime.Before(ctx.EndTime) {
		return ts.NewSeriesList(), errors.NewInvalidParamsError(fmt.Errorf("startTime %v is no earlier than endTime %v", ctx.StartTime, ctx.EndTime))
	}
	r := rand.New(rand.NewSource(time.Now().UnixNano()))
	millisPerStep := step * millisPerSecond
	numSteps := ts.NumSteps(ctx.StartTime, ctx.EndTime, millisPerStep)
	vals := ts.NewValues(ctx, millisPerStep, numSteps)
	for i := 0; i < numSteps; i++ {
		vals.SetValueAt(i, r.Float64()-0.5)
	}
	newSeries := ts.NewSeries(ctx, name, ctx.StartTime, vals)
	return ts.NewSeriesListWithSeries(newSeries), nil
}

// aggregateLine draws a horizontal line based the function applied to the series.
func aggregateLine(ctx *common.Context, seriesList singlePathSpec, f string) (ts.SeriesList, error) {
	if len(seriesList.Values) == 0 {
		return ts.NewSeriesList(), common.ErrEmptySeriesList
	}

	sa := ts.SeriesReducerApproach(f)
	r, ok := sa.SafeReducer()
	if !ok {
		return ts.NewSeriesList(), errors.NewInvalidParamsError(fmt.Errorf("invalid function %s", f))
	}

	value := r(seriesList.Values[0])
	name := fmt.Sprintf("aggregateLine(%s,"+common.FloatingPointFormat+")",
		seriesList.Values[0].Specification, value)
	series, err := constantLine(ctx, value)
	if err != nil {
		return ts.NewSeriesList(), err
	}

	renamed := series.Values[0].RenamedTo(name)
	return ts.SeriesList{
		Values:   []*ts.Series{renamed},
		Metadata: seriesList.Metadata,
	}, nil
}

// changed takes one metric or a wildcard seriesList.
// Output 1 when the value changed, 0 when null or the same.
func changed(ctx *common.Context, seriesList singlePathSpec) (ts.SeriesList, error) {
	return common.Changed(ctx, ts.SeriesList(seriesList), func(series *ts.Series) string {
		return fmt.Sprintf("changed(%s)", series.Name())
	})
}

// windowPointsLength calculates the number of window points in a interval
func windowPointsLength(series *ts.Series, interval time.Duration) int {
	return int(interval / (time.Duration(series.MillisPerStep()) * time.Millisecond))
}

type movingImpl interface {
	Reset(
		opts movingImplResetOptions,
	) error

	Evaluate(
		window []float64,
		values ts.MutableValues,
		windowPoints int,
		i int,
		xFilesFactor float64,
	)
}

type movingImplResetOptions struct {
	Original     *ts.Series
	Bootstrap    *ts.Series
	WindowPoints int
}

// Ensure movingImplementationFn implements movingImpl.
var _ movingImpl = movingImplementationFn(nil)

type movingImplementationFn func(
	window []float64,
	values ts.MutableValues,
	windowPoints int,
	i int,
	xFilesFactor float64,
)

func (f movingImplementationFn) Reset(opts movingImplResetOptions) error {
	return nil
}

func (f movingImplementationFn) Evaluate(
	window []float64,
	values ts.MutableValues,
	windowPoints int,
	i int,
	xFilesFactor float64,
) {
	f(window, values, windowPoints, i, xFilesFactor)
}

// movingMedianHelper given a slice of floats, calculates the median and assigns it into vals as index i
func movingMedianHelper(window []float64, vals ts.MutableValues, windowPoints int, i int, xFilesFactor float64) {
	nans := common.SafeSort(window)

	if nans < windowPoints && effectiveXFF(windowPoints, nans, xFilesFactor) {
		index := (windowPoints - nans) / 2
		median := window[nans+index]
		vals.SetValueAt(i, median)
	}
}

// movingSumHelper given a slice of floats, calculates the sum and assigns it into vals as index i
func movingSumHelper(window []float64, vals ts.MutableValues, windowPoints int, i int, xFilesFactor float64) {
	sum, nans := common.SafeSum(window)

	if nans < windowPoints && effectiveXFF(windowPoints, nans, xFilesFactor) {
		vals.SetValueAt(i, sum)
	}
}

// movingAverageHelper given a slice of floats, calculates the average and assigns it into vals as index i
func movingAverageHelper(window []float64, vals ts.MutableValues, windowPoints int, i int, xFilesFactor float64) {
	avg, nans := common.SafeAverage(window)

	if nans < windowPoints && effectiveXFF(windowPoints, nans, xFilesFactor) {
		vals.SetValueAt(i, avg)
	}
}

// movingMaxHelper given a slice of floats, finds the max and assigns it into vals as index i
func movingMaxHelper(window []float64, vals ts.MutableValues, windowPoints int, i int, xFilesFactor float64) {
	max, nans := common.SafeMax(window)

	if nans < windowPoints && effectiveXFF(windowPoints, nans, xFilesFactor) {
		vals.SetValueAt(i, max)
	}
}

// movingMinHelper given a slice of floats, finds the min and assigns it into vals as index i
func movingMinHelper(window []float64, vals ts.MutableValues, windowPoints int, i int, xFilesFactor float64) {
	min, nans := common.SafeMin(window)

	if nans < windowPoints && effectiveXFF(windowPoints, nans, xFilesFactor) {
		vals.SetValueAt(i, min)
	}
}

func newMovingBinaryTransform(
	ctx *common.Context,
	input singlePathSpec,
	windowSizeValue genericInterface,
	movingFunctionName string,
	xFilesFactor float64,
	impl movingImpl,
) (*binaryContextShifter, error) {
	if len(input.Values) == 0 {
		return nil, nil
	}

	windowSize, err := parseWindowSize(windowSizeValue, input)
	if err != nil {
		return nil, err
	}

	interval := windowSize.deltaValue
	if interval <= 0 {
		return nil, common.ErrInvalidIntervalFormat
	}

	contextShiftingFn := func(c *common.Context) *common.Context {
		opts := common.NewChildContextOptions()
		opts.AdjustTimeRange(0, 0, interval, 0)
		childCtx := c.NewChildContext(opts)
		return childCtx
	}

	originalStart, originalEnd := ctx.StartTime, ctx.EndTime
	bootstrapStartTime, bootstrapEndTime := originalStart.Add(-interval), originalStart
	return &binaryContextShifter{
		ContextShiftFunc: contextShiftingFn,
		BinaryTransformer: func(bootstrapped, original ts.SeriesList) (ts.SeriesList, error) {
			bootstrapList, err := combineBootstrapWithOriginal(ctx,
				bootstrapStartTime, bootstrapEndTime,
				ctx.StartTime, ctx.EndTime,
				bootstrapped, singlePathSpec(original))
			if err != nil {
				return ts.NewSeriesList(), err
			}

			results := make([]*ts.Series, 0, original.Len())
			maxWindowPoints := 0
			for i := range bootstrapList.Values {
<<<<<<< HEAD
				var series *ts.Series
				if i < original.Len() {
					// Existing series exists, prefer that resolution.
					series = original.Values[i]
				} else {
					// No existing series use resolution from bootstrapped.
					series = bootstrapList.Values[i]
				}
=======
				series := original.Values[i]
>>>>>>> 965f5664
				windowPoints := windowPointsLength(series, interval)
				if windowPoints <= 0 {
					err := errors.NewInvalidParamsError(fmt.Errorf(
						"non positive window points, windowSize=%s, stepSize=%d",
						windowSize.stringValue, series.MillisPerStep()))
					return ts.NewSeriesList(), err
				}
				if windowPoints > maxWindowPoints {
					maxWindowPoints = windowPoints
				}
			}

			windowPoints := make([]float64, maxWindowPoints)
			for i, bootstrap := range bootstrapList.Values {
				var series *ts.Series
				if i < original.Len() {
					// Existing series exists, prefer that.
					series = original.Values[i]
				} else {
					// No existing series, use an intersected
					// version of the bootstrapped series as a
					// reference for values to compute.
					series, err = bootstrap.IntersectAndResize(originalStart,
						originalEnd, bootstrap.MillisPerStep(), bootstrap.ConsolidationFunc())
					if err != nil {
						return ts.NewSeriesList(), err
					}
				}
				currWindowPoints := windowPointsLength(series, interval)
				window := windowPoints[:currWindowPoints]
				util.Memset(window, math.NaN())

				numSteps := series.Len()
				offset := bootstrap.Len() - numSteps
				vals := ts.NewValues(ctx, series.MillisPerStep(), numSteps)

				if err := impl.Reset(movingImplResetOptions{
					Original:     series,
					Bootstrap:    bootstrap,
					WindowPoints: currWindowPoints,
				}); err != nil {
					return ts.SeriesList{}, err
				}
				for i := 0; i < numSteps; i++ {
					for j := i + offset - currWindowPoints; j < i+offset; j++ {
						if j < 0 || j >= bootstrap.Len() {
							continue
						}

						idx := j - i - offset + currWindowPoints
						if idx < 0 || idx > len(window)-1 {
							continue
						}

						window[idx] = bootstrap.ValueAt(j)
					}
					impl.Evaluate(window, vals, currWindowPoints, i, xFilesFactor)
				}
				name := fmt.Sprintf("%s(%s,%s)", movingFunctionName, series.Name(), windowSize.stringValue)
				newSeries := ts.NewSeries(ctx, name, series.StartTime(), vals)
				results = append(results, newSeries)
			}

			original.Values = results
			return original, nil
		},
	}, nil
}

// movingMedian calculates the moving median of a metric (or metrics) over a time interval.
func movingMedian(ctx *common.Context, input singlePathSpec, windowSize genericInterface, xFilesFactor float64) (*binaryContextShifter, error) {
	return newMovingBinaryTransform(ctx, input, windowSize, "movingMedian", xFilesFactor,
		movingImplementationFn(movingMedianHelper))
}

// movingSum calculates the moving sum of a metric (or metrics) over a time interval.
func movingSum(ctx *common.Context, input singlePathSpec, windowSize genericInterface, xFilesFactor float64) (*binaryContextShifter, error) {
	return newMovingBinaryTransform(ctx, input, windowSize, "movingSum", xFilesFactor,
		movingImplementationFn(movingSumHelper))
}

// movingAverage calculates the moving average of a metric (or metrics) over a time interval.
func movingAverage(ctx *common.Context, input singlePathSpec, windowSize genericInterface, xFilesFactor float64) (*binaryContextShifter, error) {
	return newMovingBinaryTransform(ctx, input, windowSize, "movingAverage", xFilesFactor, movingAverageHelper)
}

// movingMax calculates the moving maximum of a metric (or metrics) over a time interval.
func movingMax(ctx *common.Context, input singlePathSpec, windowSize genericInterface, xFilesFactor float64) (*binaryContextShifter, error) {
	return newMovingBinaryTransform(ctx, input, windowSize, "movingMax", xFilesFactor,
		movingImplementationFn(movingMaxHelper))
}

// movingMin calculates the moving minimum of a metric (or metrics) over a time interval.
func movingMin(ctx *common.Context, input singlePathSpec, windowSize genericInterface, xFilesFactor float64) (*binaryContextShifter, error) {
	return newMovingBinaryTransform(ctx, input, windowSize, "movingMin", xFilesFactor,
		movingImplementationFn(movingMinHelper))
}

// legendValue takes one metric or a wildcard seriesList and a string in quotes.
// Appends a value to the metric name in the legend.  Currently one or several of:
// "last", "avg", "total", "min", "max".
func legendValue(_ *common.Context, seriesList singlePathSpec, valueType string) (ts.SeriesList, error) {
	sa := ts.SeriesReducerApproach(valueType)
	reducer, ok := sa.SafeReducer()
	if !ok {
		return ts.NewSeriesList(), errors.NewInvalidParamsError(fmt.Errorf("invalid function %s", valueType))
	}

	results := make([]*ts.Series, 0, len(seriesList.Values))
	for _, series := range seriesList.Values {
		value := reducer(series)
		newName := fmt.Sprintf("%s (%s: "+common.FloatingPointFormat+")", series.Name(), valueType, value)
		renamed := series.RenamedTo(newName)
		results = append(results, renamed)
	}

	r := ts.SeriesList(seriesList)
	r.Values = results
	return r, nil
}

func getStatLen(v float64) int {
	if math.IsNaN(v) {
		return 4
	}
	return len(fmt.Sprintf("%d", int(v))) + 3
}

func toCactiStyle(v float64) string {
	if math.IsNaN(v) {
		return "nan"
	}
	return fmt.Sprintf(cactiStyleFormat, v)
}

func findAllLens(seriesList ts.SeriesList) (int, int, int, int) {
	var nameLen, lastLen, maxLen, minLen float64
	for _, series := range seriesList.Values {
		name, min, max, last := series.Name(), series.SafeMin(), series.SafeMax(), series.SafeLastValue()
		nameLen = math.Max(nameLen, float64(len(name)))
		lastLen = math.Max(lastLen, float64(getStatLen(last)))
		maxLen = math.Max(maxLen, float64(getStatLen(max)))
		minLen = math.Max(minLen, float64(getStatLen(min)))
	}
	return int(nameLen), int(lastLen) + 3, int(maxLen) + 3, int(minLen) + 3
}

// cactiStyle takes a series list and modifies the aliases to provide column aligned
// output with Current, Max, and Min values in the style of cacti.
func cactiStyle(_ *common.Context, seriesList singlePathSpec) (ts.SeriesList, error) {
	if len(seriesList.Values) == 0 {
		return ts.NewSeriesList(), common.ErrEmptySeriesList
	}

	nameLen, lastLen, maxLen, minLen := findAllLens(ts.SeriesList(seriesList))
	results := make([]*ts.Series, 0, len(seriesList.Values))
	for _, series := range seriesList.Values {
		name := series.Name()
		last := toCactiStyle(series.SafeLastValue())
		max := toCactiStyle(series.SafeMax())
		min := toCactiStyle(series.SafeMin())

		newName := fmt.Sprintf(
			"%*s Current:%*s Max:%*s Min:%*s ",
			-nameLen, name,
			-lastLen, last,
			-maxLen, max,
			-minLen, min,
		)
		renamed := series.RenamedTo(newName)
		results = append(results, renamed)
	}

	r := ts.SeriesList(seriesList)
	r.Values = results
	return r, nil
}

// consolidateBy takes one metric or a wildcard seriesList and a consolidation
// function name. Valid function names are "sum", "average", "min", and "max".
// When a graph is drawn where width of the graph size in pixels is smaller than
// the number of data points to be graphed, m3 consolidates the values to
// to prevent line overlap. The consolidateBy() function changes the consolidation
// function from the default of "average" to one of "sum", "max", or "min".
func consolidateBy(_ *common.Context, seriesList singlePathSpec, consolidationApproach string) (ts.SeriesList, error) {
	ca := ts.ConsolidationApproach(consolidationApproach)
	cf, ok := ca.SafeFunc()
	if !ok {
		err := errors.NewInvalidParamsError(fmt.Errorf("invalid consolidation approach %s", consolidationApproach))
		return ts.NewSeriesList(), err
	}

	results := make([]*ts.Series, 0, len(seriesList.Values))
	for _, series := range seriesList.Values {
		newName := fmt.Sprintf("consolidateBy(%s,%q)", series.Name(), consolidationApproach)
		renamed := series.RenamedTo(newName)
		renamed.SetConsolidationFunc(cf)
		results = append(results, renamed)
	}

	r := ts.SeriesList(seriesList)
	r.Values = results
	return r, nil
}

// cumulative is an alias for consolidateBy(series, 'sum')
func cumulative(ctx *common.Context, seriesList singlePathSpec) (ts.SeriesList, error) {
	return consolidateBy(ctx, seriesList, "sum")
}

// offsetToZero offsets a metric or wildcard seriesList by subtracting the minimum
// value in the series from each data point.
func offsetToZero(ctx *common.Context, seriesList singlePathSpec) (ts.SeriesList, error) {
	results := make([]*ts.Series, len(seriesList.Values))
	for idx, series := range seriesList.Values {
		minimum := series.SafeMin()
		numSteps := series.Len()
		vals := ts.NewValues(ctx, series.MillisPerStep(), numSteps)
		if !math.IsNaN(minimum) {
			for i := 0; i < numSteps; i++ {
				v := series.ValueAt(i)
				if !math.IsNaN(v) {
					vals.SetValueAt(i, v-minimum)
				}
			}
		}
		name := fmt.Sprintf("offsetToZero(%s)", series.Name())
		series := ts.NewSeries(ctx, name, series.StartTime(), vals)
		results[idx] = series
	}

	r := ts.SeriesList(seriesList)
	r.Values = results
	return r, nil
}

// timeFunction returns the timestamp for each X value.
// Note: step is measured in seconds.
func timeFunction(ctx *common.Context, name string, step int) (ts.SeriesList, error) {
	if step <= 0 {
		return ts.NewSeriesList(), errors.NewInvalidParamsError(fmt.Errorf("step must be a positive int but instead is %d", step))
	}

	stepSizeInMilli := step * millisPerSecond
	numSteps := ts.NumSteps(ctx.StartTime, ctx.EndTime, stepSizeInMilli)
	vals := ts.NewValues(ctx, stepSizeInMilli, numSteps)
	start := ctx.StartTime.Truncate(time.Second)
	for current, index := start.Unix(), 0; index < numSteps; index++ {
		vals.SetValueAt(index, float64(current))
		current += int64(step)
	}

	series := ts.NewSeries(ctx, name, start, vals)
	return ts.NewSeriesListWithSeries(series), nil
}

// dashed draws the selected metrics with a dotted line with segments of length f.
func dashed(_ *common.Context, seriesList singlePathSpec, dashLength float64) (ts.SeriesList, error) {
	if dashLength <= 0 {
		return ts.NewSeriesList(), errors.NewInvalidParamsError(fmt.Errorf("expected a positive dashLength but got %f", dashLength))
	}

	results := make([]*ts.Series, len(seriesList.Values))
	for idx, s := range seriesList.Values {
		name := fmt.Sprintf("dashed(%s, "+common.FloatingPointFormat+")", s.Name(), dashLength)
		renamed := s.RenamedTo(name)
		results[idx] = renamed
	}

	r := ts.SeriesList(seriesList)
	r.Values = results
	return r, nil
}

// threshold draws a horizontal line at value f across the graph.
func threshold(ctx *common.Context, value float64, label string, color string) (ts.SeriesList, error) {
	seriesList, err := constantLine(ctx, value)
	if err != nil {
		err := errors.NewInvalidParamsError(fmt.Errorf(
			"error applying threshold function, error=%v", err))
		return ts.NewSeriesList(), err
	}

	series := seriesList.Values[0]
	if label != "" {
		series = series.RenamedTo(label)
	}

	return ts.NewSeriesListWithSeries(series), nil
}

func init() {
	// functions - in alpha ordering
	MustRegisterFunction(absolute)
	MustRegisterFunction(aggregate)
	MustRegisterFunction(aggregateLine).WithDefaultParams(map[uint8]interface{}{
		2: "avg", // f
	})
	MustRegisterFunction(aggregateWithWildcards).WithDefaultParams(map[uint8]interface{}{
		3: -1, // positions
	})
	MustRegisterFunction(alias)
	MustRegisterFunction(aliasByMetric)
	MustRegisterFunction(aliasByNode)
	MustRegisterFunction(aliasSub)
	MustRegisterFunction(applyByNode).WithDefaultParams(map[uint8]interface{}{
		4: "", // newName
	})
	MustRegisterFunction(asPercent).WithDefaultParams(map[uint8]interface{}{
		2: []*ts.Series(nil), // total
	})
	MustRegisterFunction(averageAbove)
	MustRegisterFunction(averageSeries)
	MustRegisterFunction(averageSeriesWithWildcards).WithDefaultParams(map[uint8]interface{}{
		2: -1, // positions
	})
	MustRegisterFunction(cactiStyle)
	MustRegisterFunction(changed)
	MustRegisterFunction(consolidateBy)
	MustRegisterFunction(constantLine)
	MustRegisterFunction(countSeries)
	MustRegisterFunction(cumulative)
	MustRegisterFunction(currentAbove)
	MustRegisterFunction(currentBelow)
	MustRegisterFunction(dashed).WithDefaultParams(map[uint8]interface{}{
		2: 5.0, // dashLength
	})
	MustRegisterFunction(delay)
	MustRegisterFunction(derivative)
	MustRegisterFunction(diffSeries)
	MustRegisterFunction(divideSeries)
	MustRegisterFunction(divideSeriesLists)
	MustRegisterFunction(exclude)
	MustRegisterFunction(exponentialMovingAverage)
	MustRegisterFunction(fallbackSeries)
	MustRegisterFunction(grep)
	MustRegisterFunction(group)
	MustRegisterFunction(groupByNode).WithDefaultParams(map[uint8]interface{}{
		3: "average", // fname
	})
	MustRegisterFunction(groupByNodes)
	MustRegisterFunction(highest).WithDefaultParams(map[uint8]interface{}{
		2: 1,         // n,
		3: "average", // f
	})
	MustRegisterFunction(highestAverage)
	MustRegisterFunction(highestCurrent)
	MustRegisterFunction(highestMax)
	MustRegisterFunction(hitcount)
	MustRegisterFunction(holtWintersAberration)
	MustRegisterFunction(holtWintersConfidenceBands)
	MustRegisterFunction(holtWintersForecast)
	MustRegisterFunction(identity)
	MustRegisterFunction(integral)
	MustRegisterFunction(integralByInterval)
	MustRegisterFunction(interpolate).WithDefaultParams(map[uint8]interface{}{
		2: -1, // limit
	})
	MustRegisterFunction(isNonNull)
	MustRegisterFunction(keepLastValue).WithDefaultParams(map[uint8]interface{}{
		2: -1, // limit
	})
	MustRegisterFunction(legendValue)
	MustRegisterFunction(limit)
	MustRegisterFunction(logarithm).WithDefaultParams(map[uint8]interface{}{
		2: 10, // base
	})
	MustRegisterFunction(lowest).WithDefaultParams(map[uint8]interface{}{
		2: 1,         // n,
		3: "average", // f
	})
	MustRegisterFunction(lowestAverage)
	MustRegisterFunction(lowestCurrent)
	MustRegisterFunction(maxSeries)
	MustRegisterFunction(maximumAbove)
	MustRegisterFunction(minSeries)
	MustRegisterFunction(minimumAbove)
	MustRegisterFunction(mostDeviant)
	MustRegisterFunction(movingAverage).WithDefaultParams(map[uint8]interface{}{
		3: defaultXFilesFactor, // XFilesFactor
	})
	MustRegisterFunction(movingMedian).WithDefaultParams(map[uint8]interface{}{
		3: defaultXFilesFactor, // XFilesFactor
	})
	MustRegisterFunction(movingSum).WithDefaultParams(map[uint8]interface{}{
		3: defaultXFilesFactor, // XFilesFactor
	})
	MustRegisterFunction(movingMax).WithDefaultParams(map[uint8]interface{}{
		3: defaultXFilesFactor, // XFilesFactor
	})
	MustRegisterFunction(movingMin).WithDefaultParams(map[uint8]interface{}{
		3: defaultXFilesFactor, // XFilesFactor
	})
	MustRegisterFunction(multiplySeries)
	MustRegisterFunction(nonNegativeDerivative).WithDefaultParams(map[uint8]interface{}{
		2: math.NaN(), // maxValue
	})
	MustRegisterFunction(nPercentile)
	MustRegisterFunction(offset)
	MustRegisterFunction(offsetToZero)
	MustRegisterFunction(percentileOfSeries).WithDefaultParams(map[uint8]interface{}{
		3: false, // interpolate
	})
	MustRegisterFunction(perSecond).WithDefaultParams(map[uint8]interface{}{
		2: math.NaN(), // maxValue
	})
	MustRegisterFunction(pow)
	MustRegisterFunction(powSeries)
	MustRegisterFunction(rangeOfSeries)
	MustRegisterFunction(randomWalkFunction).WithDefaultParams(map[uint8]interface{}{
		2: 60, // step
	})
	MustRegisterFunction(removeAbovePercentile)
	MustRegisterFunction(removeAboveValue)
	MustRegisterFunction(removeBelowPercentile)
	MustRegisterFunction(removeBelowValue)
	MustRegisterFunction(removeEmptySeries)
	MustRegisterFunction(scale)
	MustRegisterFunction(scaleToSeconds)
	MustRegisterFunction(sortBy).WithDefaultParams(map[uint8]interface{}{
		2: "average", // fn
		3: false,     // reverse
	})
	MustRegisterFunction(sortByMaxima)
	MustRegisterFunction(sortByMinima)
	MustRegisterFunction(sortByName).WithDefaultParams(map[uint8]interface{}{
		2: false, // natural
		3: false, // reverse
	})
	MustRegisterFunction(sortByTotal)
	MustRegisterFunction(squareRoot)
	MustRegisterFunction(stdev).WithDefaultParams(map[uint8]interface{}{
		3: 0.1, // windowTolerance
	})
	MustRegisterFunction(stddevSeries)
	MustRegisterFunction(substr).WithDefaultParams(map[uint8]interface{}{
		2: 0, // start
		3: 0, // stop
	})
	MustRegisterFunction(summarize).WithDefaultParams(map[uint8]interface{}{
		3: "",    // fname
		4: false, // alignToFrom
	})
	MustRegisterFunction(smartSummarize).WithDefaultParams(map[uint8]interface{}{
		3: "", // fname
	})
	MustRegisterFunction(sumSeries)
	MustRegisterFunction(sumSeriesWithWildcards).WithDefaultParams(map[uint8]interface{}{
		2: -1, // positions
	})
	MustRegisterFunction(sustainedAbove)
	MustRegisterFunction(sustainedBelow)
	MustRegisterFunction(threshold).WithDefaultParams(map[uint8]interface{}{
		2: "", // label
		3: "", // color
	})
	MustRegisterFunction(timeFunction).WithDefaultParams(map[uint8]interface{}{
		2: 60, // step
	})
	MustRegisterFunction(timeShift).WithDefaultParams(map[uint8]interface{}{
		3: true,  // resetEnd
		4: false, // alignDst
	})
	MustRegisterFunction(timeSlice).WithDefaultParams(map[uint8]interface{}{
		3: "now", // endTime
	})
	MustRegisterFunction(transformNull).WithDefaultParams(map[uint8]interface{}{
		2: 0.0, // defaultValue
	})
	MustRegisterFunction(useSeriesAbove)
	MustRegisterFunction(weightedAverage)

	// alias functions - in alpha ordering
	MustRegisterAliasedFunction("abs", absolute)
	MustRegisterAliasedFunction("aliasByTags", aliasByNode)
	MustRegisterAliasedFunction("avg", averageSeries)
	MustRegisterAliasedFunction("log", logarithm)
	MustRegisterAliasedFunction("max", maxSeries)
	MustRegisterAliasedFunction("min", minSeries)
	MustRegisterAliasedFunction("randomWalk", randomWalkFunction)
	MustRegisterAliasedFunction("sum", sumSeries)
	MustRegisterAliasedFunction("time", timeFunction)
}<|MERGE_RESOLUTION|>--- conflicted
+++ resolved
@@ -848,111 +848,6 @@
 	return windowSize, nil
 }
 
-<<<<<<< HEAD
-=======
-// movingAverage calculates the moving average of a metric (or metrics) over a time interval.
-func movingAverage(ctx *common.Context, input singlePathSpec, windowSizeValue genericInterface, xFilesFactor float64) (*binaryContextShifter, error) {
-	if len(input.Values) == 0 {
-		return nil, nil
-	}
-
-	widowSize, err := parseWindowSize(windowSizeValue, input)
-	if err != nil {
-		return nil, err
-	}
-
-	contextShiftingFn := func(c *common.Context) *common.Context {
-		opts := common.NewChildContextOptions()
-		opts.AdjustTimeRange(0, 0, widowSize.deltaValue, 0)
-		childCtx := c.NewChildContext(opts)
-		return childCtx
-	}
-
-	bootstrapStartTime, bootstrapEndTime := ctx.StartTime.Add(-widowSize.deltaValue), ctx.StartTime
-	transformerFn := func(bootstrapped, original ts.SeriesList) (ts.SeriesList, error) {
-		bootstrapList, err := combineBootstrapWithOriginal(ctx,
-			bootstrapStartTime, bootstrapEndTime,
-			bootstrapped, singlePathSpec(original))
-		if err != nil {
-			return ts.NewSeriesList(), err
-		}
-
-		results := make([]*ts.Series, 0, original.Len())
-		for i, bootstrap := range bootstrapList.Values {
-			series := original.Values[i]
-			stepSize := series.MillisPerStep()
-			windowPoints := widowSize.windowSizeFunc(stepSize)
-			if windowPoints == 0 {
-				err := errors.NewInvalidParamsError(fmt.Errorf(
-					"windowSize should not be smaller than stepSize, windowSize=%v, stepSize=%d",
-					windowSizeValue, stepSize))
-				return ts.NewSeriesList(), err
-			}
-
-			numSteps := series.Len()
-			offset := bootstrap.Len() - numSteps
-			vals := ts.NewValues(ctx, series.MillisPerStep(), numSteps)
-			sum := 0.0
-			num := 0
-			nans := 0
-			firstPoint := false
-			for i := 0; i < numSteps; i++ {
-				// NB: skip if the number of points received is less than the number
-				// of points in the lookback window.
-				if !firstPoint {
-					firstPoint = true
-					for j := offset - windowPoints; j < offset; j++ {
-						if j < 0 {
-							continue
-						}
-
-						v := bootstrap.ValueAt(j)
-						if !math.IsNaN(v) {
-							sum += v
-							num++
-						} else {
-							nans++
-						}
-					}
-				} else {
-					if i+offset-windowPoints > 0 {
-						prev := bootstrap.ValueAt(i + offset - windowPoints - 1)
-						if !math.IsNaN(prev) {
-							sum -= prev
-							num--
-						} else {
-							nans--
-						}
-					}
-					next := bootstrap.ValueAt(i + offset - 1)
-					if !math.IsNaN(next) {
-						sum += next
-						num++
-					} else {
-						nans++
-					}
-				}
-
-				if nans < windowPoints && effectiveXFF(windowPoints, nans, xFilesFactor) {
-					vals.SetValueAt(i, sum/float64(num))
-				}
-			}
-			name := fmt.Sprintf("movingAverage(%s,%s)", series.Name(), widowSize.stringValue)
-			newSeries := ts.NewSeries(ctx, name, series.StartTime(), vals)
-			results = append(results, newSeries)
-		}
-
-		original.Values = results
-		return original, nil
-	}
-
-	return &binaryContextShifter{
-		ContextShiftFunc:  contextShiftingFn,
-		BinaryTransformer: transformerFn,
-	}, nil
-}
-
->>>>>>> 965f5664
 // exponentialMovingAverage takes a series of values and a window size and produces
 // an exponential moving average utilizing the following formula:
 // 		ema(current) = constant * (Current Value) + (1 - constant) * ema(previous)
@@ -978,51 +873,12 @@
 	emaConstant float64
 }
 
-<<<<<<< HEAD
-	originalStart, originalEnd := ctx.StartTime, ctx.EndTime
-	bootstrapStartTime, bootstrapEndTime := ctx.StartTime.Add(-windowSize.deltaValue), ctx.StartTime
-	transformerFn := func(bootstrapped, original ts.SeriesList) (ts.SeriesList, error) {
-		bootstrapList, err := combineBootstrapWithOriginal(ctx,
-			bootstrapStartTime, bootstrapEndTime,
-			originalStart, originalEnd,
-			bootstrapped, singlePathSpec(original))
-		if err != nil {
-			return ts.NewSeriesList(), err
-		}
-
-		results := make([]*ts.Series, 0, original.Len())
-		for i, bootstrap := range bootstrapList.Values {
-			var series *ts.Series
-			if i < original.Len() {
-				// Existing series exists, prefer that.
-				series = original.Values[i]
-			} else {
-				// No existing series, use an intersected
-				// version of the bootstrapped series as a
-				// reference for values to compute.
-				series, err = bootstrap.IntersectAndResize(originalStart,
-					originalEnd, bootstrap.MillisPerStep(), bootstrap.ConsolidationFunc())
-				if err != nil {
-					return ts.NewSeriesList(), err
-				}
-			}
-			stepSize := series.MillisPerStep()
-			windowPoints := windowSize.windowSizeFunc(stepSize)
-			if windowPoints == 0 {
-				err := errors.NewInvalidParamsError(fmt.Errorf(
-					"windowSize should not be smaller than stepSize, windowSize=%v, stepSize=%d",
-					windowSizeValue, stepSize))
-				return ts.NewSeriesList(), err
-			}
-			emaConstant := 2.0 / (float64(windowPoints) + 1.0)
-=======
 func newExponentialMovingAverageImpl() *exponentialMovingAverageImpl {
 	return &exponentialMovingAverageImpl{}
 }
 
 func (impl *exponentialMovingAverageImpl) Reset(opts movingImplResetOptions) error {
 	impl.emaConstant = 2.0 / (float64(opts.WindowPoints) + 1.0)
->>>>>>> 965f5664
 
 	numSteps := opts.Original.Len()
 	impl.bootstrap = opts.Bootstrap
@@ -2276,7 +2132,6 @@
 			results := make([]*ts.Series, 0, original.Len())
 			maxWindowPoints := 0
 			for i := range bootstrapList.Values {
-<<<<<<< HEAD
 				var series *ts.Series
 				if i < original.Len() {
 					// Existing series exists, prefer that resolution.
@@ -2285,9 +2140,7 @@
 					// No existing series use resolution from bootstrapped.
 					series = bootstrapList.Values[i]
 				}
-=======
-				series := original.Values[i]
->>>>>>> 965f5664
+
 				windowPoints := windowPointsLength(series, interval)
 				if windowPoints <= 0 {
 					err := errors.NewInvalidParamsError(fmt.Errorf(
@@ -2371,7 +2224,8 @@
 
 // movingAverage calculates the moving average of a metric (or metrics) over a time interval.
 func movingAverage(ctx *common.Context, input singlePathSpec, windowSize genericInterface, xFilesFactor float64) (*binaryContextShifter, error) {
-	return newMovingBinaryTransform(ctx, input, windowSize, "movingAverage", xFilesFactor, movingAverageHelper)
+	return newMovingBinaryTransform(ctx, input, windowSize, "movingAverage", xFilesFactor,
+		movingImplementationFn(movingAverageHelper))
 }
 
 // movingMax calculates the moving maximum of a metric (or metrics) over a time interval.
