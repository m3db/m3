--- conflicted
+++ resolved
@@ -849,7 +849,6 @@
 	return windowSize, nil
 }
 
-<<<<<<< HEAD
 // movingAverage calculates the moving average of a metric (or metrics) over a time interval.
 func movingAverage(ctx *common.Context, input singlePathSpec, windowSizeValue genericInterface, xFilesFactor float64) (*binaryContextShifter, error) {
 	if len(input.Values) == 0 {
@@ -952,8 +951,6 @@
 	}, nil
 }
 
-=======
->>>>>>> 8df132f9
 // exponentialMovingAverage takes a series of values and a window size and produces
 // an exponential moving average utilizing the following formula:
 // 		ema(current) = constant * (Current Value) + (1 - constant) * ema(previous)
