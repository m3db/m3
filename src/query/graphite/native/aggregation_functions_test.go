// Copyright (c) 2019 Uber Technologies, Inc.
//
// Permission is hereby granted, free of charge, to any person obtaining a copy
// of this software and associated documentation files (the "Software"), to deal
// in the Software without restriction, including without limitation the rights
// to use, copy, modify, merge, publish, distribute, sublicense, and/or sell
// copies of the Software, and to permit persons to whom the Software is
// furnished to do so, subject to the following conditions:
//
// The above copyright notice and this permission notice shall be included in
// all copies or substantial portions of the Software.
//
// THE SOFTWARE IS PROVIDED "AS IS", WITHOUT WARRANTY OF ANY KIND, EXPRESS OR
// IMPLIED, INCLUDING BUT NOT LIMITED TO THE WARRANTIES OF MERCHANTABILITY,
// FITNESS FOR A PARTICULAR PURPOSE AND NONINFRINGEMENT. IN NO EVENT SHALL THE
// AUTHORS OR COPYRIGHT HOLDERS BE LIABLE FOR ANY CLAIM, DAMAGES OR OTHER
// LIABILITY, WHETHER IN AN ACTION OF CONTRACT, TORT OR OTHERWISE, ARISING FROM,
// OUT OF OR IN CONNECTION WITH THE SOFTWARE OR THE USE OR OTHER DEALINGS IN
// THE SOFTWARE.

package native

import (
	"fmt"
	"math"
	"sort"
	"testing"
	"time"

	"github.com/m3db/m3/src/query/block"
	"github.com/m3db/m3/src/query/graphite/common"
	"github.com/m3db/m3/src/query/graphite/context"
	"github.com/m3db/m3/src/query/graphite/storage"
	"github.com/m3db/m3/src/query/graphite/ts"
	xgomock "github.com/m3db/m3/src/x/test"
	"github.com/stretchr/testify/assert"
	"github.com/stretchr/testify/require"

	"github.com/golang/mock/gomock"
)

var (
	consolidationStartTime = time.Now().Truncate(time.Minute).Add(10 * time.Second)
	consolidationEndTime   = consolidationStartTime.Add(1 * time.Minute)
)

func newConsolidationTestSeries() (*common.Context, []*ts.Series) {
	ctx := common.NewContext(common.ContextOptions{Start: consolidationStartTime, End: consolidationEndTime})

	testSeries := []*ts.Series{
		ts.NewSeries(ctx, "a", consolidationStartTime,
			ts.NewConstantValues(ctx, 10, 6, 10000)),
		ts.NewSeries(ctx, "b", consolidationStartTime.Add(-30*time.Second),
			ts.NewConstantValues(ctx, 15, 6, 10000)),
		ts.NewSeries(ctx, "c", consolidationStartTime.Add(30*time.Second),
			ts.NewConstantValues(ctx, 17, 6, 10000)),
		ts.NewSeries(ctx, "d", consolidationStartTime,
			ts.NewConstantValues(ctx, 3, 60, 1000)),
	}

	return ctx, testSeries
}

func testAggregatedSeries(
	t *testing.T,
	f func(ctx *common.Context, series multiplePathSpecs) (ts.SeriesList, error),
	ev1, ev2, ev3, ev4 float64,
	errorMessage string,
) {
	ctx, consolidationTestSeries := newConsolidationTestSeries()
	defer ctx.Close()

	input := ts.SeriesList{Values: consolidationTestSeries}

	r, err := f(ctx, multiplePathSpecs(input))
	require.Nil(t, err)

	series := r.Values
	require.Equal(t, 1, len(series))

	require.Equal(t, consolidationTestSeries[1].StartTime(), series[0].StartTime())
	require.Equal(t, consolidationTestSeries[2].EndTime(), series[0].EndTime())
	require.Equal(t, 12, series[0].Len())
	require.Equal(t, 10000, series[0].MillisPerStep())
	for i := 0; i < 3; i++ {
		n := series[0].ValueAt(i)
		assert.Equal(t, ev1, n, errorMessage, i)
	}
	for i := 3; i < 6; i++ {
		n := series[0].ValueAt(i)
		assert.Equal(t, ev2, n, errorMessage, i)
	}
	for i := 6; i < 9; i++ {
		n := series[0].ValueAt(i)
		assert.Equal(t, ev3, n, errorMessage, i)
	}
	for i := 9; i < 12; i++ {
		n := series[0].ValueAt(i)
		assert.Equal(t, ev4, n, errorMessage, i)
	}

	// nil input -> nil output
	for _, in := range [][]*ts.Series{nil, []*ts.Series{}} {
		series, err := f(ctx, multiplePathSpecs(ts.SeriesList{
			Values: in,
		}))
		require.Nil(t, err)
		require.Equal(t, in, series.Values)
	}

	// single input -> same output
	singleSeries := []*ts.Series{consolidationTestSeries[0]}
	r, err = f(ctx, multiplePathSpecs(ts.SeriesList{
		Values: singleSeries,
	}))
	require.Nil(t, err)

	series = r.Values
	require.Equal(t, singleSeries[0].Len(), series[0].Len())
	for i := 0; i < series[0].Len(); i++ {
		assert.Equal(t, singleSeries[0].ValueAt(i), series[0].ValueAt(i))
	}
}

func TestMinSeries(t *testing.T) {
	testAggregatedSeries(t, minSeries, 15.0, 3.0, 3.0, 17.0, "invalid min value for step %d")
}

func TestMaxSeries(t *testing.T) {
	testAggregatedSeries(t, maxSeries, 15.0, 15.0, 17.0, 17.0, "invalid max value for step %d")
}

func TestSumSeries(t *testing.T) {
	testAggregatedSeries(t, func(ctx *common.Context, series multiplePathSpecs) (ts.SeriesList, error) {
		return sumSeries(ctx, series)
	}, 15.0, 28.0, 30.0, 17.0, "invalid sum value for step %d")
}

type mockEngine struct {
	fn func(
		ctx context.Context,
		query string,
		options storage.FetchOptions,
	) (*storage.FetchResult, error)

	storage storage.Storage
}

func (e mockEngine) FetchByQuery(
	ctx context.Context,
	query string,
	opts storage.FetchOptions,
) (*storage.FetchResult, error) {
	return e.fn(ctx, query, opts)
}

<<<<<<< HEAD
// dummy/placeholder function so mockEngine can satisfy the Engine interface
=======
>>>>>>> 84f5b98f
func (e mockEngine) Storage() storage.Storage {
	return nil
}

func TestVariadicSumSeries(t *testing.T) {
	expr, err := Compile("sumSeries(foo.bar.*, foo.baz.*)")
	require.NoError(t, err)
	ctx := common.NewTestContext()
	ctx.Engine = mockEngine{fn: func(
		ctx context.Context,
		query string,
		options storage.FetchOptions,
	) (*storage.FetchResult, error) {
		start := options.StartTime
		switch query {
		case "foo.bar.*":
			return storage.NewFetchResult(ctx, []*ts.Series{
				ts.NewSeries(ctx, "foo.bar.a", start, ts.NewConstantValues(ctx, 1, 3, 1000)),
				ts.NewSeries(ctx, "foo.bar.b", start, ts.NewConstantValues(ctx, 2, 3, 1000)),
			}, block.NewResultMetadata()), nil
		case "foo.baz.*":
			return storage.NewFetchResult(ctx, []*ts.Series{
				ts.NewSeries(ctx, "foo.baz.a", start, ts.NewConstantValues(ctx, 3, 3, 1000)),
				ts.NewSeries(ctx, "foo.baz.b", start, ts.NewConstantValues(ctx, 4, 3, 1000)),
			}, block.ResultMetadata{
				Exhaustive: false,
				LocalOnly:  false,
				Warnings:   []block.Warning{block.Warning{Name: "foo", Message: "bar"}},
			}), nil
		}
		return nil, fmt.Errorf("unexpected query: %s", query)
	}}

	r, err := expr.Execute(ctx)
	require.NoError(t, err)

	require.Equal(t, 1, r.Len())
	assert.Equal(t, []float64{10, 10, 10}, r.Values[0].SafeValues())
	assert.False(t, r.Metadata.Exhaustive)
	assert.False(t, r.Metadata.LocalOnly)
	require.Equal(t, 1, len(r.Metadata.Warnings))
	assert.Equal(t, "foo_bar", r.Metadata.Warnings[0].Header())
}

func TestDiffSeries(t *testing.T) {
	testAggregatedSeries(t, diffSeries, -15.0, -8.0, -10.0, -17.0, "invalid diff value for step %d")
}

func TestMultiplySeries(t *testing.T) {
	testAggregatedSeries(t, multiplySeries, 15.0, 450.0, 510.0, 17.0, "invalid product value for step %d")
}

func TestAverageSeries(t *testing.T) {
	testAggregatedSeries(t, averageSeries, 15.0, 28.0/3, 10.0, 17.0, "invalid avg value for step %d")
}

func TestDivideSeries(t *testing.T) {
	ctx, consolidationTestSeries := newConsolidationTestSeries()
	defer ctx.Close()

	// multiple series, different start/end times
	nan := math.NaN()
	series, err := divideSeries(ctx, singlePathSpec{
		Values: consolidationTestSeries[0:2],
	}, singlePathSpec{
		Values: consolidationTestSeries[2:3],
	})
	require.Nil(t, err)
	expected := []common.TestSeries{
		{
			Name: "divideSeries(a,c)",
			Data: []float64{nan, nan, nan, 0.5882, 0.5882, 0.5882, nan, nan, nan},
		},
		{
			Name: "divideSeries(b,c)",
			Data: []float64{nan, nan, nan, nan, nan, nan, nan, nan, nan, nan, nan, nan},
		},
	}

	common.CompareOutputsAndExpected(t, 10000, consolidationStartTime,
		[]common.TestSeries{expected[0]}, []*ts.Series{series.Values[0]})
	common.CompareOutputsAndExpected(t, 10000, consolidationStartTime.Add(-30*time.Second),
		[]common.TestSeries{expected[1]}, []*ts.Series{series.Values[1]})

	// different millisPerStep, same start/end times
	series, err = divideSeries(ctx, singlePathSpec{
		Values: consolidationTestSeries[0:1],
	}, singlePathSpec{
		Values: consolidationTestSeries[3:4],
	})
	require.Nil(t, err)
	expected = []common.TestSeries{
		{
			Name: "divideSeries(a,d)",
			Data: []float64{3.3333, 3.3333, 3.3333, 3.3333, 3.33333, 3.3333},
		},
	}
	common.CompareOutputsAndExpected(t, 10000, consolidationStartTime,
		[]common.TestSeries{expected[0]}, []*ts.Series{series.Values[0]})

	// error - multiple divisor series
	series, err = divideSeries(ctx, singlePathSpec{
		Values: consolidationTestSeries,
	}, singlePathSpec{
		Values: consolidationTestSeries,
	})
	require.Error(t, err)
}

func TestDivideSeriesLists(t *testing.T) {
	ctx, consolidationTestSeries := newConsolidationTestSeries()
	defer ctx.Close()

	// multiple series, different start/end times
	nan := math.NaN()
	series, err := divideSeriesLists(ctx, singlePathSpec{
		Values: consolidationTestSeries[:2],
	}, singlePathSpec{
		Values: consolidationTestSeries[2:],
	})
	require.Nil(t, err)
	expected := []common.TestSeries{
		{
			Name: "divideSeries(a,c)",
			Data: []float64{nan, nan, nan, 0.5882, 0.5882, 0.5882, nan, nan, nan},
		},
		{
			Name: "divideSeries(b,d)",
			Data: []float64{nan, nan, nan, 5, 5, 5, nan, nan, nan},
		},
	}

	common.CompareOutputsAndExpected(t, 10000, consolidationStartTime,
		[]common.TestSeries{expected[0]}, []*ts.Series{series.Values[0]})
	common.CompareOutputsAndExpected(t, 10000, consolidationStartTime.Add(-30*time.Second),
		[]common.TestSeries{expected[1]}, []*ts.Series{series.Values[1]})

	// different millisPerStep, same start/end times
	consolidationTestSeries[0], consolidationTestSeries[2] = consolidationTestSeries[2], consolidationTestSeries[0]
	consolidationTestSeries[1], consolidationTestSeries[3] = consolidationTestSeries[3], consolidationTestSeries[1]
	series, err = divideSeriesLists(ctx, singlePathSpec{
		Values: consolidationTestSeries[:2],
	}, singlePathSpec{
		Values: consolidationTestSeries[2:],
	})
	require.Nil(t, err)
	expected = []common.TestSeries{
		{
			Name: "divideSeries(c,a)",
			Data: []float64{nan, nan, nan, 1.7, 1.7, 1.7, nan, nan, nan},
		},
		{
			Name: "divideSeries(d,b)",
			Data: []float64{nan, nan, nan, 0.2, 0.2, 0.2, nan, nan, nan},
		},
	}
	common.CompareOutputsAndExpected(t, 10000, consolidationStartTime,
		[]common.TestSeries{expected[0]}, []*ts.Series{series.Values[0]})

	// error - multiple divisor series
	series, err = divideSeries(ctx, singlePathSpec{
		Values: consolidationTestSeries,
	}, singlePathSpec{
		Values: consolidationTestSeries,
	})
	require.Error(t, err)
}

func TestAverageSeriesWithWildcards(t *testing.T) {
	ctx, _ := newConsolidationTestSeries()
	defer ctx.Close()

	input := []common.TestSeries{
		common.TestSeries{"web.host-1.avg-response.value", []float64{70.0, 20.0, 30.0, 40.0, 50.0}},
		common.TestSeries{"web.host-2.avg-response.value", []float64{20.0, 30.0, 40.0, 50.0, 60.0}},
		common.TestSeries{"web.host-3.avg-response.value", []float64{30.0, 40.0, 80.0, 60.0, 70.0}},
		common.TestSeries{"web.host-4.num-requests.value", []float64{10.0, 10.0, 15.0, 10.0, 15.0}},
	}
	expected := []common.TestSeries{
		common.TestSeries{"web.avg-response", []float64{40.0, 30.0, 50.0, 50.0, 60.0}},
		common.TestSeries{"web.num-requests", []float64{10.0, 10.0, 15.0, 10.0, 15.0}},
	}

	start := consolidationStartTime
	step := 12000
	timeSeries := generateSeriesList(ctx, start, input, step)
	output, err := averageSeriesWithWildcards(ctx, singlePathSpec{
		Values: timeSeries,
	}, 1, 3)
	require.NoError(t, err)
	sort.Sort(TimeSeriesPtrVector(output.Values))
	common.CompareOutputsAndExpected(t, step, start, expected, output.Values)
}

func TestSumSeriesWithWildcards(t *testing.T) {
	var (
		start, _ = time.Parse(time.RFC1123, "Mon, 27 Jul 2015 19:41:19 GMT")
		end, _   = time.Parse(time.RFC1123, "Mon, 27 Jul 2015 19:43:19 GMT")
		ctx      = common.NewContext(common.ContextOptions{Start: start, End: end})
		inputs   = []*ts.Series{
			ts.NewSeries(ctx, "servers.foo-1.pod1.status.500", start,
				ts.NewConstantValues(ctx, 2, 12, 10000)),
			ts.NewSeries(ctx, "servers.foo-2.pod1.status.500", start,
				ts.NewConstantValues(ctx, 4, 12, 10000)),
			ts.NewSeries(ctx, "servers.foo-3.pod1.status.500", start,
				ts.NewConstantValues(ctx, 6, 12, 10000)),
			ts.NewSeries(ctx, "servers.foo-1.pod2.status.500", start,
				ts.NewConstantValues(ctx, 8, 12, 10000)),
			ts.NewSeries(ctx, "servers.foo-2.pod2.status.500", start,
				ts.NewConstantValues(ctx, 10, 12, 10000)),

			ts.NewSeries(ctx, "servers.foo-1.pod1.status.400", start,
				ts.NewConstantValues(ctx, 20, 12, 10000)),
			ts.NewSeries(ctx, "servers.foo-2.pod1.status.400", start,
				ts.NewConstantValues(ctx, 30, 12, 10000)),
			ts.NewSeries(ctx, "servers.foo-3.pod2.status.400", start,
				ts.NewConstantValues(ctx, 40, 12, 10000)),
		}
	)
	defer ctx.Close()

	outSeries, err := sumSeriesWithWildcards(ctx, singlePathSpec{
		Values: inputs,
	}, 1, 2)
	require.NoError(t, err)
	require.Equal(t, 2, len(outSeries.Values))

	outSeries, _ = sortByName(ctx, singlePathSpec(outSeries))

	expectedOutputs := []struct {
		name      string
		sumOfVals float64
	}{
		{"servers.status.400", 90 * 12},
		{"servers.status.500", 30 * 12},
	}

	for i, expected := range expectedOutputs {
		series := outSeries.Values[i]
		assert.Equal(t, expected.name, series.Name())
		assert.Equal(t, expected.sumOfVals, series.SafeSum())
	}
}

func TestApplyByNode(t *testing.T) {
	var (
		ctrl          = xgomock.NewController(t)
		store         = storage.NewMockStorage(ctrl)
		engine        = NewEngine(store)
		start, _      = time.Parse(time.RFC1123, "Mon, 27 Jul 2015 19:41:19 GMT")
		end, _        = time.Parse(time.RFC1123, "Mon, 27 Jul 2015 19:43:19 GMT")
		ctx           = common.NewContext(common.ContextOptions{Start: start, End: end, Engine: engine})
		millisPerStep = 60000
		inputs        = []*ts.Series{
			ts.NewSeries(ctx, "servers.s1.disk.bytes_used", start,
				common.NewTestSeriesValues(ctx, millisPerStep, []float64{10, 20, 30})),
			ts.NewSeries(ctx, "servers.s1.disk.bytes_free", start,
				common.NewTestSeriesValues(ctx, millisPerStep, []float64{90, 80, 70})),
			ts.NewSeries(ctx, "servers.s2.disk.bytes_used", start,
				common.NewTestSeriesValues(ctx, millisPerStep, []float64{1, 2, 3})),
			ts.NewSeries(ctx, "servers.s2.disk.bytes_free", start,
				common.NewTestSeriesValues(ctx, millisPerStep, []float64{99, 98, 97})),
		}
	)

	defer ctrl.Finish()
	defer ctx.Close()

	store.EXPECT().FetchByQuery(gomock.Any(), "servers.s1.disk.bytes_used", gomock.Any()).Return(
		&storage.FetchResult{SeriesList: []*ts.Series{ts.NewSeries(ctx, "servers.s1.disk.bytes_used", start,
			common.NewTestSeriesValues(ctx, 60000, []float64{10, 20, 30}))}}, nil).Times(2)

	store.EXPECT().FetchByQuery(gomock.Any(), "servers.s1.disk.bytes_*", gomock.Any()).Return(
		&storage.FetchResult{SeriesList: []*ts.Series{ts.NewSeries(ctx, "servers.s1.disk.bytes_free", start,
			common.NewTestSeriesValues(ctx, 60000, []float64{90, 80, 70})),
			ts.NewSeries(ctx, "servers.s1.disk.bytes_used", start,
				common.NewTestSeriesValues(ctx, 60000, []float64{10, 20, 30}))}}, nil).Times(2)

	store.EXPECT().FetchByQuery(gomock.Any(), "servers.s2.disk.bytes_used", gomock.Any()).Return(
		&storage.FetchResult{SeriesList: []*ts.Series{ts.NewSeries(ctx, "servers.s2.disk.bytes_used", start,
			common.NewTestSeriesValues(ctx, 60000, []float64{1, 2, 3}))}}, nil).Times(2)

	store.EXPECT().FetchByQuery(gomock.Any(), "servers.s2.disk.bytes_*", gomock.Any()).Return(
		&storage.FetchResult{SeriesList: []*ts.Series{
			ts.NewSeries(ctx, "servers.s2.disk.bytes_free", start,
				common.NewTestSeriesValues(ctx, 60000, []float64{99, 98, 97})),
			ts.NewSeries(ctx, "servers.s2.disk.bytes_used", start,
				common.NewTestSeriesValues(ctx, 60000, []float64{1, 2, 3}))}}, nil).Times(2)

	tests := []struct {
		nodeNum          int
		templateFunction string
		newName          string
		expectedResults  []common.TestSeries
	}{
		{
			nodeNum:          1,
			templateFunction: "divideSeries(%.disk.bytes_used, sumSeries(%.disk.bytes_*))",
			newName:          "",
			expectedResults: []common.TestSeries{
				{
					Name: "divideSeries(servers.s1.disk.bytes_used,sumSeries(servers.s1.disk.bytes_*))",
					Data: []float64{0.10, 0.20, 0.30},
				},
				{
					Name: "divideSeries(servers.s2.disk.bytes_used,sumSeries(servers.s2.disk.bytes_*))",
					Data: []float64{0.01, 0.02, 0.03},
				},
			},
		},
		{
			nodeNum:          1,
			templateFunction: "divideSeries(%.disk.bytes_used, sumSeries(%.disk.bytes_*))",
			newName:          "%.disk.pct_used",
			expectedResults: []common.TestSeries{
				{
					Name: "servers.s1.disk.pct_used",
					Data: []float64{0.10, 0.20, 0.30},
				},
				{
					Name: "servers.s2.disk.pct_used",
					Data: []float64{0.01, 0.02, 0.03},
				},
			},
		},
	}

	for _, test := range tests {
		outSeries, err := applyByNode(
			ctx,
			singlePathSpec{
				Values: inputs,
			},
			test.nodeNum,
			test.templateFunction,
			test.newName,
		)
		require.NoError(t, err)
		require.Equal(t, len(test.expectedResults), len(outSeries.Values))

		outSeries, _ = sortByName(ctx, singlePathSpec(outSeries))
		common.CompareOutputsAndExpected(t, 60000, start, test.expectedResults, outSeries.Values)
	}
}

func TestAggregateWithWildcards(t *testing.T) {
	var (
		start, _ = time.Parse(time.RFC1123, "Mon, 27 Jul 2015 19:41:19 GMT")
		end, _   = time.Parse(time.RFC1123, "Mon, 27 Jul 2015 19:43:19 GMT")
		ctx      = common.NewContext(common.ContextOptions{Start: start, End: end})
		inputs   = []*ts.Series{
			ts.NewSeries(ctx, "servers.foo-1.pod1.status.500", start,
				ts.NewConstantValues(ctx, 2, 12, 10000)),
			ts.NewSeries(ctx, "servers.foo-2.pod1.status.500", start,
				ts.NewConstantValues(ctx, 4, 12, 10000)),
			ts.NewSeries(ctx, "servers.foo-3.pod1.status.500", start,
				ts.NewConstantValues(ctx, 6, 12, 10000)),
			ts.NewSeries(ctx, "servers.foo-1.pod2.status.500", start,
				ts.NewConstantValues(ctx, 8, 12, 10000)),
			ts.NewSeries(ctx, "servers.foo-2.pod2.status.500", start,
				ts.NewConstantValues(ctx, 10, 12, 10000)),

			ts.NewSeries(ctx, "servers.foo-1.pod1.status.400", start,
				ts.NewConstantValues(ctx, 20, 12, 10000)),
			ts.NewSeries(ctx, "servers.foo-2.pod1.status.400", start,
				ts.NewConstantValues(ctx, 30, 12, 10000)),
			ts.NewSeries(ctx, "servers.foo-3.pod2.status.400", start,
				ts.NewConstantValues(ctx, 40, 12, 10000)),
		}
	)
	defer ctx.Close()

	outSeries, err := aggregateWithWildcards(ctx, singlePathSpec{
		Values: inputs,
	}, "sum", 1, 2)
	require.NoError(t, err)
	require.Equal(t, 2, len(outSeries.Values))

	outSeries, _ = sortByName(ctx, singlePathSpec(outSeries))

	expectedOutputs := []struct {
		name      string
		sumOfVals float64
	}{
		{"servers.status.400", 90 * 12},
		{"servers.status.500", 30 * 12},
	}

	for i, expected := range expectedOutputs {
		series := outSeries.Values[i]
		assert.Equal(t, expected.name, series.Name())
		assert.Equal(t, expected.sumOfVals, series.SafeSum())
	}
}

func TestGroupByNode(t *testing.T) {
	var (
		start, _ = time.Parse(time.RFC1123, "Mon, 27 Jul 2015 19:41:19 GMT")
		end, _   = time.Parse(time.RFC1123, "Mon, 27 Jul 2015 19:43:19 GMT")
		ctx      = common.NewContext(common.ContextOptions{Start: start, End: end})
		inputs   = []*ts.Series{
			ts.NewSeries(ctx, "servers.foo-1.pod1.status.500", start,
				ts.NewConstantValues(ctx, 2, 12, 10000)),
			ts.NewSeries(ctx, "servers.foo-2.pod1.status.500", start,
				ts.NewConstantValues(ctx, 4, 12, 10000)),
			ts.NewSeries(ctx, "servers.foo-3.pod1.status.500", start,
				ts.NewConstantValues(ctx, 6, 12, 10000)),
			ts.NewSeries(ctx, "servers.foo-1.pod2.status.500", start,
				ts.NewConstantValues(ctx, 8, 12, 10000)),
			ts.NewSeries(ctx, "servers.foo-2.pod2.status.500", start,
				ts.NewConstantValues(ctx, 10, 12, 10000)),

			ts.NewSeries(ctx, "servers.foo-1.pod1.status.400", start,
				ts.NewConstantValues(ctx, 20, 12, 10000)),
			ts.NewSeries(ctx, "servers.foo-2.pod1.status.400", start,
				ts.NewConstantValues(ctx, 30, 12, 10000)),
			ts.NewSeries(ctx, "servers.foo-3.pod2.status.400", start,
				ts.NewConstantValues(ctx, 40, 12, 10000)),
		}
	)
	defer ctx.Close()

	type result struct {
		name      string
		sumOfVals float64
	}

	tests := []struct {
		fname           string
		node            int
		expectedResults []result
	}{
		{"avg", 4, []result{
			{"400", ((20 + 30 + 40) / 3) * 12},
			{"500", ((2 + 4 + 6 + 8 + 10) / 5) * 12},
		}},
		{"max", 2, []result{
			{"pod1", 30 * 12},
			{"pod2", 40 * 12},
		}},
		{"min", -1, []result{
			{"400", 20 * 12},
			{"500", 2 * 12},
		}},
	}

	for _, test := range tests {
		outSeries, err := groupByNode(ctx, singlePathSpec{
			Values: inputs,
		}, test.node, test.fname)
		require.NoError(t, err)
		require.Equal(t, len(test.expectedResults), len(outSeries.Values))

		outSeries, _ = sortByName(ctx, singlePathSpec(outSeries))

		for i, expected := range test.expectedResults {
			series := outSeries.Values[i]
			assert.Equal(t, expected.name, series.Name(),
				"wrong name for %d %s (%d)", test.node, test.fname, i)
			assert.Equal(t, expected.sumOfVals, series.SafeSum(),
				"wrong result for %d %s (%d)", test.node, test.fname, i)
		}
	}
}

func TestGroupByNodes(t *testing.T) {
	var (
		start, _ = time.Parse(time.RFC1123, "Mon, 27 Jul 2015 19:41:19 GMT")
		end, _   = time.Parse(time.RFC1123, "Mon, 27 Jul 2015 19:43:19 GMT")
		ctx      = common.NewContext(common.ContextOptions{Start: start, End: end})
		inputs   = []*ts.Series{
			ts.NewSeries(ctx, "servers.foo-1.pod1.status.500", start,
				ts.NewConstantValues(ctx, 2, 12, 10000)),
			ts.NewSeries(ctx, "servers.foo-2.pod1.status.500", start,
				ts.NewConstantValues(ctx, 4, 12, 10000)),
			ts.NewSeries(ctx, "servers.foo-3.pod1.status.500", start,
				ts.NewConstantValues(ctx, 6, 12, 10000)),
			ts.NewSeries(ctx, "servers.foo-1.pod2.status.500", start,
				ts.NewConstantValues(ctx, 8, 12, 10000)),
			ts.NewSeries(ctx, "servers.foo-2.pod2.status.500", start,
				ts.NewConstantValues(ctx, 10, 12, 10000)),

			ts.NewSeries(ctx, "servers.foo-1.pod1.status.400", start,
				ts.NewConstantValues(ctx, 20, 12, 10000)),
			ts.NewSeries(ctx, "servers.foo-2.pod1.status.400", start,
				ts.NewConstantValues(ctx, 30, 12, 10000)),
			ts.NewSeries(ctx, "servers.foo-3.pod2.status.400", start,
				ts.NewConstantValues(ctx, 40, 12, 10000)),
		}
	)
	defer ctx.Close()

	type result struct {
		name      string
		sumOfVals float64
	}

	tests := []struct {
		fname           string
		nodes           []int
		expectedResults []result
	}{
		{"avg", []int{2, 4}, []result{ // test normal group by nodes
			{"pod1.400", ((20 + 30) / 2) * 12},
			{"pod1.500", ((2 + 4 + 6) / 3) * 12},
			{"pod2.400", (40 / 1) * 12},
			{"pod2.500", ((8 + 10) / 2) * 12},
		}},
		{"max", []int{2, 4}, []result{ // test with different function
			{"pod1.400", 30 * 12},
			{"pod1.500", 6 * 12},
			{"pod2.400", 40 * 12},
			{"pod2.500", 10 * 12},
		}},
		{"min", []int{2, -1}, []result{ // test negative index handling
			{"pod1.400", 20 * 12},
			{"pod1.500", 2 * 12},
			{"pod2.400", 40 * 12},
			{"pod2.500", 8 * 12},
		}},
		{"sum", []int{}, []result{ // test empty slice handing.
			{"*", (2 + 4 + 6 + 8 + 10 + 20 + 30 + 40) * 12},
		}},
	}

	for _, test := range tests {
		outSeries, err := groupByNodes(ctx, singlePathSpec{
			Values: inputs,
		}, test.fname, test.nodes...)
		require.NoError(t, err)
		require.Equal(t, len(test.expectedResults), len(outSeries.Values))

		outSeries, _ = sortByName(ctx, singlePathSpec(outSeries))

		for i, expected := range test.expectedResults {
			series := outSeries.Values[i]
			assert.Equal(t, expected.name, series.Name(),
				"wrong name for %v %s (%d)", test.nodes, test.fname, i)
			assert.Equal(t, expected.sumOfVals, series.SafeSum(),
				"wrong result for %v %s (%d)", test.nodes, test.fname, i)
		}
	}
}

func TestWeightedAverage(t *testing.T) {
	ctx, _ := newConsolidationTestSeries()
	defer ctx.Close()

	means := []common.TestSeries{
		common.TestSeries{"web.host-1.avg-response.mean", []float64{70.0, 20.0, 30.0, 0.0, 50.0}},
		common.TestSeries{"web.host-2.avg-response.mean", []float64{20.0, 30.0, 40.0, 50.0, 60.0}},
		common.TestSeries{"web.host-3.avg-response.mean", []float64{20.0, 30.0, 40.0, 50.0, 60.0}}, // no match
	}
	counts := []common.TestSeries{
		common.TestSeries{"web.host-1.avg-response.count", []float64{1, 2, 3, 4, 5}},
		common.TestSeries{"web.host-2.avg-response.count", []float64{10, 20, 30, 40, 50}},
		common.TestSeries{"web.host-4.avg-response.count", []float64{10, 20, 30, 40, 50}}, // no match
	}
	expected := []common.TestSeries{
		common.TestSeries{"weightedAverage", []float64{24.5454, 29.0909, 39.0909, 45.4545, 59.0909}},
	}

	// normal series
	start := consolidationStartTime
	step := 12000
	values := ts.SeriesList{Values: generateSeriesList(ctx, start, means, step)}
	weights := ts.SeriesList{Values: generateSeriesList(ctx, start, counts, step)}
	output, err := weightedAverage(ctx, singlePathSpec(values), singlePathSpec(weights), 1)
	require.NoError(t, err)
	sort.Sort(TimeSeriesPtrVector(output.Values))
	common.CompareOutputsAndExpected(t, step, start, expected, output.Values)

	// one series as input, should return the same as output no matter what the weight
	values = ts.SeriesList{Values: generateSeriesList(ctx, start, means[:1], step)}
	weights = ts.SeriesList{Values: generateSeriesList(ctx, start, counts[:1], step)}
	output, err = weightedAverage(ctx, singlePathSpec(values), singlePathSpec(weights), 1)
	require.NoError(t, err)
	common.CompareOutputsAndExpected(t, step, start,
		[]common.TestSeries{{"weightedAverage", means[0].Data}}, output.Values)

	// different steps should lead to error -- not supported yet
	values = ts.SeriesList{Values: generateSeriesList(ctx, start, means, step)}
	weights = ts.SeriesList{Values: generateSeriesList(ctx, start, counts, step*2)}
	output, err = weightedAverage(ctx, singlePathSpec(values), singlePathSpec(weights), 1)
	require.EqualError(t, err, "different step sizes in input series not supported")
}

func TestCountSeries(t *testing.T) {
	ctx, input := newConsolidationTestSeries()
	defer ctx.Close()

	results, err := countSeries(ctx, multiplePathSpecs(ts.SeriesList{
		Values: input,
	}))
	expected := common.TestSeries{
		Name: "countSeries(a,b,c,d)",
		Data: []float64{4, 4, 4, 4, 4, 4, 4, 4, 4, 4, 4, 4},
	}
	require.Nil(t, err)
	common.CompareOutputsAndExpected(t, input[1].MillisPerStep(), input[1].StartTime(),
		[]common.TestSeries{expected}, results.Values)
}<|MERGE_RESOLUTION|>--- conflicted
+++ resolved
@@ -154,10 +154,6 @@
 	return e.fn(ctx, query, opts)
 }
 
-<<<<<<< HEAD
-// dummy/placeholder function so mockEngine can satisfy the Engine interface
-=======
->>>>>>> 84f5b98f
 func (e mockEngine) Storage() storage.Storage {
 	return nil
 }
