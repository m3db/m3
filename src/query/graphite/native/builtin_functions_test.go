--- conflicted
+++ resolved
@@ -2180,7 +2180,6 @@
 	}
 }
 
-<<<<<<< HEAD
 func TestAsPercentWithSeriesListAndTotalSeriesList(t *testing.T) {
 	ctx := common.NewTestContext()
 	defer func() { _ = ctx.Close() }()
@@ -2526,11 +2525,8 @@
 	requireEqual(t, expected, r.Values)
 }
 
-func testLogarithm(t *testing.T, base int, indices []int) {
-=======
 // nolint: thelper
 func testLogarithm(t *testing.T, base float64, asserts func(*ts.Series)) {
->>>>>>> 6b917695
 	ctx := common.NewTestContext()
 	defer func() { _ = ctx.Close() }()
 
