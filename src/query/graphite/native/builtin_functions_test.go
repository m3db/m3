// Copyright (c) 2019 Uber Technologies, Inc.
//
// Permission is hereby granted, free of charge, to any person obtaining a copy
// of this software and associated documentation files (the "Software"), to deal
// in the Software without restriction, including without limitation the rights
// to use, copy, modify, merge, publish, distribute, sublicense, and/or sell
// copies of the Software, and to permit persons to whom the Software is
// furnished to do so, subject to the following conditions:
//
// The above copyright notice and this permission notice shall be included in
// all copies or substantial portions of the Software.
//
// THE SOFTWARE IS PROVIDED "AS IS", WITHOUT WARRANTY OF ANY KIND, EXPRESS OR
// IMPLIED, INCLUDING BUT NOT LIMITED TO THE WARRANTIES OF MERCHANTABILITY,
// FITNESS FOR A PARTICULAR PURPOSE AND NONINFRINGEMENT. IN NO EVENT SHALL THE
// AUTHORS OR COPYRIGHT HOLDERS BE LIABLE FOR ANY CLAIM, DAMAGES OR OTHER
// LIABILITY, WHETHER IN AN ACTION OF CONTRACT, TORT OR OTHERWISE, ARISING FROM,
// OUT OF OR IN CONNECTION WITH THE SOFTWARE OR THE USE OR OTHER DEALINGS IN
// THE SOFTWARE.

package native

import (
	"fmt"
	"math"
	"testing"
	"time"

	"github.com/m3db/m3/src/query/block"
	"github.com/m3db/m3/src/query/graphite/common"
	"github.com/m3db/m3/src/query/graphite/context"
	xctx "github.com/m3db/m3/src/query/graphite/context"
	"github.com/m3db/m3/src/query/graphite/storage"
	xtest "github.com/m3db/m3/src/query/graphite/testing"
	"github.com/m3db/m3/src/query/graphite/ts"
	xgomock "github.com/m3db/m3/src/x/test"

	"github.com/golang/mock/gomock"
	"github.com/stretchr/testify/assert"
	"github.com/stretchr/testify/require"
)

var (
	// testInput defines the input for various tests
	testInput = []common.TestSeries{
		{"foo", []float64{0, 601, 3, 4}},
		{"nan", []float64{math.NaN(), math.NaN(), math.NaN()}},
		{"bar", []float64{500, -8}},
		{"baz", []float64{600, -600, 3}},
		{"quux", []float64{100, 50000, 888, -1, -2, math.NaN()}},
	}

	// testSmallInput defines a small input for various tests
	testSmallInput = []common.TestSeries{
		testInput[0],
		testInput[2],
	}

	// testInputWithNaNSeries defines another input set with all-nan series
	testInputWithNaNSeries = []common.TestSeries{
		testInput[0],
		testInput[2],
		testInput[4],
		{"allNaN", []float64{math.NaN(), math.NaN()}},
	}
)

func TestExclude(t *testing.T) {
	ctx := common.NewTestContext()
	defer ctx.Close()

	now := time.Now()
	values := ts.NewConstantValues(ctx, 10.0, 1000, 10)

	g01 := ts.NewSeries(ctx, "servers.graphite01-foo.disk.bar.available_bytes", now, values)
	g02 := ts.NewSeries(ctx, "servers.graphite02-foo.disk.bar.available_bytes", now, values)
	g03 := ts.NewSeries(ctx, "servers.graphite03-foo.disk.bar.available_bytes", now, values)

	sampleInput := []*ts.Series{g01, g02, g03}
	sampleOutput := []*ts.Series{g01, g03}
	tests := []struct {
		inputs  []*ts.Series
		r       string
		n       int
		outputs []*ts.Series
	}{
		{
			sampleInput,
			"graphite02-foo",
			2,
			sampleOutput,
		},
		{
			sampleInput,
			"graphite",
			0,
			[]*ts.Series{},
		},
		{
			sampleInput,
			"graphite.*-foo",
			0,
			[]*ts.Series{},
		},
	}

	for _, test := range tests {
		results, err := exclude(nil, singlePathSpec{
			Values: test.inputs,
		}, test.r)
		require.Nil(t, err)
		require.NotNil(t, results)
		require.Equal(t, test.n, results.Len())
		for i := range results.Values {
			assert.Equal(t, sampleOutput[i].Name(), results.Values[i].Name())
		}
	}
}

func TestExcludeErr(t *testing.T) {
	ctx := common.NewTestContext()
	defer ctx.Close()

	now := time.Now()
	values := ts.NewConstantValues(ctx, 10.0, 1000, 10)

	series := []*ts.Series{
		ts.NewSeries(ctx, "anything", now, values),
	}
	results, err := exclude(ctx, singlePathSpec{
		Values: series,
	}, "(")
	require.Error(t, err, "Failure is expected")
	require.Nil(t, results.Values)
}

func TestSortByName(t *testing.T) {
	ctx := common.NewTestContext()
	defer ctx.Close()

	now := time.Now()
	values := ts.NewConstantValues(ctx, 10.0, 1000, 10)

	series := []*ts.Series{
		ts.NewSeries(ctx, "b.d.a", now, values),
		ts.NewSeries(ctx, "zee", now, values),
		ts.NewSeries(ctx, "a.c.d", now, values),
	}

	results, err := sortByName(ctx, singlePathSpec{
		Values: series,
	})
	require.Nil(t, err)
	require.Equal(t, len(series), results.Len())
	assert.Equal(t, "a.c.d", results.Values[0].Name())
	assert.Equal(t, "b.d.a", results.Values[1].Name())
	assert.Equal(t, "zee", results.Values[2].Name())
}

func getTestInput(ctx *common.Context) []*ts.Series {
	series := make([]*ts.Series, len(testInput))
	now := time.Now()
	for idx, s := range testInput {
		series[idx] = ts.NewSeries(ctx, s.Name, now, common.NewTestSeriesValues(ctx, 100, s.Data))
	}
	return series
}

func testSortingFuncs(
	t *testing.T,
	f func(ctx *common.Context, series singlePathSpec) (ts.SeriesList, error),
	resultIndexes []int,
) {
	ctx := common.NewTestContext()
	defer ctx.Close()

	input := getTestInput(ctx)
	results, err := f(ctx, singlePathSpec{Values: input})
	require.Nil(t, err)
	require.Equal(t, len(resultIndexes), results.Len())
	for i, idx := range resultIndexes {
		require.Equal(t, results.Values[i], input[idx])
	}
}

func TestSortByTotal(t *testing.T) {
	testSortingFuncs(t, sortByTotal, []int{4, 0, 2, 3, 1})
}

func TestSortByMaxima(t *testing.T) {
	testSortingFuncs(t, sortByMaxima, []int{4, 0, 3, 2, 1})
}

func TestAbsolute(t *testing.T) {
	ctx := common.NewTestContext()
	defer ctx.Close()

	inputVals := []float64{-2, 0, 42, math.NaN()}
	outputVals := []float64{2, 0, 42, math.NaN()}
	start := time.Now()

	input := ts.NewSeries(ctx, "foo", start, common.NewTestSeriesValues(ctx, 100, inputVals))
	r, err := absolute(ctx, singlePathSpec{
		Values: []*ts.Series{input},
	})
	require.NoError(t, err)

	outputs := r.Values
	require.Equal(t, 1, len(outputs))
	require.Equal(t, 100, outputs[0].MillisPerStep())
	require.Equal(t, len(outputVals), outputs[0].Len())
	require.Equal(t, start, outputs[0].StartTime())
	assert.Equal(t, "absolute(foo)", outputs[0].Name())

	for step := 0; step < outputs[0].Len(); step++ {
		v := outputs[0].ValueAt(step)
		xtest.Equalish(t, outputVals[step], v, "invalid value for %d", step)
	}
}

func TestScale(t *testing.T) {
	ctx := common.NewTestContext()
	defer ctx.Close()

	tests := []struct {
		inputs  []float64
		scale   float64
		outputs []float64
	}{
		{
			[]float64{0, 1.0, 2.0, math.NaN(), 3.0},
			2.5,
			[]float64{0, 2.5, 5.0, math.NaN(), 7.5},
		},
		{
			[]float64{0, 1.0, 2.0, math.NaN(), 3.0},
			0.5,
			[]float64{0, 0.5, 1.0, math.NaN(), 1.5},
		},
	}

	start := time.Now()
	for _, test := range tests {
		input := ts.NewSeries(ctx, "foo", start, common.NewTestSeriesValues(ctx, 100, test.inputs))
		r, err := scale(ctx, singlePathSpec{
			Values: []*ts.Series{input},
		}, test.scale)
		require.NoError(t, err)

		outputs := r.Values
		require.Equal(t, 1, len(outputs))
		require.Equal(t, 100, outputs[0].MillisPerStep())
		require.Equal(t, len(test.inputs), outputs[0].Len())
		require.Equal(t, start, outputs[0].StartTime())
		assert.Equal(t, fmt.Sprintf("scale(foo,"+common.FloatingPointFormat+")", test.scale), outputs[0].Name())

		for step := 0; step < outputs[0].Len(); step++ {
			v := outputs[0].ValueAt(step)
			xtest.Equalish(t, test.outputs[step], v, "invalid value for %d", step)
		}
	}
}

func TestPercentileOfSeriesErrors(t *testing.T) {
	ctx := common.NewTestContext()

	tests := []struct {
		stepPerMillis         []int
		percentile            float64
		values                [][]float64
		expectedValues        []float64
		expectedStepPerMillis float64
		interpolate           genericInterface
	}{
		{ // percentile is over 100%.
			[]int{120, 120},
			101.0,
			[][]float64{
				{60.0, 50.0, 40.0, 30.0, 20.0, 10.0},
				{6, 5, 4, 3, 2, 1},
			},
			[]float64{5.5, 11.0, 16.5, 22.0, 27.5, 33.0},
			120,
			"true",
		},
		{ // percentile is less than zero.
			[]int{120, 120},
			-10.0,
			[][]float64{
				{60.0, 50.0, 40.0, 30.0, 20.0, 10.0},
				{6, 5, 4, 3, 2, 1},
			},
			[]float64{5.5, 11.0, 16.5, 22.0, 27.5, 33.0},
			120,
			"true",
		},
		{ // percentile input is empty.
			[]int{120, 120},
			10.0,
			[][]float64{},
			[]float64{},
			120,
			"true",
		},
		{ // percentile series have different size millisPerStep.
			[]int{120, 320},
			33.0,
			[][]float64{
				{60.0, 50.0, 40.0, 30.0, 20.0, 10.0},
				{6, 5, 4, 3, 2, 1},
			},
			[]float64{5.5, 11.0, 16.5, 22.0, 27.5, 33.0},
			960,
			"true",
		},
		{ // interpolateStr is neither "true" nor "false".
			[]int{120, 320},
			33.0,
			[][]float64{
				{60.0, 50.0, 40.0, 30.0, 20.0, 10.0},
				{6, 5, 4, 3, 2, 1},
			},
			[]float64{5.5, 11.0, 16.5, 22.0, 27.5, 33.0},
			960,
			"random",
		},
		{ // types other than boolean and string are not allowed
			[]int{120, 120, 120, 120, 120},
			33.0,
			[][]float64{
				{math.NaN(), 16, 23, math.NaN(), 75, 48, 42, 41},
				{math.NaN(), 36, 74, 43, 73},
				{math.NaN(), 61, 24, 29, math.NaN(), 62, 65, 72},
				{math.NaN(), 48, 94, math.NaN(), 32, 39, math.NaN(), 84},
				{math.NaN(), 16, math.NaN(), 85, 34, 27, 74, math.NaN(), 72},
			},
			[]float64{math.NaN(), 16, 24, 43, 34},
			120,
			[]*ts.Series(nil),
		},
	}

	for _, test := range tests {
		seriesList := make([]*ts.Series, len(test.values))
		for i := 0; i < len(seriesList); i++ {
			seriesList[i] = ts.NewSeries(ctx, "<values>", time.Now(), common.NewTestSeriesValues(ctx, test.stepPerMillis[i], test.values[i]))
		}

		_, err := percentileOfSeries(ctx, singlePathSpec{
			Values: seriesList,
		}, test.percentile, test.interpolate)
		assert.NotNil(t, err)
	}
}

func TestPercentileOfSeries(t *testing.T) {
	ctx := common.NewTestContext()

	tests := []struct {
		stepPerMillis         []int
		percentile            float64
		values                [][]float64
		expectedValues        []float64
		expectedStepPerMillis float64
		interpolate           genericInterface
	}{
		{ // Test arrays with NaNs, multiple series, and same time step.
			[]int{120, 120, 120, 120, 120},
			33,
			[][]float64{
				{math.NaN(), 16, 23, math.NaN(), 75, 48, 42, 41},
				{math.NaN(), 36, 74, 43, 73},
				{math.NaN(), 61, 24, 29, math.NaN(), 62, 65, 72},
				{math.NaN(), 48, 94, math.NaN(), 32, 39, math.NaN(), 84},
				{math.NaN(), 16, math.NaN(), 85, 34, 27, 74, math.NaN(), 72},
			},
			[]float64{math.NaN(), 16, 24, 29, 34},
			120,
			"false",
		},
		{ // Test arrays with NaNs, multiple series, and same time step.
			[]int{120, 120, 120, 120, 120},
			33,
			[][]float64{
				{math.NaN(), 16, 23, math.NaN(), 75, 48, 42, 41},
				{math.NaN(), 36, 74, 43, 73},
				{math.NaN(), 61, 24, 29, math.NaN(), 62, 65, 72},
				{math.NaN(), 48, 94, math.NaN(), 32, 39, math.NaN(), 84},
				{math.NaN(), 16, math.NaN(), 85, 34, 27, 74, math.NaN(), 72},
			},
			[]float64{math.NaN(), 16.0, 23.32, 29, 32.64},
			120,
			"true",
		},
		{ // Test arrays with NaNs remove them and get correct percentile value
			[]int{120, 120, 120},
			5,
			[][]float64{
				{math.NaN(), 60, 50, 40, math.NaN(), 30, 20, 10},
				{math.NaN(), 15, 12, 9, 6, 3, math.NaN()},
				{math.NaN(), 6, 5, 4, 3, 2, 1},
			},
			[]float64{math.NaN(), 6, 5, 4, 3, 2, 1},
			120,
			"false",
		},
		{ // Test non-interpolated percentile
			[]int{120, 120},
			42,
			[][]float64{
				{60, 5, 40, 30, 20, 10},
				{3, 40, 4, 1, 2, 6},
			},
			[]float64{3, 5, 4, 1, 2, 6},
			120,
			"false",
		},
		{ // Test non-interpolated percentile for 100th percentile
			[]int{120, 120, 120},
			100,
			[][]float64{
				{60, 50, 40, 30, 20, 10},
				{18, 15, 12, 9, 6, 3},
				{6, 5, 4, 3, 2, 1},
			},
			[]float64{60, 50, 40, 30, 20, 10},
			120,
			"false",
		},
		{ // Test non-interpolated percentile for 1st percentile
			[]int{120, 120},
			1,
			[][]float64{
				{60, 50, 40, 30, 20, 10},
				{6, 5, 4, 3, 2, 1},
			},
			[]float64{6, 5, 4, 3, 2, 1},
			120,
			"false",
		},
		{ // Test interpolation for a percentile series
			[]int{120, 120},
			75,
			[][]float64{
				{60, 50, 40, 30, 20, 10},
				{6, 5, 4, 3, 2, 1},
			},
			[]float64{33, 27.5, 22, 16.5, 11, 5.5},
			120,
			"true",
		},
	}

	for _, test := range tests {
		seriesList := make([]*ts.Series, len(test.values))
		for i := 0; i < len(seriesList); i++ {
			seriesList[i] = ts.NewSeries(ctx, "<values>", time.Now(), common.NewTestSeriesValues(ctx, test.stepPerMillis[i], test.values[i]))
		}

		r, err := percentileOfSeries(ctx, singlePathSpec{
			Values: seriesList,
		}, test.percentile, test.interpolate)
		require.NoError(t, err)

		output := r.Values
		name := fmt.Sprintf("percentileOfSeries(<values>,"+common.FloatingPointFormat+")",
			test.percentile)
		assert.Equal(t, name, output[0].Name())
		for step := 0; step < output[0].Len(); step++ {
			v := output[0].ValueAt(step)
			require.NoError(t, err)

			xtest.Equalish(t, test.expectedValues[step], v)
		}
		xtest.Equalish(t, test.expectedStepPerMillis, output[0].MillisPerStep())
	}
}

func TestOffset(t *testing.T) {
	ctx := common.NewTestContext()
	defer ctx.Close()

	tests := []struct {
		inputs  []float64
		factor  float64
		outputs []float64
	}{
		{
			[]float64{0, 1.0, 2.0, math.NaN(), 3.0}, 2.5,
			[]float64{2.5, 3.5, 4.5, math.NaN(), 5.5},
		},
		{
			[]float64{0, 1.0, 2.0, math.NaN(), 3.0}, -0.5,
			[]float64{-0.5, 0.5, 1.5, math.NaN(), 2.5},
		},
	}

	start := time.Now()
	for _, test := range tests {
		input := ts.NewSeries(ctx, "foo", start, common.NewTestSeriesValues(ctx, 100, test.inputs))
		r, err := offset(ctx, singlePathSpec{
			Values: []*ts.Series{input},
		}, test.factor)
		require.NoError(t, err)

		outputs := r.Values
		require.Equal(t, 1, len(outputs))
		require.Equal(t, 100, outputs[0].MillisPerStep())
		require.Equal(t, len(test.inputs), outputs[0].Len())
		require.Equal(t, start, outputs[0].StartTime())
		assert.Equal(t, fmt.Sprintf("offset(foo,"+common.FloatingPointFormat+")", test.factor), outputs[0].Name())

		for step := 0; step < outputs[0].Len(); step++ {
			v := outputs[0].ValueAt(step)
			xtest.Equalish(t, test.outputs[step], v, "invalid value for %d", step)
		}
	}

}

func TestPerSecond(t *testing.T) {
	ctx := common.NewTestContext()
	defer ctx.Close()

	tests := []struct {
		millisPerStep int
		input         []float64
		output        []float64
	}{
		// increase by 1 per 100ms == 10 per sec
		{100, []float64{1, 2, 3, 4, 5}, []float64{math.NaN(), 10, 10, 10, 10}},

		// increase by 1 per 10s == .1 per sec
		{10000, []float64{1, 2, 3, 4, 5}, []float64{math.NaN(), 0.1, 0.1, 0.1, 0.1}},

		// decreasing value - rate of change not applicable
		{1000, []float64{5, 4, 3, 2, 1},
			[]float64{math.NaN(), math.NaN(), math.NaN(), math.NaN(), math.NaN()}},

		// skip over missing values
		{1000, []float64{1, 2, math.NaN(), 4, 5}, []float64{math.NaN(), 1, math.NaN(), 1, 1}},
	}

	for _, test := range tests {
		values := common.NewTestSeriesValues(ctx, test.millisPerStep, test.input)
		series := ts.NewSeries(ctx, "foo", time.Now(), values)
		r, err := perSecond(ctx, singlePathSpec{
			Values: []*ts.Series{series},
		}, math.NaN())
		require.NoError(t, err)

		perSec := r.Values
		require.Equal(t, 1, len(perSec))
		require.Equal(t, len(test.output), perSec[0].Len())
		assert.Equal(t, series.StartTime(), perSec[0].StartTime())
		assert.Equal(t, "perSecond(foo)", perSec[0].Name())
		for i := 0; i < perSec[0].Len(); i++ {
			val := perSec[0].ValueAt(i)
			xtest.Equalish(t, test.output[i], val, "invalid value for %d", i)
		}
	}
}

func TestTransformNull(t *testing.T) {
	ctx := common.NewTestContext()
	defer ctx.Close()

	tests := []struct {
		inputs       []float64
		defaultValue float64
		outputs      []float64
	}{
		{
			[]float64{0, math.NaN(), 2.0, math.NaN(), 3.0}, 42.5,
			[]float64{0, 42.5, 2.0, 42.5, 3.0},
		},
		{
			[]float64{0, 1.0, 2.0, math.NaN(), 3.0}, -0.5,
			[]float64{0, 1.0, 2.0, -0.5, 3.0},
		},
	}

	start := time.Now()
	for _, test := range tests {
		input := ts.NewSeries(ctx, "foo", start, common.NewTestSeriesValues(ctx, 100, test.inputs))
		r, err := transformNull(ctx, singlePathSpec{
			Values: []*ts.Series{input},
		}, test.defaultValue)
		require.NoError(t, err)

		outputs := r.Values
		require.Equal(t, 1, len(outputs))
		require.Equal(t, 100, outputs[0].MillisPerStep())
		require.Equal(t, len(test.inputs), outputs[0].Len())
		require.Equal(t, start, outputs[0].StartTime())
		assert.Equal(t, fmt.Sprintf("transformNull(foo,"+common.FloatingPointFormat+")", test.defaultValue), outputs[0].Name())

		for step := 0; step < outputs[0].Len(); step++ {
			v := outputs[0].ValueAt(step)
			assert.Equal(t, test.outputs[step], v, "invalid value for %d", step)
		}
	}
}

var (
	testMovingFunctionBootstrap = testMovingFunctionStart.Add(-30 * time.Second)
	testMovingFunctionStart     = time.Now().Truncate(time.Minute)
	testMovingFunctionEnd       = testMovingFunctionStart.Add(time.Minute)
)

func testMovingFunction(t *testing.T, target, expectedName string, values, bootstrap, output []float64) {
	ctx := common.NewTestContext()
	defer ctx.Close()

	engine := NewEngine(
		&common.MovingFunctionStorage{
			StepMillis:     10000,
			Bootstrap:      bootstrap,
			BootstrapStart: testMovingFunctionBootstrap,
			Values:         values,
		},
	)
	phonyContext := common.NewContext(common.ContextOptions{
		Start:  testMovingFunctionStart,
		End:    testMovingFunctionEnd,
		Engine: engine,
	})

	expr, err := phonyContext.Engine.(*Engine).Compile(target)
	require.NoError(t, err)
	res, err := expr.Execute(phonyContext)
	require.NoError(t, err)
	var expected []common.TestSeries
	if output != nil {
		expectedSeries := common.TestSeries{
			Name: expectedName,
			Data: output,
		}
		expected = append(expected, expectedSeries)
	}
	common.CompareOutputsAndExpected(t, 10000, testMovingFunctionStart,
		expected, res.Values)
}

var (
	testGeneralFunctionStart = time.Now().Add(time.Minute * -11).Truncate(time.Minute)
	testGeneralFunctionEnd   = time.Now().Add(time.Minute * -3).Truncate(time.Minute)
)

// testGeneralFunction is a copy of testMovingFunction but without any logic for bootstrapping values
func testGeneralFunction(t *testing.T, target, expectedName string, values, output []float64) {
	ctx := common.NewTestContext()
	defer ctx.Close()

	engine := NewEngine(
		&common.MovingFunctionStorage{
			StepMillis: 60000,
			Values:     values,
		},
	)
	phonyContext := common.NewContext(common.ContextOptions{
		Start:  testGeneralFunctionStart,
		End:    testGeneralFunctionEnd,
		Engine: engine,
	})

	expr, err := phonyContext.Engine.(*Engine).Compile(target)
	require.NoError(t, err)
	res, err := expr.Execute(phonyContext)
	require.NoError(t, err)
	var expected []common.TestSeries
	if output != nil {
		expectedSeries := common.TestSeries{
			Name: expectedName,
			Data: output,
		}
		expected = append(expected, expectedSeries)
	}
	common.CompareOutputsAndExpected(t, 60000, testGeneralFunctionStart, expected, res.Values)
}

func TestMovingAverageSuccess(t *testing.T) {
	values := []float64{12.0, 19.0, -10.0, math.NaN(), 10.0}
	bootstrap := []float64{3.0, 4.0, 5.0}
	expected := []float64{4.0, 7.0, 12.0, 7.0, 4.5}
	testMovingFunction(t, "movingAverage(foo.bar.baz, '30s')", "movingAverage(foo.bar.baz,\"30s\")", values, bootstrap, expected)
	testMovingFunction(t, "movingAverage(foo.bar.baz, 3)", "movingAverage(foo.bar.baz,3)", values, bootstrap, expected)
	testMovingFunction(t, "movingAverage(foo.bar.baz, 3)", "movingAverage(foo.bar.baz,3)", nil, nil, nil)

	bootstrapEntireSeries := []float64{3.0, 4.0, 5.0, 12.0, 19.0, -10.0, math.NaN(), 10.0}
	testMovingFunction(t, "movingAverage(foo.bar.baz, '30s')", "movingAverage(foo.bar.baz,\"30s\")", values, bootstrapEntireSeries, expected)
	testMovingFunction(t, "movingAverage(foo.bar.baz, 3)", "movingAverage(foo.bar.baz,3)", values, bootstrapEntireSeries, expected)
}

func TestExponentialMovingAverageSuccess(t *testing.T) {
	tests := []struct {
		target       string
		expectedName string
		bootstrap    []float64
		inputs       []float64
		expected     []float64
	}{
		{
			"exponentialMovingAverage(foo.bar.baz, 3)",
			"exponentialMovingAverage(foo.bar.baz,3)",
			[]float64{0.0, 1.0, 2.0},
			[]float64{3.0, 4.0, 5.0, 6.0, 7.0},
			[]float64{1.0, 2.5, 3.75, 4.875, 5.9375},
		},
		{
			"exponentialMovingAverage(foo.bar.baz, '30s')",
			"exponentialMovingAverage(foo.bar.baz,\"30s\")",
			[]float64{0.0, 1.0, 2.0},
			[]float64{3.0, 4.0, 5.0, 6.0, 7.0},
			[]float64{1.0, 2.5, 3.75, 4.875, 5.9375},
		},
		{
			"exponentialMovingAverage(foo.bar.baz, 3)",
			"exponentialMovingAverage(foo.bar.baz,3)",
			[]float64{0.0, 1.0, 2.0},
			[]float64{3.0, 4.0, 5.0, math.NaN(), 7.0},
			[]float64{1.0, 2.5, 3.75, math.NaN(), 5.375},
		},
	}

	for _, test := range tests {
		testMovingFunction(t, test.target, test.expectedName, test.inputs, test.bootstrap, test.expected)
	}
}

func testMovingFunctionError(t *testing.T, target string) {
	ctx := common.NewTestContext()
	defer ctx.Close()

	engine := NewEngine(
		&common.MovingFunctionStorage{
			StepMillis:     10000,
			Bootstrap:      []float64{1.0},
			BootstrapStart: testMovingFunctionBootstrap,
			Values:         []float64{1.0},
		},
	)
	phonyContext := common.NewContext(common.ContextOptions{
		Start:  testMovingFunctionStart,
		End:    testMovingFunctionEnd,
		Engine: engine,
	})

	expr, err := phonyContext.Engine.(*Engine).Compile(target)
	require.NoError(t, err)
	res, err := expr.Execute(phonyContext)
	require.Error(t, err)
	require.Nil(t, res.Values)
}

func TestMovingAverageError(t *testing.T) {
	testMovingFunctionError(t, "movingAverage(foo.bar.baz, '-30s')")
	testMovingFunctionError(t, "movingAverage(foo.bar.baz, 0)")
}

func TestMovingSumSuccess(t *testing.T) {
	values := []float64{12.0, 19.0, -10.0, math.NaN(), 10.0}
	bootstrap := []float64{3.0, 4.0, 5.0}
	expected := []float64{12.0, 21.0, 36.0, 21.0, 9.0} // (3+4+5), (4+5+12), (5+12+19), (12+19-10), (19-10+Nan)

	testMovingFunction(t, "movingSum(foo.bar.baz, '30s')", "movingSum(foo.bar.baz,\"30s\")", values, bootstrap, expected)
	testMovingFunction(t, "movingSum(foo.bar.baz, '30s')", "movingSum(foo.bar.baz,3)", nil, nil, nil)

	bootstrapEntireSeries := []float64{3.0, 4.0, 5.0, 12.0, 19.0, -10.0, math.NaN(), 10.0}
	testMovingFunction(t, "movingSum(foo.bar.baz, '30s')", "movingSum(foo.bar.baz,\"30s\")", values, bootstrapEntireSeries, expected)
}

func TestMovingSumError(t *testing.T) {
	testMovingFunctionError(t, "movingSum(foo.bar.baz, '-30s')")
	testMovingFunctionError(t, "movingSum(foo.bar.baz, 0)")
}

func TestMovingMaxSuccess(t *testing.T) {
	values := []float64{12.0, 19.0, -10.0, math.NaN(), 10.0}
	bootstrap := []float64{3.0, 4.0, 5.0}
	expected := []float64{5.0, 12.0, 19.0, 19.0, 19.0} // max(3,4,5), max(4,5,12), max(5,12,19), max(12,19,10), max(19,-10,NaN)

	testMovingFunction(t, "movingMax(foo.bar.baz, '30s')", "movingMax(foo.bar.baz,\"30s\")", values, bootstrap, expected)
	testMovingFunction(t, "movingMax(foo.bar.baz, '30s')", "movingMax(foo.bar.baz,3)", nil, nil, nil)

	bootstrapEntireSeries := []float64{3.0, 4.0, 5.0, 12.0, 19.0, -10.0, math.NaN(), 10.0}
	testMovingFunction(t, "movingMax(foo.bar.baz, '30s')", "movingMax(foo.bar.baz,\"30s\")", values, bootstrapEntireSeries, expected)
}

func TestMovingMaxError(t *testing.T) {
	testMovingFunctionError(t, "movingMax(foo.bar.baz, '-30s')")
	testMovingFunctionError(t, "movingMax(foo.bar.baz, 0)")
}

func TestMovingMinSuccess(t *testing.T) {
	values := []float64{12.0, 19.0, -10.0, math.NaN(), 10.0}
	bootstrap := []float64{3.0, 4.0, 5.0}
	expected := []float64{3.0, 4.0, 5.0, -10.0, -10.0} // min(3,4,5), min(4,5,12), min(5,12,19), min(12,19,-10), min(19,-10,NaN)

	testMovingFunction(t, "movingMin(foo.bar.baz, '30s')", "movingMin(foo.bar.baz,\"30s\")", values, bootstrap, expected)
	testMovingFunction(t, "movingMin(foo.bar.baz, '30s')", "movingMin(foo.bar.baz,3)", nil, nil, nil)

	bootstrapEntireSeries := []float64{3.0, 4.0, 5.0, 12.0, 19.0, -10.0, math.NaN(), 10.0}
	testMovingFunction(t, "movingMin(foo.bar.baz, '30s')", "movingMin(foo.bar.baz,\"30s\")", values, bootstrapEntireSeries, expected)
}

func TestMovingMinError(t *testing.T) {
	testMovingFunctionError(t, "movingMin(foo.bar.baz, '-30s')")
	testMovingFunctionError(t, "movingMin(foo.bar.baz, 0)")
}

func TestIsNonNull(t *testing.T) {
	ctx := common.NewTestContext()
	defer ctx.Close()

	tests := []struct {
		inputs  []float64
		outputs []float64
	}{
		{
			[]float64{0, math.NaN(), 2.0, math.NaN(), 3.0},
			[]float64{1, 0, 1, 0, 1},
		},
		{
			[]float64{0, 1.0, 2.0, math.NaN(), 3.0},
			[]float64{1, 1, 1, 0, 1},
		},
	}

	start := time.Now()
	for _, test := range tests {
		input := ts.NewSeries(ctx, "foo", start, common.NewTestSeriesValues(ctx, 100, test.inputs))
		r, err := isNonNull(ctx, singlePathSpec{
			Values: []*ts.Series{input},
		})
		require.NoError(t, err)

		outputs := r.Values
		require.Equal(t, 1, len(outputs))
		require.Equal(t, 100, outputs[0].MillisPerStep())
		require.Equal(t, len(test.inputs), outputs[0].Len())
		require.Equal(t, start, outputs[0].StartTime())
		assert.Equal(t, "isNonNull(foo)", outputs[0].Name())

		for step := 0; step < outputs[0].Len(); step++ {
			v := outputs[0].ValueAt(step)
			assert.Equal(t, test.outputs[step], v, "invalid value for %d", step)
		}
	}
}

func TestKeepLastValue(t *testing.T) {
	ctx := common.NewTestContext()
	defer ctx.Close()

	tests := []struct {
		inputs  []float64
		outputs []float64
		limit   int
	}{
		{
			[]float64{0, math.NaN(), 2.0, math.NaN(), 3.0},
			[]float64{0, 0, 2.0, 2.0, 3.0},
			-1,
		},
		{
			[]float64{math.NaN(), 1.0, 2.0, math.NaN(), 3.0},
			[]float64{math.NaN(), 1.0, 2.0, 2.0, 3.0},
			-1,
		},
		{
			[]float64{1.0, math.NaN(), math.NaN(), math.NaN(), 3.0, math.NaN(), math.NaN(), 2.0},
			[]float64{1.0, math.NaN(), math.NaN(), math.NaN(), 3.0, 3.0, 3.0, 2.0},
			2,
		},
	}

	start := time.Now()
	for _, test := range tests {
		input := ts.NewSeries(ctx, "foo", start, common.NewTestSeriesValues(ctx, 100, test.inputs))
		outputs, err := keepLastValue(ctx, singlePathSpec{
			Values: []*ts.Series{input},
		}, test.limit)
		expected := common.TestSeries{Name: "keepLastValue(foo)", Data: test.outputs}
		require.NoError(t, err)
		common.CompareOutputsAndExpected(t, 100, start,
			[]common.TestSeries{expected}, outputs.Values)
	}
}

func TestSustainedAbove(t *testing.T) {
	ctx := common.NewTestContext()
	defer ctx.Close()

	tests := []struct {
		inputs    []float64
		outputs   []float64
		threshold float64
		interval  string
	}{
		{
			[]float64{0, 0, 3, 3, 4, 0, 0},
			[]float64{0, 0, 3, 3, 4, 0, 0},
			2,
			"10s",
		},
		{
			[]float64{0, 0, 3, 3, 4, 0, 0},
			[]float64{0, 0, 0, 3, 4, 0, 0},
			2,
			"20s",
		},
		{
			[]float64{0, 0, 3, 3, 4, 0, 0},
			[]float64{0, 0, 0, 0, 4, 0, 0},
			2,
			"30s",
		},
		{
			[]float64{0, 0, 3, 3, 4, 0, 0},
			[]float64{0, 0, 0, 0, 0, 0, 0},
			2,
			"40s",
		},
		{
			[]float64{0, 3, 3, 4, 4, 2, 0},
			[]float64{0, 0, 0, 0, 4, 0, 0},
			4,
			"20s",
		},
		{
			[]float64{1, 2, 3, 4, 9, 9, 9, 9, 9, 3},
			[]float64{0, 0, 0, 0, 0, 0, 9, 9, 9, 0},
			8,
			"30s",
		},
		{
			[]float64{1, 2, 3, 4, 5, 5, 5, 5, 5, 3},
			[]float64{0, 0, 0, 4, 5, 5, 5, 5, 5, 0},
			4,
			"10s",
		},
		{
			[]float64{-3, -4, -1, 3, 0, -1, -5, -6, -3},
			[]float64{-4, -4, -4, 3, 0, -1, -4, -4, -4},
			-2,
			"20s",
		},
	}

	start := time.Now()
	for _, test := range tests {
		input := ts.NewSeries(ctx, "foo", start, common.NewTestSeriesValues(ctx, 10000, test.inputs))
		r, err := sustainedAbove(ctx, singlePathSpec{
			Values: []*ts.Series{input},
		}, test.threshold, test.interval)
		require.NoError(t, err)

		outputs := r.Values
		require.Equal(t, 1, len(outputs))
		require.Equal(t, 10000, outputs[0].MillisPerStep())
		require.Equal(t, len(test.inputs), outputs[0].Len())
		require.Equal(t, start, outputs[0].StartTime())

		str := fmt.Sprintf("sustainedAbove(foo, %f, '%s')", test.threshold, test.interval)

		assert.Equal(t, str, outputs[0].Name())

		for step := 0; step < outputs[0].Len(); step++ {
			v := outputs[0].ValueAt(step)

			assert.Equal(t, test.outputs[step], v, "invalid value for %d", step)
		}
	}
}

func TestSustainedAboveFail(t *testing.T) {
	ctx := common.NewTestContext()
	defer ctx.Close()

	input := ts.NewSeries(ctx, "foo", time.Now(), common.NewTestSeriesValues(ctx, 10000, []float64{0}))
	outputs, err := sustainedAbove(ctx, singlePathSpec{
		Values: []*ts.Series{input},
	}, 10, "wat")
	require.Error(t, err)
	require.Equal(t, 0, outputs.Len())
}

func TestSustainedBelow(t *testing.T) {
	ctx := common.NewTestContext()
	defer ctx.Close()

	tests := []struct {
		inputs    []float64
		outputs   []float64
		threshold float64
		interval  string
	}{
		{
			[]float64{4, 4, 1, 1, 1, 4, 4},
			[]float64{4, 4, 1, 1, 1, 4, 4},
			2,
			"10s",
		},
		{
			[]float64{7, 8, 3, 3, 2, 6, 7},
			[]float64{6, 6, 6, 3, 2, 6, 6},
			3,
			"20s",
		},
		{
			[]float64{9, 7, 3, 3, 2, 5, 6},
			[]float64{6, 6, 6, 6, 2, 6, 6},
			3,
			"30s",
		},
		{
			[]float64{8, 5, 3, 3, 2, 5, 8},
			[]float64{6, 6, 6, 6, 6, 6, 6},
			3,
			"40s",
		},
		{
			[]float64{4, 3, 3, 1, 1, 2, 4},
			[]float64{2, 2, 2, 2, 1, 2, 2},
			1,
			"20s",
		},
		{
			[]float64{7, 8, 9, 2, 2, 4, 2, 5, 3, 2},
			[]float64{8, 8, 8, 8, 8, 8, 2, 8, 8, 8},
			4,
			"40s",
		},
		{
			[]float64{1, 2, 3, 4, 9, 9, 9, 9, 9, 3},
			[]float64{8, 2, 3, 4, 8, 8, 8, 8, 8, 8},
			4,
			"20s",
		},
		{
			[]float64{-3, -4, -3, -1, 3, 2, -5, -4, -3, -3},
			[]float64{0, -4, -3, 0, 0, 0, 0, -4, -3, -3},
			-2,
			"20s",
		},
	}

	start := time.Now()
	for _, test := range tests {
		input := ts.NewSeries(ctx, "foo", start, common.NewTestSeriesValues(ctx, 10000, test.inputs))
		r, err := sustainedBelow(ctx, singlePathSpec{
			Values: []*ts.Series{input},
		}, test.threshold, test.interval)
		require.NoError(t, err)

		outputs := r.Values
		require.Equal(t, 1, len(outputs))
		require.Equal(t, 10000, outputs[0].MillisPerStep())
		require.Equal(t, len(test.inputs), outputs[0].Len())
		require.Equal(t, start, outputs[0].StartTime())

		str := fmt.Sprintf("sustainedBelow(foo, %f, '%s')", test.threshold, test.interval)

		assert.Equal(t, str, outputs[0].Name())
		for step := 0; step < outputs[0].Len(); step++ {
			v := outputs[0].ValueAt(step)

			assert.Equal(t, test.outputs[step], v, "invalid value for %d", step)
		}
	}
}

func TestSustainedBelowFail(t *testing.T) {
	ctx := common.NewTestContext()
	defer ctx.Close()

	input := ts.NewSeries(ctx, "foo", time.Now(), common.NewTestSeriesValues(ctx, 10000, []float64{0}))
	outputs, err := sustainedBelow(ctx, singlePathSpec{
		Values: []*ts.Series{input},
	}, 10, "wat")
	require.Error(t, err)
	require.Equal(t, 0, outputs.Len())
}

// nIntParamGoldenData holds test data for functions that take an additional "n" int parameter
type nIntParamGoldenData struct {
	inputs  []common.TestSeries
	n       int
	outputs []common.TestSeries
}

// nIntParamGoldenDataWithAgg holds test data for functions that take an additional "n" int parameter
// It also holds an aggregation function
type nIntParamGoldenDataWithAgg struct {
	nIntParamGoldenData
	aggFunc string
}

// rankingFunc selects the n lowest or highest series based on certain metric of the
// series (e.g., maximum, minimum, average).
type rankingFunc func(ctx *common.Context, input singlePathSpec, n int) (ts.SeriesList, error)

// testRanking can be used to test the ranking alias functions
// (e.g. lowestAverage, highestMax, highestAverage, lowestCurrent)
// these functions are all aliases of the "meta-ranking" functions (i.e. highest and lowest)
func testRanking(t *testing.T, ctx *common.Context, tests []nIntParamGoldenData, f rankingFunc) {
	start := time.Now()
	step := 100
	for _, test := range tests {
		outputs, err := f(ctx, singlePathSpec{
			Values: generateSeriesList(ctx, start, test.inputs, step),
		}, test.n)
		if test.n < 0 {
			require.NotNil(t, err)
			require.Equal(t, "n must be positive", err.Error())
			assert.Nil(t, outputs.Values, "Nil timeseries should be returned")
			continue
		}
		require.NoError(t, err)
		common.CompareOutputsAndExpected(t, step, start,
			test.outputs, outputs.Values)
	}
}

// testOrderedAggregationFunc is a helper function for testing lowest and highest
func testOrderedAggregationFunc(t *testing.T, ctx *common.Context, tests []nIntParamGoldenDataWithAgg, isLowest bool) {
	f := highest
	if isLowest {
		f = lowest
	}

	start := time.Now()
	step := 100
	for _, test := range tests {
		input := singlePathSpec{Values: generateSeriesList(ctx, start, test.inputs, step)}
		outputs, err := f(ctx, input, test.n, test.aggFunc)

		if test.n < 0 {
			require.NotNil(t, err)
			require.Equal(t, "n must be positive", err.Error())
			assert.Nil(t, outputs.Values, "Nil timeseries should be returned")
			continue
		}

		require.NoError(t, err)
		common.CompareOutputsAndExpected(t, step, start,
			test.outputs, outputs.Values)
	}
}

func TestHighest(t *testing.T) {
	ctx := common.NewTestContext()
	defer ctx.Close()

	tests := []nIntParamGoldenDataWithAgg{
		{
			nIntParamGoldenData{
				testInput,
				0,
				nil,
			},
			"sum",
		},
		{
			nIntParamGoldenData{
				testInput,
				1,
				[]common.TestSeries{testInput[0]},
			},
			"current",
		},
		{
			nIntParamGoldenData{
				testInput,
				2,
				[]common.TestSeries{testInput[4], testInput[2]},
			},
			"average",
		},
		{
			nIntParamGoldenData{
				testInput,
				len(testInput) + 10, // force sort
				[]common.TestSeries{testInput[0], testInput[3], testInput[4], testInput[2], testInput[1]},
			},
			"last",
		},
	}
	testOrderedAggregationFunc(t, ctx, tests, false)
}

func TestHighestCurrent(t *testing.T) {
	ctx := common.NewTestContext()
	defer ctx.Close()

	tests := []nIntParamGoldenData{
		{
			testInput,
			0,
			nil,
		},
		{
			testInput,
			1,
			[]common.TestSeries{testInput[0]},
		},
		{
			testInput,
			2,
			[]common.TestSeries{testInput[0], testInput[3]},
		},
		{
			testInput,
			len(testInput) + 10, // force sort
			[]common.TestSeries{testInput[0], testInput[3], testInput[4], testInput[2], testInput[1]},
		},
	}
	testRanking(t, ctx, tests, highestCurrent)
}

func TestHighestCurrentWithNaNSeries(t *testing.T) {
	ctx := common.NewTestContext()
	defer ctx.Close()

	tests := []nIntParamGoldenData{
		{
			testInputWithNaNSeries,
			0,
			nil,
		},
		{
			testInputWithNaNSeries,
			1,
			[]common.TestSeries{testInputWithNaNSeries[0]},
		},
		{
			testInputWithNaNSeries,
			2,
			[]common.TestSeries{testInputWithNaNSeries[0], testInputWithNaNSeries[2]},
		},
		{
			testInputWithNaNSeries,
			3,
			[]common.TestSeries{testInputWithNaNSeries[0], testInputWithNaNSeries[2], testInputWithNaNSeries[1]},
		},
		{
			testInputWithNaNSeries,
			4,
			[]common.TestSeries{testInputWithNaNSeries[0], testInputWithNaNSeries[2], testInputWithNaNSeries[1], testInputWithNaNSeries[3]},
		},
	}
	testRanking(t, ctx, tests, highestCurrent)
}

func TestHighestAverage(t *testing.T) {
	ctx := common.NewTestContext()
	defer ctx.Close()

	tests := []nIntParamGoldenData{
		{
			testInput,
			1,
			[]common.TestSeries{testInput[4]},
		},
		{
			testInput,
			2,
			[]common.TestSeries{testInput[4], testInput[2]},
		},
	}
	testRanking(t, ctx, tests, highestAverage)
}

func TestHighestMax(t *testing.T) {
	ctx := common.NewTestContext()
	defer ctx.Close()

	tests := []nIntParamGoldenData{
		{
			testInput,
			1,
			[]common.TestSeries{testInput[4]},
		},
		{
			testInput,
			2,
			[]common.TestSeries{testInput[4], testInput[0]},
		},
	}
	testRanking(t, ctx, tests, highestMax)
}

func TestFallbackSeries(t *testing.T) {
	ctx := common.NewTestContext()
	defer ctx.Close()

	tests := []struct {
		input    []common.TestSeries
		fallback []common.TestSeries
		output   []common.TestSeries
	}{
		{
			nil,
			[]common.TestSeries{common.TestSeries{"output", []float64{0, 1.0}}},
			[]common.TestSeries{common.TestSeries{"output", []float64{0, 1.0}}},
		},
		{
			[]common.TestSeries{},
			[]common.TestSeries{common.TestSeries{"output", []float64{0, 1.0}}},
			[]common.TestSeries{common.TestSeries{"output", []float64{0, 1.0}}},
		},
		{
			[]common.TestSeries{common.TestSeries{"output", []float64{0, 2.0}}},
			[]common.TestSeries{common.TestSeries{"fallback", []float64{0, 1.0}}},
			[]common.TestSeries{common.TestSeries{"output", []float64{0, 2.0}}},
		},
	}

	start := time.Now()
	step := 100
	for _, test := range tests {

		inputs := generateSeriesList(ctx, start, test.input, step)
		fallbacks := generateSeriesList(ctx, start, test.fallback, step)

		outputs, err := fallbackSeries(ctx, singlePathSpec{
			Values: inputs,
		}, singlePathSpec{
			Values: fallbacks,
		})
		require.NoError(t, err)

		common.CompareOutputsAndExpected(t, step, start,
			test.output, outputs.Values)
	}
}

func TestMostDeviant(t *testing.T) {
	ctx := common.NewTestContext()
	defer ctx.Close()

	tests := []nIntParamGoldenData{
		{
			testInput,
			-2,
			nil,
		},
		{
			testInput,
			1,
			[]common.TestSeries{testInput[4]},
		},
		{
			testInput,
			2,
			[]common.TestSeries{testInput[4], testInput[3]},
		},
	}
	testRanking(t, ctx, tests, mostDeviant)
}

func TestLowest(t *testing.T) {
	ctx := common.NewTestContext()
	defer ctx.Close()

	tests := []nIntParamGoldenDataWithAgg{
		{
			nIntParamGoldenData{
				testInput,
				0,
				nil,
			},
			"max",
		},
		{
			nIntParamGoldenData{
				testInput,
				2,
				[]common.TestSeries{testInput[1], testInput[3]},
			},
			"sum",
		},
		{
			nIntParamGoldenData{
				testInput,
				2,
				[]common.TestSeries{testInput[1], testInput[2]},
			},
			"current",
		},
		{
			nIntParamGoldenData{
				testInput,
				3,
				[]common.TestSeries{testInput[1], testInput[3], testInput[0]},
			},
			"average",
		},
	}
	testOrderedAggregationFunc(t, ctx, tests, true)
}

func TestLowestAverage(t *testing.T) {
	ctx := common.NewTestContext()
	defer ctx.Close()

	tests := []nIntParamGoldenData{
		{
			testInput,
			0,
			nil,
		},
		{
			testInput,
			1,
			[]common.TestSeries{testInput[1]},
		},
		{
			testInput,
			2,
			[]common.TestSeries{testInput[1], testInput[3]},
		},
		{
			testInput,
			3,
			[]common.TestSeries{testInput[1], testInput[3], testInput[0]},
		},
	}
	testRanking(t, ctx, tests, lowestAverage)
}

func TestLowestCurrent(t *testing.T) {
	ctx := common.NewTestContext()
	defer ctx.Close()

	tests := []nIntParamGoldenData{
		{
			testInput,
			0,
			nil,
		},
		{
			testInput,
			1,
			[]common.TestSeries{testInput[1]},
		},
		{
			testInput,
			2,
			[]common.TestSeries{testInput[1], testInput[2]},
		},
		{
			testInput,
			3,
			[]common.TestSeries{testInput[1], testInput[2], testInput[4]},
		},
	}
	testRanking(t, ctx, tests, lowestCurrent)
}

type comparatorFunc func(ctx *common.Context, series singlePathSpec, n float64) (ts.SeriesList, error)

func testComparatorFunc(
	t *testing.T,
	f comparatorFunc,
	n float64,
	resultIndexes []int,
) {
	ctx := common.NewTestContext()
	defer ctx.Close()

	input := getTestInput(ctx)
	results, err := f(ctx, singlePathSpec{
		Values: input,
	}, n)
	require.Nil(t, err)
	require.Equal(t, len(resultIndexes), results.Len())
	for i, idx := range resultIndexes {
		require.Equal(t, input[idx], results.Values[i])
	}
}

func TestMaximumAbove(t *testing.T) {
	testComparatorFunc(t, maximumAbove, -10, []int{0, 2, 3, 4})
	testComparatorFunc(t, maximumAbove, 600, []int{0, 4})
	testComparatorFunc(t, maximumAbove, 100000, nil)
}

func TestMinimumAbove(t *testing.T) {
	testComparatorFunc(t, minimumAbove, -1000, []int{0, 2, 3, 4})
	testComparatorFunc(t, minimumAbove, -100, []int{0, 2, 4})
	testComparatorFunc(t, minimumAbove, 1, nil)
}

func TestAverageAbove(t *testing.T) {
	testComparatorFunc(t, averageAbove, 0, []int{0, 2, 3, 4})
	testComparatorFunc(t, averageAbove, 1, []int{0, 2, 4})
	testComparatorFunc(t, averageAbove, 12000, nil)
}

func TestCurrentAbove(t *testing.T) {
	testComparatorFunc(t, currentAbove, -10, []int{0, 2, 3, 4})
	testComparatorFunc(t, currentAbove, -5, []int{0, 3, 4})
	testComparatorFunc(t, currentAbove, 5, nil)
}

func TestCurrentBelow(t *testing.T) {
	testComparatorFunc(t, currentBelow, 5, []int{0, 2, 3, 4})
	testComparatorFunc(t, currentBelow, 0, []int{2, 4})
	testComparatorFunc(t, currentBelow, -5, []int{2})
	testComparatorFunc(t, currentBelow, -10, nil)
}

func TestRemoveBelowValue(t *testing.T) {
	ctx := common.NewTestContext()
	defer ctx.Close()

	nan := math.NaN()
	tests := []struct {
		inputs  []common.TestSeries
		n       float64
		outputs []common.TestSeries
	}{
		{
			testSmallInput,
			500,
			[]common.TestSeries{
				{"foo", []float64{nan, 601, nan, nan}},
				{"bar", []float64{500, nan}},
			},
		},
		{
			testSmallInput,
			4,
			[]common.TestSeries{
				{"foo", []float64{nan, 601, nan, 4}},
				{"bar", []float64{500, nan}},
			},
		},
	}
	start := time.Now()
	step := 100
	for _, test := range tests {
		outputs, err := removeBelowValue(ctx, singlePathSpec{
			Values: generateSeriesList(ctx, start, test.inputs, step),
		}, test.n)
		require.NoError(t, err)
		for i := range test.outputs { // overwrite series names
			name := fmt.Sprintf("removeBelowValue(%s, "+common.FloatingPointFormat+")",
				test.outputs[i].Name, test.n)
			test.outputs[i].Name = name
		}
		common.CompareOutputsAndExpected(t, step, start,
			test.outputs, outputs.Values)
	}
}

func TestRemoveAboveValue(t *testing.T) {
	ctx := common.NewTestContext()
	defer ctx.Close()

	nan := math.NaN()
	tests := []struct {
		inputs  []common.TestSeries
		n       float64
		outputs []common.TestSeries
	}{
		{
			testSmallInput,
			500,
			[]common.TestSeries{
				{"foo", []float64{0, nan, 3, 4}},
				{"bar", []float64{500, -8}},
			},
		},
		{
			testSmallInput,
			3,
			[]common.TestSeries{
				{"foo", []float64{0, nan, 3, nan}},
				{"bar", []float64{nan, -8}},
			},
		},
	}
	start := time.Now()
	step := 100
	for _, test := range tests {
		outputs, err := removeAboveValue(ctx, singlePathSpec{
			Values: generateSeriesList(ctx, start, test.inputs, step),
		}, test.n)
		require.NoError(t, err)
		for i := range test.outputs { // overwrite series names
			test.outputs[i].Name = fmt.Sprintf(
				"removeAboveValue(%s, "+common.FloatingPointFormat+")",
				test.outputs[i].Name,
				test.n,
			)
		}
		common.CompareOutputsAndExpected(t, step, start,
			test.outputs, outputs.Values)
	}
}

func TestRemoveEmptySeries(t *testing.T) {
	ctx := common.NewTestContext()
	defer ctx.Close()

	nan := math.NaN()
	tests := []struct {
		inputs  []common.TestSeries
		outputs []common.TestSeries
	}{
		{
			[]common.TestSeries{
				{"foo", []float64{nan, 601, nan, nan}},
				{"bar", []float64{500, nan}},
				{"baz", []float64{nan, nan, nan}},
			},
			[]common.TestSeries{
				{"foo", []float64{nan, 601, nan, nan}},
				{"bar", []float64{500, nan}},
			},
		},
	}
	start := time.Now()
	step := 100
	for _, test := range tests {
		outputs, err := removeEmptySeries(ctx, singlePathSpec{
			Values: generateSeriesList(ctx, start, test.inputs, step),
		})
		require.NoError(t, err)
		common.CompareOutputsAndExpected(t, step, start,
			test.outputs, outputs.Values)
	}
}

func generateSeriesList(ctx *common.Context, start time.Time, inputs []common.TestSeries, step int) []*ts.Series {
	tSeriesList := make([]*ts.Series, 0, len(inputs))
	for _, in := range inputs {
		tSeries := ts.NewSeries(ctx, in.Name, start, common.NewTestSeriesValues(ctx, step, in.Data))
		tSeriesList = append(tSeriesList, tSeries)
	}
	return tSeriesList
}

func TestScaleToSeconds(t *testing.T) {
	ctx := common.NewTestContext()
	defer ctx.Close()

	tests := []struct {
		millisPerStep int
		values        []float64
		expected      []float64
		seconds       int
	}{
		{
			1000,
			[]float64{1000.0, 2000.0, 3000.0, 4000.0, 5000.0},
			[]float64{2000.0, 4000.0, 6000.0, 8000.0, 10000.0},
			2,
		},
		// expected values should double when step is halved
		// relative to the original expected values
		{
			500,
			[]float64{1000.0, 2000.0, 3000.0, 4000.0, 5000.0},
			[]float64{4000.0, 8000.0, 12000.0, 16000.0, 20000.0},
			2,
		},
		// expected values should drop by a factor of 1/5 when step is multiplied by 5
		// relative to the original expected values
		{
			5000,
			[]float64{1000.0, 2000.0, 3000.0, 4000.0, 5000.0},
			[]float64{400.0, 800.0, 1200.0, 1600.0, 2000.0},
			2,
		},
	}

	for _, test := range tests {
		timeSeries := ts.NewSeries(ctx, "<values>", ctx.StartTime,
			common.NewTestSeriesValues(ctx, test.millisPerStep, test.values))

		r, err := scaleToSeconds(ctx, singlePathSpec{
			Values: []*ts.Series{timeSeries},
		}, test.seconds)
		require.NoError(t, err)

		output := r.Values
		require.Equal(t, 1, len(output))
		assert.Equal(t, "scaleToSeconds(<values>,2)", output[0].Name())
		for step := 0; step < output[0].Len(); step++ {
			v := output[0].ValueAt(step)
			assert.Equal(t, test.expected[step], v)
		}
	}
}

func TestAsPercentWithSeriesTotal(t *testing.T) {
	ctx := common.NewTestContext()
	defer ctx.Close()

	tests := []struct {
		valuesStep int
		values     []float64
		totalsStep int
		totals     []float64
		outputStep int
		output     []float64
	}{
		{
			100, []float64{10.0, 20.0, 30.0, 40.0, 50.0},
			100, []float64{1000.0, 1000.0, 1000.0, 1000.0, 1000.0},
			100, []float64{1.0, 2.0, 3.0, 4.0, 5.0},
		},
		{
			100, []float64{12.0, 14.0, 16.0, math.NaN(), 20.0},
			150, []float64{50.0, 50.0, 25.0, 50.0, 50.0},
			300, []float64{28.0, 53.0},
		},
	}

	for _, test := range tests {
		timeSeries := ts.NewSeries(ctx, "<values>", ctx.StartTime,
			common.NewTestSeriesValues(ctx, test.valuesStep, test.values))
		totalSeries := ts.NewSeries(ctx, "<totals>", ctx.StartTime,
			common.NewTestSeriesValues(ctx, test.totalsStep, test.totals))

		r, err := asPercent(ctx, singlePathSpec{
			Values: []*ts.Series{timeSeries},
		}, ts.SeriesList{
			Values: []*ts.Series{totalSeries},
		})
		require.NoError(t, err, fmt.Sprintf("err: %v", err))

		output := r.Values
		require.Equal(t, 1, len(output))
		require.Equal(t, output[0].MillisPerStep(), test.outputStep)
		assert.Equal(t, "asPercent(<values>, <totals>)", output[0].Name())

		for step := 0; step < output[0].Len(); step++ {
			v := output[0].ValueAt(step)
			assert.Equal(t, math.Trunc(v), test.output[step])
		}
	}
}

func TestAsPercentWithFloatTotal(t *testing.T) {
	ctx := common.NewTestContext()
	defer ctx.Close()

	nan := math.NaN()
	tests := []struct {
		valuesStep int
		values     []float64
		total      float64
		outputStep int
		output     []float64
	}{
		{
			100, []float64{12.0, 14.0, 16.0, nan, 20.0},
			20.0,
			100, []float64{60, 70, 80, nan, 100},
		},
		{
			100, []float64{12.0, 14.0, 16.0, nan, 20.0},
			0,
			100, []float64{nan, nan, nan, nan, nan},
		},
	}

	for _, test := range tests {
		timeSeries := ts.NewSeries(ctx, "<values>", ctx.StartTime,
			common.NewTestSeriesValues(ctx, test.valuesStep, test.values))
		r, err := asPercent(ctx, singlePathSpec{
			Values: []*ts.Series{timeSeries},
		}, test.total)
		require.NoError(t, err)

		output := r.Values
		require.Equal(t, 1, len(output))
		require.Equal(t, output[0].MillisPerStep(), test.outputStep)
		expectedName := fmt.Sprintf("asPercent(<values>, "+common.FloatingPointFormat+")",
			test.total)
		assert.Equal(t, expectedName, output[0].Name())

		for step := 0; step < output[0].Len(); step++ {
			v := output[0].ValueAt(step)
			xtest.Equalish(t, math.Trunc(v), test.output[step])
		}
	}
}

func TestAsPercentWithSeriesList(t *testing.T) {
	ctx := common.NewTestContext()
	defer ctx.Close()

	nan := math.NaN()
	inputs := []struct {
		name   string
		step   int
		values []float64
	}{
		{
			"foo",
			100,
			[]float64{12.0, 14.0, 16.0, nan, 20.0, 30.0},
		},
		{
			"bar",
			200,
			[]float64{7.0, nan, 25.0},
		},
	}
	outputs := []struct {
		name   string
		step   int
		values []float64
	}{
		{
			"asPercent(foo, foo)",
			200,
			[]float64{65.0, 100.0, 50.0},
		},
		{
			"asPercent(bar, bar)",
			200,
			[]float64{35.0, nan, 50.0},
		},
	}

	var inputSeries []*ts.Series
	for _, input := range inputs {
		timeSeries := ts.NewSeries(
			ctx,
			input.name,
			ctx.StartTime,
			common.NewTestSeriesValues(ctx, input.step, input.values),
		)
		inputSeries = append(inputSeries, timeSeries)
	}

	var expected []*ts.Series
	for _, output := range outputs {
		timeSeries := ts.NewSeries(
			ctx,
			output.name,
			ctx.StartTime,
			common.NewTestSeriesValues(ctx, output.step, output.values),
		)
		expected = append(expected, timeSeries)
	}

	for _, totalArg := range []interface{}{
		ts.SeriesList{Values: []*ts.Series(nil)},
		singlePathSpec{},
	} {
		r, err := asPercent(ctx, singlePathSpec{
			Values: inputSeries,
		}, totalArg)
		require.NoError(t, err)

		results := r.Values
		require.Equal(t, len(expected), len(results))
		for i := 0; i < len(results); i++ {
			require.Equal(t, expected[i].MillisPerStep(), results[i].MillisPerStep())
			require.Equal(t, expected[i].Len(), results[i].Len())
			require.Equal(t, expected[i].Name(), results[i].Name())
			for step := 0; step < results[i].Len(); step++ {
				xtest.Equalish(t, expected[i].ValueAt(step), results[i].ValueAt(step))
			}
		}
	}

}

func testLogarithm(t *testing.T, base int, indices []int) {
	ctx := common.NewTestContext()
	defer ctx.Close()

	invals := make([]float64, 101)
	for i := range invals {
		invals[i] = float64(i)
	}

	series := ts.NewSeries(ctx, "hello", time.Now(),
		common.NewTestSeriesValues(ctx, 10000, invals))

	r, err := logarithm(ctx, singlePathSpec{
		Values: []*ts.Series{series},
	}, base)
	require.NoError(t, err)

	output := r.Values
	require.Equal(t, 1, len(output))
	assert.Equal(t, fmt.Sprintf("log(hello, %d)", base), output[0].Name())
	assert.Equal(t, series.StartTime(), output[0].StartTime())
	require.Equal(t, len(invals), output[0].Len())
	xtest.Equalish(t, math.NaN(), output[0].ValueAt(0))
	xtest.Equalish(t, 0, output[0].ValueAt(indices[0]))
	xtest.Equalish(t, 1, output[0].ValueAt(indices[1]))
	xtest.Equalish(t, 2, output[0].ValueAt(indices[2]))
}

func TestLogarithm(t *testing.T) {
	testLogarithm(t, 10, []int{1, 10, 100})
	testLogarithm(t, 2, []int{1, 2, 4})

	_, err := logarithm(nil, singlePathSpec{}, -1)
	require.NotNil(t, err)
}

func TestIntegral(t *testing.T) {
	ctx := common.NewTestContext()
	defer ctx.Close()

	invals := []float64{
		0, 1, 2, 3, 4, 5, 6, math.NaN(), 8, math.NaN(),
	}

	outvals := []float64{
		0, 1, 3, 6, 10, 15, 21, math.NaN(), 29, math.NaN(),
	}

	series := ts.NewSeries(ctx, "hello", time.Now(),
		common.NewTestSeriesValues(ctx, 10000, invals))

	r, err := integral(ctx, singlePathSpec{
		Values: []*ts.Series{series},
	})
	require.NoError(t, err)

	output := r.Values
	require.Equal(t, 1, len(output))
	assert.Equal(t, "integral(hello)", output[0].Name())
	assert.Equal(t, series.StartTime(), output[0].StartTime())
	require.Equal(t, len(outvals), output[0].Len())
	for i, expected := range outvals {
		xtest.Equalish(t, expected, output[0].ValueAt(i), "incorrect value at %d", i)
	}
}

<<<<<<< HEAD
func TestInterpolate(t *testing.T) {
	ctx := common.NewTestContext()
	defer ctx.Close()

	tests := []struct {
		values []float64
		output []float64
	}{
		{
			[]float64{1.0, 2.0, 3.0, 4.0, 5.0, 6.0, 7.0, 8.0, 9.0, 10.0, 11.0, 12.0, 13.0, 14.0, 15.0, 16.0, 17.0, 18.0, 19.0, 20.0},
			[]float64{1.0, 2.0, 3.0, 4.0, 5.0, 6.0, 7.0, 8.0, 9.0, 10.0, 11.0, 12.0, 13.0, 14.0, 15.0, 16.0, 17.0, 18.0, 19.0, 20.0},
		},
		{
			[]float64{math.NaN(), 2.0, math.NaN(), 4.0, math.NaN(), 6.0, math.NaN(), 8.0, math.NaN(), 10.0, math.NaN(), 12.0, math.NaN(), 14.0, math.NaN(), 16.0, math.NaN(), 18.0, math.NaN(), 20.0},
			[]float64{math.NaN(), 2.0, 3.0, 4.0, 5.0, 6.0, 7.0, 8.0, 9.0, 10.0, 11.0, 12.0, 13.0, 14.0, 15.0, 16.0, 17.0, 18.0, 19.0, 20.0},
		},
		{
			[]float64{1.0, 2.0, math.NaN(), math.NaN(), math.NaN(), 6.0, 7.0, 8.0, 9.0, 10.0, 11.0, 12.0, 13.0, 14.0, 15.0, 16.0, 17.0, math.NaN(), math.NaN(), math.NaN()},
			[]float64{1.0, 2.0, 3.0, 4.0, 5.0, 6.0, 7.0, 8.0, 9.0, 10.0, 11.0, 12.0, 13.0, 14.0, 15.0, 16.0, 17.0, math.NaN(), math.NaN(), math.NaN()},
		},
		{
			[]float64{1.0, 2.0, 3.0, 4.0, math.NaN(), 6.0, math.NaN(), math.NaN(), 9.0, 10.0, 11.0, math.NaN(), 13.0, math.NaN(), math.NaN(), math.NaN(), math.NaN(), 18.0, 19.0, 20.0},
			[]float64{1.0, 2.0, 3.0, 4.0, 5.0, 6.0, 7.0, 8.0, 9.0, 10.0, 11.0, 12.0, 13.0, 14.0, 15.0, 16.0, 17.0, 18.0, 19.0, 20.0},
		},
		{
			[]float64{1.0, 2.0, math.NaN(), math.NaN(), math.NaN(), 6.0, 7.0, 8.0, 9.0, 10.0, 11.0, 12.0, 13.0, 14.0, 15.0, 16.0, 17.0, 18.0, math.NaN(), math.NaN()},
			[]float64{1.0, 2.0, 3.0, 4.0, 5.0, 6.0, 7.0, 8.0, 9.0, 10.0, 11.0, 12.0, 13.0, 14.0, 15.0, 16.0, 17.0, 18.0, math.NaN(), math.NaN()},
		},
	}

	start := time.Now()
	step := 100
	for _, test := range tests {
		input := []common.TestSeries{{"foo", test.values}}
		expected := []common.TestSeries{{"interpolate(foo)", test.output}}
		timeSeries := generateSeriesList(ctx, start, input, step)
		output, err := interpolate(ctx, singlePathSpec{
			Values: timeSeries,
		},
			-1)
		require.NoError(t, err)
		common.CompareOutputsAndExpected(t, step, start,
			expected, output.Values)
=======
/*
 seriesList = self._gen_series_list_with_data(key='test',start=0,end=600,step=60,data=[None, 1, 2, 3, 4, 5, None, 6, 7, 8])
        expected = [TimeSeries("integralByInterval(test,'2min')", 0, 600, 60, [0, 1, 2, 5, 4, 9, 0, 6, 7, 15])]
*/
func TestIntegralByInterval(t *testing.T) {
	ctx := common.NewTestContext()
	defer ctx.Close()

	invals := []float64{
		math.NaN(), 1, 2, 3, 4, 5, math.NaN(), 6, 7, 8,
	}

	outvals := []float64{
		0, 1, 2, 5, 4, 9, 0, 6, 7, 15,
	}

	series := ts.NewSeries(ctx, "hello", time.Now(),
		common.NewTestSeriesValues(ctx, 60000, invals))

	r, err := integralByInterval(ctx, singlePathSpec{
		Values: []*ts.Series{series},
	}, "2min")
	require.NoError(t, err)

	output := r.Values
	require.Equal(t, 1, len(output))
	assert.Equal(t, "integralByInterval(hello, 2min)", output[0].Name())
	assert.Equal(t, series.StartTime(), output[0].StartTime())
	require.Equal(t, len(outvals), output[0].Len())
	for i, expected := range outvals {
		xtest.Equalish(t, expected, output[0].ValueAt(i), "incorrect value at %d", i)
>>>>>>> 4d81e4a3
	}
}

func TestDerivative(t *testing.T) {
	ctx := common.NewTestContext()
	defer ctx.Close()

	tests := []struct {
		values []float64
		output []float64
	}{
		{
			[]float64{10.0, 20.0, 30.0, 5.0, 5.0},
			[]float64{math.NaN(), 10.0, 10.0, -25.0, 0.0},
		},
		{
			[]float64{50.0, 50.0, 25.0, 250.0, 350.0},
			[]float64{math.NaN(), 0.0, -25.0, 225.0, 100.0},
		},
	}

	start := time.Now()
	step := 100
	for _, test := range tests {
		input := []common.TestSeries{{"foo", test.values}}
		expected := []common.TestSeries{{"derivative(foo)", test.output}}
		timeSeries := generateSeriesList(ctx, start, input, step)
		output, err := derivative(ctx, singlePathSpec{
			Values: timeSeries,
		})
		require.NoError(t, err)
		common.CompareOutputsAndExpected(t, step, start,
			expected, output.Values)
	}
}

func TestNonNegativeDerivative(t *testing.T) {
	ctx := common.NewTestContext()
	defer ctx.Close()

	tests := []struct {
		values   []float64
		maxValue float64
		output   []float64
	}{
		{
			[]float64{10.0, 20.0, 30.0, 5.0, 5.0},
			math.NaN(),
			[]float64{math.NaN(), 10.0, 10.0, math.NaN(), 0.0},
		},
		{
			[]float64{50.0, 50.0, 25.0, 250.0, 350.0},
			100.0,
			[]float64{math.NaN(), 0.0, 76.0, 225.0, 100.0},
		},
	}

	start := time.Now()
	step := 100
	for _, test := range tests {
		input := []common.TestSeries{{"foo", test.values}}
		expected := []common.TestSeries{{"nonNegativeDerivative(foo)", test.output}}
		timeSeries := generateSeriesList(ctx, start, input, step)
		output, err := nonNegativeDerivative(ctx, singlePathSpec{
			Values: timeSeries,
		}, test.maxValue)
		require.NoError(t, err)
		common.CompareOutputsAndExpected(t, step, start, expected, output.Values)
	}
}

type TimeSeriesPtrVector []*ts.Series

func (o TimeSeriesPtrVector) Len() int           { return len(o) }
func (o TimeSeriesPtrVector) Less(i, j int) bool { return o[i].Name() < o[j].Name() }
func (o TimeSeriesPtrVector) Swap(i, j int)      { o[i], o[j] = o[j], o[i] }

func TestConstantLine(t *testing.T) {
	ctx := common.NewTestContext()
	defer ctx.Close()

	testValue := 5.0
	r, err := constantLine(ctx, testValue)
	require.Nil(t, err)

	testSeries := r.Values
	require.Equal(t, 1, len(testSeries))
	require.Equal(t, 2, testSeries[0].Len())
	expectedName := fmt.Sprintf(common.FloatingPointFormat, testValue)
	require.Equal(t, expectedName, testSeries[0].Name())
	for i := 0; i < testSeries[0].Len(); i++ {
		require.Equal(t, float64(testValue), testSeries[0].ValueAt(i))
	}
}

func TestIdentity(t *testing.T) {
	ctx := common.NewTestContext()
	defer ctx.Close()

	testName := "testName.mytest"
	r, err := identity(ctx, testName)
	require.Nil(t, err)

	testSeries := r.Values
	require.Equal(t, 1, len(testSeries))
	require.Equal(t, testName, testSeries[0].Name())
	require.Equal(t, 60, testSeries[0].Len())
	expectedValue := ctx.StartTime.Unix()
	for i := 0; i < testSeries[0].Len(); i++ {
		require.Equal(t, float64(expectedValue), testSeries[0].ValueAt(i))
		expectedValue += 60
	}
}

func TestLimit(t *testing.T) {
	ctx := common.NewTestContext()
	defer ctx.Close()

	// invalid input
	testInput := getTestInput(ctx)
	testSeries, err := limit(ctx, singlePathSpec{
		Values: testInput,
	}, -1)
	require.NotNil(t, err)

	// valid input
	testSeries, err = limit(ctx, singlePathSpec{
		Values: testInput,
	}, 1)
	require.Nil(t, err)
	require.Equal(t, 1, testSeries.Len())

	// input bigger than length of series
	testSeries, err = limit(ctx, singlePathSpec{
		Values: testInput,
	}, 10)
	require.Nil(t, err)
	require.Equal(t, len(testInput), testSeries.Len())
}

func TestHitCount(t *testing.T) {
	ctx := common.NewTestContext()
	defer ctx.Close()

	now := time.Now()
	tests := []struct {
		name           string
		startTime      time.Time
		stepInMilli    int
		values         []float64
		intervalString string
		newStartTime   time.Time
		newStep        int
		output         []float64
	}{
		{
			"foo",
			now,
			1000,
			[]float64{1.0, 2.0, 3.0, 4.0, 5.0, math.NaN(), 6.0},
			"2s",
			now.Add(-time.Second),
			2000,
			[]float64{1.0, 5.0, 9.0, 6.0},
		},
		{
			"bar",
			now,
			1000,
			[]float64{1.0, 2.0, 3.0, 4.0, 5.0, math.NaN(), 6.0},
			"10s",
			now.Add(-3 * time.Second),
			10000,
			[]float64{21.0},
		},
	}

	for _, input := range tests {
		series := ts.NewSeries(
			ctx,
			input.name,
			input.startTime,
			common.NewTestSeriesValues(ctx, input.stepInMilli, input.values),
		)
		results, err := hitcount(ctx, singlePathSpec{
			Values: []*ts.Series{series},
		}, input.intervalString)
		expected := common.TestSeries{
			Name: fmt.Sprintf(`hitcount(%s, %q)`, input.name, input.intervalString),
			Data: input.output,
		}
		require.Nil(t, err)
		common.CompareOutputsAndExpected(t, input.newStep, input.newStartTime,
			[]common.TestSeries{expected}, results.Values)
	}
}

func TestSubstr(t *testing.T) {
	ctx := common.NewTestContext()
	defer ctx.Close()

	now := ctx.StartTime
	input := struct {
		name        string
		startTime   time.Time
		stepInMilli int
		values      []float64
	}{
		"aliasByName(foo.bar,baz)",
		now,
		1000,
		[]float64{1.0, 2.0, 3.0},
	}

	series := ts.NewSeries(
		ctx,
		input.name,
		input.startTime,
		common.NewTestSeriesValues(ctx, input.stepInMilli, input.values),
	)
	results, err := substr(ctx, singlePathSpec{
		Values: []*ts.Series{series},
	}, 1, 0)
	expected := common.TestSeries{Name: "bar", Data: input.values}
	require.Nil(t, err)
	common.CompareOutputsAndExpected(t, input.stepInMilli, input.startTime,
		[]common.TestSeries{expected}, results.Values)

	results, err = substr(ctx, singlePathSpec{
		Values: []*ts.Series{series},
	}, 0, 2)
	expected = common.TestSeries{Name: "foo.bar", Data: input.values}
	require.Nil(t, err)
	common.CompareOutputsAndExpected(t, input.stepInMilli, input.startTime,
		[]common.TestSeries{expected}, results.Values)

	results, err = substr(ctx, singlePathSpec{
		Values: []*ts.Series{series},
	}, 0, 0)
	expected = common.TestSeries{Name: "foo.bar", Data: input.values}
	require.Nil(t, err)
	common.CompareOutputsAndExpected(t, input.stepInMilli, input.startTime,
		[]common.TestSeries{expected}, results.Values)

	results, err = substr(ctx, singlePathSpec{
		Values: []*ts.Series{series},
	}, 2, 1)
	require.NotNil(t, err)

	results, err = substr(ctx, singlePathSpec{
		Values: []*ts.Series{series},
	}, -1, 1)
	require.NotNil(t, err)

	results, err = substr(ctx, singlePathSpec{
		Values: []*ts.Series{series},
	}, 3, 4)
	require.NotNil(t, err)
}

type mockStorage struct{}

func (*mockStorage) FetchByQuery(
	ctx xctx.Context, query string, opts storage.FetchOptions,
) (*storage.FetchResult, error) {
	return storage.NewFetchResult(ctx, nil, block.NewResultMetadata()), nil
}

func TestHoltWintersForecast(t *testing.T) {
	ctx := common.NewTestContext()
	ctx.Engine = NewEngine(
		&mockStorage{},
	)
	defer ctx.Close()

	now := ctx.StartTime
	tests := []struct {
		name         string
		startTime    time.Time
		stepInMilli  int
		values       []float64
		duration     time.Duration
		newStartTime time.Time
		newStep      int
		output       []float64
	}{
		{
			"foo",
			now,
			1000,
			[]float64{4, 5.0, 6.0},
			3 * time.Second,
			now,
			1000,
			[]float64{math.NaN(), 4.0, 4.10035},
		},
	}

	for _, input := range tests {
		series := ts.NewSeries(
			ctx,
			input.name,
			input.startTime,
			common.NewTestSeriesValues(ctx, input.stepInMilli, input.values),
		)

		results, err := holtWintersForecastInternal(ctx, singlePathSpec{
			Values: []*ts.Series{series},
		}, input.duration)
		expected := common.TestSeries{
			Name: fmt.Sprintf(`holtWintersForecast(%s)`, input.name),
			Data: input.output,
		}
		require.Nil(t, err)

		common.CompareOutputsAndExpected(t, input.newStep, input.newStartTime,
			[]common.TestSeries{expected}, results.Values)
	}
}

func TestHoltWintersConfidenceBands(t *testing.T) {
	ctx := common.NewTestContext()
	ctx.Engine = NewEngine(
		&mockStorage{},
	)
	defer ctx.Close()

	now := ctx.StartTime
	tests := []struct {
		name           string
		startTime      time.Time
		stepInMilli    int
		values         []float64
		duration       time.Duration
		lowerStartTime time.Time
		lowerStep      int
		lowerOutput    []float64
		upperStartTime time.Time
		upperStep      int
		upperOutput    []float64
	}{
		{
			"foo",
			now,
			1000,
			[]float64{4.0, 5.0, 6.0},
			3 * time.Second,
			now,
			1000,
			[]float64{math.NaN(), 3.7, 3.5305},
			now,
			1000,
			[]float64{math.NaN(), 4.3, 4.6702},
		},
	}

	for _, input := range tests {
		series := ts.NewSeries(
			ctx,
			input.name,
			input.startTime,
			common.NewTestSeriesValues(ctx, input.stepInMilli, input.values),
		)
		results, err := holtWintersConfidenceBandsInternal(ctx, singlePathSpec{
			Values: []*ts.Series{series},
		}, 3, input.duration)
		lowerExpected := common.TestSeries{
			Name: fmt.Sprintf(`holtWintersConfidenceLower(%s)`, input.name),
			Data: input.lowerOutput,
		}
		upperExpected := common.TestSeries{
			Name: fmt.Sprintf(`holtWintersConfidenceUpper(%s)`, input.name),
			Data: input.upperOutput,
		}
		require.Nil(t, err)
		common.CompareOutputsAndExpected(t, input.lowerStep, input.lowerStartTime,
			[]common.TestSeries{lowerExpected}, []*ts.Series{results.Values[0]})
		common.CompareOutputsAndExpected(t, input.upperStep, input.upperStartTime,
			[]common.TestSeries{upperExpected}, []*ts.Series{results.Values[1]})
	}
}

func TestHoltWintersAberration(t *testing.T) {
	ctx := common.NewTestContext()
	ctx.Engine = NewEngine(
		&mockStorage{},
	)
	defer ctx.Close()

	now := ctx.StartTime
	tests := []struct {
		name                string
		startTime           time.Time
		stepInMilli         int
		values              []float64
		duration            time.Duration
		aberrationStartTime time.Time
		aberrationStep      int
		aberrationOutput    []float64
	}{
		{
			"foo",
			now,
			1000,
			[]float64{4.0, 5.0, 6.0},
			3 * time.Second,
			now,
			1000,
			[]float64{0, 0.7, 1.3298},
		},
	}

	for _, input := range tests {
		series := ts.NewSeries(
			ctx,
			input.name,
			input.startTime,
			common.NewTestSeriesValues(ctx, input.stepInMilli, input.values),
		)
		results, err := holtWintersAberrationInternal(ctx, singlePathSpec{
			Values: []*ts.Series{series},
		}, 3, input.duration)
		expected := common.TestSeries{
			Name: fmt.Sprintf(`holtWintersAberration(%s)`, input.name),
			Data: input.aberrationOutput,
		}
		require.Nil(t, err)
		common.CompareOutputsAndExpected(t, input.aberrationStep, input.aberrationStartTime,
			[]common.TestSeries{expected}, results.Values)
	}
}

func TestSquareRoot(t *testing.T) {
	ctx := common.NewTestContext()
	defer ctx.Close()

	nan := math.NaN()
	startTime := ctx.StartTime
	stepSize := 10000
	inputs := []struct {
		name        string
		startTime   time.Time
		stepInMilli int
		values      []float64
	}{
		{
			"foo",
			startTime,
			stepSize,
			[]float64{1.0, -2.0, 3.0, nan},
		},
		{
			"bar",
			startTime,
			stepSize,
			[]float64{4.0},
		},
	}

	inputSeries := make([]*ts.Series, 0, len(inputs))
	for _, input := range inputs {
		series := ts.NewSeries(
			ctx,
			input.name,
			input.startTime,
			common.NewTestSeriesValues(ctx, input.stepInMilli, input.values),
		)
		inputSeries = append(inputSeries, series)
	}
	expected := []common.TestSeries{
		common.TestSeries{Name: "squareRoot(foo)", Data: []float64{1.0, nan, 1.73205, nan}},
		common.TestSeries{Name: "squareRoot(bar)", Data: []float64{2.0}},
	}
	results, err := squareRoot(ctx, singlePathSpec{
		Values: inputSeries,
	})
	require.Nil(t, err)
	common.CompareOutputsAndExpected(t, stepSize, startTime,
		expected, results.Values)
}

func TestStdev(t *testing.T) {
	ctx := common.NewTestContext()
	defer ctx.Close()

	nan := math.NaN()
	startTime := ctx.StartTime
	stepSize := 10000
	inputs := []struct {
		name        string
		startTime   time.Time
		stepInMilli int
		values      []float64
	}{
		{
			"foo",
			startTime,
			stepSize,
			[]float64{1.0, 2.0, 3.0, 4.0, nan, nan, nan, 5.0, 6.0, nan, nan},
		},
	}

	inputSeries := make([]*ts.Series, 0, len(inputs))
	for _, input := range inputs {
		series := ts.NewSeries(
			ctx,
			input.name,
			input.startTime,
			common.NewTestSeriesValues(ctx, input.stepInMilli, input.values),
		)
		inputSeries = append(inputSeries, series)
	}
	expected := []common.TestSeries{
		common.TestSeries{Name: "stddev(foo,3)", Data: []float64{0.0, 0.5, 0.8165, 0.8165, 0.5, 0.0, nan, 0.0, 0.5, 0.5, 0.0}},
	}
	results, err := stdev(ctx, singlePathSpec{
		Values: inputSeries,
	}, 3, 0.1)
	require.Nil(t, err)
	common.CompareOutputsAndExpected(t, stepSize, startTime,
		expected, results.Values)
}

func TestRangeOfSeries(t *testing.T) {
	ctx, input := newConsolidationTestSeries()
	defer ctx.Close()

	expectedStart := ctx.StartTime.Add(-30 * time.Second)
	expectedStep := 10000
	rangeSeries, err := rangeOfSeries(ctx, singlePathSpec{
		Values: input,
	})
	require.Nil(t, err)
	expected := common.TestSeries{
		Name: "rangeOfSeries(a,b,c,d)",
		Data: []float64{0, 0, 0, 12, 12, 12, 14, 14, 14, 0, 0, 0},
	}
	common.CompareOutputsAndExpected(t, expectedStep, expectedStart,
		[]common.TestSeries{expected}, rangeSeries.Values)
}

type percentileFunction func(ctx *common.Context, seriesList singlePathSpec, percentile float64) (ts.SeriesList, error)

func testPercentileFunction(t *testing.T, f percentileFunction, expected []common.TestSeries) {
	ctx := common.NewTestContext()
	defer ctx.Close()

	nan := math.NaN()
	startTime := ctx.StartTime
	stepSize := 10000
	inputs := []struct {
		name        string
		startTime   time.Time
		stepInMilli int
		values      []float64
	}{
		{
			"foo",
			startTime,
			stepSize,
			[]float64{nan, nan, nan, nan, nan},
		},
		{
			"bar",
			startTime,
			stepSize,
			[]float64{3.0, 2.0, 4.0, nan, 1.0, 6.0, nan, 5.0},
		},
		{
			"baz",
			startTime,
			stepSize,
			[]float64{1.0},
		},
	}

	inputSeries := make([]*ts.Series, 0, len(inputs))
	for _, input := range inputs {
		series := ts.NewSeries(
			ctx,
			input.name,
			input.startTime,
			common.NewTestSeriesValues(ctx, input.stepInMilli, input.values),
		)
		inputSeries = append(inputSeries, series)
	}
	percentile := 40.123
	results, err := f(ctx, singlePathSpec{
		Values: inputSeries,
	}, percentile)
	require.Nil(t, err)
	common.CompareOutputsAndExpected(t, stepSize, startTime,
		expected, results.Values)
}

func TestNPercentile(t *testing.T) {
	expected := []common.TestSeries{
		common.TestSeries{
			Name: "nPercentile(bar, 40.123)",
			Data: []float64{3.0, 3.0, 3.0, 3.0, 3.0, 3.0, 3.0, 3.0},
		},
		common.TestSeries{
			Name: "nPercentile(baz, 40.123)",
			Data: []float64{1.0},
		},
	}
	testPercentileFunction(t, nPercentile, expected)
}

func TestRemoveAbovePercentile(t *testing.T) {
	nan := math.NaN()
	expected := []common.TestSeries{
		common.TestSeries{
			Name: "removeAbovePercentile(foo, 40.123)",
			Data: []float64{nan, nan, nan, nan, nan},
		},
		common.TestSeries{
			Name: "removeAbovePercentile(bar, 40.123)",
			Data: []float64{3.0, 2.0, nan, nan, 1.0, nan, nan, nan},
		},
		common.TestSeries{
			Name: "removeAbovePercentile(baz, 40.123)",
			Data: []float64{1.0},
		},
	}

	testPercentileFunction(t, removeAbovePercentile, expected)
}

func TestRemoveBelowPercentile(t *testing.T) {
	nan := math.NaN()

	expected := []common.TestSeries{
		common.TestSeries{
			Name: "removeBelowPercentile(foo, 40.123)",
			Data: []float64{nan, nan, nan, nan, nan},
		},
		common.TestSeries{
			Name: "removeBelowPercentile(bar, 40.123)",
			Data: []float64{3.0, nan, 4.0, nan, nan, 6.0, nan, 5.0},
		},
		common.TestSeries{
			Name: "removeBelowPercentile(baz, 40.123)",
			Data: []float64{1.0},
		},
	}

	testPercentileFunction(t, removeBelowPercentile, expected)
}

func testRandomWalkFunctionInternal(t *testing.T, ctx *common.Context, stepSize, expectedLen int) {
	r, err := randomWalkFunction(ctx, "foo", stepSize)
	require.Nil(t, err)

	results := r.Values
	require.Equal(t, 1, len(results))
	require.Equal(t, expectedLen, results[0].Len())
	for i := 0; i < expectedLen; i++ {
		v := results[0].ValueAt(i)
		require.True(t, v >= -0.5 && v < 0.5)
	}
}

func TestRandomWalkFunction(t *testing.T) {
	ctx := common.NewTestContext()
	defer ctx.Close()

	ctx.EndTime = ctx.StartTime.Add(1100 * time.Millisecond)
	testRandomWalkFunctionInternal(t, ctx, 1, 2)

	ctx.EndTime = ctx.StartTime.Add(1600 * time.Millisecond)
	testRandomWalkFunctionInternal(t, ctx, 1, 2)
}

func testAggregateLineInternal(t *testing.T, f string, expectedName string, expectedVal float64) {
	ctx := common.NewTestContext()
	defer ctx.Close()

	input := struct {
		name        string
		startTime   time.Time
		stepInMilli int
		values      []float64
	}{
		"foo",
		ctx.StartTime,
		10000,
		[]float64{1.0, 2.0, 3.0, 4.0},
	}

	series := ts.NewSeries(
		ctx,
		input.name,
		input.startTime,
		common.NewTestSeriesValues(ctx, input.stepInMilli, input.values),
	)

	r, err := aggregateLine(ctx, singlePathSpec{
		Values: []*ts.Series{series},
	}, f)
	require.Nil(t, err)

	results := r.Values
	require.Equal(t, 1, len(results))
	require.Equal(t, expectedName, results[0].Name())
	require.Equal(t, 2, results[0].Len())
	for i := 0; i < 2; i++ {
		require.Equal(t, expectedVal, results[0].ValueAt(i))
	}
}

func TestAggregateLine(t *testing.T) {
	testAggregateLineInternal(t, "avg", "aggregateLine(foo,2.500)", 2.5)
	testAggregateLineInternal(t, "max", "aggregateLine(foo,4.000)", 4.0)
	testAggregateLineInternal(t, "min", "aggregateLine(foo,1.000)", 1.0)
}

func TestChanged(t *testing.T) {
	ctx := common.NewTestContext()
	defer ctx.Close()

	nan := math.NaN()
	startTime := ctx.StartTime
	stepSize := 10000
	input := struct {
		name        string
		startTime   time.Time
		stepInMilli int
		values      []float64
	}{
		"foo",
		startTime,
		stepSize,
		[]float64{1.0, 1.0, 2.0, 3.0, nan, 3.0, nan, 4.0, nan},
	}

	series := ts.NewSeries(
		ctx,
		input.name,
		input.startTime,
		common.NewTestSeriesValues(ctx, input.stepInMilli, input.values),
	)

	expected := []common.TestSeries{
		common.TestSeries{
			Name: "changed(foo)",
			Data: []float64{0.0, 0.0, 1.0, 1.0, 0.0, 0.0, 0.0, 1.0, 0.0},
		},
	}
	results, err := changed(ctx, singlePathSpec{
		Values: []*ts.Series{series},
	})
	require.Nil(t, err)
	common.CompareOutputsAndExpected(t, stepSize, startTime,
		expected, results.Values)
}

func TestMovingMedian(t *testing.T) {
	ctrl := xgomock.NewController(t)
	defer ctrl.Finish()

	store := storage.NewMockStorage(ctrl)
	now := time.Now().Truncate(time.Hour)
	engine := NewEngine(store)
	startTime := now.Add(-3 * time.Minute)
	endTime := now.Add(-time.Minute)
	ctx := common.NewContext(common.ContextOptions{Start: startTime, End: endTime, Engine: engine})
	defer ctx.Close()

	stepSize := 60000
	target := "movingMedian(foo.bar.q.zed, '1min')"
	store.EXPECT().FetchByQuery(gomock.Any(), gomock.Any(), gomock.Any()).DoAndReturn(
		buildTestSeriesFn(stepSize, "foo.bar.q.zed")).Times(2)
	expr, err := engine.Compile(target)
	require.NoError(t, err)
	res, err := expr.Execute(ctx)
	require.NoError(t, err)
	expected := common.TestSeries{
		Name: "movingMedian(foo.bar.q.zed,\"1min\")",
		Data: []float64{0.0, 0.0},
	}
	common.CompareOutputsAndExpected(t, stepSize, startTime,
		[]common.TestSeries{expected}, res.Values)
}

func TestMovingAverage(t *testing.T) {
	ctrl := xgomock.NewController(t)
	defer ctrl.Finish()

	store := storage.NewMockStorage(ctrl)
	now := time.Now().Truncate(time.Hour)
	engine := NewEngine(store)
	startTime := now.Add(-3 * time.Minute)
	endTime := now.Add(-1 * time.Minute)
	ctx := common.NewContext(common.ContextOptions{Start: startTime, End: endTime, Engine: engine})
	defer ctx.Close()

	stepSize := 60000
	target := `movingAverage(timeShift(foo.bar.g.zed, '-1d'), '1min')`
	store.EXPECT().FetchByQuery(gomock.Any(), gomock.Any(), gomock.Any()).DoAndReturn(
		buildTestSeriesFn(stepSize, "foo.bar.g.zed")).Times(2)
	expr, err := engine.Compile(target)
	require.NoError(t, err)
	res, err := expr.Execute(ctx)
	require.NoError(t, err)
	expected := common.TestSeries{
		Name: `movingAverage(timeShift(foo.bar.g.zed, -1d),"1min")`,
		Data: []float64{1, 1},
	}
	common.CompareOutputsAndExpected(t, stepSize, startTime,
		[]common.TestSeries{expected}, res.Values)
}

func TestMovingMedianInvalidLimits(t *testing.T) {
	ctrl := xgomock.NewController(t)
	defer ctrl.Finish()

	store := storage.NewMockStorage(ctrl)
	now := time.Now().Truncate(time.Hour)
	engine := NewEngine(store)
	startTime := now.Add(-3 * time.Minute)
	endTime := now.Add(-time.Minute)
	ctx := common.NewContext(common.ContextOptions{Start: startTime, End: endTime, Engine: engine})
	defer ctx.Close()

	stepSize := 60000
	target := "movingMedian(foo.bar.q.zed, '1min')"
	store.EXPECT().FetchByQuery(gomock.Any(), gomock.Any(), gomock.Any()).DoAndReturn(
		func(_ context.Context, q string, opts storage.FetchOptions) (*storage.FetchResult, error) {
			startTime := opts.StartTime
			ctx := context.New()
			numSteps := int(opts.EndTime.Sub(startTime)/time.Millisecond) / stepSize
			vals := ts.NewConstantValues(ctx, 0, numSteps, stepSize)
			series := ts.NewSeries(ctx, "foo.bar.q.zed", opts.EndTime, vals)
			return &storage.FetchResult{SeriesList: []*ts.Series{series}}, nil
		}).Times(2)
	expr, err := engine.Compile(target)
	require.NoError(t, err)
	res, err := expr.Execute(ctx)
	require.NoError(t, err)
	expected := common.TestSeries{
		Name: "movingMedian(foo.bar.q.zed,\"1min\")",
		Data: []float64{math.NaN(), 0.0},
	}
	common.CompareOutputsAndExpected(t, stepSize, endTime,
		[]common.TestSeries{expected}, res.Values)
}

func TestMovingMismatchedLimits(t *testing.T) {
	// NB: this tests the behavior when query limits do not snap exactly to data
	// points. When limits do not snap exactly, the first point should be omitted.
	for _, fn := range []string{"movingAverage", "movingMedian", "movingSum", "movingMax", "movingMin"} {
		for i := time.Duration(0); i < time.Minute; i += time.Second {
			testMovingFunctionInvalidLimits(t, fn, i)
		}
	}
}

func testMovingFunctionInvalidLimits(t *testing.T, fn string, offset time.Duration) {
	ctrl := xgomock.NewController(t)
	defer ctrl.Finish()

	store := storage.NewMockStorage(ctrl)
	now := time.Now().Truncate(time.Hour).Add(offset)
	engine := NewEngine(store)
	startTime := now.Add(-3 * time.Minute)
	endTime := now.Add(-time.Minute)
	ctx := common.NewContext(common.ContextOptions{Start: startTime, End: endTime, Engine: engine})
	defer ctx.Close()

	stepSize := 60000
	target := fmt.Sprintf(`%s(timeShift(foo.bar.*.zed, '-1d'), '1min')`, fn)
	store.EXPECT().FetchByQuery(gomock.Any(), gomock.Any(), gomock.Any()).DoAndReturn(
		buildTestSeriesFn(stepSize, "foo.bar.g.zed", "foo.bar.x.zed"),
	).Times(2)
	expr, err := engine.Compile(target)
	require.NoError(t, err)
	res, err := expr.Execute(ctx)
	require.NoError(t, err)

	expectedStart := startTime
	expectedDataG := []float64{1, 1}
	expectedDataX := []float64{2, 2}

	if offset > 0 {
		expectedStart = expectedStart.Add(time.Minute)
		expectedDataG[0] = math.NaN()
		expectedDataX[0] = math.NaN()
	}

	expected := []common.TestSeries{
		{
			Name: fmt.Sprintf(`%s(timeShift(foo.bar.g.zed, -1d),"1min")`, fn),
			Data: expectedDataG,
		},
		{
			Name: fmt.Sprintf(`%s(timeShift(foo.bar.x.zed, -1d),"1min")`, fn),
			Data: expectedDataX,
		},
	}

	common.CompareOutputsAndExpected(t, stepSize, expectedStart, expected, res.Values)
}

func TestLegendValue(t *testing.T) {
	ctx := common.NewTestContext()
	defer ctx.Close()

	vals := []float64{1.0, 2.0, 3.0, 4.0, math.NaN()}
	input := struct {
		name        string
		startTime   time.Time
		stepInMilli int
		values      []float64
	}{
		"foo",
		ctx.StartTime,
		10000,
		vals,
	}

	series := ts.NewSeries(
		ctx,
		input.name,
		input.startTime,
		common.NewTestSeriesValues(ctx, input.stepInMilli, input.values),
	)

	results, err := legendValue(ctx, singlePathSpec{
		Values: []*ts.Series{series},
	}, "avg")
	expected := common.TestSeries{Name: "foo (avg: 2.500)", Data: vals}
	require.Nil(t, err)
	common.CompareOutputsAndExpected(t, input.stepInMilli, input.startTime,
		[]common.TestSeries{expected}, results.Values)

	results, err = legendValue(ctx, singlePathSpec{
		Values: []*ts.Series{series},
	}, "last")
	expected = common.TestSeries{Name: "foo (last: 4.000)", Data: vals}
	require.Nil(t, err)
	common.CompareOutputsAndExpected(t, input.stepInMilli, input.startTime,
		[]common.TestSeries{expected}, results.Values)

	results, err = legendValue(ctx, singlePathSpec{
		Values: []*ts.Series{series},
	}, "unknown")
	require.NotNil(t, err)
}

func TestCactiStyle(t *testing.T) {
	ctx := common.NewTestContext()
	defer ctx.Close()

	stepSize := 10000
	inputs := []struct {
		name        string
		startTime   time.Time
		stepInMilli int
		values      []float64
	}{
		{
			"foo",
			ctx.StartTime,
			stepSize,
			[]float64{1.0, 2.0, 3.0, 4.0, math.NaN()},
		},
		{
			"barbaz",
			ctx.StartTime,
			stepSize,
			[]float64{10.0, -5.0, 80.0, 100.0, math.NaN()},
		},
		{
			"test",
			ctx.StartTime,
			stepSize,
			[]float64{math.NaN()},
		},
	}

	inputSeries := make([]*ts.Series, 0, len(inputs))
	for _, input := range inputs {
		series := ts.NewSeries(
			ctx,
			input.name,
			input.startTime,
			common.NewTestSeriesValues(ctx, input.stepInMilli, input.values),
		)
		inputSeries = append(inputSeries, series)
	}

	results, err := cactiStyle(ctx, singlePathSpec{
		Values: inputSeries,
	})
	expected := []common.TestSeries{
		{Name: "foo    Current:4.00      Max:4.00      Min:1.00     ", Data: inputs[0].values},
		{Name: "barbaz Current:100.00    Max:100.00    Min:-5.00    ", Data: inputs[1].values},
		{Name: "test   Current:nan       Max:nan       Min:nan      ", Data: inputs[2].values},
	}
	require.Nil(t, err)
	common.CompareOutputsAndExpected(t, stepSize, ctx.StartTime,
		expected, results.Values)
}

func TestConsolidateBy(t *testing.T) {
	ctx := common.NewTestContext()
	defer ctx.Close()

	stepSize := 10000
	input := struct {
		name        string
		startTime   time.Time
		stepInMilli int
		values      []float64
	}{
		"foo",
		ctx.StartTime,
		stepSize,
		[]float64{1.0, 2.0, 3.0, 4.0, math.NaN()},
	}

	series := ts.NewSeries(
		ctx,
		input.name,
		input.startTime,
		common.NewTestSeriesValues(ctx, input.stepInMilli, input.values),
	)

	results, err := consolidateBy(ctx, singlePathSpec{
		Values: []*ts.Series{series},
	}, "min")
	expected := common.TestSeries{Name: `consolidateBy(foo,"min")`, Data: input.values}
	require.Nil(t, err)
	common.CompareOutputsAndExpected(t, input.stepInMilli, input.startTime,
		[]common.TestSeries{expected}, results.Values)

	results, err = consolidateBy(ctx, singlePathSpec{
		Values: []*ts.Series{series},
	}, "nonexistent")
	require.NotNil(t, err)
}

func TestOffsetToZero(t *testing.T) {
	ctx := common.NewTestContext()
	defer ctx.Close()

	nan := math.NaN()
	startTime := ctx.StartTime
	stepSize := 10000
	inputs := []struct {
		name     string
		values   []float64
		expected []float64
	}{
		{
			"foo",
			[]float64{nan, nan, nan, nan, nan},
			[]float64{nan, nan, nan, nan, nan},
		},
		{
			"bar",
			[]float64{3.0, 2.0, 4.0, nan, 1.0, 6.0, nan, 5.0},
			[]float64{2.0, 1.0, 3.0, nan, 0.0, 5.0, nan, 4.0},
		},
		{
			"baz",
			[]float64{1.0},
			[]float64{0.0},
		},
	}

	for _, input := range inputs {
		series := ts.NewSeries(
			ctx,
			input.name,
			startTime,
			common.NewTestSeriesValues(ctx, stepSize, input.values),
		)
		results, err := offsetToZero(ctx, singlePathSpec{
			Values: []*ts.Series{series},
		})
		require.NoError(t, err)
		expected := common.TestSeries{
			Name: fmt.Sprintf("offsetToZero(%s)", input.name),
			Data: input.expected,
		}
		common.CompareOutputsAndExpected(t, stepSize, startTime,
			[]common.TestSeries{expected}, results.Values)
	}
}

func TestTimeFunction(t *testing.T) {
	ctx := common.NewTestContext()
	now := time.Now()
	truncatedNow := float64(now.Truncate(time.Second).Unix())
	ctx.StartTime = now
	ctx.EndTime = now.Add(2 * time.Minute)
	defer ctx.Close()

	results, err := timeFunction(ctx, "foo", 30)
	require.NoError(t, err)
	expected := common.TestSeries{
		Name: "foo",
		Data: []float64{truncatedNow, truncatedNow + 30, truncatedNow + 60, truncatedNow + 90},
	}
	common.CompareOutputsAndExpected(t, 30000, now.Truncate(time.Second),
		[]common.TestSeries{expected}, results.Values)
}

func TestTimeShift(t *testing.T) {
	ctrl := xgomock.NewController(t)
	defer ctrl.Finish()

	store := storage.NewMockStorage(ctrl)
	now := time.Now().Truncate(time.Hour)
	engine := NewEngine(store)
	startTime := now.Add(-3 * time.Minute)
	endTime := now.Add(-time.Minute)
	ctx := common.NewContext(common.ContextOptions{
		Start:  startTime,
		End:    endTime,
		Engine: engine,
	})
	defer ctx.Close()

	stepSize := 60000
	target := "timeShift(foo.bar.q.zed, '1min', false)"

	store.EXPECT().FetchByQuery(gomock.Any(), gomock.Any(), gomock.Any()).DoAndReturn(
		buildTestSeriesFn(stepSize, "foo.bar.q.zed"))

	expr, err := engine.Compile(target)
	require.NoError(t, err)
	res, err := expr.Execute(ctx)
	require.NoError(t, err)
	expected := common.TestSeries{
		Name: "timeShift(foo.bar.q.zed, -1min)",
		Data: []float64{0.0, 0.0},
	}
	common.CompareOutputsAndExpected(t, stepSize, startTime,
		[]common.TestSeries{expected}, res.Values)
}

func TestDelay(t *testing.T) {
	var values = [3][]float64{
		{54.0, 48.0, 92.0, 54.0, 14.0, 1.2},
		{4.0, 5.0, math.NaN(), 6.4, 7.2, math.NaN()},
		{math.NaN(), 8.0, 9.0, 10.6, 11.2, 12.2},
	}
	expected := [3][]float64{
		{math.NaN(), math.NaN(), math.NaN(), 54.0, 48.0, 92.0},
		{math.NaN(), math.NaN(), math.NaN(), 4.0, 5.0, math.NaN()},
		{math.NaN(), math.NaN(), math.NaN(), math.NaN(), 8.0, 9.0},
	}

	for index, value := range values {
		e := expected[index]
		testDelay(t, "delay(foo.bar.baz, 3)", "delay(foo.bar.baz,3)", value, e)
	}
}

var (
	testDelayStart = time.Now().Truncate(time.Minute)
	testDelayEnd   = testMovingFunctionEnd.Add(time.Minute)
)

func testDelay(t *testing.T, target, expectedName string, values, output []float64) {
	ctx := common.NewTestContext()
	defer ctx.Close()

	engine := NewEngine(
		&common.MovingFunctionStorage{
			StepMillis: 10000,
			Values:     values,
		},
	)
	phonyContext := common.NewContext(common.ContextOptions{
		Start:  testDelayStart,
		End:    testDelayEnd,
		Engine: engine,
	})

	expr, err := phonyContext.Engine.(*Engine).Compile(target)
	require.NoError(t, err)
	res, err := expr.Execute(phonyContext)
	require.NoError(t, err)
	var expected []common.TestSeries

	if output != nil {
		expectedSeries := common.TestSeries{
			Name: expectedName,
			Data: output,
		}
		expected = append(expected, expectedSeries)
	}
	common.CompareOutputsAndExpected(t, 10000, testDelayStart, expected, res.Values)
}

func TestTimeSlice(t *testing.T) {
	values := []float64{math.NaN(), 1.0, 2.0, 3.0, math.NaN(), 5.0, 6.0, math.NaN(), 7.0, 8.0, 9.0}
	expected := []float64{math.NaN(), math.NaN(), math.NaN(), 3.0, math.NaN(), 5.0, 6.0, math.NaN(), 7.0, math.NaN(), math.NaN()}

	testGeneralFunction(t, "timeSlice(foo.bar.baz, '-9min','-3min')", "timeSlice(foo.bar.baz, -9min, -3min)", values, expected)
}

func TestDashed(t *testing.T) {
	ctx := common.NewTestContext()
	defer ctx.Close()

	nan := math.NaN()
	startTime := ctx.StartTime
	stepSize := 10000
	inputs := []struct {
		name     string
		values   []float64
		expected []float64
	}{
		{
			"foo",
			[]float64{nan, nan, nan, nan, nan},
			[]float64{nan, nan, nan, nan, nan},
		},
	}

	for _, input := range inputs {
		series := ts.NewSeries(
			ctx,
			input.name,
			startTime,
			common.NewTestSeriesValues(ctx, stepSize, input.values),
		)
		results, err := dashed(ctx, singlePathSpec{
			Values: []*ts.Series{series},
		}, 3.0)
		require.NoError(t, err)
		expected := common.TestSeries{
			Name: fmt.Sprintf("dashed(%s, 3.000)", input.name),
			Data: input.expected,
		}
		common.CompareOutputsAndExpected(t, stepSize, startTime,
			[]common.TestSeries{expected}, results.Values)
	}
}

func TestThreshold(t *testing.T) {
	ctx := common.NewTestContext()
	defer ctx.Close()

	r, err := threshold(ctx, 1.0, "bar", "yellow")
	require.NoError(t, err)

	results := r.Values
	require.Equal(t, 1, len(results))
	require.Equal(t, "bar", results[0].Name())

	r, err = threshold(ctx, 1.0, "", "red")
	require.NoError(t, err)

	results = r.Values
	require.Equal(t, 1, len(results))
	require.Equal(t, "1.000", results[0].Name())

	r, err = threshold(ctx, 1.0, "", "")
	require.NoError(t, err)

	results = r.Values
	require.Equal(t, 1, len(results))
	require.Equal(t, "1.000", results[0].Name())
}

func TestFunctionsRegistered(t *testing.T) {
	fnames := []string{
		"abs",
		"absolute",
		"aggregateLine",
		"alias",
		"aliasByMetric",
		"aliasByNode",
		"aliasByTags",
		"aliasSub",
		"asPercent",
		"averageAbove",
		"averageSeries",
		"averageSeriesWithWildcards",
		"avg",
		"cactiStyle",
		"changed",
		"consolidateBy",
		"constantLine",
		"countSeries",
		"currentAbove",
		"currentBelow",
		"dashed",
		"delay",
		"derivative",
		"diffSeries",
		"divideSeries",
		"divideSeriesLists",
		"exclude",
		"exponentialMovingAverage",
		"fallbackSeries",
		"group",
		"groupByNode",
		"groupByNodes",
		"highest",
		"highestAverage",
		"highestCurrent",
		"highestMax",
		"hitcount",
		"holtWintersAberration",
		"holtWintersConfidenceBands",
		"holtWintersForecast",
		"identity",
		"integral",
<<<<<<< HEAD
		"interpolate",
=======
		"integralByInterval",
>>>>>>> 4d81e4a3
		"isNonNull",
		"keepLastValue",
		"legendValue",
		"limit",
		"log",
		"logarithm",
		"lowest",
		"lowestAverage",
		"lowestCurrent",
		"max",
		"maxSeries",
		"maximumAbove",
		"min",
		"minSeries",
		"minimumAbove",
		"mostDeviant",
		"movingAverage",
		"movingMedian",
		"movingSum",
		"movingMax",
		"movingMin",
		"multiplySeries",
		"nonNegativeDerivative",
		"nPercentile",
		"offset",
		"offsetToZero",
		"perSecond",
		"randomWalk",
		"randomWalkFunction",
		"rangeOfSeries",
		"removeAbovePercentile",
		"removeAboveValue",
		"removeBelowPercentile",
		"removeBelowValue",
		"removeEmptySeries",
		"scale",
		"scaleToSeconds",
		"sortByMaxima",
		"sortByName",
		"sortByTotal",
		"squareRoot",
		"stdev",
		"substr",
		"sum",
		"sumSeries",
		"summarize",
		"threshold",
		"time",
		"timeFunction",
		"timeShift",
		"timeSlice",
		"transformNull",
		"weightedAverage",
	}

	for _, fname := range fnames {
		assert.NotNil(t, findFunction(fname), "could not find function: %s", fname)
	}
}<|MERGE_RESOLUTION|>--- conflicted
+++ resolved
@@ -1941,7 +1941,6 @@
 	}
 }
 
-<<<<<<< HEAD
 func TestInterpolate(t *testing.T) {
 	ctx := common.NewTestContext()
 	defer ctx.Close()
@@ -1985,11 +1984,9 @@
 		require.NoError(t, err)
 		common.CompareOutputsAndExpected(t, step, start,
 			expected, output.Values)
-=======
-/*
- seriesList = self._gen_series_list_with_data(key='test',start=0,end=600,step=60,data=[None, 1, 2, 3, 4, 5, None, 6, 7, 8])
-        expected = [TimeSeries("integralByInterval(test,'2min')", 0, 600, 60, [0, 1, 2, 5, 4, 9, 0, 6, 7, 15])]
-*/
+  }
+}
+
 func TestIntegralByInterval(t *testing.T) {
 	ctx := common.NewTestContext()
 	defer ctx.Close()
@@ -2017,7 +2014,6 @@
 	require.Equal(t, len(outvals), output[0].Len())
 	for i, expected := range outvals {
 		xtest.Equalish(t, expected, output[0].ValueAt(i), "incorrect value at %d", i)
->>>>>>> 4d81e4a3
 	}
 }
 
@@ -3333,11 +3329,8 @@
 		"holtWintersForecast",
 		"identity",
 		"integral",
-<<<<<<< HEAD
+		"integralByInterval",
 		"interpolate",
-=======
-		"integralByInterval",
->>>>>>> 4d81e4a3
 		"isNonNull",
 		"keepLastValue",
 		"legendValue",
