--- conflicted
+++ resolved
@@ -54,11 +54,7 @@
 	ctrl := gomock.NewController(t)
 	storage, _ := m3.NewStorageAndSession(t, ctrl)
 
-<<<<<<< HEAD
-	h, err := NewHandler(storage, makeTagOptions(), nil, executor.NewEngine(storage), nil,
-=======
-	h, err := NewHandler(storage, nil, executor.NewEngine(storage), nil, nil,
->>>>>>> 80814481
+	h, err := NewHandler(storage, makeTagOptions(), nil, executor.NewEngine(storage), nil, nil,
 		config.Configuration{}, nil, tally.NewTestScope("", nil))
 	require.NoError(t, err, "unable to setup handler")
 	err = h.RegisterRoutes()
@@ -75,11 +71,7 @@
 	ctrl := gomock.NewController(t)
 	storage, _ := m3.NewStorageAndSession(t, ctrl)
 
-<<<<<<< HEAD
-	h, err := NewHandler(storage, makeTagOptions(), nil, executor.NewEngine(storage), nil,
-=======
-	h, err := NewHandler(storage, nil, executor.NewEngine(storage), nil, nil,
->>>>>>> 80814481
+	h, err := NewHandler(storage, makeTagOptions(), nil, executor.NewEngine(storage), nil, nil,
 		config.Configuration{}, nil, tally.NewTestScope("", nil))
 	require.NoError(t, err, "unable to setup handler")
 	err = h.RegisterRoutes()
@@ -96,13 +88,8 @@
 	ctrl := gomock.NewController(t)
 	storage, _ := m3.NewStorageAndSession(t, ctrl)
 
-<<<<<<< HEAD
 	h, err := NewHandler(storage, makeTagOptions(), nil, executor.NewEngine(storage), nil,
-		config.Configuration{}, nil, tally.NewTestScope("", nil))
-=======
-	h, err := NewHandler(storage, nil, executor.NewEngine(storage), nil,
 		nil, config.Configuration{}, nil, tally.NewTestScope("", nil))
->>>>>>> 80814481
 	require.NoError(t, err, "unable to setup handler")
 	h.RegisterRoutes()
 	h.Router.ServeHTTP(res, req)
@@ -117,13 +104,8 @@
 	ctrl := gomock.NewController(t)
 	storage, _ := m3.NewStorageAndSession(t, ctrl)
 
-<<<<<<< HEAD
-	h, err := NewHandler(storage, makeTagOptions(), nil, executor.NewEngine(storage), nil,
-		config.Configuration{}, nil, tally.NewTestScope("", nil))
-=======
-	h, err := NewHandler(storage, nil, executor.NewEngine(storage),
+	h, err := NewHandler(storage, makeTagOptions(), nil, executor.NewEngine(storage),
 		nil, nil, config.Configuration{}, nil, tally.NewTestScope("", nil))
->>>>>>> 80814481
 	require.NoError(t, err, "unable to setup handler")
 	h.RegisterRoutes()
 	h.Router.ServeHTTP(res, req)
@@ -138,13 +120,8 @@
 	ctrl := gomock.NewController(t)
 	storage, _ := m3.NewStorageAndSession(t, ctrl)
 
-<<<<<<< HEAD
-	h, err := NewHandler(storage, makeTagOptions(), nil, executor.NewEngine(storage), nil,
-		config.Configuration{}, nil, tally.NewTestScope("", nil))
-=======
-	h, err := NewHandler(storage, nil, executor.NewEngine(storage),
+	h, err := NewHandler(storage, makeTagOptions(), nil, executor.NewEngine(storage),
 		nil, nil, config.Configuration{}, nil, tally.NewTestScope("", nil))
->>>>>>> 80814481
 	require.NoError(t, err, "unable to setup handler")
 	h.RegisterRoutes()
 	h.Router.ServeHTTP(res, req)
@@ -159,13 +136,8 @@
 	ctrl := gomock.NewController(t)
 	storage, _ := m3.NewStorageAndSession(t, ctrl)
 
-<<<<<<< HEAD
-	h, err := NewHandler(storage, makeTagOptions(), nil, executor.NewEngine(storage), nil,
-		config.Configuration{}, nil, tally.NewTestScope("", nil))
-=======
-	h, err := NewHandler(storage, nil, executor.NewEngine(storage),
+	h, err := NewHandler(storage, makeTagOptions(), nil, executor.NewEngine(storage),
 		nil, nil, config.Configuration{}, nil, tally.NewTestScope("", nil))
->>>>>>> 80814481
 	require.NoError(t, err, "unable to setup handler")
 	h.RegisterRoutes()
 	h.Router.ServeHTTP(res, req)
@@ -197,13 +169,8 @@
 	ctrl := gomock.NewController(t)
 	storage, _ := m3.NewStorageAndSession(t, ctrl)
 
-<<<<<<< HEAD
-	h, err := NewHandler(storage, makeTagOptions(), nil, executor.NewEngine(storage), nil,
-		config.Configuration{}, nil, tally.NewTestScope("", nil))
-=======
-	h, err := NewHandler(storage, nil, executor.NewEngine(storage),
+	h, err := NewHandler(storage, makeTagOptions(), nil, executor.NewEngine(storage),
 		nil, nil, config.Configuration{}, nil, tally.NewTestScope("", nil))
->>>>>>> 80814481
 	require.NoError(t, err, "unable to setup handler")
 	h.RegisterRoutes()
 
