// Copyright (c) 2018 Uber Technologies, Inc.
//
// Permission is hereby granted, free of charge, to any person obtaining a copy
// of this software and associated documentation files (the "Software"), to deal
// in the Software without restriction, including without limitation the rights
// to use, copy, modify, merge, publish, distribute, sublicense, and/or sell
// copies of the Software, and to permit persons to whom the Software is
// furnished to do so, subject to the following conditions:
//
// The above copyright notice and this permission notice shall be included in
// all copies or substantial portions of the Software.
//
// THE SOFTWARE IS PROVIDED "AS IS", WITHOUT WARRANTY OF ANY KIND, EXPRESS OR
// IMPLIED, INCLUDING BUT NOT LIMITED TO THE WARRANTIES OF MERCHANTABILITY,
// FITNESS FOR A PARTICULAR PURPOSE AND NONINFRINGEMENT. IN NO EVENT SHALL THE
// AUTHORS OR COPYRIGHT HOLDERS BE LIABLE FOR ANY CLAIM, DAMAGES OR OTHER
// LIABILITY, WHETHER IN AN ACTION OF CONTRACT, TORT OR OTHERWISE, ARISING FROM,
// OUT OF OR IN CONNECTION WITH THE SOFTWARE OR THE USE OR OTHER DEALINGS IN
// THE SOFTWARE.

package httpd

import (
	"encoding/json"
	"errors"
	"fmt"
	"net/http"
	_ "net/http/pprof" // needed for pprof handler registration
	"time"

	clusterclient "github.com/m3db/m3/src/cluster/client"
	"github.com/m3db/m3/src/cmd/services/m3coordinator/ingest"
	dbconfig "github.com/m3db/m3/src/cmd/services/m3dbnode/config"
	"github.com/m3db/m3/src/cmd/services/m3query/config"
	"github.com/m3db/m3/src/query/api/v1/handler"
	"github.com/m3db/m3/src/query/api/v1/handler/database"
	"github.com/m3db/m3/src/query/api/v1/handler/graphite"
	m3json "github.com/m3db/m3/src/query/api/v1/handler/json"
	"github.com/m3db/m3/src/query/api/v1/handler/namespace"
	"github.com/m3db/m3/src/query/api/v1/handler/openapi"
	"github.com/m3db/m3/src/query/api/v1/handler/placement"
	"github.com/m3db/m3/src/query/api/v1/handler/prometheus"
	"github.com/m3db/m3/src/query/api/v1/handler/prometheus/native"
	"github.com/m3db/m3/src/query/api/v1/handler/prometheus/remote"
	"github.com/m3db/m3/src/query/api/v1/handler/prometheus/validator"
	"github.com/m3db/m3/src/query/api/v1/handler/topic"
	"github.com/m3db/m3/src/query/cost"
	"github.com/m3db/m3/src/query/executor"
	"github.com/m3db/m3/src/query/models"
	"github.com/m3db/m3/src/query/storage"
	"github.com/m3db/m3/src/query/storage/m3"
	"github.com/m3db/m3/src/query/util/logging"
	"github.com/m3db/m3/src/x/instrument"
	xhttp "github.com/m3db/m3/src/x/net/http"
	"github.com/m3db/m3/src/x/net/http/cors"

	"github.com/gorilla/mux"
	"github.com/opentracing-contrib/go-stdlib/nethttp"
	opentracing "github.com/opentracing/opentracing-go"
)

const (
	healthURL = "/health"
	routesURL = "/routes"
)

var (
	remoteSource = map[string]string{"source": "remote"}
	nativeSource = map[string]string{"source": "native"}

	defaultTimeout = 30 * time.Second
)

// Handler represents an HTTP handler.
type Handler struct {
	router               *mux.Router
	handler              http.Handler
	storage              storage.Storage
	downsamplerAndWriter ingest.DownsamplerAndWriter
	engine               executor.Engine
	clusters             m3.Clusters
	clusterClient        clusterclient.Client
	config               config.Configuration
	embeddedDbCfg        *dbconfig.DBConfiguration
	createdAt            time.Time
	tagOptions           models.TagOptions
	timeoutOpts          *prometheus.TimeoutOpts
	enforcer             cost.ChainedEnforcer
	fetchOptionsBuilder  handler.FetchOptionsBuilder
	queryContextOptions  models.QueryContextOptions
	instrumentOpts       instrument.Options
}

// Router returns the http handler registered with all relevant routes for query.
func (h *Handler) Router() http.Handler {
	return h.handler
}

// NewHandler returns a new instance of handler with routes.
func NewHandler(
	downsamplerAndWriter ingest.DownsamplerAndWriter,
	tagOptions models.TagOptions,
	engine executor.Engine,
	m3dbClusters m3.Clusters,
	clusterClient clusterclient.Client,
	cfg config.Configuration,
	embeddedDbCfg *dbconfig.DBConfiguration,
	enforcer cost.ChainedEnforcer,
	fetchOptionsBuilder handler.FetchOptionsBuilder,
	queryContextOptions models.QueryContextOptions,
	instrumentOpts instrument.Options,
) (*Handler, error) {
	r := mux.NewRouter()

	handlerWithMiddleware := applyMiddleware(r, opentracing.GlobalTracer())

	var timeoutOpts = &prometheus.TimeoutOpts{}
	if embeddedDbCfg == nil || embeddedDbCfg.Client.FetchTimeout == nil {
		timeoutOpts.FetchTimeout = defaultTimeout
	} else {
		if *embeddedDbCfg.Client.FetchTimeout <= 0 {
			return nil, errors.New("m3db client fetch timeout should be > 0")
		}

		timeoutOpts.FetchTimeout = *embeddedDbCfg.Client.FetchTimeout
	}

	return &Handler{
		router:               r,
		handler:              handlerWithMiddleware,
		storage:              downsamplerAndWriter.Storage(),
		downsamplerAndWriter: downsamplerAndWriter,
		engine:               engine,
		clusters:             m3dbClusters,
		clusterClient:        clusterClient,
		config:               cfg,
		embeddedDbCfg:        embeddedDbCfg,
		createdAt:            time.Now(),
		tagOptions:           tagOptions,
		timeoutOpts:          timeoutOpts,
		enforcer:             enforcer,
		fetchOptionsBuilder:  fetchOptionsBuilder,
		queryContextOptions:  queryContextOptions,
		instrumentOpts:       instrumentOpts,
	}, nil
}

func applyMiddleware(base *mux.Router, tracer opentracing.Tracer) http.Handler {
	withMiddleware := http.Handler(&cors.Handler{
		Handler: base,
		Info: &cors.Info{
			"*": true,
		},
	})

	// apply jaeger middleware, which will start a span
	// for each incoming request
	withMiddleware = nethttp.Middleware(tracer, withMiddleware,
		nethttp.OperationNameFunc(func(r *http.Request) string {
			return fmt.Sprintf("%s %s", r.Method, r.URL.Path)
		}))
	return withMiddleware
}

// RegisterRoutes registers all http routes.
func (h *Handler) RegisterRoutes() error {
	// Wrap requests with response time logging as well as panic recovery.
<<<<<<< HEAD
	wrapped := func(n http.Handler) http.Handler {
		return logging.WithResponseTimeAndPanicErrorLogging(n, h.instrumentOpts)
	}
	panicOnly := func(n http.Handler) http.Handler {
		return logging.WithPanicErrorResponder(n, h.instrumentOpts)
	}
	nowFn := time.Now
=======
	var (
		wrapped   = logging.WithResponseTimeAndPanicErrorLogging
		panicOnly = logging.WithPanicErrorResponder
		nowFn     = time.Now
		keepNans  = h.config.ResultOptions.KeepNans
	)
>>>>>>> fbb653cd

	h.router.HandleFunc(openapi.URL,
		wrapped(openapi.NewDocHandler(h.instrumentOpts)).ServeHTTP,
	).Methods(openapi.HTTPMethod)
	h.router.PathPrefix(openapi.StaticURLPrefix).Handler(wrapped(openapi.StaticHandler()))

	// Prometheus remote read/write endpoints
	remoteSourceInstrumentOpts := h.instrumentOpts.
		SetMetricsScope(h.instrumentOpts.MetricsScope().Tagged(remoteSource))

	promRemoteReadHandler := remote.NewPromReadHandler(h.engine,
<<<<<<< HEAD
		h.fetchOptionsBuilder, h.timeoutOpts, remoteSourceInstrumentOpts)
	promRemoteWriteHandler, err := remote.NewPromWriteHandler(h.downsamplerAndWriter,
		h.tagOptions, nowFn, remoteSourceInstrumentOpts)
=======
		h.fetchOptionsBuilder, h.scope.Tagged(remoteSource), h.timeoutOpts, keepNans)
	promRemoteWriteHandler, err := remote.NewPromWriteHandler(
		h.downsamplerAndWriter,
		h.tagOptions,
		nowFn,
		h.scope.Tagged(remoteSource))
>>>>>>> fbb653cd
	if err != nil {
		return err
	}

	nativeSourceInstrumentOpts := h.instrumentOpts.
		SetMetricsScope(h.instrumentOpts.MetricsScope().Tagged(nativeSource))
	nativePromReadHandler := native.NewPromReadHandler(h.engine,
		h.fetchOptionsBuilder, h.tagOptions, &h.config.Limits,
<<<<<<< HEAD
		h.timeoutOpts, h.config.ResultOptions.KeepNans, nativeSourceInstrumentOpts)
=======
		h.scope.Tagged(nativeSource), h.timeoutOpts, keepNans)
>>>>>>> fbb653cd

	h.router.HandleFunc(remote.PromReadURL,
		wrapped(promRemoteReadHandler).ServeHTTP,
	).Methods(remote.PromReadHTTPMethod)
	h.router.HandleFunc(remote.PromWriteURL,
		panicOnly(promRemoteWriteHandler).ServeHTTP,
	).Methods(remote.PromWriteHTTPMethod)
	h.router.HandleFunc(native.PromReadURL,
		wrapped(nativePromReadHandler).ServeHTTP,
	).Methods(native.PromReadHTTPMethod)
	h.router.HandleFunc(native.PromReadInstantURL,
		wrapped(native.NewPromReadInstantHandler(h.engine, h.fetchOptionsBuilder,
			h.tagOptions, h.timeoutOpts, h.instrumentOpts)).ServeHTTP,
	).Methods(native.PromReadInstantHTTPMethod)

	// Native M3 search and write endpoints
	h.router.HandleFunc(handler.SearchURL,
		wrapped(handler.NewSearchHandler(h.storage,
			h.fetchOptionsBuilder, h.instrumentOpts)).ServeHTTP,
	).Methods(handler.SearchHTTPMethod)
	h.router.HandleFunc(m3json.WriteJSONURL,
		wrapped(m3json.NewWriteJSONHandler(h.storage, h.instrumentOpts)).ServeHTTP,
	).Methods(m3json.JSONWriteHTTPMethod)

	// Tag completion endpoints
	h.router.HandleFunc(native.CompleteTagsURL,
		wrapped(native.NewCompleteTagsHandler(h.storage,
			h.fetchOptionsBuilder, h.instrumentOpts)).ServeHTTP,
	).Methods(native.CompleteTagsHTTPMethod)
	h.router.HandleFunc(remote.TagValuesURL,
		wrapped(remote.NewTagValuesHandler(h.storage, h.fetchOptionsBuilder,
			nowFn, h.instrumentOpts)).ServeHTTP,
	).Methods(remote.TagValuesHTTPMethod)

	// List tag endpoints
	for _, method := range native.ListTagsHTTPMethods {
		h.router.HandleFunc(native.ListTagsURL,
			wrapped(native.NewListTagsHandler(h.storage, h.fetchOptionsBuilder,
				nowFn, h.instrumentOpts)).ServeHTTP,
		).Methods(method)
	}

	// Series match endpoints
	for _, method := range remote.PromSeriesMatchHTTPMethods {
		h.router.HandleFunc(remote.PromSeriesMatchURL,
			wrapped(remote.NewPromSeriesMatchHandler(h.storage,
				h.tagOptions, h.fetchOptionsBuilder, h.instrumentOpts)).ServeHTTP,
		).Methods(method)
	}

	// Debug endpoints
	h.router.HandleFunc(validator.PromDebugURL,
		wrapped(validator.NewPromDebugHandler(nativePromReadHandler,
			*h.config.LookbackDuration, h.instrumentOpts)).ServeHTTP,
	).Methods(validator.PromDebugHTTPMethod)

	// Graphite endpoints
	h.router.HandleFunc(graphite.ReadURL,
		wrapped(graphite.NewRenderHandler(h.storage,
			h.queryContextOptions, h.enforcer, h.instrumentOpts)).ServeHTTP,
	).Methods(graphite.ReadHTTPMethods...)

	h.router.HandleFunc(graphite.FindURL,
		wrapped(graphite.NewFindHandler(h.storage,
			h.fetchOptionsBuilder, h.instrumentOpts)).ServeHTTP,
	).Methods(graphite.FindHTTPMethods...)

	if h.clusterClient != nil {
		placementOpts, err := placement.NewHandlerOptions(
			h.clusterClient,
			h.config,
			h.m3AggServiceOptions(),
			h.instrumentOpts)
		if err != nil {
			return err
		}

		err = database.RegisterRoutes(h.router, h.clusterClient,
			h.config, h.embeddedDbCfg, h.instrumentOpts)
		if err != nil {
			return err
		}

		placement.RegisterRoutes(h.router, placementOpts)
		namespace.RegisterRoutes(h.router, h.clusterClient, h.instrumentOpts)
		topic.RegisterRoutes(h.router, h.clusterClient, h.config, h.instrumentOpts)
	}

	h.registerHealthEndpoints()
	h.registerProfileEndpoints()
	h.registerRoutesEndpoint()

	return nil
}

func (h *Handler) m3AggServiceOptions() *handler.M3AggServiceOptions {
	if h.clusters == nil {
		return nil
	}

	maxResolution := time.Duration(0)
	for _, ns := range h.clusters.ClusterNamespaces() {
		resolution := ns.Options().Attributes().Resolution
		if resolution > maxResolution {
			maxResolution = resolution
		}
	}

	if maxResolution == 0 {
		return nil
	}

	return &handler.M3AggServiceOptions{
		MaxAggregationWindowSize: maxResolution,
	}
}

// Endpoints useful for profiling the service
func (h *Handler) registerHealthEndpoints() {
	h.router.HandleFunc(healthURL, func(w http.ResponseWriter, r *http.Request) {
		json.NewEncoder(w).Encode(struct {
			Uptime string `json:"uptime"`
		}{
			Uptime: time.Since(h.createdAt).String(),
		})
	}).Methods(http.MethodGet)
}

// Endpoints useful for profiling the service
func (h *Handler) registerProfileEndpoints() {
	h.router.PathPrefix("/debug/pprof/").Handler(http.DefaultServeMux)
}

// Endpoints useful for viewing routes directory
func (h *Handler) registerRoutesEndpoint() {
	h.router.HandleFunc(routesURL, func(w http.ResponseWriter, r *http.Request) {
		var routes []string
		err := h.router.Walk(
			func(route *mux.Route, router *mux.Router, ancestors []*mux.Route) error {
				str, err := route.GetPathTemplate()
				if err != nil {
					return err
				}
				routes = append(routes, str)
				return nil
			})
		if err != nil {
			xhttp.Error(w, err, http.StatusInternalServerError)
			return
		}
		json.NewEncoder(w).Encode(struct {
			Routes []string `json:"routes"`
		}{
			Routes: routes,
		})
	}).Methods(http.MethodGet)
}<|MERGE_RESOLUTION|>--- conflicted
+++ resolved
@@ -165,22 +165,16 @@
 // RegisterRoutes registers all http routes.
 func (h *Handler) RegisterRoutes() error {
 	// Wrap requests with response time logging as well as panic recovery.
-<<<<<<< HEAD
-	wrapped := func(n http.Handler) http.Handler {
-		return logging.WithResponseTimeAndPanicErrorLogging(n, h.instrumentOpts)
-	}
-	panicOnly := func(n http.Handler) http.Handler {
-		return logging.WithPanicErrorResponder(n, h.instrumentOpts)
-	}
-	nowFn := time.Now
-=======
 	var (
-		wrapped   = logging.WithResponseTimeAndPanicErrorLogging
-		panicOnly = logging.WithPanicErrorResponder
-		nowFn     = time.Now
-		keepNans  = h.config.ResultOptions.KeepNans
+		wrapped = func(n http.Handler) http.Handler {
+			return logging.WithResponseTimeAndPanicErrorLogging(n, h.instrumentOpts)
+		}
+		panicOnly = func(n http.Handler) http.Handler {
+			return logging.WithPanicErrorResponder(n, h.instrumentOpts)
+		}
+		nowFn    = time.Now
+		keepNans = h.config.ResultOptions.KeepNans
 	)
->>>>>>> fbb653cd
 
 	h.router.HandleFunc(openapi.URL,
 		wrapped(openapi.NewDocHandler(h.instrumentOpts)).ServeHTTP,
@@ -192,18 +186,9 @@
 		SetMetricsScope(h.instrumentOpts.MetricsScope().Tagged(remoteSource))
 
 	promRemoteReadHandler := remote.NewPromReadHandler(h.engine,
-<<<<<<< HEAD
-		h.fetchOptionsBuilder, h.timeoutOpts, remoteSourceInstrumentOpts)
+		h.fetchOptionsBuilder, h.timeoutOpts, remoteSourceInstrumentOpts, keepNans)
 	promRemoteWriteHandler, err := remote.NewPromWriteHandler(h.downsamplerAndWriter,
 		h.tagOptions, nowFn, remoteSourceInstrumentOpts)
-=======
-		h.fetchOptionsBuilder, h.scope.Tagged(remoteSource), h.timeoutOpts, keepNans)
-	promRemoteWriteHandler, err := remote.NewPromWriteHandler(
-		h.downsamplerAndWriter,
-		h.tagOptions,
-		nowFn,
-		h.scope.Tagged(remoteSource))
->>>>>>> fbb653cd
 	if err != nil {
 		return err
 	}
@@ -212,11 +197,7 @@
 		SetMetricsScope(h.instrumentOpts.MetricsScope().Tagged(nativeSource))
 	nativePromReadHandler := native.NewPromReadHandler(h.engine,
 		h.fetchOptionsBuilder, h.tagOptions, &h.config.Limits,
-<<<<<<< HEAD
-		h.timeoutOpts, h.config.ResultOptions.KeepNans, nativeSourceInstrumentOpts)
-=======
-		h.scope.Tagged(nativeSource), h.timeoutOpts, keepNans)
->>>>>>> fbb653cd
+		h.timeoutOpts, keepNans, nativeSourceInstrumentOpts)
 
 	h.router.HandleFunc(remote.PromReadURL,
 		wrapped(promRemoteReadHandler).ServeHTTP,
