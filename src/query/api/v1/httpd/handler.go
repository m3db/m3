// Copyright (c) 2018 Uber Technologies, Inc.
//
// Permission is hereby granted, free of charge, to any person obtaining a copy
// of this software and associated documentation files (the "Software"), to deal
// in the Software without restriction, including without limitation the rights
// to use, copy, modify, merge, publish, distribute, sublicense, and/or sell
// copies of the Software, and to permit persons to whom the Software is
// furnished to do so, subject to the following conditions:
//
// The above copyright notice and this permission notice shall be included in
// all copies or substantial portions of the Software.
//
// THE SOFTWARE IS PROVIDED "AS IS", WITHOUT WARRANTY OF ANY KIND, EXPRESS OR
// IMPLIED, INCLUDING BUT NOT LIMITED TO THE WARRANTIES OF MERCHANTABILITY,
// FITNESS FOR A PARTICULAR PURPOSE AND NONINFRINGEMENT. IN NO EVENT SHALL THE
// AUTHORS OR COPYRIGHT HOLDERS BE LIABLE FOR ANY CLAIM, DAMAGES OR OTHER
// LIABILITY, WHETHER IN AN ACTION OF CONTRACT, TORT OR OTHERWISE, ARISING FROM,
// OUT OF OR IN CONNECTION WITH THE SOFTWARE OR THE USE OR OTHER DEALINGS IN
// THE SOFTWARE.

package httpd

import (
	"encoding/json"
	"fmt"
	"net/http"
	_ "net/http/pprof" // needed for pprof handler registration
	"time"

	"github.com/m3db/m3/src/query/api/experimental/annotated"
	"github.com/m3db/m3/src/query/api/v1/handler"
	"github.com/m3db/m3/src/query/api/v1/handler/database"
	"github.com/m3db/m3/src/query/api/v1/handler/graphite"
	"github.com/m3db/m3/src/query/api/v1/handler/influxdb"
	m3json "github.com/m3db/m3/src/query/api/v1/handler/json"
	"github.com/m3db/m3/src/query/api/v1/handler/namespace"
	"github.com/m3db/m3/src/query/api/v1/handler/openapi"
	"github.com/m3db/m3/src/query/api/v1/handler/placement"
	"github.com/m3db/m3/src/query/api/v1/handler/prom"
	"github.com/m3db/m3/src/query/api/v1/handler/prometheus/handleroptions"
	"github.com/m3db/m3/src/query/api/v1/handler/prometheus/native"
	"github.com/m3db/m3/src/query/api/v1/handler/prometheus/remote"
	"github.com/m3db/m3/src/query/api/v1/handler/topic"
	"github.com/m3db/m3/src/query/api/v1/options"
	"github.com/m3db/m3/src/query/util/logging"
	"github.com/m3db/m3/src/query/util/queryhttp"
	xdebug "github.com/m3db/m3/src/x/debug"
	"github.com/m3db/m3/src/x/headers"
	xhttp "github.com/m3db/m3/src/x/net/http"
	"github.com/m3db/m3/src/x/net/http/cors"

	"github.com/gorilla/mux"
	"github.com/opentracing-contrib/go-stdlib/nethttp"
	opentracing "github.com/opentracing/opentracing-go"
	"github.com/prometheus/prometheus/util/httputil"
	"go.uber.org/zap"
)

const (
	healthURL = "/health"
	routesURL = "/routes"
	// EngineHeaderName defines header name which is used to switch between
	// prometheus and m3query engines.
	EngineHeaderName = headers.M3HeaderPrefix + "Engine"
	// EngineURLParam defines query url parameter which is used to switch between
	// prometheus and m3query engines.
	EngineURLParam = "engine"
)

var (
	remoteSource = map[string]string{"source": "remote"}
	nativeSource = map[string]string{"source": "native"}

	v1APIGroup           = map[string]string{"api_group": "v1"}
	experimentalAPIGroup = map[string]string{"api_group": "experimental"}
)

// Handler represents the top-level HTTP handler.
type Handler struct {
	registry       *queryhttp.EndpointRegistry
	handler        http.Handler
	options        options.HandlerOptions
	customHandlers []options.CustomHandler
	logger         *zap.Logger
}

// Router returns the http handler registered with all relevant routes for query.
func (h *Handler) Router() http.Handler {
	return h.handler
}

// NewHandler returns a new instance of handler with routes.
func NewHandler(
	handlerOptions options.HandlerOptions,
	customHandlers ...options.CustomHandler,
) *Handler {
	r := mux.NewRouter()
	handlerWithMiddleware := applyMiddleware(r, opentracing.GlobalTracer())
	logger := handlerOptions.InstrumentOpts().Logger()

	instrumentOpts := handlerOptions.InstrumentOpts().SetMetricsScope(
		handlerOptions.InstrumentOpts().MetricsScope().SubScope("http_handler"))
	return &Handler{
		registry:       queryhttp.NewEndpointRegistry(r, instrumentOpts),
		handler:        handlerWithMiddleware,
		options:        handlerOptions,
		customHandlers: customHandlers,
		logger:         logger,
	}
}

func applyMiddleware(base *mux.Router, tracer opentracing.Tracer) http.Handler {
	withMiddleware := http.Handler(&cors.Handler{
		Handler: base,
		Info: &cors.Info{
			"*": true,
		},
	})

	// Apply OpenTracing compatible middleware, which will start a span
	// for each incoming request.
	withMiddleware = nethttp.Middleware(tracer, withMiddleware,
		nethttp.OperationNameFunc(func(r *http.Request) string {
			return fmt.Sprintf("%s %s", r.Method, r.URL.Path)
		}))

	// NB: wrap the handler with a `CompressionHandler`; this allows all
	// routes to support `Accept-Encoding:gzip` and `Accept-Encoding:deflate`
	// requests with the given compression types.
	return httputil.CompressionHandler{
		Handler: withMiddleware,
	}
}

// RegisterRoutes registers all http routes.
func (h *Handler) RegisterRoutes() error {
<<<<<<< HEAD
	instrumentOpts := h.options.InstrumentOpts()

	// OpenAPI.
	if err := h.registry.Register(queryhttp.RegisterOptions{
		Path:    openapi.URL,
		Handler: openapi.NewDocHandler(instrumentOpts),
		Methods: methods(openapi.HTTPMethod),
	}); err != nil {
		return err
	}
	if err := h.registry.Register(queryhttp.RegisterOptions{
		PathPrefix: openapi.StaticURLPrefix,
		Handler:    openapi.StaticHandler(),
	}); err != nil {
		return err
	}
=======
	var (
		instrumentOpts = h.options.InstrumentOpts()

		// Wrap requests with response time logging as well as panic recovery.
		wrapped = func(n http.Handler) http.Handler {
			return logging.WithResponseTimeAndPanicErrorLogging(n, instrumentOpts)
		}

		panicOnly = func(n http.Handler) http.Handler {
			return logging.WithPanicErrorResponder(n, instrumentOpts)
		}

		wrappedRouteFn = func(path string, handler http.Handler, methods ...string) error {
			return h.addRouteHandlerFn(h.router, path, wrapped(handler).ServeHTTP, methods...)
		}

		routeFn = func(path string, handler http.Handler, methods ...string) error {
			return h.addRouteHandlerFn(h.router, path, handler.ServeHTTP, methods...)
		}
	)

	if err := wrappedRouteFn(openapi.URL, openapi.NewDocHandler(instrumentOpts),
		openapi.HTTPMethod); err != nil {
		return err
	}

	h.router.PathPrefix(openapi.StaticURLPrefix).
		Handler(wrapped(openapi.StaticHandler())).
		Name(openapi.StaticURLPrefix)

>>>>>>> 3faaacf5

	// Prometheus remote read/write endpoints.
	remoteSourceOpts := h.options.SetInstrumentOpts(instrumentOpts.
		SetMetricsScope(instrumentOpts.MetricsScope().
			Tagged(remoteSource).
			Tagged(v1APIGroup),
		))

	promRemoteReadHandler := remote.NewPromReadHandler(remoteSourceOpts)
	promRemoteWriteHandler, err := remote.NewPromWriteHandler(remoteSourceOpts)
	if err != nil {
		return err
	}

	nativeSourceOpts := h.options.SetInstrumentOpts(instrumentOpts.
		SetMetricsScope(instrumentOpts.MetricsScope().
			Tagged(nativeSource).
			Tagged(v1APIGroup),
		))

<<<<<<< HEAD
	// Register custom endpoints.
	for _, custom := range h.customHandlers {
		handler, err := custom.Handler(nativeSourceOpts)
		if err != nil {
			return err
		}

		if err := h.registry.Register(queryhttp.RegisterOptions{
			Path:    custom.Route(),
			Handler: handler,
			Methods: custom.Methods(),
		}); err != nil {
			return err
		}
	}

=======
>>>>>>> 3faaacf5
	opts := prom.Options{
		PromQLEngine: h.options.PrometheusEngine(),
	}
	promqlQueryHandler := prom.NewReadHandler(opts, nativeSourceOpts)
	promqlInstantQueryHandler := prom.NewReadInstantHandler(opts, nativeSourceOpts)
	nativePromReadHandler := native.NewPromReadHandler(nativeSourceOpts)
	nativePromReadInstantHandler := native.NewPromReadInstantHandler(nativeSourceOpts)

	h.options.QueryRouter().Setup(options.QueryRouterOptions{
		DefaultQueryEngine: h.options.DefaultQueryEngine(),
		PromqlHandler:      promqlQueryHandler.ServeHTTP,
		M3QueryHandler:     nativePromReadHandler.ServeHTTP,
	})

	h.options.InstantQueryRouter().Setup(options.QueryRouterOptions{
		DefaultQueryEngine: h.options.DefaultQueryEngine(),
		PromqlHandler:      promqlInstantQueryHandler.ServeHTTP,
		M3QueryHandler:     nativePromReadInstantHandler.ServeHTTP,
	})

<<<<<<< HEAD
	// Query routable endpoints.
	if err := h.registry.Register(queryhttp.RegisterOptions{
		Path:    native.PromReadURL,
		Handler: h.options.QueryRouter(),
		Methods: native.PromReadHTTPMethods,
	}); err != nil {
		return err
	}
	if err := h.registry.Register(queryhttp.RegisterOptions{
		Path:    native.PromReadInstantURL,
		Handler: h.options.InstantQueryRouter(),
		Methods: native.PromReadInstantHTTPMethods,
	}); err != nil {
		return err
	}

	// Prometheus endpoints.
	if err := h.registry.Register(queryhttp.RegisterOptions{
		Path:    "/prometheus" + native.PromReadURL,
		Handler: promqlQueryHandler,
		Methods: native.PromReadHTTPMethods,
	}); err != nil {
		return err
	}
	if err := h.registry.Register(queryhttp.RegisterOptions{
		Path:    "/prometheus" + native.PromReadInstantURL,
		Handler: promqlInstantQueryHandler,
		Methods: native.PromReadInstantHTTPMethods,
	}); err != nil {
		return err
	}

	// M3Query endpoints.
	if err := h.registry.Register(queryhttp.RegisterOptions{
		Path:    "/m3query" + native.PromReadURL,
		Handler: nativePromReadHandler,
		Methods: native.PromReadHTTPMethods,
	}); err != nil {
		return err
	}
	if err := h.registry.Register(queryhttp.RegisterOptions{
		Path:    "/m3query" + native.PromReadInstantURL,
		Handler: nativePromReadInstantHandler,
		Methods: native.PromReadInstantHTTPMethods,
	}); err != nil {
		return err
	}

	// Prometheus remote read and write endpoints.
	if err := h.registry.Register(queryhttp.RegisterOptions{
		Path:    remote.PromReadURL,
		Handler: promRemoteReadHandler,
		Methods: remote.PromReadHTTPMethods,
	}); err != nil {
		return err
	}
	if err := h.registry.Register(queryhttp.RegisterOptions{
		Path:    remote.PromWriteURL,
		Handler: promRemoteWriteHandler,
		Methods: methods(remote.PromWriteHTTPMethod),
		// Register with no response logging for write calls since so frequent.
	}, logging.WithNoResponseLog()); err != nil {
=======
	if err := wrappedRouteFn(native.PromReadURL, h.options.QueryRouter(),
		native.PromReadHTTPMethods...); err != nil {
		return err
	}
	if err := wrappedRouteFn(native.PromReadInstantURL, h.options.InstantQueryRouter(),
		native.PromReadInstantHTTPMethods...); err != nil {
		return err
	}

	if err := wrappedRouteFn(native.PrometheusReadURL, promqlQueryHandler,
		native.PromReadHTTPMethods...); err != nil {
		return err
	}

	if err := wrappedRouteFn(native.PrometheusReadInstantURL, promqlInstantQueryHandler,
		native.PromReadInstantHTTPMethods...); err != nil {
		return err
	}

	if err := wrappedRouteFn(remote.PromReadURL, promRemoteReadHandler,
		remote.PromReadHTTPMethods...); err != nil {
		return err
	}
	if err := routeFn(remote.PromWriteURL, panicOnly(promRemoteWriteHandler),
		remote.PromWriteHTTPMethod); err != nil {
		return err
	}

	if err := wrappedRouteFn(native.M3QueryReadURL, nativePromReadHandler,
		native.PromReadHTTPMethods...); err != nil {
		return err
	}
	if err := wrappedRouteFn(native.M3QueryReadInstantURL, nativePromReadInstantHandler,
		native.PromReadInstantHTTPMethods...); err != nil {
>>>>>>> 3faaacf5
		return err
	}

	// InfluxDB write endpoint.
<<<<<<< HEAD
	if err := h.registry.Register(queryhttp.RegisterOptions{
		Path:    influxdb.InfluxWriteURL,
		Handler: influxdb.NewInfluxWriterHandler(h.options),
		Methods: methods(influxdb.InfluxWriteHTTPMethod),
		// Register with no response logging for write calls since so frequent.
	}, logging.WithNoResponseLog()); err != nil {
=======
	if err := wrappedRouteFn(influxdb.InfluxWriteURL, influxdb.NewInfluxWriterHandler(h.options),
		influxdb.InfluxWriteHTTPMethod); err != nil {
>>>>>>> 3faaacf5
		return err
	}

	// Native M3 search and write endpoints.
<<<<<<< HEAD
	if err := h.registry.Register(queryhttp.RegisterOptions{
		Path:    handler.SearchURL,
		Handler: handler.NewSearchHandler(h.options),
		Methods: methods(handler.SearchHTTPMethod),
	}); err != nil {
		return err
	}
	if err := h.registry.Register(queryhttp.RegisterOptions{
		Path:    m3json.WriteJSONURL,
		Handler: m3json.NewWriteJSONHandler(h.options),
		Methods: methods(m3json.JSONWriteHTTPMethod),
	}); err != nil {
=======
	if err := wrappedRouteFn(handler.SearchURL, handler.NewSearchHandler(h.options),
		handler.SearchHTTPMethod); err != nil {
		return err
	}
	if err := wrappedRouteFn(m3json.WriteJSONURL, m3json.NewWriteJSONHandler(h.options),
		m3json.JSONWriteHTTPMethod); err != nil {
>>>>>>> 3faaacf5
		return err
	}

	// Tag completion endpoints.
<<<<<<< HEAD
	if err := h.registry.Register(queryhttp.RegisterOptions{
		Path:    native.CompleteTagsURL,
		Handler: native.NewCompleteTagsHandler(h.options),
		Methods: methods(native.CompleteTagsHTTPMethod),
	}); err != nil {
		return err
	}
	if err := h.registry.Register(queryhttp.RegisterOptions{
		Path:    remote.TagValuesURL,
		Handler: remote.NewTagValuesHandler(h.options),
		Methods: methods(remote.TagValuesHTTPMethod),
	}); err != nil {
=======
	if err := wrappedRouteFn(native.CompleteTagsURL, native.NewCompleteTagsHandler(h.options),
		native.CompleteTagsHTTPMethod); err != nil {
		return err
	}
	if err := wrappedRouteFn(remote.TagValuesURL, remote.NewTagValuesHandler(h.options),
		remote.TagValuesHTTPMethod); err != nil {
>>>>>>> 3faaacf5
		return err
	}

	// List tag endpoints.
<<<<<<< HEAD
	if err := h.registry.Register(queryhttp.RegisterOptions{
		Path:    native.ListTagsURL,
		Handler: native.NewListTagsHandler(h.options),
		Methods: native.ListTagsHTTPMethods,
	}); err != nil {
=======
	if err := wrappedRouteFn(native.ListTagsURL, native.NewListTagsHandler(h.options),
		native.ListTagsHTTPMethods...); err != nil {
>>>>>>> 3faaacf5
		return err
	}

	// Query parse endpoints.
<<<<<<< HEAD
	if err := h.registry.Register(queryhttp.RegisterOptions{
		Path:    native.PromParseURL,
		Handler: native.NewPromParseHandler(h.options),
		Methods: methods(native.PromParseHTTPMethod),
	}); err != nil {
		return err
	}
	if err := h.registry.Register(queryhttp.RegisterOptions{
		Path:    native.PromThresholdURL,
		Handler: native.NewPromThresholdHandler(h.options),
		Methods: methods(native.PromThresholdHTTPMethod),
	}); err != nil {
=======
	if err := wrappedRouteFn(native.PromParseURL, native.NewPromParseHandler(h.options),
		native.PromParseHTTPMethod); err != nil {
		return err
	}
	if err := wrappedRouteFn(native.PromThresholdURL, native.NewPromThresholdHandler(h.options),
		native.PromThresholdHTTPMethod); err != nil {
>>>>>>> 3faaacf5
		return err
	}

	// Series match endpoints.
<<<<<<< HEAD
	if err := h.registry.Register(queryhttp.RegisterOptions{
		Path:    remote.PromSeriesMatchURL,
		Handler: remote.NewPromSeriesMatchHandler(h.options),
		Methods: remote.PromSeriesMatchHTTPMethods,
	}); err != nil {
=======
	if err := wrappedRouteFn(remote.PromSeriesMatchURL,
		remote.NewPromSeriesMatchHandler(h.options),
		remote.PromSeriesMatchHTTPMethods...); err != nil {
>>>>>>> 3faaacf5
		return err
	}

	// Graphite endpoints.
<<<<<<< HEAD
	if err := h.registry.Register(queryhttp.RegisterOptions{
		Path:    graphite.ReadURL,
		Handler: graphite.NewRenderHandler(h.options),
		Methods: graphite.ReadHTTPMethods,
	}); err != nil {
		return err
	}
	if err := h.registry.Register(queryhttp.RegisterOptions{
		Path:    graphite.FindURL,
		Handler: graphite.NewFindHandler(h.options),
		Methods: graphite.FindHTTPMethods,
	}); err != nil {
=======
	if err := wrappedRouteFn(graphite.ReadURL, graphite.NewRenderHandler(h.options),
		graphite.ReadHTTPMethods...); err != nil {
		return err
	}
	if err := wrappedRouteFn(graphite.FindURL, graphite.NewFindHandler(h.options),
		graphite.FindHTTPMethods...); err != nil {
>>>>>>> 3faaacf5
		return err
	}

	placementOpts, err := h.placementOpts()
	if err != nil {
		return err
	}

	var (
		serviceOptionDefaults = h.options.ServiceOptionDefaults()
		clusterClient         = h.options.ClusterClient()
		config                = h.options.Config()
	)

	var placementServices []handleroptions.ServiceNameAndDefaults
	for _, serviceName := range h.options.PlacementServiceNames() {
		service := handleroptions.ServiceNameAndDefaults{
			ServiceName: serviceName,
			Defaults:    serviceOptionDefaults,
		}

		placementServices = append(placementServices, service)
	}

	debugWriter, err := xdebug.NewPlacementAndNamespaceZipWriterWithDefaultSources(
		h.options.CPUProfileDuration(),
		clusterClient,
		placementOpts,
		placementServices,
		instrumentOpts)
	if err != nil {
		return fmt.Errorf("unable to create debug writer: %v", err)
	}

	// Register debug dump handler.
<<<<<<< HEAD
	if err := h.registry.Register(queryhttp.RegisterOptions{
		Path:    xdebug.DebugURL,
		Handler: debugWriter.HTTPHandler(),
		Methods: methods(xdebug.DebugMethod),
	}); err != nil {
=======
	if err := wrappedRouteFn(xdebug.DebugURL, debugWriter.HTTPHandler()); err != nil {
>>>>>>> 3faaacf5
		return err
	}

	if clusterClient != nil {
<<<<<<< HEAD
		err = database.RegisterRoutes(h.registry, clusterClient,
=======
		if err := database.RegisterRoutes(wrappedRouteFn, clusterClient,
>>>>>>> 3faaacf5
			h.options.Config(), h.options.EmbeddedDbCfg(),
			serviceOptionDefaults, instrumentOpts); err != nil {
			return err
		}
		if err := placement.RegisterRoutes(routeFn, serviceOptionDefaults,
			placementOpts); err != nil {
			return err
		}
		if err := namespace.RegisterRoutes(wrappedRouteFn, clusterClient,
			h.options.Clusters(), serviceOptionDefaults, instrumentOpts); err != nil {
			return err
		}
		if err := topic.RegisterRoutes(wrappedRouteFn, clusterClient, config,
			instrumentOpts); err != nil {
			return err
		}
<<<<<<< HEAD

		err = placement.RegisterRoutes(h.registry,
			serviceOptionDefaults, placementOpts)
		if err != nil {
			return err
		}

		err = namespace.RegisterRoutes(h.registry, clusterClient,
			h.options.Clusters(), serviceOptionDefaults, instrumentOpts)
		if err != nil {
			return err
		}

		err = topic.RegisterRoutes(h.registry, clusterClient, config, instrumentOpts)
		if err != nil {
			return err
		}
=======
>>>>>>> 3faaacf5

		// Experimental endpoints.
		if config.Experimental.Enabled {
			experimentalAnnotatedWriteHandler := annotated.NewHandler(
				h.options.DownsamplerAndWriter(),
				h.options.TagOptions(),
				instrumentOpts.MetricsScope().
					Tagged(remoteSource).
					Tagged(experimentalAPIGroup),
			)
<<<<<<< HEAD
			if err := h.registry.Register(queryhttp.RegisterOptions{
				Path:    annotated.WriteURL,
				Handler: experimentalAnnotatedWriteHandler,
				Methods: methods(annotated.WriteHTTPMethod),
			}); err != nil {
=======
			if err := wrappedRouteFn(annotated.WriteURL, experimentalAnnotatedWriteHandler,
				annotated.WriteHTTPMethod); err != nil {
>>>>>>> 3faaacf5
				return err
			}
		}
	}

	if err := h.registerHealthEndpoints(); err != nil {
		return err
	}
<<<<<<< HEAD
	if err := h.registerProfileEndpoints(); err != nil {
		return err
	}
	if err := h.registerRoutesEndpoint(); err != nil {
		return err
	}
=======
	h.registerProfileEndpoints()
	if err := h.registerRoutesEndpoint(); err != nil {
		return err
	}

	// Register custom endpoints.
	for _, custom := range h.customHandlers {
		for _, method := range custom.Methods() {
			routeName := routeName(custom.Route(), method)
			route := h.router.Get(routeName)
			var prevHandler http.Handler
			if route != nil {
				prevHandler = route.GetHandler()
			}
			customHandler, err := custom.Handler(nativeSourceOpts, prevHandler)
			if err != nil {
				return fmt.Errorf("failed to register custom handler with path %s: %w",
					routeName, err)
			}

			if route == nil {
				if err := wrappedRouteFn(custom.Route(), customHandler, method); err != nil {
					return err
				}
			} else {
				route.Handler(wrapped(customHandler))
			}
		}
	}
>>>>>>> 3faaacf5

	return nil
}

func (h *Handler) addRouteHandlerFn(
	router *mux.Router,
	path string,
	handlerFn http.HandlerFunc,
	methods ...string,
) error {
	for _, method := range methods {
		routeName := routeName(path, method)
		if previousRoute := router.Get(routeName); previousRoute != nil {
			return fmt.Errorf("route already exists: %s", routeName)
		}

		router.
			HandleFunc(path, handlerFn).
			Name(routeName).
			Methods(method)
	}

	return nil
}

func routeName(p string, method string) string {
	if method == "" {
		return p
	}
	return fmt.Sprintf("%s %s", p, method)
}

func (h *Handler) placementOpts() (placement.HandlerOptions, error) {
	return placement.NewHandlerOptions(
		h.options.ClusterClient(),
		h.options.Config(),
		h.m3AggServiceOptions(),
		h.options.InstrumentOpts(),
	)
}

func (h *Handler) m3AggServiceOptions() *handleroptions.M3AggServiceOptions {
	clusters := h.options.Clusters()
	if clusters == nil {
		return nil
	}

	maxResolution := time.Duration(0)
	for _, ns := range clusters.ClusterNamespaces() {
		resolution := ns.Options().Attributes().Resolution
		if resolution > maxResolution {
			maxResolution = resolution
		}
	}

	if maxResolution == 0 {
		return nil
	}

	return &handleroptions.M3AggServiceOptions{
		MaxAggregationWindowSize: maxResolution,
	}
}

// Endpoints useful for profiling the service.
func (h *Handler) registerHealthEndpoints() error {
<<<<<<< HEAD
	return h.registry.Register(queryhttp.RegisterOptions{
		Path: healthURL,
		Handler: http.HandlerFunc(func(w http.ResponseWriter, r *http.Request) {
			json.NewEncoder(w).Encode(struct {
				Uptime string `json:"uptime"`
			}{
				Uptime: time.Since(h.options.CreatedAt()).String(),
			})
		}),
		Methods: methods(http.MethodGet),
	})
}

// Endpoints useful for profiling the service.
func (h *Handler) registerProfileEndpoints() error {
	return h.registry.Register(queryhttp.RegisterOptions{
		PathPrefix: "/debug/pprof",
		Handler:    http.DefaultServeMux,
	})
=======
	return h.addRouteHandlerFn(h.router, healthURL, func(w http.ResponseWriter, r *http.Request) {
		json.NewEncoder(w).Encode(struct {
			Uptime string `json:"uptime"`
		}{
			Uptime: time.Since(h.options.CreatedAt()).String(),
		})
	}, http.MethodGet)
}

// Endpoints useful for profiling the service.
func (h *Handler) registerProfileEndpoints() {
	h.router.
		PathPrefix("/debug/pprof/").
		Handler(http.DefaultServeMux).
		Name("/debug/pprof/")
>>>>>>> 3faaacf5
}

// Endpoints useful for viewing routes directory.
func (h *Handler) registerRoutesEndpoint() error {
<<<<<<< HEAD
	return h.registry.Register(queryhttp.RegisterOptions{
		Path: routesURL,
		Handler: http.HandlerFunc(func(w http.ResponseWriter, r *http.Request) {
			var routes []string
			err := h.registry.Walk(
				func(route *mux.Route, router *mux.Router, ancestors []*mux.Route) error {
					str, err := route.GetPathTemplate()
					if err != nil {
						return err
					}
					routes = append(routes, str)
					return nil
				})
			if err != nil {
				xhttp.WriteError(w, err)
				return
			}
			json.NewEncoder(w).Encode(struct {
				Routes []string `json:"routes"`
			}{
				Routes: routes,
			})
		}),
		Methods: methods(http.MethodGet),
	})
}

func methods(str ...string) []string {
	return str
=======
	return h.addRouteHandlerFn(h.router, routesURL, func(w http.ResponseWriter, r *http.Request) {
		var routes []string
		err := h.router.Walk(
			func(route *mux.Route, router *mux.Router, ancestors []*mux.Route) error {
				str, err := route.GetPathTemplate()
				if err != nil {
					return err
				}
				routes = append(routes, str)
				return nil
			})
		if err != nil {
			xhttp.WriteError(w, err)
			return
		}
		json.NewEncoder(w).Encode(struct {
			Routes []string `json:"routes"`
		}{
			Routes: routes,
		})
	}, http.MethodGet)
>>>>>>> 3faaacf5
}<|MERGE_RESOLUTION|>--- conflicted
+++ resolved
@@ -134,7 +134,6 @@
 
 // RegisterRoutes registers all http routes.
 func (h *Handler) RegisterRoutes() error {
-<<<<<<< HEAD
 	instrumentOpts := h.options.InstrumentOpts()
 
 	// OpenAPI.
@@ -151,38 +150,6 @@
 	}); err != nil {
 		return err
 	}
-=======
-	var (
-		instrumentOpts = h.options.InstrumentOpts()
-
-		// Wrap requests with response time logging as well as panic recovery.
-		wrapped = func(n http.Handler) http.Handler {
-			return logging.WithResponseTimeAndPanicErrorLogging(n, instrumentOpts)
-		}
-
-		panicOnly = func(n http.Handler) http.Handler {
-			return logging.WithPanicErrorResponder(n, instrumentOpts)
-		}
-
-		wrappedRouteFn = func(path string, handler http.Handler, methods ...string) error {
-			return h.addRouteHandlerFn(h.router, path, wrapped(handler).ServeHTTP, methods...)
-		}
-
-		routeFn = func(path string, handler http.Handler, methods ...string) error {
-			return h.addRouteHandlerFn(h.router, path, handler.ServeHTTP, methods...)
-		}
-	)
-
-	if err := wrappedRouteFn(openapi.URL, openapi.NewDocHandler(instrumentOpts),
-		openapi.HTTPMethod); err != nil {
-		return err
-	}
-
-	h.router.PathPrefix(openapi.StaticURLPrefix).
-		Handler(wrapped(openapi.StaticHandler())).
-		Name(openapi.StaticURLPrefix)
-
->>>>>>> 3faaacf5
 
 	// Prometheus remote read/write endpoints.
 	remoteSourceOpts := h.options.SetInstrumentOpts(instrumentOpts.
@@ -203,25 +170,6 @@
 			Tagged(v1APIGroup),
 		))
 
-<<<<<<< HEAD
-	// Register custom endpoints.
-	for _, custom := range h.customHandlers {
-		handler, err := custom.Handler(nativeSourceOpts)
-		if err != nil {
-			return err
-		}
-
-		if err := h.registry.Register(queryhttp.RegisterOptions{
-			Path:    custom.Route(),
-			Handler: handler,
-			Methods: custom.Methods(),
-		}); err != nil {
-			return err
-		}
-	}
-
-=======
->>>>>>> 3faaacf5
 	opts := prom.Options{
 		PromQLEngine: h.options.PrometheusEngine(),
 	}
@@ -242,7 +190,6 @@
 		M3QueryHandler:     nativePromReadInstantHandler.ServeHTTP,
 	})
 
-<<<<<<< HEAD
 	// Query routable endpoints.
 	if err := h.registry.Register(queryhttp.RegisterOptions{
 		Path:    native.PromReadURL,
@@ -305,62 +252,20 @@
 		Methods: methods(remote.PromWriteHTTPMethod),
 		// Register with no response logging for write calls since so frequent.
 	}, logging.WithNoResponseLog()); err != nil {
-=======
-	if err := wrappedRouteFn(native.PromReadURL, h.options.QueryRouter(),
-		native.PromReadHTTPMethods...); err != nil {
-		return err
-	}
-	if err := wrappedRouteFn(native.PromReadInstantURL, h.options.InstantQueryRouter(),
-		native.PromReadInstantHTTPMethods...); err != nil {
-		return err
-	}
-
-	if err := wrappedRouteFn(native.PrometheusReadURL, promqlQueryHandler,
-		native.PromReadHTTPMethods...); err != nil {
-		return err
-	}
-
-	if err := wrappedRouteFn(native.PrometheusReadInstantURL, promqlInstantQueryHandler,
-		native.PromReadInstantHTTPMethods...); err != nil {
-		return err
-	}
-
-	if err := wrappedRouteFn(remote.PromReadURL, promRemoteReadHandler,
-		remote.PromReadHTTPMethods...); err != nil {
-		return err
-	}
-	if err := routeFn(remote.PromWriteURL, panicOnly(promRemoteWriteHandler),
-		remote.PromWriteHTTPMethod); err != nil {
-		return err
-	}
-
-	if err := wrappedRouteFn(native.M3QueryReadURL, nativePromReadHandler,
-		native.PromReadHTTPMethods...); err != nil {
-		return err
-	}
-	if err := wrappedRouteFn(native.M3QueryReadInstantURL, nativePromReadInstantHandler,
-		native.PromReadInstantHTTPMethods...); err != nil {
->>>>>>> 3faaacf5
 		return err
 	}
 
 	// InfluxDB write endpoint.
-<<<<<<< HEAD
 	if err := h.registry.Register(queryhttp.RegisterOptions{
 		Path:    influxdb.InfluxWriteURL,
 		Handler: influxdb.NewInfluxWriterHandler(h.options),
 		Methods: methods(influxdb.InfluxWriteHTTPMethod),
 		// Register with no response logging for write calls since so frequent.
 	}, logging.WithNoResponseLog()); err != nil {
-=======
-	if err := wrappedRouteFn(influxdb.InfluxWriteURL, influxdb.NewInfluxWriterHandler(h.options),
-		influxdb.InfluxWriteHTTPMethod); err != nil {
->>>>>>> 3faaacf5
 		return err
 	}
 
 	// Native M3 search and write endpoints.
-<<<<<<< HEAD
 	if err := h.registry.Register(queryhttp.RegisterOptions{
 		Path:    handler.SearchURL,
 		Handler: handler.NewSearchHandler(h.options),
@@ -373,19 +278,10 @@
 		Handler: m3json.NewWriteJSONHandler(h.options),
 		Methods: methods(m3json.JSONWriteHTTPMethod),
 	}); err != nil {
-=======
-	if err := wrappedRouteFn(handler.SearchURL, handler.NewSearchHandler(h.options),
-		handler.SearchHTTPMethod); err != nil {
-		return err
-	}
-	if err := wrappedRouteFn(m3json.WriteJSONURL, m3json.NewWriteJSONHandler(h.options),
-		m3json.JSONWriteHTTPMethod); err != nil {
->>>>>>> 3faaacf5
 		return err
 	}
 
 	// Tag completion endpoints.
-<<<<<<< HEAD
 	if err := h.registry.Register(queryhttp.RegisterOptions{
 		Path:    native.CompleteTagsURL,
 		Handler: native.NewCompleteTagsHandler(h.options),
@@ -398,33 +294,19 @@
 		Handler: remote.NewTagValuesHandler(h.options),
 		Methods: methods(remote.TagValuesHTTPMethod),
 	}); err != nil {
-=======
-	if err := wrappedRouteFn(native.CompleteTagsURL, native.NewCompleteTagsHandler(h.options),
-		native.CompleteTagsHTTPMethod); err != nil {
-		return err
-	}
-	if err := wrappedRouteFn(remote.TagValuesURL, remote.NewTagValuesHandler(h.options),
-		remote.TagValuesHTTPMethod); err != nil {
->>>>>>> 3faaacf5
 		return err
 	}
 
 	// List tag endpoints.
-<<<<<<< HEAD
 	if err := h.registry.Register(queryhttp.RegisterOptions{
 		Path:    native.ListTagsURL,
 		Handler: native.NewListTagsHandler(h.options),
 		Methods: native.ListTagsHTTPMethods,
 	}); err != nil {
-=======
-	if err := wrappedRouteFn(native.ListTagsURL, native.NewListTagsHandler(h.options),
-		native.ListTagsHTTPMethods...); err != nil {
->>>>>>> 3faaacf5
 		return err
 	}
 
 	// Query parse endpoints.
-<<<<<<< HEAD
 	if err := h.registry.Register(queryhttp.RegisterOptions{
 		Path:    native.PromParseURL,
 		Handler: native.NewPromParseHandler(h.options),
@@ -437,34 +319,19 @@
 		Handler: native.NewPromThresholdHandler(h.options),
 		Methods: methods(native.PromThresholdHTTPMethod),
 	}); err != nil {
-=======
-	if err := wrappedRouteFn(native.PromParseURL, native.NewPromParseHandler(h.options),
-		native.PromParseHTTPMethod); err != nil {
-		return err
-	}
-	if err := wrappedRouteFn(native.PromThresholdURL, native.NewPromThresholdHandler(h.options),
-		native.PromThresholdHTTPMethod); err != nil {
->>>>>>> 3faaacf5
 		return err
 	}
 
 	// Series match endpoints.
-<<<<<<< HEAD
 	if err := h.registry.Register(queryhttp.RegisterOptions{
 		Path:    remote.PromSeriesMatchURL,
 		Handler: remote.NewPromSeriesMatchHandler(h.options),
 		Methods: remote.PromSeriesMatchHTTPMethods,
 	}); err != nil {
-=======
-	if err := wrappedRouteFn(remote.PromSeriesMatchURL,
-		remote.NewPromSeriesMatchHandler(h.options),
-		remote.PromSeriesMatchHTTPMethods...); err != nil {
->>>>>>> 3faaacf5
 		return err
 	}
 
 	// Graphite endpoints.
-<<<<<<< HEAD
 	if err := h.registry.Register(queryhttp.RegisterOptions{
 		Path:    graphite.ReadURL,
 		Handler: graphite.NewRenderHandler(h.options),
@@ -477,14 +344,6 @@
 		Handler: graphite.NewFindHandler(h.options),
 		Methods: graphite.FindHTTPMethods,
 	}); err != nil {
-=======
-	if err := wrappedRouteFn(graphite.ReadURL, graphite.NewRenderHandler(h.options),
-		graphite.ReadHTTPMethods...); err != nil {
-		return err
-	}
-	if err := wrappedRouteFn(graphite.FindURL, graphite.NewFindHandler(h.options),
-		graphite.FindHTTPMethods...); err != nil {
->>>>>>> 3faaacf5
 		return err
 	}
 
@@ -520,41 +379,21 @@
 	}
 
 	// Register debug dump handler.
-<<<<<<< HEAD
 	if err := h.registry.Register(queryhttp.RegisterOptions{
 		Path:    xdebug.DebugURL,
 		Handler: debugWriter.HTTPHandler(),
 		Methods: methods(xdebug.DebugMethod),
 	}); err != nil {
-=======
-	if err := wrappedRouteFn(xdebug.DebugURL, debugWriter.HTTPHandler()); err != nil {
->>>>>>> 3faaacf5
 		return err
 	}
 
 	if clusterClient != nil {
-<<<<<<< HEAD
 		err = database.RegisterRoutes(h.registry, clusterClient,
-=======
-		if err := database.RegisterRoutes(wrappedRouteFn, clusterClient,
->>>>>>> 3faaacf5
 			h.options.Config(), h.options.EmbeddedDbCfg(),
-			serviceOptionDefaults, instrumentOpts); err != nil {
+			serviceOptionDefaults, instrumentOpts)
+		if err != nil {
 			return err
 		}
-		if err := placement.RegisterRoutes(routeFn, serviceOptionDefaults,
-			placementOpts); err != nil {
-			return err
-		}
-		if err := namespace.RegisterRoutes(wrappedRouteFn, clusterClient,
-			h.options.Clusters(), serviceOptionDefaults, instrumentOpts); err != nil {
-			return err
-		}
-		if err := topic.RegisterRoutes(wrappedRouteFn, clusterClient, config,
-			instrumentOpts); err != nil {
-			return err
-		}
-<<<<<<< HEAD
 
 		err = placement.RegisterRoutes(h.registry,
 			serviceOptionDefaults, placementOpts)
@@ -572,8 +411,6 @@
 		if err != nil {
 			return err
 		}
-=======
->>>>>>> 3faaacf5
 
 		// Experimental endpoints.
 		if config.Experimental.Enabled {
@@ -584,16 +421,11 @@
 					Tagged(remoteSource).
 					Tagged(experimentalAPIGroup),
 			)
-<<<<<<< HEAD
 			if err := h.registry.Register(queryhttp.RegisterOptions{
 				Path:    annotated.WriteURL,
 				Handler: experimentalAnnotatedWriteHandler,
 				Methods: methods(annotated.WriteHTTPMethod),
 			}); err != nil {
-=======
-			if err := wrappedRouteFn(annotated.WriteURL, experimentalAnnotatedWriteHandler,
-				annotated.WriteHTTPMethod); err != nil {
->>>>>>> 3faaacf5
 				return err
 			}
 		}
@@ -602,74 +434,45 @@
 	if err := h.registerHealthEndpoints(); err != nil {
 		return err
 	}
-<<<<<<< HEAD
 	if err := h.registerProfileEndpoints(); err != nil {
 		return err
 	}
 	if err := h.registerRoutesEndpoint(); err != nil {
 		return err
 	}
-=======
-	h.registerProfileEndpoints()
-	if err := h.registerRoutesEndpoint(); err != nil {
-		return err
-	}
-
-	// Register custom endpoints.
+
+	// Register custom endpoints last to have these conflict with
+	// any existing routes.
 	for _, custom := range h.customHandlers {
 		for _, method := range custom.Methods() {
-			routeName := routeName(custom.Route(), method)
-			route := h.router.Get(routeName)
 			var prevHandler http.Handler
-			if route != nil {
+			route, prevRoute := h.registry.PathRoute(custom.Route(), method)
+			if prevRoute {
 				prevHandler = route.GetHandler()
 			}
-			customHandler, err := custom.Handler(nativeSourceOpts, prevHandler)
+
+			handler, err := custom.Handler(nativeSourceOpts, prevHandler)
 			if err != nil {
-				return fmt.Errorf("failed to register custom handler with path %s: %w",
-					routeName, err)
+				return err
 			}
 
-			if route == nil {
-				if err := wrappedRouteFn(custom.Route(), customHandler, method); err != nil {
+			if !prevRoute {
+				if err := h.registry.Register(queryhttp.RegisterOptions{
+					Path:    custom.Route(),
+					Handler: handler,
+					Methods: custom.Methods(),
+				}); err != nil {
 					return err
 				}
 			} else {
-				route.Handler(wrapped(customHandler))
+				// Do not re-instrument this route since the prev handler
+				// is already instrumented.
+				route.Handler(handler)
 			}
 		}
 	}
->>>>>>> 3faaacf5
 
 	return nil
-}
-
-func (h *Handler) addRouteHandlerFn(
-	router *mux.Router,
-	path string,
-	handlerFn http.HandlerFunc,
-	methods ...string,
-) error {
-	for _, method := range methods {
-		routeName := routeName(path, method)
-		if previousRoute := router.Get(routeName); previousRoute != nil {
-			return fmt.Errorf("route already exists: %s", routeName)
-		}
-
-		router.
-			HandleFunc(path, handlerFn).
-			Name(routeName).
-			Methods(method)
-	}
-
-	return nil
-}
-
-func routeName(p string, method string) string {
-	if method == "" {
-		return p
-	}
-	return fmt.Sprintf("%s %s", p, method)
 }
 
 func (h *Handler) placementOpts() (placement.HandlerOptions, error) {
@@ -706,7 +509,6 @@
 
 // Endpoints useful for profiling the service.
 func (h *Handler) registerHealthEndpoints() error {
-<<<<<<< HEAD
 	return h.registry.Register(queryhttp.RegisterOptions{
 		Path: healthURL,
 		Handler: http.HandlerFunc(func(w http.ResponseWriter, r *http.Request) {
@@ -726,28 +528,10 @@
 		PathPrefix: "/debug/pprof",
 		Handler:    http.DefaultServeMux,
 	})
-=======
-	return h.addRouteHandlerFn(h.router, healthURL, func(w http.ResponseWriter, r *http.Request) {
-		json.NewEncoder(w).Encode(struct {
-			Uptime string `json:"uptime"`
-		}{
-			Uptime: time.Since(h.options.CreatedAt()).String(),
-		})
-	}, http.MethodGet)
-}
-
-// Endpoints useful for profiling the service.
-func (h *Handler) registerProfileEndpoints() {
-	h.router.
-		PathPrefix("/debug/pprof/").
-		Handler(http.DefaultServeMux).
-		Name("/debug/pprof/")
->>>>>>> 3faaacf5
 }
 
 // Endpoints useful for viewing routes directory.
 func (h *Handler) registerRoutesEndpoint() error {
-<<<<<<< HEAD
 	return h.registry.Register(queryhttp.RegisterOptions{
 		Path: routesURL,
 		Handler: http.HandlerFunc(func(w http.ResponseWriter, r *http.Request) {
@@ -777,27 +561,4 @@
 
 func methods(str ...string) []string {
 	return str
-=======
-	return h.addRouteHandlerFn(h.router, routesURL, func(w http.ResponseWriter, r *http.Request) {
-		var routes []string
-		err := h.router.Walk(
-			func(route *mux.Route, router *mux.Router, ancestors []*mux.Route) error {
-				str, err := route.GetPathTemplate()
-				if err != nil {
-					return err
-				}
-				routes = append(routes, str)
-				return nil
-			})
-		if err != nil {
-			xhttp.WriteError(w, err)
-			return
-		}
-		json.NewEncoder(w).Encode(struct {
-			Routes []string `json:"routes"`
-		}{
-			Routes: routes,
-		})
-	}, http.MethodGet)
->>>>>>> 3faaacf5
 }