--- conflicted
+++ resolved
@@ -49,32 +49,21 @@
 	// UpdateHTTPMethod is the HTTP method used with this resource.
 	UpdateHTTPMethod = http.MethodPut
 
-<<<<<<< HEAD
-	fieldNameRetentionOptions = "RetentionOptions"
-	fieldNameRetetionPeriod   = "RetentionPeriodNanos"
-	fieldNameRuntimeOptions   = "RuntimeOptions"
-	fieldNameExtendedOptions  = "ExtendedOptions"
-=======
 	fieldNameRetentionOptions   = "RetentionOptions"
-	fieldNameRetetionPeriod     = "RetentionPeriodNanos"
+	fieldNameRetentionPeriod    = "RetentionPeriodNanos"
 	fieldNameRuntimeOptions     = "RuntimeOptions"
 	fieldNameAggregationOptions = "AggregationOptions"
->>>>>>> 68ba5bb2
+	fieldNameExtendedOptions    = "ExtendedOptions"
 
 	errEmptyNamespaceName      = errors.New("must specify namespace name")
 	errEmptyNamespaceOptions   = errors.New("update options cannot be empty")
 	errNamespaceFieldImmutable = errors.New("namespace option field is immutable")
 
 	allowedUpdateOptionsFields = map[string]struct{}{
-<<<<<<< HEAD
-		fieldNameRetentionOptions: {},
-		fieldNameRuntimeOptions:   {},
-		fieldNameExtendedOptions:  {},
-=======
-		fieldNameRetentionOptions:   struct{}{},
-		fieldNameRuntimeOptions:     struct{}{},
-		fieldNameAggregationOptions: struct{}{},
->>>>>>> 68ba5bb2
+		fieldNameRetentionOptions:   {},
+		fieldNameRuntimeOptions:     {},
+		fieldNameAggregationOptions: {},
+		fieldNameExtendedOptions:    {},
 	}
 )
 
@@ -185,7 +174,7 @@
 		for i := 0; i < optsVal.NumField(); i++ {
 			field := optsVal.Field(i)
 			fieldName := optsVal.Type().Field(i).Name
-			if !field.IsZero() && fieldName != fieldNameRetetionPeriod {
+			if !field.IsZero() && fieldName != fieldNameRetentionPeriod {
 				return fmt.Errorf("%s.%s: %w", fieldNameRetentionOptions, fieldName, errNamespaceFieldImmutable)
 			}
 		}
@@ -256,7 +245,6 @@
 		}
 	}
 
-<<<<<<< HEAD
 	// Update extended options.
 	if newExtendedOptions := updateReq.Options.ExtendedOptions; newExtendedOptions != nil {
 		newExtOpts, err := namespace.ToExtendedOptions(newExtendedOptions)
@@ -267,7 +255,8 @@
 		ns, err = namespace.NewMetadata(ns.ID(), opts)
 		if err != nil {
 			return emptyReg, nil, fmt.Errorf("error constructing new metadata: %w", err)
-=======
+		}
+	}
 	if protoAggOpts := updateReq.Options.AggregationOptions; protoAggOpts != nil {
 		newAggOpts, err := namespace.ToAggregationOptions(protoAggOpts)
 		if err != nil {
@@ -279,7 +268,6 @@
 			if err != nil {
 				return emptyReg, nil, fmt.Errorf("error constructing new metadata: %w", err)
 			}
->>>>>>> 68ba5bb2
 		}
 	}
 
