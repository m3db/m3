// Copyright (c) 2020 Uber Technologies, Inc.
//
// Permission is hereby granted, free of charge, to any person obtaining a copy
// of this software and associated documentation files (the "Software"), to deal
// in the Software without restriction, including without limitation the rights
// to use, copy, modify, merge, publish, distribute, sublicense, and/or sell
// copies of the Software, and to permit persons to whom the Software is
// furnished to do so, subject to the following conditions:
//
// The above copyright notice and this permission notice shall be included in
// all copies or substantial portions of the Software.
//
// THE SOFTWARE IS PROVIDED "AS IS", WITHOUT WARRANTY OF ANY KIND, EXPRESS OR
// IMPLIED, INCLUDING BUT NOT LIMITED TO THE WARRANTIES OF MERCHANTABILITY,
// FITNESS FOR A PARTICULAR PURPOSE AND NONINFRINGEMENT. IN NO EVENT SHALL THE
// AUTHORS OR COPYRIGHT HOLDERS BE LIABLE FOR ANY CLAIM, DAMAGES OR OTHER
// LIABILITY, WHETHER IN AN ACTION OF CONTRACT, TORT OR OTHERWISE, ARISING FROM,
// OUT OF OR IN CONNECTION WITH THE SOFTWARE OR THE USE OR OTHER DEALINGS IN
// THE SOFTWARE.

package namespace

import (
	"errors"
	"fmt"
	"io/ioutil"
	"net/http"
	"net/http/httptest"
	"strings"
	"testing"

	"github.com/m3db/m3/src/cluster/kv"
	nsproto "github.com/m3db/m3/src/dbnode/generated/proto/namespace"
	"github.com/m3db/m3/src/query/generated/proto/admin"
	"github.com/m3db/m3/src/x/instrument"
	xjson "github.com/m3db/m3/src/x/json"
	xtest "github.com/m3db/m3/src/x/test"

	"github.com/gogo/protobuf/types"
	"github.com/golang/mock/gomock"
	"github.com/stretchr/testify/assert"
	"github.com/stretchr/testify/require"
)

const (
	testUpdateJSON = `
{
		"name": "testNamespace",
		"options": {
			"retentionOptions": {
				"retentionPeriodDuration": "96h"
			},
			"runtimeOptions": {
				"writeIndexingPerCPUConcurrency": 16
			},
<<<<<<< HEAD
			"extendedOptions": {
				"@type": "testm3.io/google.protobuf.StringValue",
				"value": "foo"
=======
			"aggregationOptions": {
				"aggregations": [
					{
						"aggregated": true,
						"attributes": {
							"resolutionDuration": "5m"
						}
					}
				]
>>>>>>> 68ba5bb2
			}
		}
}
`

	testUpdateJSONNop = `
{
		"name": "testNamespace",
		"options": {
			"retentionOptions": {}
		}
}
`
)

func TestNamespaceUpdateHandler(t *testing.T) {
	ctrl := gomock.NewController(t)
	defer ctrl.Finish()

	mockClient, mockKV := setupNamespaceTest(t, ctrl)
	updateHandler := NewUpdateHandler(mockClient, instrument.NewOptions())
	mockClient.EXPECT().Store(gomock.Any()).Return(mockKV, nil).Times(2)

	// Error case where required fields are not set
	w := httptest.NewRecorder()

	jsonInput := xjson.Map{
		"name":    "testNamespace",
		"options": xjson.Map{},
	}

	req := httptest.NewRequest("POST", "/namespace",
		xjson.MustNewTestReader(t, jsonInput))
	require.NotNil(t, req)

	updateHandler.ServeHTTP(svcDefaults, w, req)

	resp := w.Result()
	body, err := ioutil.ReadAll(resp.Body)
	assert.NoError(t, err)
	assert.Equal(t, http.StatusBadRequest, resp.StatusCode)
	assert.Equal(t, "{\"error\":\"unable to validate update request: update options cannot be empty\"}\n", string(body))

	// Test good case. Note: there is no way to tell the difference between a boolean
	// being false and it not being set by a user.
	w = httptest.NewRecorder()

	req = httptest.NewRequest("PUT", "/namespace", strings.NewReader(testUpdateJSON))
	require.NotNil(t, req)

	registry := nsproto.Registry{
		Namespaces: map[string]*nsproto.NamespaceOptions{
			"testNamespace": {
				BootstrapEnabled:      true,
				CacheBlocksOnRetrieve: &types.BoolValue{Value: true},
				FlushEnabled:          true,
				SnapshotEnabled:       true,
				WritesToCommitLog:     true,
				CleanupEnabled:        false,
				RepairEnabled:         false,
				RetentionOptions: &nsproto.RetentionOptions{
					RetentionPeriodNanos:                     172800000000000,
					BlockSizeNanos:                           7200000000000,
					BufferFutureNanos:                        600000000000,
					BufferPastNanos:                          600000000000,
					BlockDataExpiry:                          true,
					BlockDataExpiryAfterNotAccessPeriodNanos: 3600000000000,
				},
				ExtendedOptions: newTestExtendedOptionsProto("foo"),
			},
		},
	}

	mockValue := kv.NewMockValue(ctrl)
	mockValue.EXPECT().Unmarshal(gomock.Any()).Return(nil).SetArg(0, registry)
	mockValue.EXPECT().Version().Return(0)
	mockKV.EXPECT().Get(M3DBNodeNamespacesKey).Return(mockValue, nil)

	mockKV.EXPECT().CheckAndSet(M3DBNodeNamespacesKey, gomock.Any(), gomock.Not(nil)).Return(1, nil)
	updateHandler.ServeHTTP(svcDefaults, w, req)

	resp = w.Result()
	body, _ = ioutil.ReadAll(resp.Body)
	assert.Equal(t, http.StatusOK, resp.StatusCode)

	expected := xtest.MustPrettyJSONMap(t,
		xjson.Map{
			"registry": xjson.Map{
				"namespaces": xjson.Map{
					"testNamespace": xjson.Map{
						"aggregationOptions": xjson.Map{
							"aggregations": xjson.Array{
								xjson.Map{
									"aggregated": true,
									"attributes": xjson.Map{
										"resolutionNanos": "300000000000",
										"downsampleOptions": xjson.Map{
											"all": true,
										},
									},
								},
							},
						},
						"bootstrapEnabled":      true,
						"cacheBlocksOnRetrieve": true,
						"flushEnabled":          true,
						"writesToCommitLog":     true,
						"cleanupEnabled":        false,
						"repairEnabled":         false,
						"retentionOptions": xjson.Map{
							"retentionPeriodNanos":                     "345600000000000",
							"blockSizeNanos":                           "7200000000000",
							"bufferFutureNanos":                        "600000000000",
							"bufferPastNanos":                          "600000000000",
							"blockDataExpiry":                          true,
							"blockDataExpiryAfterNotAccessPeriodNanos": "3600000000000",
							"futureRetentionPeriodNanos":               "0",
						},
						"snapshotEnabled": true,
						"indexOptions": xjson.Map{
							"enabled":        false,
							"blockSizeNanos": "7200000000000",
						},
						"runtimeOptions": xjson.Map{
							"flushIndexingPerCPUConcurrency": nil,
							"writeIndexingPerCPUConcurrency": 16,
						},
						"schemaOptions":     nil,
						"coldWritesEnabled": false,
						"extendedOptions":   testExtendedOptionsJson("foo"),
					},
				},
			},
		})

	actual := xtest.MustPrettyJSONString(t, string(body))

	assert.Equal(t, expected, actual,
		xtest.Diff(expected, actual))

	// Ensure an empty request respects existing namespaces.
	w = httptest.NewRecorder()
	req = httptest.NewRequest("PUT", "/namespace", strings.NewReader(testUpdateJSONNop))
	require.NotNil(t, req)

	mockValue = kv.NewMockValue(ctrl)
	mockValue.EXPECT().Unmarshal(gomock.Any()).Return(nil).SetArg(0, registry)
	mockValue.EXPECT().Version().Return(0)
	mockKV.EXPECT().Get(M3DBNodeNamespacesKey).Return(mockValue, nil)

	mockKV.EXPECT().CheckAndSet(M3DBNodeNamespacesKey, gomock.Any(), gomock.Not(nil)).Return(1, nil)
	updateHandler.ServeHTTP(svcDefaults, w, req)

	resp = w.Result()
	body, _ = ioutil.ReadAll(resp.Body)
	assert.Equal(t, http.StatusOK, resp.StatusCode)

	expected = xtest.MustPrettyJSONMap(t,
		xjson.Map{
			"registry": xjson.Map{
				"namespaces": xjson.Map{
					"testNamespace": xjson.Map{
						"aggregationOptions":    nil,
						"bootstrapEnabled":      true,
						"cacheBlocksOnRetrieve": true,
						"flushEnabled":          true,
						"writesToCommitLog":     true,
						"cleanupEnabled":        false,
						"repairEnabled":         false,
						"retentionOptions": xjson.Map{
							"retentionPeriodNanos":                     "172800000000000",
							"blockSizeNanos":                           "7200000000000",
							"bufferFutureNanos":                        "600000000000",
							"bufferPastNanos":                          "600000000000",
							"blockDataExpiry":                          true,
							"blockDataExpiryAfterNotAccessPeriodNanos": "3600000000000",
							"futureRetentionPeriodNanos":               "0",
						},
						"snapshotEnabled": true,
						"indexOptions": xjson.Map{
							"enabled":        false,
							"blockSizeNanos": "7200000000000",
						},
						"runtimeOptions":    nil,
						"schemaOptions":     nil,
						"coldWritesEnabled": false,
						"extendedOptions":   testExtendedOptionsJson("foo"),
					},
				},
			},
		})

	actual = xtest.MustPrettyJSONString(t, string(body))

	assert.Equal(t, expected, actual,
		xtest.Diff(expected, actual))
}

func TestValidateUpdateRequest(t *testing.T) {
	var (
		reqEmptyName = &admin.NamespaceUpdateRequest{
			Options: &nsproto.NamespaceOptions{
				BootstrapEnabled: true,
			},
		}

		reqEmptyOptions = &admin.NamespaceUpdateRequest{
			Name: "foo",
		}

		reqNoNonZeroFields = &admin.NamespaceUpdateRequest{
			Name:    "foo",
			Options: &nsproto.NamespaceOptions{},
		}

		reqNonZeroBootstrap = &admin.NamespaceUpdateRequest{
			Name: "foo",
			Options: &nsproto.NamespaceOptions{
				RetentionOptions: &nsproto.RetentionOptions{
					BlockSizeNanos: 1,
				},
				BootstrapEnabled: true,
			},
		}

		reqNonZeroBlockSize = &admin.NamespaceUpdateRequest{
			Name: "foo",
			Options: &nsproto.NamespaceOptions{
				RetentionOptions: &nsproto.RetentionOptions{
					BlockSizeNanos: 1,
				},
			},
		}

		reqValid = &admin.NamespaceUpdateRequest{
			Name: "foo",
			Options: &nsproto.NamespaceOptions{
				RetentionOptions: &nsproto.RetentionOptions{
					RetentionPeriodNanos: 1,
				},
			},
		}
	)

	for _, test := range []struct {
		name    string
		request *admin.NamespaceUpdateRequest
		expErr  error
	}{
		{
			name:    "emptyName",
			request: reqEmptyName,
			expErr:  errEmptyNamespaceName,
		},
		{
			name:    "emptyOptions",
			request: reqEmptyOptions,
			expErr:  errEmptyNamespaceOptions,
		},
		{
			name:    "emptyNoNonZeroFields",
			request: reqNoNonZeroFields,
			expErr:  errEmptyNamespaceOptions,
		},
		{
			name:    "nonZeroBootstrapField",
			request: reqNonZeroBootstrap,
			expErr:  errNamespaceFieldImmutable,
		},
		{
			name:    "nonZeroBlockSize",
			request: reqNonZeroBlockSize,
			expErr:  errNamespaceFieldImmutable,
		},
		{
			name:    "valid",
			request: reqValid,
			expErr:  nil,
		},
	} {
		t.Run(test.name, func(t *testing.T) {
			err := validateUpdateRequest(test.request)
			if err != nil {
				assert.True(t, errors.Is(err, test.expErr),
					fmt.Sprintf("expected=%s, actual=%s", test.expErr, err))
				return
			}

			assert.NoError(t, err)
		})
	}
}<|MERGE_RESOLUTION|>--- conflicted
+++ resolved
@@ -53,11 +53,6 @@
 			"runtimeOptions": {
 				"writeIndexingPerCPUConcurrency": 16
 			},
-<<<<<<< HEAD
-			"extendedOptions": {
-				"@type": "testm3.io/google.protobuf.StringValue",
-				"value": "foo"
-=======
 			"aggregationOptions": {
 				"aggregations": [
 					{
@@ -67,7 +62,10 @@
 						}
 					}
 				]
->>>>>>> 68ba5bb2
+			},
+			"extendedOptions": {
+				"@type": "testm3.io/google.protobuf.StringValue",
+				"value": "foo"
 			}
 		}
 }
