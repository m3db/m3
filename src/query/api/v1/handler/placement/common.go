// Copyright (c) 2018 Uber Technologies, Inc.
//
// Permission is hereby granted, free of charge, to any person obtaining a copy
// of this software and associated documentation files (the "Software"), to deal
// in the Software without restriction, including without limitation the rights
// to use, copy, modify, merge, publish, distribute, sublicense, and/or sell
// copies of the Software, and to permit persons to whom the Software is
// furnished to do so, subject to the following conditions:
//
// The above copyright notice and this permission notice shall be included in
// all copies or substantial portions of the Software.
//
// THE SOFTWARE IS PROVIDED "AS IS", WITHOUT WARRANTY OF ANY KIND, EXPRESS OR
// IMPLIED, INCLUDING BUT NOT LIMITED TO THE WARRANTIES OF MERCHANTABILITY,
// FITNESS FOR A PARTICULAR PURPOSE AND NONINFRINGEMENT. IN NO EVENT SHALL THE
// AUTHORS OR COPYRIGHT HOLDERS BE LIABLE FOR ANY CLAIM, DAMAGES OR OTHER
// LIABILITY, WHETHER IN AN ACTION OF CONTRACT, TORT OR OTHERWISE, ARISING FROM,
// OUT OF OR IN CONNECTION WITH THE SOFTWARE OR THE USE OR OTHER DEALINGS IN
// THE SOFTWARE.

package placement

import (
	"errors"
	"fmt"
	"net/http"
	"path"
	"strings"
	"time"

	"github.com/m3db/m3/src/cmd/services/m3query/config"
	"github.com/m3db/m3/src/query/util/logging"
	"github.com/m3db/m3/src/x/net/http"
	clusterclient "github.com/m3db/m3cluster/client"
	"github.com/m3db/m3cluster/generated/proto/placementpb"
	"github.com/m3db/m3cluster/placement"
	"github.com/m3db/m3cluster/placement/algo"
	"github.com/m3db/m3cluster/services"
	"github.com/m3db/m3cluster/shard"

	"github.com/gorilla/mux"
)

type allowedServicesSet map[string]bool

func (a allowedServicesSet) String() []string {
	s := make([]string, 0, len(a))
	for key := range a {
		s = append(s, key)
	}
	return s
}

const (
	// M3DBServiceName is the service name for M3DB.
	M3DBServiceName = "m3db"
	// M3AggregatorServiceName is the service name for M3Aggregator.
	M3AggregatorServiceName = "m3aggregator"
	// M3CoordinatorServiceName is the service name for M3Coordinator.
	M3CoordinatorServiceName = "m3coordinator"
	// ServicesPathName is the services part of the API path.
	ServicesPathName = "services"
	// PlacementPathName is the placement part of the API path.
	PlacementPathName = "placement"

	// DefaultServiceEnvironment is the default service ID environment.
	DefaultServiceEnvironment = "default_env"
	// DefaultServiceZone is the default service ID zone.
	DefaultServiceZone = "embedded"

	// HeaderClusterEnvironmentName is the header used to specify the environment name.
	HeaderClusterEnvironmentName = "Cluster-Environment-Name"
	// HeaderClusterZoneName is the header used to specify the zone name.
	HeaderClusterZoneName = "Cluster-Zone-Name"
	// HeaderDryRun is the header used to specify whether this should be a dry run.
	HeaderDryRun = "Dry-Run"

	defaultM3AggPlacementKey             = "/placement"
	defaultM3AggMaxAggregationWindowSize = 5 * time.Minute
	defaultM3AggWarmupDuration           = time.Minute

	m3AggregatorPlacementNamespace = "/placement"
)

var (
	errServiceNameIsRequired        = errors.New("service name is required")
	errServiceEnvironmentIsRequired = errors.New("service environment is required")
	errServiceZoneIsRequired        = errors.New("service zone is required")
	errUnableToParseService         = errors.New("unable to parse service")
	errM3AggServiceOptionsRequired  = errors.New("m3agg service options are required")

	allowedServices = allowedServicesSet{
		M3DBServiceName:          true,
		M3AggregatorServiceName:  true,
		M3CoordinatorServiceName: true,
	}

	// M3DBServicePlacementPathName is the M3DB service placement API path.
	M3DBServicePlacementPathName = path.Join(ServicesPathName, M3DBServiceName, PlacementPathName)
	// M3AggServicePlacementPathName is the M3Agg service placement API path.
	M3AggServicePlacementPathName = path.Join(ServicesPathName, M3AggregatorServiceName, PlacementPathName)
	// M3CoordinatorServicePlacementPathName is the M3Coordinator service placement API path.
	M3CoordinatorServicePlacementPathName = path.Join(ServicesPathName, M3CoordinatorServiceName, PlacementPathName)
)

// HandlerOptions is the options struct for the handler.
type HandlerOptions struct {
	// This is used by other placement Handlers
	// nolint: structcheck
	ClusterClient clusterclient.Client
	Config        config.Configuration

	M3AggServiceOptions *M3AggServiceOptions
}

// NewHandlerOptions is the constructor function for HandlerOptions.
func NewHandlerOptions(
	client clusterclient.Client,
	cfg config.Configuration,
	m3AggOpts *M3AggServiceOptions,
) HandlerOptions {
	return HandlerOptions{
		ClusterClient:       client,
		Config:              cfg,
		M3AggServiceOptions: m3AggOpts,
	}
}

// Handler represents a generic handler for placement endpoints.
type Handler struct {
	HandlerOptions

	// nolint: structcheck
	nowFn func() time.Time
}

// ServiceOptions are the options for Service.
type ServiceOptions struct {
	ServiceName        string
	ServiceEnvironment string
	ServiceZone        string

	M3Agg *M3AggServiceOptions

	DryRun bool
}

// M3AggServiceOptions contains the service options that are
// specific to the M3Agg service.
type M3AggServiceOptions struct {
	MaxAggregationWindowSize time.Duration
	WarmupDuration           time.Duration
}

// NewServiceOptions returns a ServiceOptions based on the provided
// values.
func NewServiceOptions(
	serviceName string, headers http.Header, m3AggOpts *M3AggServiceOptions) ServiceOptions {
	opts := ServiceOptions{
		ServiceName:        serviceName,
		ServiceEnvironment: DefaultServiceEnvironment,
		ServiceZone:        DefaultServiceZone,

		DryRun: false,

		M3Agg: &M3AggServiceOptions{
			MaxAggregationWindowSize: defaultM3AggMaxAggregationWindowSize,
			WarmupDuration:           defaultM3AggWarmupDuration,
		},
	}

	if v := strings.TrimSpace(headers.Get(HeaderClusterEnvironmentName)); v != "" {
		opts.ServiceEnvironment = v
	}
	if v := strings.TrimSpace(headers.Get(HeaderClusterZoneName)); v != "" {
		opts.ServiceZone = v
	}
	if v := strings.TrimSpace(headers.Get(HeaderDryRun)); v == "true" {
		opts.DryRun = true
	}

	if m3AggOpts != nil {
		if m3AggOpts.MaxAggregationWindowSize > 0 &&
			m3AggOpts.MaxAggregationWindowSize > defaultM3AggMaxAggregationWindowSize {
			opts.M3Agg.MaxAggregationWindowSize = m3AggOpts.MaxAggregationWindowSize
		}

		if m3AggOpts.WarmupDuration > 0 &&
			m3AggOpts.MaxAggregationWindowSize > defaultM3AggWarmupDuration {
			opts.M3Agg.WarmupDuration = m3AggOpts.MaxAggregationWindowSize
		}
	}

	return opts
}

// Service gets a placement service from m3cluster client
func Service(
	clusterClient clusterclient.Client,
	opts ServiceOptions,
	now time.Time,
) (placement.Service, error) {
	ps, _, err := ServiceWithAlgo(clusterClient, opts, now)
	return ps, err
}

// ServiceWithAlgo gets a placement service from m3cluster client and
// additionally returns an algorithm instance for callers that need fine-grained
// control over placement updates.
func ServiceWithAlgo(
	clusterClient clusterclient.Client,
	opts ServiceOptions,
	now time.Time,
) (placement.Service, placement.Algorithm, error) {
<<<<<<< HEAD
	overrides := services.NewOverrideOptions()
	if opts.ServiceName == M3AggregatorServiceName {
		overrides = services.NewOverrideOptions().
			SetNamespaceOptions(
				overrides.NamespaceOptions().
					SetPlacementNamespace(defaultM3AggPlacementKey),
			)
	}
=======

	overrides := services.NewOverrideOptions()
	switch opts.ServiceName {
	case M3AggregatorServiceName:
		overrides = overrides.
			SetNamespaceOptions(
				overrides.NamespaceOptions().
					SetPlacementNamespace(m3AggregatorPlacementNamespace),
			)
	}

>>>>>>> 668d1767
	cs, err := clusterClient.Services(overrides)
	if err != nil {
		return nil, nil, err
	}

	if _, ok := allowedServices[opts.ServiceName]; !ok {
		return nil, nil, fmt.Errorf(
			"invalid service name: %s, must be one of: %s",
			opts.ServiceName, allowedServices.String())
	}
	if opts.ServiceName == "" {
		return nil, nil, errServiceNameIsRequired
	}
	if opts.ServiceEnvironment == "" {
		return nil, nil, errServiceEnvironmentIsRequired
	}
	if opts.ServiceZone == "" {
		return nil, nil, errServiceZoneIsRequired
	}
	if opts.ServiceName == M3AggregatorServiceName && opts.M3Agg == nil {
		return nil, nil, errM3AggServiceOptionsRequired
	}

	sid := services.NewServiceID().
		SetName(opts.ServiceName).
		SetEnvironment(opts.ServiceEnvironment).
		SetZone(opts.ServiceZone)

	pOpts := placement.NewOptions().
		SetValidZone(opts.ServiceZone).
		SetIsSharded(true).
		SetDryrun(opts.DryRun)

	switch opts.ServiceName {
	case M3CoordinatorServiceName:
		pOpts = pOpts.
			SetIsSharded(false)
	case M3AggregatorServiceName:
		var (
			maxAggregationWindowSize = opts.M3Agg.MaxAggregationWindowSize
			warmupDuration           = opts.M3Agg.WarmupDuration
			// For now these are not configurable, but we include them to
			// make the code match r2admin for ease of debugging / migration.
			placementCutoverOpts = m3aggregatorPlacementOpts{}
		)
		pOpts = pOpts.
			// M3Agg expects a mirrored and staged placement.
			SetIsMirrored(true).
			SetIsStaged(true).
			// placementCutover controls when the new placement will begin to be considered
			// the new placement. Since we're trying to do goal-based placement, we set it
			// such that it takes effect immediately.
			SetPlacementCutoverNanosFn(newPlacementCutoverNanosFn(
				now, placementCutoverOpts)).
			// shardCutover controls when the clients (who have received the new placement)
			// will begin dual-writing to the new shards. We could set it to take effect
			// immediately, but right now we use the same logic as r2admin for consistency.
			SetShardCutoverNanosFn(newShardCutoverNanosFn(
				now, maxAggregationWindowSize, warmupDuration, placementCutoverOpts)).
			// Cutoffs control when Leaving shards stop receiving writes.
			SetShardCutoffNanosFn(newShardCutOffNanosFn(
				now, maxAggregationWindowSize, warmupDuration, placementCutoverOpts)).
			SetIsShardCutoverFn(newShardCutOverValidationFn(now)).
			SetIsShardCutoffFn(newShardCutOffValidationFn(now, maxAggregationWindowSize))
	}

	ps, err := cs.PlacementService(sid, pOpts)
	if err != nil {
		return nil, nil, err
	}

	alg := algo.NewAlgorithm(pOpts)

	return ps, alg, nil
}

// ConvertInstancesProto converts a slice of protobuf `Instance`s to `placement.Instance`s
func ConvertInstancesProto(instancesProto []*placementpb.Instance) ([]placement.Instance, error) {
	res := make([]placement.Instance, 0, len(instancesProto))

	for _, instanceProto := range instancesProto {
		shards, err := shard.NewShardsFromProto(instanceProto.Shards)
		if err != nil {
			return nil, err
		}

		instance := placement.NewInstance().
			SetEndpoint(instanceProto.Endpoint).
			SetHostname(instanceProto.Hostname).
			SetID(instanceProto.Id).
			SetPort(instanceProto.Port).
			SetIsolationGroup(instanceProto.IsolationGroup).
			SetShards(shards).
			SetShardSetID(instanceProto.ShardSetId).
			SetWeight(instanceProto.Weight).
			SetZone(instanceProto.Zone)

		res = append(res, instance)
	}

	return res, nil
}

// RegisterRoutes registers the placement routes
func RegisterRoutes(r *mux.Router, opts HandlerOptions) {
	// Init
	var (
		initHandler      = NewInitHandler(opts)
		deprecatedInitFn = applyDeprecatedMiddleware(initHandler.ServeHTTP)
		initFn           = applyMiddleware(initHandler.ServeHTTP)
	)
	r.HandleFunc(DeprecatedM3DBInitURL, deprecatedInitFn).Methods(InitHTTPMethod)
	r.HandleFunc(M3DBInitURL, initFn).Methods(InitHTTPMethod)
	r.HandleFunc(M3AggInitURL, initFn).Methods(InitHTTPMethod)
	r.HandleFunc(M3CoordinatorInitURL, initFn).Methods(InitHTTPMethod)

	// Get
	var (
		getHandler      = NewGetHandler(opts)
		deprecatedGetFn = applyDeprecatedMiddleware(getHandler.ServeHTTP)
		getFn           = applyMiddleware(getHandler.ServeHTTP)
	)
	r.HandleFunc(DeprecatedM3DBGetURL, deprecatedGetFn).Methods(GetHTTPMethod)
	r.HandleFunc(M3DBGetURL, getFn).Methods(GetHTTPMethod)
	r.HandleFunc(M3AggGetURL, getFn).Methods(GetHTTPMethod)
	r.HandleFunc(M3CoordinatorGetURL, getFn).Methods(GetHTTPMethod)

	// Delete all
	var (
		deleteAllHandler      = NewDeleteAllHandler(opts)
		deprecatedDeleteAllFn = applyDeprecatedMiddleware(deleteAllHandler.ServeHTTP)
		deleteAllFn           = applyMiddleware(deleteAllHandler.ServeHTTP)
	)
	r.HandleFunc(DeprecatedM3DBDeleteAllURL, deprecatedDeleteAllFn).Methods(DeleteAllHTTPMethod)
	r.HandleFunc(M3DBDeleteAllURL, deleteAllFn).Methods(DeleteAllHTTPMethod)
	r.HandleFunc(M3AggDeleteAllURL, deleteAllFn).Methods(DeleteAllHTTPMethod)
	r.HandleFunc(M3CoordinatorDeleteAllURL, getFn).Methods(GetHTTPMethod)

	// Add
	var (
		addHandler      = NewAddHandler(opts)
		deprecatedAddFn = applyDeprecatedMiddleware(addHandler.ServeHTTP)
		addFn           = applyMiddleware(addHandler.ServeHTTP)
	)
	r.HandleFunc(DeprecatedM3DBAddURL, deprecatedAddFn).Methods(AddHTTPMethod)
	r.HandleFunc(M3DBAddURL, addFn).Methods(AddHTTPMethod)
	r.HandleFunc(M3AggAddURL, addFn).Methods(AddHTTPMethod)
	r.HandleFunc(M3CoordinatorAddURL, getFn).Methods(GetHTTPMethod)

	// Delete
	var (
		deleteHandler      = NewDeleteHandler(opts)
		deprecatedDeleteFn = applyDeprecatedMiddleware(deleteHandler.ServeHTTP)
		deleteFn           = applyMiddleware(deleteHandler.ServeHTTP)
	)
	r.HandleFunc(DeprecatedM3DBDeleteURL, deprecatedDeleteFn).Methods(DeleteHTTPMethod)
	r.HandleFunc(M3DBDeleteURL, deleteFn).Methods(DeleteHTTPMethod)
	r.HandleFunc(M3AggDeleteURL, deleteFn).Methods(DeleteHTTPMethod)
	r.HandleFunc(M3CoordinatorDeleteURL, getFn).Methods(GetHTTPMethod)
}

func newPlacementCutoverNanosFn(
	now time.Time, cutoverOpts m3aggregatorPlacementOpts) placement.TimeNanosFn {
	return func() int64 {
		return placementCutoverTime(now, cutoverOpts).UnixNano()
	}
}

func placementCutoverTime(
	now time.Time, opts m3aggregatorPlacementOpts) time.Time {
	return now.
		Add(opts.maxPositiveSkew).
		Add(opts.maxNegativeSkew).
		Add(opts.propagationDelay)
}

func newShardCutOffNanosFn(
	now time.Time,
	maxAggregationWindowSize,
	warmup time.Duration,
	cutoverOpts m3aggregatorPlacementOpts) placement.TimeNanosFn {
	return newShardCutoverNanosFn(
		now, maxAggregationWindowSize, warmup, cutoverOpts)
}

func newShardCutoverNanosFn(
	now time.Time,
	maxAggregationWindowSize,
	warmUpDuration time.Duration,
	cutoverOpts m3aggregatorPlacementOpts) placement.TimeNanosFn {
	return func() int64 {
		var (
			windowSize = maxAggregationWindowSize
			cutover    = placementCutoverTime(now, cutoverOpts).Add(warmUpDuration)
			truncated  = cutover.Truncate(windowSize)
		)
		if truncated.Before(cutover) {
			return truncated.Add(windowSize).UnixNano()
		}
		return truncated.UnixNano()
	}
}

func newShardCutOverValidationFn(now time.Time) placement.ShardValidationFn {
	return func(s shard.Shard) error {
		switch s.State() {
		case shard.Initializing:
			if s.CutoverNanos() > now.UnixNano() {
				return fmt.Errorf("could not mark shard %d available before cutover time %v", s.ID(), time.Unix(0, s.CutoverNanos()))
			}
			return nil
		default:
			return fmt.Errorf("could not mark shard %d available, invalid state %s", s.ID(), s.State().String())
		}
	}
}

func newShardCutOffValidationFn(now time.Time, maxAggregationWindowSize time.Duration) placement.ShardValidationFn {
	return func(s shard.Shard) error {
		switch s.State() {
		case shard.Leaving:
			if s.CutoffNanos() > now.UnixNano()-maxAggregationWindowSize.Nanoseconds() {
				return fmt.Errorf("could not return leaving shard %d with cutoff time %v, max aggregation window %v",
					s.ID(), time.Unix(0, s.CutoffNanos()), maxAggregationWindowSize)
			}
			return nil
		default:
			return fmt.Errorf("could not mark shard %d available, invalid state %s", s.ID(), s.State().String())
		}
	}
}

type m3aggregatorPlacementOpts struct {
	maxPositiveSkew  time.Duration
	maxNegativeSkew  time.Duration
	propagationDelay time.Duration
}

func validateAllAvailable(p placement.Placement) error {
	badInsts := []string{}
	for _, inst := range p.Instances() {
		if !inst.IsAvailable() {
			badInsts = append(badInsts, inst.ID())
		}
	}
	if len(badInsts) > 0 {
		return unsafeAddError{
			hosts: strings.Join(badInsts, ","),
		}
	}
	return nil
}

func applyMiddleware(f func(serviceName string, w http.ResponseWriter, r *http.Request)) func(w http.ResponseWriter, r *http.Request) {
	return logging.WithResponseTimeLoggingFunc(
		parseServiceMiddleware(
			f))
}

func applyDeprecatedMiddleware(f func(serviceName string, w http.ResponseWriter, r *http.Request)) func(w http.ResponseWriter, r *http.Request) {
	return logging.WithResponseTimeLoggingFunc(
		func(w http.ResponseWriter, r *http.Request) {
			f(M3DBServiceName, w, r)
		})
}

func parseServiceMiddleware(
	next func(serviceName string, w http.ResponseWriter, r *http.Request),
) func(w http.ResponseWriter, r *http.Request) {
	return func(w http.ResponseWriter, r *http.Request) {
		serviceName, err := parseServiceFromRequest(r)
		if err != nil {
			xhttp.Error(w, err, http.StatusBadRequest)
			return
		}

		next(serviceName, w, r)
	}
}

func parseServiceFromRequest(r *http.Request) (string, error) {
	path := r.URL.Path
	components := strings.Split(path, "/")
	for i, c := range components {
		if c == "services" && i+1 < len(components) {
			service := components[i+1]
			if _, ok := allowedServices[service]; ok {
				return service, nil
			}
			return "", fmt.Errorf("unknown service: %s", service)
		}
	}

	return "", errUnableToParseService
}<|MERGE_RESOLUTION|>--- conflicted
+++ resolved
@@ -75,7 +75,6 @@
 	// HeaderDryRun is the header used to specify whether this should be a dry run.
 	HeaderDryRun = "Dry-Run"
 
-	defaultM3AggPlacementKey             = "/placement"
 	defaultM3AggMaxAggregationWindowSize = 5 * time.Minute
 	defaultM3AggWarmupDuration           = time.Minute
 
@@ -212,17 +211,6 @@
 	opts ServiceOptions,
 	now time.Time,
 ) (placement.Service, placement.Algorithm, error) {
-<<<<<<< HEAD
-	overrides := services.NewOverrideOptions()
-	if opts.ServiceName == M3AggregatorServiceName {
-		overrides = services.NewOverrideOptions().
-			SetNamespaceOptions(
-				overrides.NamespaceOptions().
-					SetPlacementNamespace(defaultM3AggPlacementKey),
-			)
-	}
-=======
-
 	overrides := services.NewOverrideOptions()
 	switch opts.ServiceName {
 	case M3AggregatorServiceName:
@@ -233,7 +221,6 @@
 			)
 	}
 
->>>>>>> 668d1767
 	cs, err := clusterClient.Services(overrides)
 	if err != nil {
 		return nil, nil, err
