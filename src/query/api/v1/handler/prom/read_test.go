// Copyright (c) 2020 Uber Technologies, Inc.
//
// Permission is hereby granted, free of charge, to any person obtaining a copy
// of this software and associated documentation files (the "Software"), to deal
// in the Software without restriction, including without limitation the rights
// to use, copy, modify, merge, publish, distribute, sublicense, and/or sell
// copies of the Software, and to permit persons to whom the Software is
// furnished to do so, subject to the following conditions:
//
// The above copyright notice and this permission notice shall be included in
// all copies or substantial portions of the Software.
//
// THE SOFTWARE IS PROVIDED "AS IS", WITHOUT WARRANTY OF ANY KIND, EXPRESS OR
// IMPLIED, INCLUDING BUT NOT LIMITED TO THE WARRANTIES OF MERCHANTABILITY,
// FITNESS FOR A PARTICULAR PURPOSE AND NONINFRINGEMENT. IN NO EVENT SHALL THE
// AUTHORS OR COPYRIGHT HOLDERS BE LIABLE FOR ANY CLAIM, DAMAGES OR OTHER
// LIABILITY, WHETHER IN AN ACTION OF CONTRACT, TORT OR OTHERWISE, ARISING FROM,
// OUT OF OR IN CONNECTION WITH THE SOFTWARE OR THE USE OR OTHER DEALINGS IN
// THE SOFTWARE.

package prom

import (
	"encoding/json"
	"fmt"
	"net/http"
	"net/http/httptest"
	"net/url"
	"testing"
	"time"

	"github.com/m3db/m3/src/query/api/v1/handler/prometheus/handleroptions"
	"github.com/m3db/m3/src/query/api/v1/handler/prometheus/native"
	"github.com/m3db/m3/src/query/api/v1/options"
	"github.com/m3db/m3/src/query/executor"
	xerrors "github.com/m3db/m3/src/x/errors"
	"github.com/m3db/m3/src/x/instrument"

	"github.com/prometheus/prometheus/pkg/labels"
	promstorage "github.com/prometheus/prometheus/storage"
	"github.com/stretchr/testify/require"
)

const promQuery = `http_requests_total{job="prometheus",group="canary"}`

const (
	queryParam = "query"
	startParam = "start"
	endParam   = "end"
)

var testPromQLEngine = newMockPromQLEngine()

type testHandlers struct {
	queryable          *mockQueryable
	readHandler        http.Handler
	readInstantHandler http.Handler
}

func setupTest(t *testing.T) testHandlers {
<<<<<<< HEAD
	timeoutOpts := &prometheus.TimeoutOpts{
		FetchTimeout: 15 * time.Second,
=======
	opts := Options{
		PromQLEngine: testPromQLEngine,
>>>>>>> c8326e34
	}

	fetchOptsBuilderCfg := handleroptions.FetchOptionsBuilderOptions{
		Timeout: 15 * time.Second,
	}
	fetchOptsBuilder, err := handleroptions.NewFetchOptionsBuilder(fetchOptsBuilderCfg)
	require.NoError(t, err)
	instrumentOpts := instrument.NewOptions()
	engineOpts := executor.NewEngineOptions().
		SetLookbackDuration(time.Minute).
		SetInstrumentOptions(instrumentOpts)
	engine := executor.NewEngine(engineOpts)
	hOpts := options.EmptyHandlerOptions().
		SetFetchOptionsBuilder(fetchOptsBuilder).
		SetEngine(engine)
	queryable := &mockQueryable{}
	readHandler, err := newReadHandler(hOpts, &noopReadHandlerHooks{}, queryable, WithEngine(testPromQLEngine))
	require.NoError(t, err)
	readInstantHandler, err := newReadHandler(hOpts,
		&noopReadHandlerHooks{}, queryable, WithInstantEngine(testPromQLEngine))
	require.NoError(t, err)
	return testHandlers{
		queryable:          queryable,
		readHandler:        readHandler,
		readInstantHandler: readInstantHandler,
	}
}

func defaultParams() url.Values {
	vals := url.Values{}
	now := time.Now()
	vals.Add(queryParam, promQuery)
	vals.Add(startParam, now.Format(time.RFC3339))
	vals.Add(endParam, now.Add(time.Hour).Format(time.RFC3339))
	vals.Add(handleroptions.StepParam, (time.Duration(10) * time.Second).String())
	return vals
}

func defaultParamsWithoutQuery() url.Values {
	vals := url.Values{}
	now := time.Now()
	vals.Add(startParam, now.Format(time.RFC3339))
	vals.Add(endParam, now.Add(time.Hour).Format(time.RFC3339))
	vals.Add(handleroptions.StepParam, (time.Duration(10) * time.Second).String())
	return vals
}

func TestPromReadHandler(t *testing.T) {
	setup := setupTest(t)

	req, _ := http.NewRequest("GET", native.PromReadURL, nil)
	req.URL.RawQuery = defaultParams().Encode()

	recorder := httptest.NewRecorder()
	setup.readHandler.ServeHTTP(recorder, req)

	var resp response
	require.NoError(t, json.Unmarshal(recorder.Body.Bytes(), &resp))
	require.Equal(t, statusSuccess, resp.Status)
}

func TestPromReadHandlerInvalidQuery(t *testing.T) {
	setup := setupTest(t)

	req, _ := http.NewRequest("GET", native.PromReadURL, nil)
	req.URL.RawQuery = defaultParamsWithoutQuery().Encode()

	recorder := httptest.NewRecorder()
	setup.readHandler.ServeHTTP(recorder, req)

	var resp response
	require.NoError(t, json.Unmarshal(recorder.Body.Bytes(), &resp))
	require.Equal(t, statusError, resp.Status)
	require.Equal(t, http.StatusBadRequest, recorder.Code)
}

func TestPromReadHandlerExecuteInvalidParamsError(t *testing.T) {
	setup := setupTest(t)
	setup.queryable.selectFn = func(
		sortSeries bool,
		hints *promstorage.SelectHints,
		labelMatchers ...*labels.Matcher,
	) (promstorage.SeriesSet, promstorage.Warnings, error) {
		return nil, nil, xerrors.NewInvalidParamsError(fmt.Errorf("user input error"))
	}

	req, _ := http.NewRequest("GET", native.PromReadURL, nil)
	req.URL.RawQuery = defaultParams().Encode()

	recorder := httptest.NewRecorder()
	setup.readHandler.ServeHTTP(recorder, req)

	var resp response
	require.NoError(t, json.Unmarshal(recorder.Body.Bytes(), &resp))
	require.Equal(t, statusError, resp.Status)
	require.Equal(t, http.StatusBadRequest, recorder.Code)
}

func TestPromReadInstantHandler(t *testing.T) {
	setup := setupTest(t)

	req, _ := http.NewRequest("GET", native.PromReadInstantURL, nil)
	req.URL.RawQuery = defaultParams().Encode()

	recorder := httptest.NewRecorder()
	setup.readInstantHandler.ServeHTTP(recorder, req)

	var resp response
	require.NoError(t, json.Unmarshal(recorder.Body.Bytes(), &resp))
	require.Equal(t, statusSuccess, resp.Status)
}

func TestPromReadInstantHandlerInvalidQuery(t *testing.T) {
	setup := setupTest(t)

	req, _ := http.NewRequest("GET", native.PromReadInstantURL, nil)
	req.URL.RawQuery = defaultParamsWithoutQuery().Encode()

	recorder := httptest.NewRecorder()
	setup.readInstantHandler.ServeHTTP(recorder, req)

	var resp response
	require.NoError(t, json.Unmarshal(recorder.Body.Bytes(), &resp))
	require.Equal(t, statusError, resp.Status)
}

func TestPromReadInstantHandlerParseMinTime(t *testing.T) {
	setup := setupTest(t)

	var (
		query   *promstorage.SelectHints
		selects int
	)
	setup.queryable.selectFn = func(
		sortSeries bool,
		hints *promstorage.SelectHints,
		labelMatchers ...*labels.Matcher,
	) (promstorage.SeriesSet, promstorage.Warnings, error) {
		selects++
		query = hints
		return &mockSeriesSet{}, nil, nil
	}

	req, _ := http.NewRequest("GET", native.PromReadInstantURL, nil)
	params := defaultParams()
	params.Set("time", minTimeFormatted)
	req.URL.RawQuery = params.Encode()

	var resp response
	recorder := httptest.NewRecorder()

	setup.readInstantHandler.ServeHTTP(recorder, req)

	require.NoError(t, json.Unmarshal(recorder.Body.Bytes(), &resp))
	require.Equal(t, statusSuccess, resp.Status)

	require.Equal(t, 1, selects)

	fudge := 5 * time.Minute // Need to account for lookback
	expected := time.Unix(0, 0)
	actual := millisTime(query.Start)
	require.True(t, abs(expected.Sub(actual)) <= fudge,
		fmt.Sprintf("expected=%v, actual=%v, fudge=%v, delta=%v",
			expected, actual, fudge, expected.Sub(actual)))

	fudge = 5 * time.Minute // Need to account for lookback
	expected = time.Unix(0, 0)
	actual = millisTime(query.Start)
	require.True(t, abs(expected.Sub(actual)) <= fudge,
		fmt.Sprintf("expected=%v, actual=%v, fudge=%v, delta=%v",
			expected, actual, fudge, expected.Sub(actual)))
}

func TestPromReadInstantHandlerParseMaxTime(t *testing.T) {
	setup := setupTest(t)

	var (
		query   *promstorage.SelectHints
		selects int
	)
	setup.queryable.selectFn = func(
		sortSeries bool,
		hints *promstorage.SelectHints,
		labelMatchers ...*labels.Matcher,
	) (promstorage.SeriesSet, promstorage.Warnings, error) {
		selects++
		query = hints
		return &mockSeriesSet{}, nil, nil
	}

	req, _ := http.NewRequest("GET", native.PromReadInstantURL, nil)
	params := defaultParams()
	params.Set("time", maxTimeFormatted)
	req.URL.RawQuery = params.Encode()

	var resp response
	recorder := httptest.NewRecorder()

	setup.readInstantHandler.ServeHTTP(recorder, req)

	require.NoError(t, json.Unmarshal(recorder.Body.Bytes(), &resp))
	require.Equal(t, statusSuccess, resp.Status)

	require.Equal(t, 1, selects)

	fudge := 6 * time.Minute // Need to account for lookback + time.Now() skew
	expected := time.Now()
	actual := millisTime(query.Start)
	require.True(t, abs(expected.Sub(actual)) <= fudge,
		fmt.Sprintf("expected=%v, actual=%v, fudge=%v, delta=%v",
			expected, actual, fudge, expected.Sub(actual)))

	fudge = 6 * time.Minute // Need to account for lookback + time.Now() skew
	expected = time.Now()
	actual = millisTime(query.Start)
	require.True(t, abs(expected.Sub(actual)) <= fudge,
		fmt.Sprintf("expected=%v, actual=%v, fudge=%v, delta=%v",
			expected, actual, fudge, expected.Sub(actual)))
}

func abs(v time.Duration) time.Duration {
	if v < 0 {
		return v * -1
	}
	return v
}

func millisTime(timestampMilliseconds int64) time.Time {
	return time.Unix(0, timestampMilliseconds*int64(time.Millisecond))
}<|MERGE_RESOLUTION|>--- conflicted
+++ resolved
@@ -58,15 +58,6 @@
 }
 
 func setupTest(t *testing.T) testHandlers {
-<<<<<<< HEAD
-	timeoutOpts := &prometheus.TimeoutOpts{
-		FetchTimeout: 15 * time.Second,
-=======
-	opts := Options{
-		PromQLEngine: testPromQLEngine,
->>>>>>> c8326e34
-	}
-
 	fetchOptsBuilderCfg := handleroptions.FetchOptionsBuilderOptions{
 		Timeout: 15 * time.Second,
 	}
@@ -81,10 +72,10 @@
 		SetFetchOptionsBuilder(fetchOptsBuilder).
 		SetEngine(engine)
 	queryable := &mockQueryable{}
-	readHandler, err := newReadHandler(hOpts, &noopReadHandlerHooks{}, queryable, WithEngine(testPromQLEngine))
+	readHandler, err := newReadHandler(hOpts, queryable, WithEngine(testPromQLEngine))
 	require.NoError(t, err)
 	readInstantHandler, err := newReadHandler(hOpts,
-		&noopReadHandlerHooks{}, queryable, WithInstantEngine(testPromQLEngine))
+		queryable, WithInstantEngine(testPromQLEngine))
 	require.NoError(t, err)
 	return testHandlers{
 		queryable:          queryable,
