// Copyright (c) 2020 Uber Technologies, Inc.
//
// Permission is hereby granted, free of charge, to any person obtaining a copy
// of this software and associated documentation files (the "Software"), to deal
// in the Software without restriction, including without limitation the rights
// to use, copy, modify, merge, publish, distribute, sublicense, and/or sell
// copies of the Software, and to permit persons to whom the Software is
// furnished to do so, subject to the following conditions:
//
// The above copyright notice and this permission notice shall be included in
// all copies or substantial portions of the Software.
//
// THE SOFTWARE IS PROVIDED "AS IS", WITHOUT WARRANTY OF ANY KIND, EXPRESS OR
// IMPLIED, INCLUDING BUT NOT LIMITED TO THE WARRANTIES OF MERCHANTABILITY,
// FITNESS FOR A PARTICULAR PURPOSE AND NONINFRINGEMENT. IN NO EVENT SHALL THE
// AUTHORS OR COPYRIGHT HOLDERS BE LIABLE FOR ANY CLAIM, DAMAGES OR OTHER
// LIABILITY, WHETHER IN AN ACTION OF CONTRACT, TORT OR OTHERWISE, ARISING FROM,
// OUT OF OR IN CONNECTION WITH THE SOFTWARE OR THE USE OR OTHER DEALINGS IN
// THE SOFTWARE.

package prom

import (
	"context"
	"fmt"
	"math"
	"net/http"
	"strconv"
	"time"

	"github.com/m3db/m3/src/query/api/v1/handler/prometheus/handleroptions"
	"github.com/m3db/m3/src/query/api/v1/options"
	"github.com/m3db/m3/src/query/block"
	"github.com/m3db/m3/src/query/storage/prometheus"

	"github.com/prometheus/common/model"
	"github.com/prometheus/prometheus/promql"
	promstorage "github.com/prometheus/prometheus/storage"
	"github.com/uber-go/tally"
	"go.uber.org/zap"
)

type readInstantHandler struct {
	queryable promstorage.Queryable
	engine    *promql.Engine
	hOpts     options.HandlerOptions
	scope     tally.Scope
	logger    *zap.Logger
}

func newReadInstantHandler(
	opts Options,
	hOpts options.HandlerOptions,
	queryable promstorage.Queryable,
) http.Handler {
	scope := hOpts.InstrumentOpts().MetricsScope().Tagged(
		map[string]string{"handler": "prometheus-read-instantaneous"},
	)
	return &readInstantHandler{
		engine:    opts.PromQLEngine,
		queryable: queryable,
		hOpts:     hOpts,
		scope:     scope,
		logger:    hOpts.InstrumentOpts().Logger(),
	}
}

func (h *readInstantHandler) ServeHTTP(w http.ResponseWriter, r *http.Request) {
	var ts time.Time
	if t := r.FormValue("time"); t != "" {
		var err error
		ts, err = parseTime(t)
		if err != nil {
			respondError(w, err, http.StatusBadRequest)
			return
		}
	} else {
		ts = time.Now()
	}

	fetchOptions, fetchErr := h.hOpts.FetchOptionsBuilder().NewFetchOptions(r)
	if fetchErr != nil {
		respondError(w, fetchErr, http.StatusBadRequest)
		return
	}

	ctx := r.Context()
	// NB (@shreyas): We put the FetchOptions in context so it can be
	// retrieved in the queryable object as there is no other way to pass
	// that through.
	var resultMetadata block.ResultMetadata
	ctx = context.WithValue(ctx, prometheus.FetchOptionsContextKey, fetchOptions)
	ctx = context.WithValue(ctx, prometheus.BlockResultMetadataKey, &resultMetadata)

	if t := r.FormValue("timeout"); t != "" {
		timeout, err := parseDuration(t)
		if err != nil {
			err = fmt.Errorf("invalid parameter 'timeout': %v", err)
			respondError(w, err, http.StatusBadRequest)
			return
		}
		var cancel context.CancelFunc
		ctx, cancel = context.WithTimeout(ctx, timeout)
		defer cancel()
	}

	query := r.FormValue("query")
	qry, err := h.engine.NewInstantQuery(
		h.queryable,
		query,
		ts)
	if err != nil {
		h.logger.Error("error creating instant query", zap.Error(err), zap.String("query", query))
		respondError(w, err, http.StatusInternalServerError)
		return
	}
	defer qry.Close()

	res := qry.Exec(ctx)
	if res.Err != nil {
		h.logger.Error("error executing instant query", zap.Error(res.Err), zap.String("query", query))
		respondError(w, res.Err, http.StatusInternalServerError)
		return
	}

	handleroptions.AddWarningHeaders(w, resultMetadata)

	respond(w, &queryData{
		Result:     res.Value,
		ResultType: res.Value.Type(),
	}, res.Warnings)
}

func parseTime(s string) (time.Time, error) {
	if t, err := strconv.ParseFloat(s, 64); err == nil {
		s, ns := math.Modf(t)
		ns = math.Round(ns*1000) / 1000
		return time.Unix(int64(s), int64(ns*float64(time.Second))), nil
	}
	if t, err := time.Parse(time.RFC3339Nano, s); err == nil {
		return t, nil
	}

	// Stdlib's time parser can only handle 4 digit years. As a workaround until
	// that is fixed we want to at least support our own boundary times.
	// Context: https://github.com/prometheus/client_golang/issues/614
	// Upstream issue: https://github.com/golang/go/issues/20555
	switch s {
	case minTimeFormatted:
<<<<<<< HEAD
		return time.Unix(0, 0), nil
=======
		return time.Time{}, nil
>>>>>>> 6a2ee8cb
	case maxTimeFormatted:
		return time.Now(), nil
	}

	return time.Time{}, fmt.Errorf("cannot parse %q to a valid timestamp", s)
}

func parseDuration(s string) (time.Duration, error) {
	if d, err := strconv.ParseFloat(s, 64); err == nil {
		ts := d * float64(time.Second)
		if ts > float64(math.MaxInt64) || ts < float64(math.MinInt64) {
			return 0, fmt.Errorf("cannot parse %q to a valid duration. It overflows int64", s)
		}
		return time.Duration(ts), nil
	}
	if d, err := model.ParseDuration(s); err == nil {
		return time.Duration(d), nil
	}
	return 0, fmt.Errorf("cannot parse %q to a valid duration", s)
}<|MERGE_RESOLUTION|>--- conflicted
+++ resolved
@@ -147,11 +147,7 @@
 	// Upstream issue: https://github.com/golang/go/issues/20555
 	switch s {
 	case minTimeFormatted:
-<<<<<<< HEAD
 		return time.Unix(0, 0), nil
-=======
-		return time.Time{}, nil
->>>>>>> 6a2ee8cb
 	case maxTimeFormatted:
 		return time.Now(), nil
 	}
