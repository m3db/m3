--- conflicted
+++ resolved
@@ -434,14 +434,14 @@
 		length := s.Len()
 		dp := vals.DatapointAt(length - 1)
 
-<<<<<<< HEAD
 		if isScalar {
 			jw.WriteInt(int(dp.Timestamp.Unix()))
 			jw.WriteString(utils.FormatFloat(dp.Value))
-=======
+			continue
+		}
+
 		// If keepNaNs is set to false and the value is NaN, drop it from the response.
 		if !keepNaNs && math.IsNaN(dp.Value) {
->>>>>>> 29db6b33
 			continue
 		}
 
