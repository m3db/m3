--- conflicted
+++ resolved
@@ -448,225 +448,6 @@
 	return jw.Close()
 }
 
-<<<<<<< HEAD
-=======
-// Response represents Prometheus's query response.
-type Response struct {
-	// Status is the response status.
-	Status string `json:"status"`
-	// Data is the response data.
-	Data data `json:"data"`
-}
-
-type data struct {
-	// ResultType is the result type for the response.
-	ResultType string `json:"resultType"`
-	// Result is the list of results for the response.
-	Result results `json:"result"`
-}
-
-type results []Result
-
-// Len is the number of elements in the collection.
-func (r results) Len() int { return len(r) }
-
-// Less reports whether the element with
-// index i should sort before the element with index j.
-func (r results) Less(i, j int) bool {
-	return r[i].id < r[j].id
-}
-
-// Swap swaps the elements with indexes i and j.
-func (r results) Swap(i, j int) { r[i], r[j] = r[j], r[i] }
-
-// Sort sorts the results.
-func (r results) Sort() {
-	for i, result := range r {
-		r[i] = result.genID()
-	}
-
-	sort.Sort(r)
-}
-
-// Result is the result itself.
-type Result struct {
-	// Metric is the tags for the result.
-	Metric Tags `json:"metric"`
-	// Values is the set of values for the result.
-	Values Values `json:"values"`
-	id     string
-}
-
-// Tags is a simple representation of Prometheus tags.
-type Tags map[string]string
-
-// Values is a list of values for the Prometheus result.
-type Values []Value
-
-// Value is a single value for Prometheus result.
-type Value []interface{}
-
-func (r *Result) genID() Result {
-	tags := make(sort.StringSlice, len(r.Metric))
-	for k, v := range r.Metric {
-		tags = append(tags, fmt.Sprintf("%s:%s,", k, v))
-	}
-
-	sort.Sort(tags)
-	var sb strings.Builder
-	// NB: this may clash but exact tag values are also checked, and this is a
-	// validation endpoint so there's less concern over correctness.
-	for _, t := range tags {
-		sb.WriteString(t)
-	}
-
-	r.id = sb.String()
-	return *r
-}
-
-// MatchInformation describes how well two responses match.
-type MatchInformation struct {
-	// FullMatch indicates a full match.
-	FullMatch bool
-	// NoMatch indicates that the responses do not match sufficiently.
-	NoMatch bool
-}
-
-// Matches compares two responses and determines how closely they match.
-func (p Response) Matches(other Response) (MatchInformation, error) {
-	if p.Status != other.Status {
-		err := fmt.Errorf("status %s does not match other status %s",
-			p.Status, other.Status)
-		return MatchInformation{
-			NoMatch: true,
-		}, err
-	}
-
-	return p.Data.matches(other.Data)
-}
-
-func (d data) matches(other data) (MatchInformation, error) {
-	if d.ResultType != other.ResultType {
-		err := fmt.Errorf("result type %s does not match other result type %s",
-			d.ResultType, other.ResultType)
-		return MatchInformation{
-			NoMatch: true,
-		}, err
-	}
-
-	return d.Result.matches(other.Result)
-}
-
-func (r results) matches(other results) (MatchInformation, error) {
-	if len(r) != len(other) {
-		err := fmt.Errorf("result length %d does not match other result length %d",
-			len(r), len(other))
-		return MatchInformation{
-			NoMatch: true,
-		}, err
-	}
-
-	r.Sort()
-	other.Sort()
-	for i, result := range r {
-		if err := result.matches(other[i]); err != nil {
-			return MatchInformation{
-				NoMatch: true,
-			}, err
-		}
-	}
-
-	return MatchInformation{FullMatch: true}, nil
-}
-
-func (r Result) matches(other Result) error {
-	// NB: tags should match by here so this is more of a sanity check.
-	if err := r.Metric.matches(other.Metric); err != nil {
-		return err
-	}
-
-	return r.Values.matches(other.Values)
-}
-
-func (t Tags) matches(other Tags) error {
-	if len(t) != len(other) {
-		return fmt.Errorf("tag length %d does not match other tag length %d",
-			len(t), len(other))
-	}
-
-	for k, v := range t {
-		if vv, ok := other[k]; ok {
-			if v != vv {
-				return fmt.Errorf("tag %s value %s does not match other tag value %s", k, v, vv)
-			}
-		} else {
-			return fmt.Errorf("tag %s not found in other tagset", v)
-		}
-	}
-
-	return nil
-}
-
-func (v Values) matches(other Values) error {
-	if len(v) != len(other) {
-		return fmt.Errorf("values length %d does not match other values length %d",
-			len(v), len(other))
-	}
-
-	for i, val := range v {
-		if err := val.matches(other[i]); err != nil {
-			return err
-		}
-	}
-
-	return nil
-}
-
-func (v Value) matches(other Value) error {
-	if len(v) != 2 {
-		return fmt.Errorf("value length %d must be 2", len(v))
-	}
-
-	if len(other) != 2 {
-		return fmt.Errorf("other value length %d must be 2", len(other))
-	}
-
-	tsV := fmt.Sprint(v[0])
-	tsOther := fmt.Sprint(v[0])
-	if tsV != tsOther {
-		return fmt.Errorf("ts %s does not match other ts %s", tsV, tsOther)
-	}
-
-	valV, err := strconv.ParseFloat(fmt.Sprint(v[1]), 64)
-	if err != nil {
-		return err
-	}
-
-	valOther, err := strconv.ParseFloat(fmt.Sprint(other[1]), 64)
-	if err != nil {
-		return err
-	}
-
-	if math.Abs(valV-valOther) > tolerance {
-		return fmt.Errorf("point %f does not match other point %f", valV, valOther)
-	}
-
-	for i, val := range v {
-		otherVal := other[i]
-		if val != otherVal {
-		}
-	}
-
-	return nil
-}
-
-// PromDebug represents the input and output that are used in the debug endpoint.
-type PromDebug struct {
-	Input   Response `json:"input"`
-	Results Response `json:"results"`
-}
-
->>>>>>> bfd99794
 // FilterSeriesByOptions removes series tags based on options.
 func FilterSeriesByOptions(
 	series []*ts.Series,
