// Copyright (c) 2018 Uber Technologies, Inc.
//
// Permission is hereby granted, free of charge, to any person obtaining a copy
// of this software and associated documentation files (the "Software"), to deal
// in the Software without restriction, including without limitation the rights
// to use, copy, modify, merge, publish, distribute, sublicense, and/or sell
// copies of the Software, and to permit persons to whom the Software is
// furnished to do so, subject to the following conditions:
//
// The above copyright notice and this permission notice shall be included in
// all copies or substantial portions of the Software.
//
// THE SOFTWARE IS PROVIDED "AS IS", WITHOUT WARRANTY OF ANY KIND, EXPRESS OR
// IMPLIED, INCLUDING BUT NOT LIMITED TO THE WARRANTIES OF MERCHANTABILITY,
// FITNESS FOR A PARTICULAR PURPOSE AND NONINFRINGEMENT. IN NO EVENT SHALL THE
// AUTHORS OR COPYRIGHT HOLDERS BE LIABLE FOR ANY CLAIM, DAMAGES OR OTHER
// LIABILITY, WHETHER IN AN ACTION OF CONTRACT, TORT OR OTHERWISE, ARISING FROM,
// OUT OF OR IN CONNECTION WITH THE SOFTWARE OR THE USE OR OTHER DEALINGS IN
// THE SOFTWARE.

package binary

import (
	"math"

	"github.com/m3db/m3/src/query/block"
	"github.com/m3db/m3/src/query/executor/transform"
	"github.com/m3db/m3/src/query/models"
)

// OrType uses all values from left hand side, and appends values from the
// right hand side which do not have corresponding tags on the right.
const OrType = "or"

func makeOrBlock(
	queryCtx *models.QueryContext,
	lMeta, rMeta block.Metadata,
	lIter, rIter block.StepIter,
	controller *transform.Controller,
	matching VectorMatching,
) (block.Block, error) {
<<<<<<< HEAD
	lSeriesMetas := lIter.SeriesMeta()
=======
	if !matching.Set {
		return nil, errNoMatching
	}

	lMeta, lSeriesMetas := lIter.Meta(), lIter.SeriesMeta()
>>>>>>> f04a2e16
	lMeta, lSeriesMetas = removeNameTags(lMeta, lSeriesMetas)

	rSeriesMetas := rIter.SeriesMeta()
	rMeta, rSeriesMetas = removeNameTags(rMeta, rSeriesMetas)

	meta, lSeriesMetas, rSeriesMetas, err := combineMetaAndSeriesMeta(
		lMeta,
		rMeta,
		lSeriesMetas,
		rSeriesMetas,
	)

	if err != nil {
		return nil, err
	}

	indices, combinedSeriesMeta := mergeIndices(
		matching,
		lSeriesMetas,
		rSeriesMetas,
	)

	builder, err := controller.BlockBuilder(queryCtx, meta, combinedSeriesMeta)
	if err != nil {
		return nil, err
	}

	if err = builder.AddCols(lIter.StepCount()); err != nil {
		return nil, err
	}

	values := make([]float64, len(combinedSeriesMeta))
	for index := 0; lIter.Next(); index++ {
		if !rIter.Next() {
			return nil, errRExhausted
		}

		lStep := lIter.Current()
		lValues := lStep.Values()
		copy(values, lValues)
		rStep := rIter.Current()
		rValues := rStep.Values()
		for iterIndex, valueIndex := range indices {
			if valueIndex >= len(lValues) {
				values[valueIndex] = rValues[iterIndex]
			} else if math.IsNaN(values[valueIndex]) {
				values[valueIndex] = rValues[iterIndex]
			}
		}

		if err := builder.AppendValues(index, values); err != nil {
			return nil, err
		}
	}

	if err = lIter.Err(); err != nil {
		return nil, err
	}

	if rIter.Next() {
		return nil, errLExhausted
	}

	if err = rIter.Err(); err != nil {
		return nil, err
	}

	return builder.Build(), nil
}

// mergeIndices returns a slice that maps rhs series to lhs series.
//
// NB(arnikola): if the series in the rhs does not exist in the lhs, it is
// added after all lhs series have been added.
// This function also combines the series metadatas for the entire block.
func mergeIndices(
	matching VectorMatching,
	lhs, rhs []block.SeriesMeta,
) ([]int, []block.SeriesMeta) {
	idFunction := hashFunc(matching.On, matching.MatchingLabels...)
	// The set of signatures for the left-hand side.
	leftSigs := make(map[uint64]int, len(lhs))
	for i, meta := range lhs {
		l := idFunction(meta.Tags)
		leftSigs[l] = i
	}

	rIndices := make([]int, len(rhs))
	rIndex := len(lhs)
	for i, meta := range rhs {
		// If there's no matching entry in the left-hand side Vector,
		// add the sample.
		r := idFunction(meta.Tags)
		if matchingIndex, ok := leftSigs[r]; !ok {
			rIndices[i] = rIndex
			rIndex++
			lhs = append(lhs, meta)
		} else {
			rIndices[i] = matchingIndex
		}
	}

	return rIndices, lhs
}<|MERGE_RESOLUTION|>--- conflicted
+++ resolved
@@ -39,15 +39,12 @@
 	controller *transform.Controller,
 	matching VectorMatching,
 ) (block.Block, error) {
-<<<<<<< HEAD
-	lSeriesMetas := lIter.SeriesMeta()
-=======
 	if !matching.Set {
 		return nil, errNoMatching
 	}
 
-	lMeta, lSeriesMetas := lIter.Meta(), lIter.SeriesMeta()
->>>>>>> f04a2e16
+	lSeriesMetas := lIter.SeriesMeta()
+	lMeta, lSeriesMetas = removeNameTags(lMeta, lSeriesMetas)
 	lMeta, lSeriesMetas = removeNameTags(lMeta, lSeriesMetas)
 
 	rSeriesMetas := rIter.SeriesMeta()
