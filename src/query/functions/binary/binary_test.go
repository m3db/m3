--- conflicted
+++ resolved
@@ -117,34 +117,20 @@
 			err = node.Process(
 				models.NoopQueryContext(),
 				parser.NodeID(0),
-<<<<<<< HEAD
-				block.NewScalar(tt.lVal, bounds, models.NewTagOptions()),
-=======
-				block.NewScalar(
-					func(_ time.Time) float64 { return tt.lVal },
-					block.Metadata{
-						Bounds: bounds,
-						Tags:   models.EmptyTags(),
-					},
-				),
->>>>>>> 9583d1e6
+				block.NewScalar(tt.lVal, block.Metadata{
+					Bounds: bounds,
+					Tags:   models.EmptyTags(),
+				}),
 			)
 
 			require.NoError(t, err)
 			err = node.Process(
 				models.NoopQueryContext(),
 				parser.NodeID(1),
-<<<<<<< HEAD
-				block.NewScalar(tt.rVal, bounds, models.NewTagOptions()),
-=======
-				block.NewScalar(
-					func(_ time.Time) float64 { return tt.rVal },
-					block.Metadata{
-						Bounds: bounds,
-						Tags:   models.EmptyTags(),
-					},
-				),
->>>>>>> 9583d1e6
+				block.NewScalar(tt.rVal, block.Metadata{
+					Bounds: bounds,
+					Tags:   models.EmptyTags(),
+				}),
 			)
 
 			expected := [][]float64{{
@@ -186,34 +172,20 @@
 			err = node.Process(
 				models.NoopQueryContext(),
 				parser.NodeID(0),
-<<<<<<< HEAD
-				block.NewScalar(tt.lVal, bounds, models.NewTagOptions()),
-=======
-				block.NewScalar(
-					func(_ time.Time) float64 { return tt.lVal },
-					block.Metadata{
-						Bounds: bounds,
-						Tags:   models.EmptyTags(),
-					},
-				),
->>>>>>> 9583d1e6
+				block.NewScalar(tt.lVal, block.Metadata{
+					Bounds: bounds,
+					Tags:   models.EmptyTags(),
+				}),
 			)
 
 			require.NoError(t, err)
 			err = node.Process(
 				models.NoopQueryContext(),
 				parser.NodeID(1),
-<<<<<<< HEAD
-				block.NewScalar(tt.rVal, bounds, models.NewTagOptions()),
-=======
-				block.NewScalar(
-					func(_ time.Time) float64 { return tt.rVal },
-					block.Metadata{
-						Bounds: bounds,
-						Tags:   models.EmptyTags(),
-					},
-				),
->>>>>>> 9583d1e6
+				block.NewScalar(tt.rVal, block.Metadata{
+					Bounds: bounds,
+					Tags:   models.EmptyTags(),
+				}),
 			)
 
 			if tt.opType == EqType || tt.opType == NotEqType ||
@@ -602,17 +574,10 @@
 				err = node.Process(
 					models.NoopQueryContext(),
 					parser.NodeID(1),
-<<<<<<< HEAD
-					block.NewScalar(tt.scalarVal, bounds, models.NewTagOptions()),
-=======
-					block.NewScalar(
-						func(_ time.Time) float64 { return tt.scalarVal },
-						block.Metadata{
-							Bounds: bounds,
-							Tags:   models.EmptyTags(),
-						},
-					),
->>>>>>> 9583d1e6
+					block.NewScalar(tt.scalarVal, block.Metadata{
+						Bounds: bounds,
+						Tags:   models.EmptyTags(),
+					}),
 				)
 
 				require.NoError(t, err)
@@ -620,17 +585,10 @@
 				err = node.Process(
 					models.NoopQueryContext(),
 					parser.NodeID(0),
-<<<<<<< HEAD
-					block.NewScalar(tt.scalarVal, bounds, models.NewTagOptions()),
-=======
-					block.NewScalar(
-						func(_ time.Time) float64 { return tt.scalarVal },
-						block.Metadata{
-							Bounds: bounds,
-							Tags:   models.EmptyTags(),
-						},
-					),
->>>>>>> 9583d1e6
+					block.NewScalar(tt.scalarVal, block.Metadata{
+						Bounds: bounds,
+						Tags:   models.EmptyTags(),
+					}),
 				)
 
 				require.NoError(t, err)
@@ -684,17 +642,10 @@
 				err = node.Process(
 					models.NoopQueryContext(),
 					parser.NodeID(1),
-<<<<<<< HEAD
-					block.NewScalar(tt.scalarVal, bounds, models.NewTagOptions()),
-=======
-					block.NewScalar(
-						func(_ time.Time) float64 { return tt.scalarVal },
-						block.Metadata{
-							Bounds: bounds,
-							Tags:   models.EmptyTags(),
-						},
-					),
->>>>>>> 9583d1e6
+					block.NewScalar(tt.scalarVal, block.Metadata{
+						Bounds: bounds,
+						Tags:   models.EmptyTags(),
+					}),
 				)
 
 				require.NoError(t, err)
@@ -702,17 +653,10 @@
 				err = node.Process(
 					models.NoopQueryContext(),
 					parser.NodeID(0),
-<<<<<<< HEAD
-					block.NewScalar(tt.scalarVal, bounds, models.NewTagOptions()),
-=======
-					block.NewScalar(
-						func(_ time.Time) float64 { return tt.scalarVal },
-						block.Metadata{
-							Bounds: bounds,
-							Tags:   models.EmptyTags(),
-						},
-					),
->>>>>>> 9583d1e6
+					block.NewScalar(tt.scalarVal, block.Metadata{
+						Bounds: bounds,
+						Tags:   models.EmptyTags(),
+					}),
 				)
 
 				require.NoError(t, err)
