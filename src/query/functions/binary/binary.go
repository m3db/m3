// Copyright (c) 2018 Uber Technologies, Inc.
//
// Permission is hereby granted, free of charge, to any person obtaining a copy
// of this software and associated documentation files (the "Software"), to deal
// in the Software without restriction, including without limitation the rights
// to use, copy, modify, merge, publish, distribute, sublicense, and/or sell
// copies of the Software, and to permit persons to whom the Software is
// furnished to do so, subject to the following conditions:
//
// The above copyright notice and this permission notice shall be included in
// all copies or substantial portions of the Software.
//
// THE SOFTWARE IS PROVIDED "AS IS", WITHOUT WARRANTY OF ANY KIND, EXPRESS OR
// IMPLIED, INCLUDING BUT NOT LIMITED TO THE WARRANTIES OF MERCHANTABILITY,
// FITNESS FOR A PARTICULAR PURPOSE AND NONINFRINGEMENT. IN NO EVENT SHALL THE
// AUTHORS OR COPYRIGHT HOLDERS BE LIABLE FOR ANY CLAIM, DAMAGES OR OTHER
// LIABILITY, WHETHER IN AN ACTION OF CONTRACT, TORT OR OTHERWISE, ARISING FROM,
// OUT OF OR IN CONNECTION WITH THE SOFTWARE OR THE USE OR OTHER DEALINGS IN
// THE SOFTWARE.

package binary

import (
	"github.com/m3db/m3/src/query/block"
	"github.com/m3db/m3/src/query/executor/transform"
	"github.com/m3db/m3/src/query/functions/utils"
	"github.com/m3db/m3/src/query/models"
)

type binaryFunction func(x, y float64) float64
type singleScalarFunc func(x float64) float64

// processes two logical blocks, performing a logical operation on them.
func processBinary(
	queryCtx *models.QueryContext,
	lhs, rhs block.Block,
	params NodeParams,
	controller *transform.Controller,
	isComparison bool,
	fn binaryFunction,
) (block.Block, error) {
	lIter, err := lhs.StepIter()
	if err != nil {
		return nil, err
	}

	if lhs.Info().Type() == block.BlockScalar {
		scalarL, ok := lhs.(*block.Scalar)
		if !ok {
			return nil, errLeftScalar
		}

		lVal := scalarL.Value()
		// rhs is a series; use rhs metadata and series meta
		if rhs.Info().Type() != block.BlockScalar {
			return processSingleBlock(
				queryCtx,
				rhs,
				controller,
				func(x float64) float64 {
					return fn(lVal, x)
				},
			)
		}

		// if both lhs and rhs are scalars, can create a new block
		// by extracting values from lhs and rhs instead of doing
		// by-value comparisons.
		scalarR, ok := rhs.(*block.Scalar)
		if !ok {
			return nil, errRightScalar
		}

		// NB(arnikola): this is a sanity check, as scalar comparisons
		// should have previously errored out during the parsing step.
		if !params.ReturnBool && isComparison {
			return nil, errNoModifierForComparison
		}

		return block.NewScalar(
<<<<<<< HEAD
			fn(lVal, scalarR.Value()),
			lIter.Meta().Bounds,
			lIter.Meta().Tags.Opts,
=======
			func(t time.Time) float64 {
				return fn(lVal, scalarR.Value(t))
			},
			lIter.Meta(),
>>>>>>> 9583d1e6
		), nil
	}

	if rhs.Info().Type() == block.BlockScalar {
		scalarR, ok := rhs.(*block.Scalar)
		if !ok {
			return nil, errRightScalar
		}

		rVal := scalarR.Value()
		// lhs is a series; use lhs metadata and series meta.
		return processSingleBlock(
			queryCtx,
			lhs,
			controller,
			func(x float64) float64 {
				return fn(x, rVal)
			},
		)
	}

	// both lhs and rhs are series.
	rIter, err := rhs.StepIter()
	if err != nil {
		return nil, err
	}

	matcher := params.VectorMatcherBuilder(lhs, rhs)
	// NB(arnikola): this is a sanity check, as functions between
	// two series missing vector matching should have previously
	// errored out during the parsing step.
	if matcher == nil {
		return nil, errNoMatching
	}

	return processBothSeries(queryCtx, lIter, rIter, controller, matcher, fn)
}

func processSingleBlock(
	queryCtx *models.QueryContext,
	block block.Block,
	controller *transform.Controller,
	fn singleScalarFunc,
) (block.Block, error) {
	it, err := block.StepIter()
	if err != nil {
		return nil, err
	}

	meta, metas := it.Meta(), it.SeriesMeta()
	meta, metas = removeNameTags(meta, metas)
	builder, err := controller.BlockBuilder(queryCtx, meta, metas)
	if err != nil {
		return nil, err
	}

	if err = builder.AddCols(it.StepCount()); err != nil {
		return nil, err
	}

	for index := 0; it.Next(); index++ {
		step := it.Current()
		values := step.Values()
		for _, value := range values {
			if err := builder.AppendValue(index, fn(value)); err != nil {
				return nil, err
			}
		}
	}

	if err = it.Err(); err != nil {
		return nil, err
	}

	return builder.Build(), nil
}

func processBothSeries(
	queryCtx *models.QueryContext,
	lIter, rIter block.StepIter,
	controller *transform.Controller,
	matching *VectorMatching,
	fn binaryFunction,
) (block.Block, error) {
	if lIter.StepCount() != rIter.StepCount() {
		return nil, errMismatchedStepCounts
	}

	lMeta, lSeriesMeta := lIter.Meta(), lIter.SeriesMeta()
	lMeta, lSeriesMeta = removeNameTags(lMeta, lSeriesMeta)

	rMeta, rSeriesMeta := rIter.Meta(), rIter.SeriesMeta()
	rMeta, rSeriesMeta = removeNameTags(rMeta, rSeriesMeta)

	lSeriesMeta = utils.FlattenMetadata(lMeta, lSeriesMeta)
	rSeriesMeta = utils.FlattenMetadata(rMeta, rSeriesMeta)

	takeLeft, correspondingRight, lSeriesMeta := intersect(matching,
		lSeriesMeta, rSeriesMeta)
	lMeta.Tags, lSeriesMeta = utils.DedupeMetadata(lSeriesMeta, lMeta.Tags.Opts)

	// Use metas from only taken left series
	builder, err := controller.BlockBuilder(queryCtx, lMeta, lSeriesMeta)
	if err != nil {
		return nil, err
	}

	if err := builder.AddCols(lIter.StepCount()); err != nil {
		return nil, err
	}

	for index := 0; lIter.Next() && rIter.Next(); index++ {
		lStep := lIter.Current()
		lValues := lStep.Values()
		rStep := rIter.Current()
		rValues := rStep.Values()

		for seriesIdx, lIdx := range takeLeft {
			rIdx := correspondingRight[seriesIdx]
			lVal := lValues[lIdx]
			rVal := rValues[rIdx]

			if err := builder.AppendValue(index, fn(lVal, rVal)); err != nil {
				return nil, err
			}
		}
	}

	if err = lIter.Err(); err != nil {
		return nil, err
	}

	if err = rIter.Err(); err != nil {
		return nil, err
	}

	return builder.Build(), nil
}

// intersect returns the slice of lhs indices that are shared with rhs,
// the indices of the corresponding rhs values, and the metas for taken indices.
func intersect(
	matching *VectorMatching,
	lhs, rhs []block.SeriesMeta,
) ([]int, []int, []block.SeriesMeta) {
	idFunction := hashFunc(matching.On, matching.MatchingLabels...)
	// The set of signatures for the right-hand side.
	rightSigs := make(map[uint64]int, len(rhs))
	for idx, meta := range rhs {
		rightSigs[idFunction(meta.Tags)] = idx
	}

	takeLeft := make([]int, 0, initIndexSliceLength)
	correspondingRight := make([]int, 0, initIndexSliceLength)
	leftMetas := make([]block.SeriesMeta, 0, initIndexSliceLength)

	for lIdx, ls := range lhs {
		// If there's a matching entry in the left-hand side Vector, add the sample.
		id := idFunction(ls.Tags)
		if rIdx, ok := rightSigs[id]; ok {
			takeLeft = append(takeLeft, lIdx)
			correspondingRight = append(correspondingRight, rIdx)
			leftMetas = append(leftMetas, ls)
		}
	}

	return takeLeft, correspondingRight, leftMetas
}<|MERGE_RESOLUTION|>--- conflicted
+++ resolved
@@ -78,16 +78,8 @@
 		}
 
 		return block.NewScalar(
-<<<<<<< HEAD
 			fn(lVal, scalarR.Value()),
-			lIter.Meta().Bounds,
-			lIter.Meta().Tags.Opts,
-=======
-			func(t time.Time) float64 {
-				return fn(lVal, scalarR.Value(t))
-			},
 			lIter.Meta(),
->>>>>>> 9583d1e6
 		), nil
 	}
 
