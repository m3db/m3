--- conflicted
+++ resolved
@@ -43,13 +43,11 @@
 
 	// The suffix of count metric name in Prometheus histogram/summary metric families.
 	promDefaultCountSuffix = []byte("_count")
-<<<<<<< HEAD
+	// The suffix of sum metric name in Prometheus histogram/summary metric families.
+	promDefaultSumSuffix = []byte("_sum")
+
 	// The suffix for creation time in counter/histogram/gauge-histogram/summary metric families.
 	openMetricsDefaultCreatedSuffix = []byte("_created")
-=======
-	// The suffix of sum metric name in Prometheus histogram/summary metric families.
-	promDefaultSumSuffix = []byte("_sum")
->>>>>>> 11a38384
 )
 
 // PromLabelsToM3Tags converts Prometheus labels to M3 tags
@@ -123,12 +121,8 @@
 	case prompb.MetricType_SUMMARY:
 		promMetricType = ts.PromMetricTypeSummary
 		name := metricNameFromLabels(series.Labels)
-<<<<<<< HEAD
-		handleValueResets = !bytes.HasSuffix(name, openMetricsDefaultCreatedSuffix)
-=======
 		handleValueResets = bytes.HasSuffix(name, promDefaultCountSuffix) ||
 			bytes.HasSuffix(name, promDefaultSumSuffix)
->>>>>>> 11a38384
 
 	case prompb.MetricType_INFO:
 		promMetricType = ts.PromMetricTypeInfo
