// Copyright (c) 2021  Uber Technologies, Inc.
//
// Permission is hereby granted, free of charge, to any person obtaining a copy
// of this software and associated documentation files (the "Software"), to deal
// in the Software without restriction, including without limitation the rights
// to use, copy, modify, merge, publish, distribute, sublicense, and/or sell
// copies of the Software, and to permit persons to whom the Software is
// furnished to do so, subject to the following conditions:
//
// The above copyright notice and this permission notice shall be included in
// all copies or substantial portions of the Software.
//
// THE SOFTWARE IS PROVIDED "AS IS", WITHOUT WARRANTY OF ANY KIND, EXPRESS OR
// IMPLIED, INCLUDING BUT NOT LIMITED TO THE WARRANTIES OF MERCHANTABILITY,
// FITNESS FOR A PARTICULAR PURPOSE AND NONINFRINGEMENT. IN NO EVENT SHALL THE
// AUTHORS OR COPYRIGHT HOLDERS BE LIABLE FOR ANY CLAIM, DAMAGES OR OTHER
// LIABILITY, WHETHER IN AN ACTION OF CONTRACT, TORT OR OTHERWISE, ARISING FROM,
// OUT OF OR IN CONNECTION WITH THE SOFTWARE OR THE USE OR OTHER DEALINGS IN
// THE SOFTWARE.

package promremote

import (
	"errors"
	"fmt"
	"strings"

	"github.com/uber-go/tally"
	"go.uber.org/zap"

	"github.com/m3db/m3/src/cmd/services/m3query/config"
	xhttp "github.com/m3db/m3/src/x/net/http"
)

// NewOptions constructs Options based on the given config.
func NewOptions(
	cfg *config.PrometheusRemoteBackendConfiguration,
	scope tally.Scope,
	logger *zap.Logger,
) (Options, error) {
	err := validateBackendConfiguration(cfg)
	if err != nil {
		return Options{}, err
	}
	endpoints := make([]EndpointOptions, 0, len(cfg.Endpoints))

<<<<<<< HEAD
	for i, endpoint := range cfg.Endpoints {
=======
	for _, endpoint := range cfg.Endpoints {
>>>>>>> 8aecff10
		endpointOptions := EndpointOptions{
			name:    endpoint.Name,
			address: endpoint.Address,
		}
		if endpoint.StoragePolicy != nil {
			endpointOptions.resolution = endpoint.StoragePolicy.Resolution
			endpointOptions.retention = endpoint.StoragePolicy.Retention
<<<<<<< HEAD
			if endpoint.StoragePolicy.Downsample != nil {
				endpointOptions.downsampleAll = endpoint.StoragePolicy.Downsample.All
			}
		}
		endpoints[i] = endpointOptions
=======
		}
		endpoints = append(endpoints, endpointOptions)
>>>>>>> 8aecff10
	}
	clientOpts := xhttp.DefaultHTTPClientOptions()
	if cfg.RequestTimeout != nil {
		clientOpts.RequestTimeout = *cfg.RequestTimeout
	}
	if cfg.ConnectTimeout != nil {
		clientOpts.ConnectTimeout = *cfg.ConnectTimeout
	}
	if cfg.KeepAlive != nil {
		clientOpts.KeepAlive = *cfg.KeepAlive
	}
	if cfg.IdleConnTimeout != nil {
		clientOpts.IdleConnTimeout = *cfg.IdleConnTimeout
	}
	if cfg.MaxIdleConns != nil {
		clientOpts.MaxIdleConns = *cfg.MaxIdleConns
	}

	clientOpts.DisableCompression = true // Already snappy compressed.

	return Options{
		endpoints:   endpoints,
		httpOptions: clientOpts,
		scope:       scope,
		logger:      logger,
	}, nil
}

func validateBackendConfiguration(cfg *config.PrometheusRemoteBackendConfiguration) error {
	if cfg == nil {
		return fmt.Errorf("prometheusRemoteBackend configuration is required")
	}
	if len(cfg.Endpoints) == 0 {
		return fmt.Errorf(
			"at least one endpoint must be configured when using %s backend type",
			config.PromRemoteStorageType,
		)
	}
	if cfg.MaxIdleConns != nil && *cfg.MaxIdleConns < 0 {
		return errors.New("maxIdleConns can't be negative")
	}
	if cfg.KeepAlive != nil && *cfg.KeepAlive < 0 {
		return errors.New("keepAlive can't be negative")
	}
	if cfg.IdleConnTimeout != nil && *cfg.IdleConnTimeout < 0 {
		return errors.New("idleConnTimeout can't be negative")
	}
	if cfg.RequestTimeout != nil && *cfg.RequestTimeout < 0 {
		return errors.New("requestTimeout can't be negative")
	}
	if cfg.ConnectTimeout != nil && *cfg.ConnectTimeout < 0 {
		return errors.New("connectTimeout can't be negative")
	}

	seenNames := map[string]struct{}{}
	for _, endpoint := range cfg.Endpoints {
		if err := validateEndpointConfiguration(endpoint); err != nil {
			return err
		}
		if _, ok := seenNames[endpoint.Name]; ok {
			return fmt.Errorf("endpoint name %s is not unique, ensure all endpoint names are unique", endpoint.Name)
		}
		seenNames[endpoint.Name] = struct{}{}
	}
	return nil
}

func validateEndpointConfiguration(endpoint config.PrometheusRemoteBackendEndpointConfiguration) error {
	if endpoint.StoragePolicy != nil {
		if endpoint.StoragePolicy.Resolution <= 0 {
			return errors.New("endpoint resolution must be positive")
		}
		if endpoint.StoragePolicy.Retention <= 0 {
			return errors.New("endpoint retention must be positive")
		}
	}
	if strings.TrimSpace(endpoint.Address) == "" {
		return errors.New("endpoint address must be set")
	}
	if strings.TrimSpace(endpoint.Name) == "" {
		return errors.New("endpoint name must be set")
	}
	return nil
}<|MERGE_RESOLUTION|>--- conflicted
+++ resolved
@@ -44,11 +44,7 @@
 	}
 	endpoints := make([]EndpointOptions, 0, len(cfg.Endpoints))
 
-<<<<<<< HEAD
-	for i, endpoint := range cfg.Endpoints {
-=======
 	for _, endpoint := range cfg.Endpoints {
->>>>>>> 8aecff10
 		endpointOptions := EndpointOptions{
 			name:    endpoint.Name,
 			address: endpoint.Address,
@@ -56,16 +52,11 @@
 		if endpoint.StoragePolicy != nil {
 			endpointOptions.resolution = endpoint.StoragePolicy.Resolution
 			endpointOptions.retention = endpoint.StoragePolicy.Retention
-<<<<<<< HEAD
 			if endpoint.StoragePolicy.Downsample != nil {
 				endpointOptions.downsampleAll = endpoint.StoragePolicy.Downsample.All
 			}
 		}
-		endpoints[i] = endpointOptions
-=======
-		}
 		endpoints = append(endpoints, endpointOptions)
->>>>>>> 8aecff10
 	}
 	clientOpts := xhttp.DefaultHTTPClientOptions()
 	if cfg.RequestTimeout != nil {
