// Copyright (c) 2021  Uber Technologies, Inc.
//
// Permission is hereby granted, free of charge, to any person obtaining a copy
// of this software and associated documentation files (the "Software"), to deal
// in the Software without restriction, including without limitation the rights
// to use, copy, modify, merge, publish, distribute, sublicense, and/or sell
// copies of the Software, and to permit persons to whom the Software is
// furnished to do so, subject to the following conditions:
//
// The above copyright notice and this permission notice shall be included in
// all copies or substantial portions of the Software.
//
// THE SOFTWARE IS PROVIDED "AS IS", WITHOUT WARRANTY OF ANY KIND, EXPRESS OR
// IMPLIED, INCLUDING BUT NOT LIMITED TO THE WARRANTIES OF MERCHANTABILITY,
// FITNESS FOR A PARTICULAR PURPOSE AND NONINFRINGEMENT. IN NO EVENT SHALL THE
// AUTHORS OR COPYRIGHT HOLDERS BE LIABLE FOR ANY CLAIM, DAMAGES OR OTHER
// LIABILITY, WHETHER IN AN ACTION OF CONTRACT, TORT OR OTHERWISE, ARISING FROM,
// OUT OF OR IN CONNECTION WITH THE SOFTWARE OR THE USE OR OTHER DEALINGS IN
// THE SOFTWARE.

package promremote

import (
	"context"
	"io"
	"math/rand"
	"net/http"
	"testing"
	"time"

	"github.com/prometheus/prometheus/prompb"
	"github.com/stretchr/testify/assert"
	"github.com/stretchr/testify/require"
	"github.com/uber-go/tally"
	"go.uber.org/zap"

	"github.com/m3db/m3/src/query/models"
	"github.com/m3db/m3/src/query/storage"
	"github.com/m3db/m3/src/query/storage/m3/storagemetadata"
	"github.com/m3db/m3/src/query/storage/promremote/promremotetest"
	"github.com/m3db/m3/src/query/ts"
	xerrors "github.com/m3db/m3/src/x/errors"
	"github.com/m3db/m3/src/x/tallytest"
	xtime "github.com/m3db/m3/src/x/time"
)

var (
	logger, _ = zap.NewDevelopment()
	scope     = tally.NewTestScope("test_scope", map[string]string{})
)

func TestWrite(t *testing.T) {
	fakeProm := promremotetest.NewServer(t)
	defer fakeProm.Close()

	promStorage, err := NewStorage(Options{
		endpoints: []EndpointOptions{{name: "testEndpoint", address: fakeProm.WriteAddr()}},
		scope:     scope,
		logger:    logger,
	})
	require.NoError(t, err)
	defer closeWithCheck(t, promStorage)

	now := xtime.Now()
	wq, err := storage.NewWriteQuery(storage.WriteQueryOptions{
		Tags: models.Tags{
			Opts: models.NewTagOptions(),
			Tags: []models.Tag{{
				Name:  []byte("test_tag_name"),
				Value: []byte("test_tag_value"),
			}},
		},
		Datapoints: ts.Datapoints{{
			Timestamp: now,
			Value:     42,
		}},
		Unit: xtime.Millisecond,
	})
	require.NoError(t, err)
	err = promStorage.Write(context.TODO(), wq)
	require.NoError(t, err)

	promWrite := fakeProm.GetLastWriteRequest()

	expectedLabel := prompb.Label{
		Name:  "test_tag_name",
		Value: "test_tag_value",
	}
	expectedSample := prompb.Sample{
		Value:     42,
		Timestamp: now.ToNormalizedTime(time.Millisecond),
	}
	require.Len(t, promWrite.Timeseries, 1)
	require.Len(t, promWrite.Timeseries[0].Labels, 1)
	require.Len(t, promWrite.Timeseries[0].Samples, 1)
	assert.Equal(t, expectedLabel, promWrite.Timeseries[0].Labels[0])
	assert.Equal(t, expectedSample, promWrite.Timeseries[0].Samples[0])

	tallytest.AssertCounterValue(
		t, 1, scope.Snapshot(), "test_scope.prom_remote_storage.writeSingle.success",
		map[string]string{"endpoint_name": "testEndpoint"},
	)
	tallytest.AssertCounterValue(
		t, 0, scope.Snapshot(), "test_scope.prom_remote_storage.writeSingle.errors",
		map[string]string{"endpoint_name": "testEndpoint"},
	)
}

func TestWriteBasedOnRetention(t *testing.T) {
	promShortRetention := promremotetest.NewServer(t)
	defer promShortRetention.Close()
	promMediumRetention := promremotetest.NewServer(t)
	defer promMediumRetention.Close()
	promLongRetention := promremotetest.NewServer(t)
	defer promLongRetention.Close()
	promLongRetention2 := promremotetest.NewServer(t)
	defer promLongRetention2.Close()
	reset := func() {
		promShortRetention.Reset()
		promMediumRetention.Reset()
		promLongRetention.Reset()
		promLongRetention2.Reset()
	}

	mediumRetentionAttr := storagemetadata.Attributes{
		MetricsType: storagemetadata.AggregatedMetricsType,
		Retention:   720 * time.Hour,
		Resolution:  5 * time.Minute,
	}
	shortRetentionAttr := storagemetadata.Attributes{
		MetricsType: storagemetadata.AggregatedMetricsType,
		Retention:   120 * time.Hour,
		Resolution:  15 * time.Second,
	}
	longRetentionAttr := storagemetadata.Attributes{
		Resolution: 10 * time.Minute,
		Retention:  8760 * time.Hour,
	}
	promStorage, err := NewStorage(Options{
		endpoints: []EndpointOptions{
			{
				address:    promShortRetention.WriteAddr(),
				attributes: shortRetentionAttr,
			},
			{
				address:    promMediumRetention.WriteAddr(),
				attributes: mediumRetentionAttr,
			},
			{
				address:    promLongRetention.WriteAddr(),
				attributes: longRetentionAttr,
			},
			{
				address:    promLongRetention2.WriteAddr(),
				attributes: longRetentionAttr,
			},
		},
		scope:  scope,
		logger: logger,
	})
	require.NoError(t, err)
	defer closeWithCheck(t, promStorage)

	t.Run("send short retention write", func(t *testing.T) {
		reset()
		err := writeTestMetric(t, promStorage, shortRetentionAttr)
		require.NoError(t, err)
		assert.NotNil(t, promShortRetention.GetLastWriteRequest())
		assert.Nil(t, promMediumRetention.GetLastWriteRequest())
		assert.Nil(t, promLongRetention.GetLastWriteRequest())
	})

	t.Run("send medium retention write", func(t *testing.T) {
		reset()
		err := writeTestMetric(t, promStorage, mediumRetentionAttr)
		require.NoError(t, err)
		assert.Nil(t, promShortRetention.GetLastWriteRequest())
		assert.NotNil(t, promMediumRetention.GetLastWriteRequest())
		assert.Nil(t, promLongRetention.GetLastWriteRequest())
	})

	t.Run("send write to multiple instances configured with same retention", func(t *testing.T) {
		reset()
		err := writeTestMetric(t, promStorage, longRetentionAttr)
		require.NoError(t, err)
		assert.Nil(t, promShortRetention.GetLastWriteRequest())
		assert.Nil(t, promMediumRetention.GetLastWriteRequest())
		assert.NotNil(t, promLongRetention.GetLastWriteRequest())
		assert.NotNil(t, promLongRetention2.GetLastWriteRequest())
	})

	t.Run("send unconfigured retention write", func(t *testing.T) {
		reset()
		err := writeTestMetric(t, promStorage, storagemetadata.Attributes{
			Resolution: mediumRetentionAttr.Resolution + 1,
			Retention:  mediumRetentionAttr.Retention,
		})
		require.Error(t, err)
		err = writeTestMetric(t, promStorage, storagemetadata.Attributes{
			Resolution: mediumRetentionAttr.Resolution,
			Retention:  mediumRetentionAttr.Retention + 1,
		})
		require.Error(t, err)
		assert.Contains(t, err.Error(), "write did not match any of known endpoints")
		assert.Nil(t, promShortRetention.GetLastWriteRequest())
		assert.Nil(t, promMediumRetention.GetLastWriteRequest())
		assert.Nil(t, promLongRetention.GetLastWriteRequest())
		const droppedWrites = "test_scope.prom_remote_storage.dropped_writes"
		tallytest.AssertCounterValue(t, 2, scope.Snapshot(), droppedWrites, map[string]string{})
	})

	t.Run("error should not prevent sending to other instances", func(t *testing.T) {
		reset()
		promLongRetention.SetError("test err", http.StatusInternalServerError)
<<<<<<< HEAD
		err := sendWrite(storagemetadata.Attributes{
			Resolution: 10 * time.Minute,
			Retention:  8760 * time.Hour,
		})
=======
		err := writeTestMetric(t, promStorage, longRetentionAttr)
>>>>>>> a3270bfa
		require.Error(t, err)
		assert.Contains(t, err.Error(), "test err")
		assert.NotNil(t, promLongRetention2.GetLastWriteRequest())
	})

	t.Run("wrap non 5xx errors as invalid params error", func(t *testing.T) {
		reset()
		promLongRetention.SetError("test err", http.StatusForbidden)
		err := sendWrite(storagemetadata.Attributes{
			Resolution: 10 * time.Minute,
			Retention:  8760 * time.Hour,
		})
		require.Error(t, err)
		assert.True(t, xerrors.IsInvalidParams(err))
	})

	t.Run("429 should not be wrapped as invalid params", func(t *testing.T) {
		reset()
		promLongRetention.SetError("test err", http.StatusTooManyRequests)
		err := sendWrite(storagemetadata.Attributes{
			Resolution: 10 * time.Minute,
			Retention:  8760 * time.Hour,
		})
		require.Error(t, err)
		assert.False(t, xerrors.IsInvalidParams(err))
	})
}

func TestErrorHandling(t *testing.T) {
	svr := promremotetest.NewServer(t)
	defer svr.Close()

	attr := storagemetadata.Attributes{
		MetricsType: storagemetadata.AggregatedMetricsType,
		Retention:   720 * time.Hour,
		Resolution:  5 * time.Minute,
	}
	promStorage, err := NewStorage(Options{
		endpoints: []EndpointOptions{{address: svr.WriteAddr(), attributes: attr}},
		scope:     scope,
		logger:    logger,
	})
	require.NoError(t, err)
	defer closeWithCheck(t, promStorage)

	t.Run("wrap non 5xx errors as invalid params error", func(t *testing.T) {
		svr.Reset()
		svr.SetError("test err", http.StatusForbidden)
		err := writeTestMetric(t, promStorage, attr)
		require.Error(t, err)
		assert.True(t, xerrors.IsInvalidParams(err))
	})

	t.Run("429 should not be wrapped as invalid params", func(t *testing.T) {
		svr.Reset()
		svr.SetError("test err", http.StatusTooManyRequests)
		err := writeTestMetric(t, promStorage, attr)
		require.Error(t, err)
		assert.False(t, xerrors.IsInvalidParams(err))
	})
}

func closeWithCheck(t *testing.T, c io.Closer) {
	require.NoError(t, c.Close())
}

func writeTestMetric(t *testing.T, s storage.Storage, attr storagemetadata.Attributes) error {
	//nolint: gosec
	datapoint := ts.Datapoint{Value: rand.Float64(), Timestamp: xtime.Now()}
	wq, err := storage.NewWriteQuery(storage.WriteQueryOptions{
		Tags: models.Tags{
			Opts: models.NewTagOptions(),
			Tags: []models.Tag{{
				Name:  []byte("test_tag_name"),
				Value: []byte("test_tag_value"),
			}},
		},
		Datapoints: ts.Datapoints{datapoint},
		Unit:       xtime.Millisecond,
		Attributes: attr,
	})
	require.NoError(t, err)
	return s.Write(context.TODO(), wq)
}<|MERGE_RESOLUTION|>--- conflicted
+++ resolved
@@ -212,39 +212,10 @@
 	t.Run("error should not prevent sending to other instances", func(t *testing.T) {
 		reset()
 		promLongRetention.SetError("test err", http.StatusInternalServerError)
-<<<<<<< HEAD
-		err := sendWrite(storagemetadata.Attributes{
-			Resolution: 10 * time.Minute,
-			Retention:  8760 * time.Hour,
-		})
-=======
 		err := writeTestMetric(t, promStorage, longRetentionAttr)
->>>>>>> a3270bfa
 		require.Error(t, err)
 		assert.Contains(t, err.Error(), "test err")
 		assert.NotNil(t, promLongRetention2.GetLastWriteRequest())
-	})
-
-	t.Run("wrap non 5xx errors as invalid params error", func(t *testing.T) {
-		reset()
-		promLongRetention.SetError("test err", http.StatusForbidden)
-		err := sendWrite(storagemetadata.Attributes{
-			Resolution: 10 * time.Minute,
-			Retention:  8760 * time.Hour,
-		})
-		require.Error(t, err)
-		assert.True(t, xerrors.IsInvalidParams(err))
-	})
-
-	t.Run("429 should not be wrapped as invalid params", func(t *testing.T) {
-		reset()
-		promLongRetention.SetError("test err", http.StatusTooManyRequests)
-		err := sendWrite(storagemetadata.Attributes{
-			Resolution: 10 * time.Minute,
-			Retention:  8760 * time.Hour,
-		})
-		require.Error(t, err)
-		assert.False(t, xerrors.IsInvalidParams(err))
 	})
 }
 
