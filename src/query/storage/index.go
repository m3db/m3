--- conflicted
+++ resolved
@@ -75,8 +75,8 @@
 	fetchOptions *FetchOptions,
 	fetchQuery *FetchQuery,
 ) (index.QueryOptions, error) {
-	start, end, err := convertStartEndWithRangeLimit(fetchQuery.Start, fetchQuery.End,
-		fetchOptions)
+	start, end, err := convertStartEndWithRangeLimit(fetchQuery.Start,
+		fetchQuery.End, fetchOptions)
 	if err != nil {
 		return index.QueryOptions{}, err
 	}
@@ -88,9 +88,8 @@
 		RequireExhaustive: fetchOptions.RequireExhaustive,
 		RequireNoWait:     fetchOptions.RequireNoWait,
 		Source:            fetchOptions.Source,
-<<<<<<< HEAD
-		StartInclusive:    start,
-		EndExclusive:      end,
+		StartInclusive:    xtime.ToUnixNano(start),
+		EndExclusive:      xtime.ToUnixNano(end),
 	}, nil
 }
 
@@ -101,10 +100,6 @@
 	fetchRangeLimit := fetchOptions.RangeLimit
 	if fetchRangeLimit <= 0 {
 		return start, end, nil
-=======
-		StartInclusive:    xtime.ToUnixNano(fetchQuery.Start),
-		EndExclusive:      xtime.ToUnixNano(fetchQuery.End),
->>>>>>> 9fbb3eda
 	}
 
 	fetchRange := end.Sub(start)
@@ -142,8 +137,8 @@
 	fetchOptions *FetchOptions,
 	tagQuery *CompleteTagsQuery,
 ) (index.AggregationOptions, error) {
-	start, end, err := convertStartEndWithRangeLimit(tagQuery.Start, tagQuery.End,
-		fetchOptions)
+	start, end, err := convertStartEndWithRangeLimit(tagQuery.Start.ToTime(),
+		tagQuery.End.ToTime(), fetchOptions)
 	if err != nil {
 		return index.AggregationOptions{}, err
 	}
@@ -155,8 +150,8 @@
 			Source:            fetchOptions.Source,
 			RequireExhaustive: fetchOptions.RequireExhaustive,
 			RequireNoWait:     fetchOptions.RequireNoWait,
-			StartInclusive:    start,
-			EndExclusive:      end,
+			StartInclusive:    xtime.ToUnixNano(start),
+			EndExclusive:      xtime.ToUnixNano(end),
 		},
 		FieldFilter: tagQuery.FilterNameTags,
 		Type:        convertAggregateQueryType(tagQuery.CompleteNameOnly),
