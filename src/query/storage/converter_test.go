--- conflicted
+++ resolved
@@ -138,12 +138,8 @@
 	pool.Init()
 	ctrl := gomock.NewController(t)
 
-<<<<<<< HEAD
 	iters := seriesiter.NewMockSeriesIterSlice(ctrl,
 		seriesiter.NewMockValidTagGenerator(ctrl), numValidSeries, numValues)
-=======
-	iters := seriesiter.NewMockSeriesIterSlice(ctrl, seriesiter.NewMockValidTagGenerator(ctrl), numValidSeries, numValues)
->>>>>>> b1213c28
 	// Add poolSize + 1 failing iterators; there can be slight timing
 	// inconsistencies which can sometimes cause failures in this test
 	// as one of the `uncalled` iterators gets unexpectedly used.
