// Copyright (c) 2018 Uber Technologies, Inc.
//
// Permission is hereby granted, free of charge, to any person obtaining a copy
// of this software and associated documentation files (the "Software"), to deal
// in the Software without restriction, including without limitation the rights
// to use, copy, modify, merge, publish, distribute, sublicense, and/or sell
// copies of the Software, and to permit persons to whom the Software is
// furnished to do so, subject to the following conditions:
//
// The above copyright notice and this permission notice shall be included in
// all copies or substantial portions of the Software.
//
// THE SOFTWARE IS PROVIDED "AS IS", WITHOUT WARRANTY OF ANY KIND, EXPRESS OR
// IMPLIED, INCLUDING BUT NOT LIMITED TO THE WARRANTIES OF MERCHANTABILITY,
// FITNESS FOR A PARTICULAR PURPOSE AND NONINFRINGEMENT. IN NO EVENT SHALL THE
// AUTHORS OR COPYRIGHT HOLDERS BE LIABLE FOR ANY CLAIM, DAMAGES OR OTHER
// LIABILITY, WHETHER IN AN ACTION OF CONTRACT, TORT OR OTHERWISE, ARISING FROM,
// OUT OF OR IN CONNECTION WITH THE SOFTWARE OR THE USE OR OTHER DEALINGS IN
// THE SOFTWARE.

package storage

import (
	"testing"
	"time"

	"github.com/m3db/m3/src/dbnode/storage/index"
	"github.com/m3db/m3/src/query/models"
	"github.com/m3db/m3/src/x/ident"
	xtime "github.com/m3db/m3/src/x/time"

	"github.com/stretchr/testify/assert"
	"github.com/stretchr/testify/require"
)

var (
	testID   = ident.StringID("test_id")
	testTags = []models.Tag{
		{Name: []byte("t1"), Value: []byte("v1")},
		{Name: []byte("t2"), Value: []byte("v2")},
	}
	now = time.Now()
)

func makeTagIter() ident.TagIterator {
	ts := models.EmptyTags().AddTags(testTags)
	return TagsToIdentTagIterator(ts)
}

func TestTagsToIdentTagIterator(t *testing.T) {
	tagIter := makeTagIter()
	defer tagIter.Close()

	tags := make([]models.Tag, len(testTags))
	for i := 0; tagIter.Next(); i++ {
		tags[i] = models.Tag{
			Name:  tagIter.Current().Name.Bytes(),
			Value: tagIter.Current().Value.Bytes(),
		}
	}

	assert.Equal(t, testTags, tags)
}

func TestFromM3IdentToMetric(t *testing.T) {
	tagIters := makeTagIter()
	name := []byte("foobarbaz")
	metric, err := FromM3IdentToMetric(testID, tagIters, models.NewTagOptions().SetMetricName(name))
	require.NoError(t, err)

	assert.Equal(t, testID.Bytes(), metric.ID)
	assert.Equal(t, testTags, metric.Tags.Tags)
	assert.Equal(t, name, metric.Tags.Opts.MetricName())
}

func TestFetchQueryToM3Query(t *testing.T) {
	tests := []struct {
		name     string
		expected string
		matchers models.Matchers
	}{
		{
			name:     "exact match",
			expected: "term(t1, v1)",
			matchers: models.Matchers{
				{
					Type:  models.MatchEqual,
					Name:  []byte("t1"),
					Value: []byte("v1"),
				},
			},
		},
		{
			name:     "exact match negated",
			expected: "negation(term(t1, v1))",
			matchers: models.Matchers{
				{
					Type:  models.MatchNotEqual,
					Name:  []byte("t1"),
					Value: []byte("v1"),
				},
			},
		},
		{
			name:     "regexp match",
			expected: "regexp(t1, v1)",
			matchers: models.Matchers{
				{
					Type:  models.MatchRegexp,
					Name:  []byte("t1"),
					Value: []byte("v1"),
				},
			},
		},
		{
			name:     "regexp match dot star -> all",
			expected: "all()",
			matchers: models.Matchers{
				{
					Type:  models.MatchRegexp,
					Name:  []byte("t1"),
					Value: []byte(".*"),
				},
			},
		},
		{
			name:     "regexp match dot plus -> field",
			expected: "field(t1)",
			matchers: models.Matchers{
				{
					Type:  models.MatchRegexp,
					Name:  []byte("t1"),
					Value: []byte(".+"),
				},
			},
		},
		{
			name:     "regexp match negated",
			expected: "negation(regexp(t1, v1))",
			matchers: models.Matchers{
				{
					Type:  models.MatchNotRegexp,
					Name:  []byte("t1"),
					Value: []byte("v1"),
				},
			},
		},
		{
			name:     "regexp match negated",
			expected: "negation(all())",
			matchers: models.Matchers{
				{
					Type:  models.MatchNotRegexp,
					Name:  []byte("t1"),
					Value: []byte(".*"),
				},
			},
		},
		{
			name:     "field match",
			expected: "field(t1)",
			matchers: models.Matchers{
				{
					Type:  models.MatchField,
					Name:  []byte("t1"),
					Value: []byte("v1"),
				},
			},
		},
		{
			name:     "field match negated",
			expected: "negation(field(t1))",
			matchers: models.Matchers{
				{
					Type:  models.MatchNotField,
					Name:  []byte("t1"),
					Value: []byte("v1"),
				},
			},
		},
		{
			name:     "all matchers",
			expected: "all()",
			matchers: models.Matchers{},
		},
		{
			name:     "all matchers",
			expected: "all()",
			matchers: models.Matchers{
				{
					Type: models.MatchAll,
				},
			},
		},
		{
			name:     "regexp match dot star with trailing characters -> regex",
			expected: "regexp(t1, .*foo)",
			matchers: models.Matchers{
				{
					Type:  models.MatchRegexp,
					Name:  []byte("t1"),
					Value: []byte(".*foo"),
				},
			},
		},
		{
			name:     "regexp match dot plus with trailing characters -> regex",
			expected: "regexp(t1, .+foo)",
			matchers: models.Matchers{
				{
					Type:  models.MatchRegexp,
					Name:  []byte("t1"),
					Value: []byte(".+foo"),
				},
			},
		},
		{
			name:     "not regexp match dot star with trailing characters -> regex",
			expected: "negation(regexp(t1, .*foo))",
			matchers: models.Matchers{
				{
					Type:  models.MatchNotRegexp,
					Name:  []byte("t1"),
					Value: []byte(".*foo"),
				},
			},
		},
		{
			name:     "not regexp match dot plus with trailing characters -> regex",
			expected: "negation(regexp(t1, .+foo))",
			matchers: models.Matchers{
				{
					Type:  models.MatchNotRegexp,
					Name:  []byte("t1"),
					Value: []byte(".+foo"),
				},
			},
		},
	}

	for _, test := range tests {
		t.Run(test.name, func(t *testing.T) {
			fetchQuery := &FetchQuery{
				Raw:         "up",
				TagMatchers: test.matchers,
				Start:       now.Add(-5 * time.Minute),
				End:         now,
				Interval:    15 * time.Second,
			}

			m3Query, err := FetchQueryToM3Query(fetchQuery, nil)
			require.NoError(t, err)
			assert.Equal(t, test.expected, m3Query.String())
		})
	}
}

func TestFetchOptionsToAggregateOptions(t *testing.T) {
	now := time.Now()

<<<<<<< HEAD
	tests := []struct {
		name                  string
		fetchOptions          *FetchOptions
		tagQuery              *CompleteTagsQuery
		expectedErr           bool
		expectedAdjustedStart *time.Time
		expectedAdjustedEnd   *time.Time
	}{
		{
			name: "all options",
			fetchOptions: &FetchOptions{
				SeriesLimit:       7,
				DocsLimit:         8,
				RangeLimit:        2 * time.Hour,
				RequireExhaustive: true,
			},
			tagQuery: &CompleteTagsQuery{
				Start: now.Add(-1 * time.Hour),
				End:   now,
				TagMatchers: models.Matchers{
					models.Matcher{Type: models.MatchNotRegexp,
						Name: []byte("foo"), Value: []byte("bar")},
				},
				FilterNameTags:   [][]byte{[]byte("filter")},
				CompleteNameOnly: true,
			},
		},
		{
			name: "range limit exceeded error",
			fetchOptions: &FetchOptions{
				RangeLimit:        30 * time.Minute,
				RequireExhaustive: true,
			},
			tagQuery: &CompleteTagsQuery{
				Start: now.Add(-1 * time.Hour),
				End:   now,
				TagMatchers: models.Matchers{
					models.Matcher{Type: models.MatchNotRegexp,
						Name: []byte("foo"), Value: []byte("bar")},
				},
			},
			expectedErr: true,
		},
		{
			name: "range limit truncate start/end",
			fetchOptions: &FetchOptions{
				RangeLimit:        30 * time.Minute,
				RequireExhaustive: false,
			},
			tagQuery: &CompleteTagsQuery{
				Start: now.Add(-1 * time.Hour),
				End:   now,
				TagMatchers: models.Matchers{
					models.Matcher{Type: models.MatchNotRegexp,
						Name: []byte("foo"), Value: []byte("bar")},
				},
			},
			expectedAdjustedStart: timePtr(now.Add(-30 * time.Minute)),
			expectedAdjustedEnd:   timePtr(now),
		},
=======
	end := xtime.Now()
	start := end.Add(-1 * time.Hour)
	filter := [][]byte{[]byte("filter")}
	matchers := models.Matchers{
		models.Matcher{Type: models.MatchNotRegexp,
			Name: []byte("foo"), Value: []byte("bar")},
>>>>>>> 9fbb3eda
	}

	for _, tt := range tests {
		t.Run(tt.name, func(t *testing.T) {
			aggOpts, err := FetchOptionsToAggregateOptions(tt.fetchOptions, tt.tagQuery)

			if tt.expectedErr {
				require.Error(t, err)
				return
			}

			require.NoError(t, err)

			expectedStart := tt.tagQuery.Start
			expectedEnd := tt.tagQuery.End
			if v := tt.expectedAdjustedStart; v != nil {
				expectedStart = *v
			}
			if v := tt.expectedAdjustedEnd; v != nil {
				expectedEnd = *v
			}
			require.Equal(t, expectedStart, aggOpts.StartInclusive)
			require.Equal(t, expectedEnd, aggOpts.EndExclusive)

			if tt.tagQuery.CompleteNameOnly {
				require.Equal(t, index.AggregateTagNames, aggOpts.Type)
			} else {
				require.Equal(t, index.AggregateTagNamesAndValues, aggOpts.Type)
			}
			require.Equal(t, tt.tagQuery.FilterNameTags, [][]byte(aggOpts.FieldFilter))
			require.Equal(t, tt.fetchOptions.SeriesLimit, aggOpts.SeriesLimit)
			require.Equal(t, tt.fetchOptions.DocsLimit, aggOpts.DocsLimit)
			require.Equal(t, tt.fetchOptions.RequireExhaustive, aggOpts.RequireExhaustive)
		})
	}
}

func timePtr(t time.Time) *time.Time {
	return &t
}<|MERGE_RESOLUTION|>--- conflicted
+++ resolved
@@ -258,7 +258,6 @@
 func TestFetchOptionsToAggregateOptions(t *testing.T) {
 	now := time.Now()
 
-<<<<<<< HEAD
 	tests := []struct {
 		name                  string
 		fetchOptions          *FetchOptions
@@ -276,8 +275,8 @@
 				RequireExhaustive: true,
 			},
 			tagQuery: &CompleteTagsQuery{
-				Start: now.Add(-1 * time.Hour),
-				End:   now,
+				Start: xtime.ToUnixNano(now.Add(-1 * time.Hour)),
+				End:   xtime.ToUnixNano(now),
 				TagMatchers: models.Matchers{
 					models.Matcher{Type: models.MatchNotRegexp,
 						Name: []byte("foo"), Value: []byte("bar")},
@@ -293,8 +292,8 @@
 				RequireExhaustive: true,
 			},
 			tagQuery: &CompleteTagsQuery{
-				Start: now.Add(-1 * time.Hour),
-				End:   now,
+				Start: xtime.ToUnixNano(now.Add(-1 * time.Hour)),
+				End:   xtime.ToUnixNano(now),
 				TagMatchers: models.Matchers{
 					models.Matcher{Type: models.MatchNotRegexp,
 						Name: []byte("foo"), Value: []byte("bar")},
@@ -309,8 +308,8 @@
 				RequireExhaustive: false,
 			},
 			tagQuery: &CompleteTagsQuery{
-				Start: now.Add(-1 * time.Hour),
-				End:   now,
+				Start: xtime.ToUnixNano(now.Add(-1 * time.Hour)),
+				End:   xtime.ToUnixNano(now),
 				TagMatchers: models.Matchers{
 					models.Matcher{Type: models.MatchNotRegexp,
 						Name: []byte("foo"), Value: []byte("bar")},
@@ -319,14 +318,6 @@
 			expectedAdjustedStart: timePtr(now.Add(-30 * time.Minute)),
 			expectedAdjustedEnd:   timePtr(now),
 		},
-=======
-	end := xtime.Now()
-	start := end.Add(-1 * time.Hour)
-	filter := [][]byte{[]byte("filter")}
-	matchers := models.Matchers{
-		models.Matcher{Type: models.MatchNotRegexp,
-			Name: []byte("foo"), Value: []byte("bar")},
->>>>>>> 9fbb3eda
 	}
 
 	for _, tt := range tests {
@@ -343,10 +334,10 @@
 			expectedStart := tt.tagQuery.Start
 			expectedEnd := tt.tagQuery.End
 			if v := tt.expectedAdjustedStart; v != nil {
-				expectedStart = *v
+				expectedStart = xtime.ToUnixNano(*v)
 			}
 			if v := tt.expectedAdjustedEnd; v != nil {
-				expectedEnd = *v
+				expectedEnd = xtime.ToUnixNano(*v)
 			}
 			require.Equal(t, expectedStart, aggOpts.StartInclusive)
 			require.Equal(t, expectedEnd, aggOpts.EndExclusive)
