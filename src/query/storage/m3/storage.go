--- conflicted
+++ resolved
@@ -62,17 +62,13 @@
 func NewStorage(
 	tagOptions models.TagOptions,
 	clusters Clusters,
-<<<<<<< HEAD
-	workerPool pool.ObjectPool,
-=======
 	readWorkerPool xsync.PooledWorkerPool,
->>>>>>> b42d9c7f
 	writeWorkerPool xsync.PooledWorkerPool,
 ) Storage {
 	return &m3storage{
 		tagOptions:      tagOptions,
 		clusters:        clusters,
-		readWorkerPool:  workerPool,
+		readWorkerPool:  readWorkerPool,
 		writeWorkerPool: writeWorkerPool,
 		nowFn:           time.Now,
 	}
