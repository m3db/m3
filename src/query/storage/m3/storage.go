--- conflicted
+++ resolved
@@ -62,7 +62,6 @@
 // NewStorage creates a new local m3storage instance.
 // TODO: Consider combining readWorkerPool and writeWorkerPool
 func NewStorage(
-<<<<<<< HEAD
 	tagOptions models.TagOptions,
 	clusters Clusters,
 	workerPool pool.ObjectPool,
@@ -73,17 +72,7 @@
 		clusters:        clusters,
 		readWorkerPool:  workerPool,
 		writeWorkerPool: writeWorkerPool,
-=======
-	clusters Clusters,
-	readWorkerPool pool.ObjectPool,
-	writeWorkerPool xsync.PooledWorkerPool,
-) Storage {
-	return &m3storage{
-		clusters:        clusters,
-		readWorkerPool:  readWorkerPool,
-		writeWorkerPool: writeWorkerPool,
 		nowFn:           time.Now,
->>>>>>> df3999d5
 	}
 }
 
