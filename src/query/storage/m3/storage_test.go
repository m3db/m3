--- conflicted
+++ resolved
@@ -1091,7 +1091,6 @@
 	require.Panics(t, func() { _, _ = s.FetchBlocks(context.TODO(), query, fetchOpts) })
 }
 
-<<<<<<< HEAD
 func newAggregatedTagsIter(
 	ctrl *gomock.Controller,
 	name, value ident.ID,
@@ -1114,7 +1113,8 @@
 	)
 
 	return iter
-=======
+}
+
 func TestFindReservedLabel(t *testing.T) {
 	nameLabel := []byte("__name__")
 	rollupLabel := []byte("__rollup__")
@@ -1176,5 +1176,4 @@
 	}
 	assert.Nil(t, findReservedLabel(labels, nameLabel))
 	assert.Nil(t, findReservedLabel(labels, rollupLabel))
->>>>>>> 7ced783c
 }