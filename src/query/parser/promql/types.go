--- conflicted
+++ resolved
@@ -116,38 +116,8 @@
 		VectorMatching: matching,
 	}
 
-<<<<<<< HEAD
-	op := getBinaryOpType(expr.Op)
-	switch {
-	case isLogical(op):
-		return logical.NewLogicalOp(op, lhs, rhs, matching)
-	case isArithmetic(op) || isComparison(op):
-		return binary.NewBinaryOp(op, nodeInformation)
-	default:
-		// TODO: handle other types
-		return nil, fmt.Errorf("operator not supported: %s", expr.Op)
-	}
-}
-
-func isLogical(op string) bool {
-	return op == logical.AndType || op == logical.OrType ||
-		op == logical.UnlessType
-}
-
-func isArithmetic(op string) bool {
-	return op == binary.PlusType || op == binary.MinusType ||
-		op == binary.MultiplyType || op == binary.ExpType ||
-		op == binary.DivType || op == binary.ModType
-}
-
-func isComparison(op string) bool {
-	return op == binary.EqType || op == binary.NotEqType ||
-		op == binary.GreaterType || op == binary.LesserType ||
-		op == binary.GreaterEqType || op == binary.LesserEqType
-=======
 	op := getOpType(expr.Op)
 	return binary.NewOp(op, nodeParams)
->>>>>>> bbdb6c20
 }
 
 // NewFunctionExpr creates a new function expr based on the type
