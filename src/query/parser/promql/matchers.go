// Copyright (c) 2018 Uber Technologies, Inc.
//
// Permission is hereby granted, free of charge, to any person obtaining a copy
// of this software and associated documentation files (the "Software"), to deal
// in the Software without restriction, including without limitation the rights
// to use, copy, modify, merge, publish, distribute, sublicense, and/or sell
// copies of the Software, and to permit persons to whom the Software is
// furnished to do so, subject to the following conditions:
//
// The above copyright notice and this permission notice shall be included in
// all copies or substantial portions of the Software.
//
// THE SOFTWARE IS PROVIDED "AS IS", WITHOUT WARRANTY OF ANY KIND, EXPRESS OR
// IMPLIED, INCLUDING BUT NOT LIMITED TO THE WARRANTIES OF MERCHANTABILITY,
// FITNESS FOR A PARTICULAR PURPOSE AND NONINFRINGEMENT. IN NO EVENT SHALL THE
// AUTHORS OR COPYRIGHT HOLDERS BE LIABLE FOR ANY CLAIM, DAMAGES OR OTHER
// LIABILITY, WHETHER IN AN ACTION OF CONTRACT, TORT OR OTHERWISE, ARISING FROM,
// OUT OF OR IN CONNECTION WITH THE SOFTWARE OR THE USE OR OTHER DEALINGS IN
// THE SOFTWARE.

package promql

import (
	"fmt"

	"github.com/m3db/m3/src/query/block"
	"github.com/m3db/m3/src/query/functions"
	"github.com/m3db/m3/src/query/functions/aggregation"
	"github.com/m3db/m3/src/query/functions/binary"
	"github.com/m3db/m3/src/query/functions/linear"
	"github.com/m3db/m3/src/query/functions/scalar"
	"github.com/m3db/m3/src/query/functions/tag"
	"github.com/m3db/m3/src/query/functions/temporal"
	"github.com/m3db/m3/src/query/functions/unconsolidated"
	"github.com/m3db/m3/src/query/models"
	"github.com/m3db/m3/src/query/parser"
	"github.com/m3db/m3/src/query/parser/common"

	"github.com/prometheus/common/model"
	"github.com/prometheus/prometheus/pkg/labels"
	promql "github.com/prometheus/prometheus/promql/parser"
)

// NewSelectorFromVector creates a new fetchop.
func NewSelectorFromVector(
	n *promql.VectorSelector,
	tagOpts models.TagOptions,
) (parser.Params, error) {
	matchers, err := LabelMatchersToModelMatcher(n.LabelMatchers, tagOpts)
	if err != nil {
		return nil, err
	}

	return functions.FetchOp{
		Name:     n.Name,
		Offset:   n.Offset,
		Matchers: matchers,
	}, nil
}

// NewSelectorFromMatrix creates a new fetchop.
func NewSelectorFromMatrix(
	n *promql.MatrixSelector,
	tagOpts models.TagOptions,
) (parser.Params, error) {
	vectorSelector := n.VectorSelector.(*promql.VectorSelector)
	matchers, err := LabelMatchersToModelMatcher(vectorSelector.LabelMatchers, tagOpts)
	if err != nil {
		return nil, err
	}

	return functions.FetchOp{
		Name:     vectorSelector.Name,
		Offset:   vectorSelector.Offset,
		Matchers: matchers,
		Range:    n.Range,
	}, nil
}

// NewAggregationOperator creates a new aggregation operator based on the type.
func NewAggregationOperator(expr *promql.AggregateExpr) (parser.Params, error) {
	opType := expr.Op
	byteMatchers := make([][]byte, len(expr.Grouping))
	for i, grouping := range expr.Grouping {
		byteMatchers[i] = []byte(grouping)
	}

	nodeInformation := aggregation.NodeParams{
		MatchingTags: byteMatchers,
		Without:      expr.Without,
	}

	op := getAggOpType(opType)
	switch op {
	case common.UnknownOpType:
		return nil, fmt.Errorf("operator not supported: %s", opType)

	case aggregation.BottomKType, aggregation.TopKType:
		val, err := resolveScalarArgument(expr.Param)
		if err != nil {
			return nil, err
		}

		nodeInformation.Parameter = val
		return aggregation.NewTakeOp(op, nodeInformation)

<<<<<<< HEAD
	if op == aggregation.CountValuesType {
		paren := unwrapParenExpr(expr.Param)
		val, err := resolveStringArgument(paren)
		if err != nil {
			return nil, err
		}
		nodeInformation.StringParameter = val
=======
	case aggregation.CountValuesType:
		nodeInformation.StringParameter = expr.Param.String()
>>>>>>> 0c58de63
		return aggregation.NewCountValuesOp(op, nodeInformation)

	case aggregation.QuantileType:
		val, err := resolveScalarArgument(expr.Param)
		if err != nil {
			return nil, err
		}

		nodeInformation.Parameter = val
	}
	return aggregation.NewAggregationOp(op, nodeInformation)
}

func unwrapParenExpr(expr promql.Expr) promql.Expr {
	for {
		if paren, ok := expr.(*promql.ParenExpr); ok {
			expr = paren.Expr
		} else {
			return expr
		}
	}
}

func resolveStringArgument(expr promql.Expr) (string, error) {
	if expr == nil {
		return "", fmt.Errorf("expression is nil")
	}

	if str, ok := expr.(*promql.StringLiteral); ok {
		return str.Val, nil
	}

	return expr.String(), nil
}

func getAggOpType(opType promql.ItemType) string {
	switch opType {
	case promql.SUM:
		return aggregation.SumType
	case promql.MIN:
		return aggregation.MinType
	case promql.MAX:
		return aggregation.MaxType
	case promql.AVG:
		return aggregation.AverageType
	case promql.STDDEV:
		return aggregation.StandardDeviationType
	case promql.STDVAR:
		return aggregation.StandardVarianceType
	case promql.COUNT:
		return aggregation.CountType

	case promql.TOPK:
		return aggregation.TopKType
	case promql.BOTTOMK:
		return aggregation.BottomKType
	case promql.QUANTILE:
		return aggregation.QuantileType
	case promql.COUNT_VALUES:
		return aggregation.CountValuesType

	default:
		return common.UnknownOpType
	}
}

func newScalarOperator(
	expr *promql.NumberLiteral,
	tagOpts models.TagOptions,
) (parser.Params, error) {
	return scalar.NewScalarOp(expr.Val, tagOpts)
}

// NewBinaryOperator creates a new binary operator based on the type.
func NewBinaryOperator(expr *promql.BinaryExpr,
	lhs, rhs parser.NodeID) (parser.Params, error) {
	matcherBuilder := promMatchingToM3(expr.VectorMatching)
	nodeParams := binary.NodeParams{
		LNode:                lhs,
		RNode:                rhs,
		ReturnBool:           expr.ReturnBool,
		VectorMatcherBuilder: matcherBuilder,
	}

	op := getBinaryOpType(expr.Op)
	return binary.NewOp(op, nodeParams)
}

var dateFuncs = []string{linear.DayOfMonthType, linear.DayOfWeekType,
	linear.DaysInMonthType, linear.HourType, linear.MinuteType,
	linear.MonthType, linear.YearType}

func isDateFunc(name string) bool {
	for _, n := range dateFuncs {
		if name == n {
			return true
		}
	}

	return false
}

// NewFunctionExpr creates a new function expr based on the type.
func NewFunctionExpr(
	name string,
	argValues []interface{},
	stringValues []string,
	hasArgValue bool,
	inner string,
	tagOptions models.TagOptions,
) (parser.Params, bool, error) {
	var (
		p   parser.Params
		err error
	)

	if isDateFunc(name) {
		p, err = linear.NewDateOp(name, hasArgValue)
		return p, true, err
	}

	switch name {
	case linear.AbsType, linear.CeilType, linear.ExpType,
		linear.FloorType, linear.LnType, linear.Log10Type,
		linear.Log2Type, linear.SqrtType:
		p, err = linear.NewMathOp(name)
		return p, true, err

	case aggregation.AbsentType:
		p = aggregation.NewAbsentOp()
		return p, true, err

	case linear.ClampMinType, linear.ClampMaxType:
		p, err = linear.NewClampOp(argValues, name)
		return p, true, err

	case linear.HistogramQuantileType:
		p, err = linear.NewHistogramQuantileOp(argValues, name)
		return p, true, err

	case linear.RoundType:
		p, err = linear.NewRoundOp(argValues)
		return p, true, err

	case tag.TagJoinType, tag.TagReplaceType:
		p, err = tag.NewTagOp(name, stringValues)
		return p, true, err

	case temporal.AvgType, temporal.CountType, temporal.MinType,
		temporal.MaxType, temporal.SumType, temporal.StdDevType,
		temporal.StdVarType:
		p, err = temporal.NewAggOp(argValues, name)
		return p, true, err

	case temporal.QuantileType:
		p, err = temporal.NewQuantileOp(argValues, name)
		return p, true, err

	case temporal.HoltWintersType:
		p, err = temporal.NewHoltWintersOp(argValues)
		return p, true, err

	case temporal.IRateType, temporal.IDeltaType,
		temporal.RateType, temporal.IncreaseType,
		temporal.DeltaType:
		p, err = temporal.NewRateOp(argValues, name)
		return p, true, err

	case temporal.PredictLinearType, temporal.DerivType:
		p, err = temporal.NewLinearRegressionOp(argValues, name)
		return p, true, err

	case temporal.ResetsType, temporal.ChangesType:
		p, err = temporal.NewFunctionOp(argValues, name)
		return p, true, err

	case unconsolidated.TimestampType:
		p, err = unconsolidated.NewTimestampOp(name)
		return p, true, err

	case scalar.TimeType:
		p, err = scalar.NewTimeOp(tagOptions)
		return p, true, err

	// NB: no-ops.
	case linear.SortType, linear.SortDescType:
		return nil, false, err

	case scalar.ScalarType:
		return nil, false, err

	default:
		return nil, false, fmt.Errorf("function not supported: %s", name)
	}
}

func getBinaryOpType(opType promql.ItemType) string {
	switch opType {
	case promql.LAND:
		return binary.AndType
	case promql.LOR:
		return binary.OrType
	case promql.LUNLESS:
		return binary.UnlessType

	case promql.ADD:
		return binary.PlusType
	case promql.SUB:
		return binary.MinusType
	case promql.MUL:
		return binary.MultiplyType
	case promql.DIV:
		return binary.DivType
	case promql.POW:
		return binary.ExpType
	case promql.MOD:
		return binary.ModType

	case promql.EQL:
		return binary.EqType
	case promql.NEQ:
		return binary.NotEqType
	case promql.GTR:
		return binary.GreaterType
	case promql.LSS:
		return binary.LesserType
	case promql.GTE:
		return binary.GreaterEqType
	case promql.LTE:
		return binary.LesserEqType

	default:
		return common.UnknownOpType
	}
}

// getUnaryOpType returns the M3 unary op type based on the Prom op type.
func getUnaryOpType(opType promql.ItemType) (string, error) {
	switch opType {
	case promql.ADD:
		return binary.PlusType, nil
	case promql.SUB:
		return binary.MinusType, nil
	default:
		return "", fmt.Errorf(
			"only + and - operators allowed for unary expressions, received: %s",
			opType.String(),
		)
	}
}

const (
	anchorStart = byte('^')
	anchorEnd   = byte('$')
	escapeChar  = byte('\\')
	startGroup  = byte('[')
	endGroup    = byte(']')
)

func sanitizeRegex(value []byte) []byte {
	lIndex := 0
	rIndex := len(value)
	escape := false
	inGroup := false
	for i, b := range value {
		if escape {
			escape = false
			continue
		}

		if inGroup {
			switch b {
			case escapeChar:
				escape = true
			case endGroup:
				inGroup = false
			}

			continue
		}

		switch b {
		case anchorStart:
			lIndex = i + 1
		case anchorEnd:
			rIndex = i
		case escapeChar:
			escape = true
		case startGroup:
			inGroup = true
		}
	}

	if lIndex > rIndex {
		return []byte{}
	}

	return value[lIndex:rIndex]
}

// LabelMatchersToModelMatcher parses promql matchers to model matchers.
func LabelMatchersToModelMatcher(
	lMatchers []*labels.Matcher,
	tagOpts models.TagOptions,
) (models.Matchers, error) {
	matchers := make(models.Matchers, 0, len(lMatchers))
	for _, m := range lMatchers {
		// here.
		matchType, err := promTypeToM3(m.Type)
		if err != nil {
			return nil, err
		}

		var name []byte
		if m.Name == model.MetricNameLabel {
			name = tagOpts.MetricName()
		} else {
			name = []byte(m.Name)
		}

		value := []byte(m.Value)
		// NB: special case here since by Prometheus convention, a NEQ tag with no
		// provided value is interpreted as verifying that the tag exists.
		// Similarily, EQ tag with no provided value is interpreted as ensuring that
		// the tag does not exist.
		if len(value) == 0 {
			if matchType == models.MatchNotEqual {
				matchType = models.MatchField
			} else if matchType == models.MatchEqual {
				matchType = models.MatchNotField
			}
		}

		if matchType == models.MatchRegexp || matchType == models.MatchNotRegexp {
			// NB: special case here since tags such as `{foo=~"$bar"}` are valid in
			// prometheus regex patterns, but invalid with m3 index queries. Simplify
			// these matchers here.
			value = sanitizeRegex(value)
		}

		match, err := models.NewMatcher(matchType, name, value)
		if err != nil {
			return nil, err
		}

		matchers = append(matchers, match)
	}

	return matchers, nil
}

// promTypeToM3 converts a prometheus label type to m3 matcher type.
// TODO(nikunj): Consider merging with prompb code.
func promTypeToM3(labelType labels.MatchType) (models.MatchType, error) {
	switch labelType {
	case labels.MatchEqual:
		return models.MatchEqual, nil
	case labels.MatchNotEqual:
		return models.MatchNotEqual, nil
	case labels.MatchRegexp:
		return models.MatchRegexp, nil
	case labels.MatchNotRegexp:
		return models.MatchNotRegexp, nil

	default:
		return 0, fmt.Errorf("unknown match type %v", labelType)
	}
}

func promVectorCardinalityToM3(
	card promql.VectorMatchCardinality,
) binary.VectorMatchCardinality {
	switch card {
	case promql.CardOneToOne:
		return binary.CardOneToOne
	case promql.CardManyToMany:
		return binary.CardManyToMany
	case promql.CardManyToOne:
		return binary.CardManyToOne
	case promql.CardOneToMany:
		return binary.CardOneToMany
	}

	panic(fmt.Sprintf("unknown prom cardinality %d", card))
}

func promMatchingToM3(
	vectorMatching *promql.VectorMatching,
) binary.VectorMatcherBuilder {
	// vectorMatching can be nil iff at least one of the sides is a scalar.
	if vectorMatching == nil {
		return nil
	}

	byteMatchers := make([][]byte, len(vectorMatching.MatchingLabels))
	for i, label := range vectorMatching.MatchingLabels {
		byteMatchers[i] = []byte(label)
	}

	return func(_, _ block.Block) binary.VectorMatching {
		return binary.VectorMatching{
			Set:            true,
			Card:           promVectorCardinalityToM3(vectorMatching.Card),
			MatchingLabels: byteMatchers,
			On:             vectorMatching.On,
			Include:        vectorMatching.Include,
		}
	}
}<|MERGE_RESOLUTION|>--- conflicted
+++ resolved
@@ -104,18 +104,13 @@
 		nodeInformation.Parameter = val
 		return aggregation.NewTakeOp(op, nodeInformation)
 
-<<<<<<< HEAD
-	if op == aggregation.CountValuesType {
+	case aggregation.CountValuesType:
 		paren := unwrapParenExpr(expr.Param)
 		val, err := resolveStringArgument(paren)
 		if err != nil {
 			return nil, err
 		}
 		nodeInformation.StringParameter = val
-=======
-	case aggregation.CountValuesType:
-		nodeInformation.StringParameter = expr.Param.String()
->>>>>>> 0c58de63
 		return aggregation.NewCountValuesOp(op, nodeInformation)
 
 	case aggregation.QuantileType:
