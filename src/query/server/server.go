--- conflicted
+++ resolved
@@ -160,11 +160,12 @@
 	// For m3db backend, we need to make connections to the m3db cluster which generates a session and use the storage with the session.
 	if cfg.Backend == config.GRPCStorageType {
 		poolWrapper := pools.NewPoolsWrapper(pools.BuildIteratorPools())
-<<<<<<< HEAD
-		backendStorage, enabled, err = remoteClient(cfg, tagOptions, poolWrapper, workerPool)
-=======
-		backendStorage, enabled, err = remoteClient(cfg, poolWrapper, readWorkerPool)
->>>>>>> b42d9c7f
+		backendStorage, enabled, err = remoteClient(
+			cfg,
+			tagOptions,
+			poolWrapper,
+			readWorkerPool,
+		)
 		if err != nil {
 			logger.Fatal("unable to setup grpc backend", zap.Error(err))
 		}
@@ -296,19 +297,15 @@
 		return nil, nil, nil, nil, err
 	}
 
-<<<<<<< HEAD
 	fanoutStorage, storageCleanup, err := newStorages(
 		logger,
 		clusters,
 		cfg,
 		tagOptions,
 		poolWrapper,
-		workerPool,
+		readWorkerPool,
 		writeWorkerPool,
 	)
-=======
-	fanoutStorage, storageCleanup, err := newStorages(logger, clusters, cfg, poolWrapper, readWorkerPool, writeWorkerPool)
->>>>>>> b42d9c7f
 	if err != nil {
 		return nil, nil, nil, nil, errors.Wrap(err, "unable to set up storages")
 	}
@@ -510,11 +507,12 @@
 ) (storage.Storage, cleanupFn, error) {
 	cleanup := func() error { return nil }
 
-<<<<<<< HEAD
-	localStorage := m3.NewStorage(tagOptions, clusters, workerPool, writeWorkerPool)
-=======
-	localStorage := m3.NewStorage(clusters, readWorkerPool, writeWorkerPool)
->>>>>>> b42d9c7f
+	localStorage := m3.NewStorage(
+		tagOptions,
+		clusters,
+		readWorkerPool,
+		writeWorkerPool,
+	)
 	stores := []storage.Storage{localStorage}
 	remoteEnabled := false
 	if cfg.RPC != nil && cfg.RPC.Enabled {
@@ -529,11 +527,12 @@
 			return nil
 		}
 
-<<<<<<< HEAD
-		remoteStorage, enabled, err := remoteClient(cfg, tagOptions, poolWrapper, workerPool)
-=======
-		remoteStorage, enabled, err := remoteClient(cfg, poolWrapper, readWorkerPool)
->>>>>>> b42d9c7f
+		remoteStorage, enabled, err := remoteClient(
+			cfg,
+			tagOptions,
+			poolWrapper,
+			readWorkerPool,
+		)
 		if err != nil {
 			return nil, nil, err
 		}
@@ -564,11 +563,12 @@
 	}
 
 	if remotes := cfg.RPC.RemoteListenAddresses; len(remotes) > 0 {
-<<<<<<< HEAD
-		client, err := tsdbRemote.NewGrpcClient(remotes, poolWrapper, workerPool, tagOptions)
-=======
-		client, err := tsdbRemote.NewGRPCClient(remotes, poolWrapper, readWorkerPool)
->>>>>>> b42d9c7f
+		client, err := tsdbRemote.NewGRPCClient(
+			remotes,
+			poolWrapper,
+			readWorkerPool,
+			tagOptions,
+		)
 		if err != nil {
 			return nil, false, err
 		}
