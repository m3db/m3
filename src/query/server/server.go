// Copyright (c) 2018 Uber Technologies, Inc.
//
// Permission is hereby granted, free of charge, to any person obtaining a copy
// of this software and associated documentation files (the "Software"), to deal
// in the Software without restriction, including without limitation the rights
// to use, copy, modify, merge, publish, distribute, sublicense, and/or sell
// copies of the Software, and to permit persons to whom the Software is
// furnished to do so, subject to the following conditions:
//
// The above copyright notice and this permission notice shall be included in
// all copies or substantial portions of the Software.
//
// THE SOFTWARE IS PROVIDED "AS IS", WITHOUT WARRANTY OF ANY KIND, EXPRESS OR
// IMPLIED, INCLUDING BUT NOT LIMITED TO THE WARRANTIES OF MERCHANTABILITY,
// FITNESS FOR A PARTICULAR PURPOSE AND NONINFRINGEMENT. IN NO EVENT SHALL THE
// AUTHORS OR COPYRIGHT HOLDERS BE LIABLE FOR ANY CLAIM, DAMAGES OR OTHER
// LIABILITY, WHETHER IN AN ACTION OF CONTRACT, TORT OR OTHERWISE, ARISING FROM,
// OUT OF OR IN CONNECTION WITH THE SOFTWARE OR THE USE OR OTHER DEALINGS IN
// THE SOFTWARE.

package server

import (
	"context"
	"fmt"
	"math/rand"
	"net/http"
	"os"
	"os/signal"
	"syscall"
	"time"

	clusterclient "github.com/m3db/m3/src/cluster/client"
	etcdclient "github.com/m3db/m3/src/cluster/client/etcd"
	"github.com/m3db/m3/src/cmd/services/m3coordinator/downsample"
	dbconfig "github.com/m3db/m3/src/cmd/services/m3dbnode/config"
	"github.com/m3db/m3/src/cmd/services/m3query/config"
	"github.com/m3db/m3/src/dbnode/client"
	"github.com/m3db/m3/src/metrics/aggregation"
	"github.com/m3db/m3/src/metrics/policy"
	"github.com/m3db/m3/src/query/api/v1/httpd"
	m3dbcluster "github.com/m3db/m3/src/query/cluster/m3db"
	"github.com/m3db/m3/src/query/executor"
	"github.com/m3db/m3/src/query/models"
	"github.com/m3db/m3/src/query/policy/filter"
	"github.com/m3db/m3/src/query/pools"
	"github.com/m3db/m3/src/query/storage"
	"github.com/m3db/m3/src/query/storage/fanout"
	"github.com/m3db/m3/src/query/storage/m3"
	"github.com/m3db/m3/src/query/storage/remote"
	"github.com/m3db/m3/src/query/stores/m3db"
	tsdbRemote "github.com/m3db/m3/src/query/tsdb/remote"
	"github.com/m3db/m3/src/query/util/logging"
	"github.com/m3db/m3/src/x/serialize"
	"github.com/m3db/m3x/clock"
	xconfig "github.com/m3db/m3x/config"
	"github.com/m3db/m3x/ident"
	"github.com/m3db/m3x/instrument"
	"github.com/m3db/m3x/pool"
	xsync "github.com/m3db/m3x/sync"
	xtime "github.com/m3db/m3x/time"

	"github.com/pkg/errors"
	"github.com/uber-go/tally"
	"go.uber.org/zap"
	"google.golang.org/grpc"
)

var (
	defaultLocalConfiguration = &config.LocalConfiguration{
		Namespace: "default",
		Retention: 2 * 24 * time.Hour,
	}
)

type cleanupFn func() error

// RunOptions provides options for running the server
// with backwards compatibility if only solely adding fields.
type RunOptions struct {
	// ConfigFile is the config file to use.
	ConfigFile string

	// Config is an alternate way to provide configuration and will be used
	// instead of parsing ConfigFile if ConfigFile is not specified.
	Config config.Configuration

	// DBConfig is the local M3DB config when running embedded.
	DBConfig *dbconfig.DBConfiguration

	// DBClient is the local M3DB client when running embedded.
	DBClient <-chan client.Client

	// ClusterClient is the local M3DB cluster client when running embedded.
	ClusterClient <-chan clusterclient.Client

	// InterruptCh is a programmatic interrupt channel to supply to
	// interrupt and shutdown the server.
	InterruptCh <-chan error
}

// Run runs the server programmatically given a filename for the configuration file.
func Run(runOpts RunOptions) {
	rand.Seed(time.Now().UnixNano())

	var cfg config.Configuration
	if runOpts.ConfigFile != "" {
		if err := xconfig.LoadFile(&cfg, runOpts.ConfigFile, xconfig.Options{}); err != nil {
			fmt.Fprintf(os.Stderr, "unable to load %s: %v", runOpts.ConfigFile, err)
			os.Exit(1)
		}
	} else {
		cfg = runOpts.Config
	}

	logging.InitWithCores(nil)
	ctx := context.Background()
	logger := logging.WithContext(ctx)
	defer logger.Sync()

	scope, closer, err := cfg.Metrics.NewRootScope()
	if err != nil {
		logger.Fatal("could not connect to metrics", zap.Any("error", err))
	}
	instrumentOptions := instrument.NewOptions().
		SetMetricsScope(scope).
		SetZapLogger(logger)

	// Close metrics scope
	defer func() {
		logger.Info("closing metrics scope")
		if err := closer.Close(); err != nil {
			logger.Error("unable to close metrics scope", zap.Error(err))
		}
	}()

	var (
		backendStorage storage.Storage
		clusterClient  clusterclient.Client
		downsampler    downsample.Downsampler
		enabled        bool
	)

	readWorkerPool, writeWorkerPool, err := pools.BuildWorkerPools(
		instrumentOptions,
		cfg.ReadWorkerPool,
		cfg.WriteWorkerPool,
		scope,
	)
	if err != nil {
		logger.Fatal("could not create worker pools", zap.Error(err))
	}

	tagOptions, err := config.TagOptionsFromConfig(cfg.TagOptions)
	if err != nil {
		logger.Fatal("could not create tag options", zap.Error(err))
	}

	var (
		m3dbClusters    m3.Clusters
		m3dbPoolWrapper *pools.PoolWrapper
	)
	// For grpc backend, we need to setup only the grpc client and a storage accompanying that client.
	// For m3db backend, we need to make connections to the m3db cluster which generates a session and use the storage with the session.
	if cfg.Backend == config.GRPCStorageType {
		poolWrapper := pools.NewPoolsWrapper(pools.BuildIteratorPools())
		backendStorage, enabled, err = remoteClient(
			cfg,
			tagOptions,
			poolWrapper,
			readWorkerPool,
		)
		if err != nil {
			logger.Fatal("unable to setup grpc backend", zap.Error(err))
		}
		if !enabled {
			logger.Fatal("need remote clients for grpc backend")
		}

		logger.Info("setup grpc backend")
	} else {
		m3dbClusters, m3dbPoolWrapper, err = initClusters(cfg, runOpts.DBClient, logger)
		if err != nil {
			logger.Fatal("unable to init clusters", zap.Error(err))
		}

		var cleanup cleanupFn
		backendStorage, clusterClient, downsampler, cleanup, err = newM3DBStorage(
			runOpts,
			cfg,
			tagOptions,
			logger,
			m3dbClusters,
			m3dbPoolWrapper,
			instrumentOptions,
			readWorkerPool,
			writeWorkerPool,
		)
		if err != nil {
			logger.Fatal("unable to setup m3db backend", zap.Error(err))
		}
		defer cleanup()
	}

	engine := executor.NewEngine(backendStorage, scope.SubScope("engine"))

	handler, err := httpd.NewHandler(backendStorage, tagOptions, downsampler, engine,
		m3dbClusters, clusterClient, cfg, runOpts.DBConfig, scope)
	if err != nil {
		logger.Fatal("unable to set up handlers", zap.Error(err))
	}

	if err := handler.RegisterRoutes(); err != nil {
		logger.Fatal("unable to register routes", zap.Error(err))
	}

	listenAddress, err := cfg.ListenAddress.Resolve()
	if err != nil {
		logger.Fatal("unable to get listen address", zap.Error(err))
	}

	srv := &http.Server{Addr: listenAddress, Handler: handler.Router}
	defer func() {
		logger.Info("closing server")
		if err := srv.Shutdown(ctx); err != nil {
			logger.Error("error closing server", zap.Error(err))
		}
	}()

	go func() {
		logger.Info("starting server", zap.String("address", listenAddress))
		if err := srv.ListenAndServe(); err != nil && err != http.ErrServerClosed {
			logger.Fatal("server error while listening",
				zap.String("address", listenAddress), zap.Error(err))
		}
	}()

	if cfg.Ingest != nil {
		logger.Info("starting m3msg server ")
		ingester, err := cfg.Ingest.Ingester.NewIngester(backendStorage, instrumentOptions)
		if err != nil {
			logger.Fatal("unable to create ingester", zap.Error(err))
		}

		server, err := cfg.Ingest.M3Msg.NewServer(
			ingester.Ingest,
			instrumentOptions.SetMetricsScope(scope.SubScope("m3msg")),
		)

		if err != nil {
			logger.Fatal("unable to create m3msg server", zap.Error(err))
		}

		if err := server.ListenAndServe(); err != nil {
			logger.Fatal("unable to listen on ingest server", zap.Error(err))
		}

		logger.Info("started m3msg server ")
		defer server.Close()
	} else {
		logger.Info("no m3msg server configured")
	}

	var interruptCh <-chan error = make(chan error)
	if runOpts.InterruptCh != nil {
		interruptCh = runOpts.InterruptCh
	}

	var interruptErr error
	if runOpts.DBConfig != nil {
		interruptErr = <-interruptCh
	} else {
		// Only use this if running standalone, as otherwise it will
		// obfuscate signal channel for the db
		sigChan := make(chan os.Signal, 1)
		signal.Notify(sigChan, os.Interrupt, syscall.SIGTERM)
		select {
		case sig := <-sigChan:
			interruptErr = fmt.Errorf("%v", sig)
		case interruptErr = <-interruptCh:
		}
	}

	logger.Info("interrupt", zap.String("cause", interruptErr.Error()))
}

// make connections to the m3db cluster(s) and generate sessions for those clusters along with the storage
func newM3DBStorage(
	runOpts RunOptions,
	cfg config.Configuration,
	tagOptions models.TagOptions,
	logger *zap.Logger,
	clusters m3.Clusters,
	poolWrapper *pools.PoolWrapper,
	instrumentOptions instrument.Options,
	readWorkerPool xsync.PooledWorkerPool,
	writeWorkerPool xsync.PooledWorkerPool,
) (storage.Storage, clusterclient.Client, downsample.Downsampler, cleanupFn, error) {
	var clusterClient clusterclient.Client
	if clusterClientCh := runOpts.ClusterClient; clusterClientCh != nil {
		// Only use a cluster client if we are going to receive one, that
		// way passing nil to httpd NewHandler disables the endpoints entirely
		clusterClient = m3dbcluster.NewAsyncClient(func() (clusterclient.Client, error) {
			return <-clusterClientCh, nil
		}, nil)
	} else {
		var etcdCfg *etcdclient.Configuration
		switch {
		case cfg.ClusterManagement != nil:
			etcdCfg = &cfg.ClusterManagement.Etcd

		case len(cfg.Clusters) == 1 &&
			cfg.Clusters[0].Client.EnvironmentConfig.Service != nil:
			etcdCfg = cfg.Clusters[0].Client.EnvironmentConfig.Service
		}

		if etcdCfg != nil {
			// We resolved an etcd configuration for cluster management endpoints
			var (
				clusterSvcClientOpts = etcdCfg.NewOptions()
				err                  error
			)
			clusterClient, err = etcdclient.NewConfigServiceClient(clusterSvcClientOpts)
			if err != nil {
				return nil, nil, nil, nil, errors.Wrap(err, "unable to create cluster management etcd client")
			}
		}
	}

	fanoutStorage, storageCleanup, err := newStorages(
		logger,
		clusters,
		cfg,
		tagOptions,
		poolWrapper,
		readWorkerPool,
		writeWorkerPool,
	)
	if err != nil {
		return nil, nil, nil, nil, errors.Wrap(err, "unable to set up storages")
	}

<<<<<<< HEAD
=======
	var clusterClient clusterclient.Client
	if clusterClientCh != nil {
		// Only use a cluster client if we are going to receive one, that
		// way passing nil to httpd NewHandler disables the endpoints entirely
		asyncDoneCh := make(chan struct{})
		clusterClient = m3dbcluster.NewAsyncClient(func() (clusterclient.Client, error) {
			return <-clusterClientCh, nil
		}, asyncDoneCh)

		if clusterManagementClient == nil {
			<-asyncDoneCh
			clusterManagementClient = clusterClient
		}
	}

>>>>>>> f2a0cb50
	var (
		namespaces  = clusters.ClusterNamespaces()
		downsampler downsample.Downsampler
	)
	if n := namespaces.NumAggregatedClusterNamespaces(); n > 0 {
		logger.Info("configuring downsampler to use with aggregated cluster namespaces",
			zap.Int("numAggregatedClusterNamespaces", n))
		autoMappingRules, err := newDownsamplerAutoMappingRules(namespaces)
		if err != nil {
			return nil, nil, nil, nil, err
		}

		downsampler, err = newDownsampler(cfg.Downsample, clusterClient,
			fanoutStorage, autoMappingRules, tagOptions, instrumentOptions)
		if err != nil {
			return nil, nil, nil, nil, err
		}
	}

	cleanup := func() error {
		lastErr := storageCleanup()
		// Don't want to quit on the first error since the full cleanup is important
		if lastErr != nil {
			logger.Error("error during storage cleanup", zap.Error(lastErr))
		}

		if err := clusters.Close(); err != nil {
			lastErr = errors.Wrap(err, "unable to close M3DB cluster sessions")
			// Make sure the previous error is at least logged
			logger.Error("error during cluster cleanup", zap.Error(err))
		}

		return lastErr
	}

	return fanoutStorage, clusterClient, downsampler, cleanup, nil
}

func newDownsampler(
	cfg downsample.Configuration,
	clusterManagementClient clusterclient.Client,
	storage storage.Storage,
	autoMappingRules []downsample.MappingRule,
	tagOptions models.TagOptions,
	instrumentOpts instrument.Options,
) (downsample.Downsampler, error) {
	if clusterManagementClient == nil {
		return nil, fmt.Errorf("no configured cluster management config, " +
			"must set this config for downsampler")
	}

	kvStore, err := clusterManagementClient.KV()
	if err != nil {
		return nil, errors.Wrap(err, "unable to create KV store from the "+
			"cluster management config client")
	}

	tagEncoderOptions := serialize.NewTagEncoderOptions()
	tagDecoderOptions := serialize.NewTagDecoderOptions()
	tagEncoderPoolOptions := pool.NewObjectPoolOptions().
		SetInstrumentOptions(instrumentOpts.
			SetMetricsScope(instrumentOpts.MetricsScope().
				SubScope("tag-encoder-pool")))
	tagDecoderPoolOptions := pool.NewObjectPoolOptions().
		SetInstrumentOptions(instrumentOpts.
			SetMetricsScope(instrumentOpts.MetricsScope().
				SubScope("tag-decoder-pool")))

	downsampler, err := cfg.NewDownsampler(downsample.DownsamplerOptions{
		Storage:          storage,
		RulesKVStore:     kvStore,
		AutoMappingRules: autoMappingRules,
		ClockOptions:     clock.NewOptions(),
		// TODO: remove after https://github.com/m3db/m3/issues/992 is fixed
		InstrumentOptions:     instrumentOpts.SetMetricsScope(tally.NoopScope),
		TagEncoderOptions:     tagEncoderOptions,
		TagDecoderOptions:     tagDecoderOptions,
		TagEncoderPoolOptions: tagEncoderPoolOptions,
		TagDecoderPoolOptions: tagDecoderPoolOptions,
		TagOptions:            tagOptions,
	})
	if err != nil {
		return nil, errors.Wrap(err, "unable to create downsampler")
	}

	return downsampler, nil
}

func newDownsamplerAutoMappingRules(
	namespaces []m3.ClusterNamespace,
) ([]downsample.MappingRule, error) {
	var autoMappingRules []downsample.MappingRule
	for _, namespace := range namespaces {
		opts := namespace.Options()
		attrs := opts.Attributes()
		if attrs.MetricsType == storage.AggregatedMetricsType {
			downsampleOpts, err := opts.DownsampleOptions()
			if err != nil {
				errFmt := "unable to resolve downsample options for namespace: %v"
				return nil, fmt.Errorf(errFmt, namespace.NamespaceID().String())
			}
			if downsampleOpts.All {
				storagePolicy := policy.NewStoragePolicy(attrs.Resolution,
					xtime.Second, attrs.Retention)
				autoMappingRules = append(autoMappingRules, downsample.MappingRule{
					// NB(r): By default we will apply just keep all last values
					// since coordinator only uses downsampling with Prometheus
					// remote write endpoint.
					// More rich static configuration mapping rules can be added
					// in the future but they are currently not required.
					Aggregations: []aggregation.Type{aggregation.Last},
					Policies:     policy.StoragePolicies{storagePolicy},
				})
			}
		}
	}
	return autoMappingRules, nil
}

func initClusters(
	cfg config.Configuration,
	dbClientCh <-chan client.Client,
	logger *zap.Logger,
) (m3.Clusters, *pools.PoolWrapper, error) {
	var (
		clusters    m3.Clusters
		poolWrapper *pools.PoolWrapper
		err         error
	)

	if len(cfg.Clusters) > 0 {
		opts := m3.ClustersStaticConfigurationOptions{
			AsyncSessions: true,
		}
		clusters, err = cfg.Clusters.NewClusters(opts)
		if err != nil {
			return nil, nil, errors.Wrap(err, "unable to connect to clusters")
		}
	} else {
		localCfg := cfg.Local
		if localCfg == nil {
			localCfg = defaultLocalConfiguration
		}

		if dbClientCh == nil {
			return nil, nil, errors.New("no clusters configured and not running local cluster")
		}

		sessionInitChan := make(chan struct{})
		session := m3db.NewAsyncSession(func() (client.Client, error) {
			return <-dbClientCh, nil
		}, sessionInitChan)

		clusters, err = m3.NewClusters(m3.UnaggregatedClusterNamespaceDefinition{
			NamespaceID: ident.StringID(localCfg.Namespace),
			Session:     session,
			Retention:   localCfg.Retention,
		})

		if err != nil {
			return nil, nil, errors.Wrap(err, "unable to connect to clusters")
		}

		poolWrapper = pools.NewAsyncPoolsWrapper()
		go func() {
			<-sessionInitChan
			poolWrapper.Init(session.IteratorPools())
		}()
	}

	for _, namespace := range clusters.ClusterNamespaces() {
		logger.Info("resolved cluster namespace",
			zap.String("namespace", namespace.NamespaceID().String()))
	}

	return clusters, poolWrapper, nil
}

func newStorages(
	logger *zap.Logger,
	clusters m3.Clusters,
	cfg config.Configuration,
	tagOptions models.TagOptions,
	poolWrapper *pools.PoolWrapper,
	readWorkerPool xsync.PooledWorkerPool,
	writeWorkerPool xsync.PooledWorkerPool,
) (storage.Storage, cleanupFn, error) {
	cleanup := func() error { return nil }

	localStorage := m3.NewStorage(
		clusters,
		readWorkerPool,
		writeWorkerPool,
		tagOptions,
	)
	stores := []storage.Storage{localStorage}
	remoteEnabled := false
	if cfg.RPC != nil && cfg.RPC.Enabled {
		logger.Info("rpc enabled")
		server, err := startGrpcServer(logger, localStorage, poolWrapper, cfg.RPC)
		if err != nil {
			return nil, nil, err
		}

		cleanup = func() error {
			server.GracefulStop()
			return nil
		}

		remoteStorage, enabled, err := remoteClient(
			cfg,
			tagOptions,
			poolWrapper,
			readWorkerPool,
		)
		if err != nil {
			return nil, nil, err
		}

		if enabled {
			stores = append(stores, remoteStorage)
			remoteEnabled = enabled
		}
	}

	readFilter := filter.LocalOnly
	if remoteEnabled {
		readFilter = filter.AllowAll
	}

	fanoutStorage := fanout.NewStorage(stores, readFilter, filter.LocalOnly, filter.RemoteOnly)
	return fanoutStorage, cleanup, nil
}

func remoteClient(
	cfg config.Configuration,
	tagOptions models.TagOptions,
	poolWrapper *pools.PoolWrapper,
	readWorkerPool xsync.PooledWorkerPool,
) (storage.Storage, bool, error) {
	if cfg.RPC == nil {
		return nil, false, nil
	}

	if remotes := cfg.RPC.RemoteListenAddresses; len(remotes) > 0 {
		client, err := tsdbRemote.NewGRPCClient(
			remotes,
			poolWrapper,
			readWorkerPool,
			tagOptions,
		)
		if err != nil {
			return nil, false, err
		}

		remoteStorage := remote.NewStorage(client)
		return remoteStorage, true, nil
	}

	return nil, false, nil
}

func startGrpcServer(
	logger *zap.Logger,
	storage m3.Storage,
	poolWrapper *pools.PoolWrapper,
	cfg *config.RPCConfiguration,
) (*grpc.Server, error) {
	logger.Info("creating gRPC server")
	server := tsdbRemote.CreateNewGrpcServer(storage, poolWrapper)
	waitForStart := make(chan struct{})
	var startErr error
	go func() {
		logger.Info("starting gRPC server on port", zap.String("rpc", cfg.ListenAddress))
		err := tsdbRemote.StartNewGrpcServer(server, cfg.ListenAddress, waitForStart)
		// TODO: consider removing logger.Fatal here and pass back error through a channel
		if err != nil {
			startErr = errors.Wrap(err, "unable to start gRPC server")
		}
	}()
	<-waitForStart
	return server, startErr
}<|MERGE_RESOLUTION|>--- conflicted
+++ resolved
@@ -340,24 +340,6 @@
 		return nil, nil, nil, nil, errors.Wrap(err, "unable to set up storages")
 	}
 
-<<<<<<< HEAD
-=======
-	var clusterClient clusterclient.Client
-	if clusterClientCh != nil {
-		// Only use a cluster client if we are going to receive one, that
-		// way passing nil to httpd NewHandler disables the endpoints entirely
-		asyncDoneCh := make(chan struct{})
-		clusterClient = m3dbcluster.NewAsyncClient(func() (clusterclient.Client, error) {
-			return <-clusterClientCh, nil
-		}, asyncDoneCh)
-
-		if clusterManagementClient == nil {
-			<-asyncDoneCh
-			clusterManagementClient = clusterClient
-		}
-	}
-
->>>>>>> f2a0cb50
 	var (
 		namespaces  = clusters.ClusterNamespaces()
 		downsampler downsample.Downsampler
