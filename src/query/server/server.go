--- conflicted
+++ resolved
@@ -821,18 +821,15 @@
 	logger.Info("creating gRPC server")
 	server := tsdbRemote.NewGRPCServer(storage,
 		queryContextOptions, poolWrapper, instrumentOpts)
-<<<<<<< HEAD
+
+	if opts.ReflectionEnabled() {
+		reflection.Register(server)
+	}
+
+	logger.Info("gRPC server reflection configured",
+		zap.Bool("enabled", opts.ReflectionEnabled()))
+
 	listener, err := net.Listen("tcp", opts.ServeAddress())
-=======
-	if cfg.ReflectionEnabled {
-		reflection.Register(server)
-	}
-
-	logger.Info("gRPC server reflection configured",
-		zap.Bool("enabled", cfg.ReflectionEnabled))
-
-	listener, err := net.Listen("tcp", cfg.ListenAddress)
->>>>>>> 80377b0e
 	if err != nil {
 		return nil, err
 	}
