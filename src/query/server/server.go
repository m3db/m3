// Copyright (c) 2018 Uber Technologies, Inc.
//
// Permission is hereby granted, free of charge, to any person obtaining a copy
// of this software and associated documentation files (the "Software"), to deal
// in the Software without restriction, including without limitation the rights
// to use, copy, modify, merge, publish, distribute, sublicense, and/or sell
// copies of the Software, and to permit persons to whom the Software is
// furnished to do so, subject to the following conditions:
//
// The above copyright notice and this permission notice shall be included in
// all copies or substantial portions of the Software.
//
// THE SOFTWARE IS PROVIDED "AS IS", WITHOUT WARRANTY OF ANY KIND, EXPRESS OR
// IMPLIED, INCLUDING BUT NOT LIMITED TO THE WARRANTIES OF MERCHANTABILITY,
// FITNESS FOR A PARTICULAR PURPOSE AND NONINFRINGEMENT. IN NO EVENT SHALL THE
// AUTHORS OR COPYRIGHT HOLDERS BE LIABLE FOR ANY CLAIM, DAMAGES OR OTHER
// LIABILITY, WHETHER IN AN ACTION OF CONTRACT, TORT OR OTHERWISE, ARISING FROM,
// OUT OF OR IN CONNECTION WITH THE SOFTWARE OR THE USE OR OTHER DEALINGS IN
// THE SOFTWARE.

package server

import (
	"context"
	"fmt"
	"log"
	"math/rand"
	"net/http"
	"os"
	"os/signal"
	"syscall"
	"time"

	"github.com/m3db/m3/src/cmd/services/m3coordinator/downsample"
	dbconfig "github.com/m3db/m3/src/cmd/services/m3dbnode/config"
	"github.com/m3db/m3/src/cmd/services/m3query/config"
	"github.com/m3db/m3/src/dbnode/client"
	"github.com/m3db/m3/src/query/api/v1/httpd"
	m3dbcluster "github.com/m3db/m3/src/query/cluster/m3db"
	"github.com/m3db/m3/src/query/executor"
	"github.com/m3db/m3/src/query/models"
	"github.com/m3db/m3/src/query/policy/filter"
	"github.com/m3db/m3/src/query/pools"
	"github.com/m3db/m3/src/query/storage"
	"github.com/m3db/m3/src/query/storage/fanout"
	"github.com/m3db/m3/src/query/storage/m3"
	"github.com/m3db/m3/src/query/storage/remote"
	"github.com/m3db/m3/src/query/stores/m3db"
	tsdbRemote "github.com/m3db/m3/src/query/tsdb/remote"
	"github.com/m3db/m3/src/query/util/logging"
	"github.com/m3db/m3/src/x/serialize"
	clusterclient "github.com/m3db/m3cluster/client"
	etcdclient "github.com/m3db/m3cluster/client/etcd"
	"github.com/m3db/m3metrics/aggregation"
	"github.com/m3db/m3metrics/policy"
	"github.com/m3db/m3x/clock"
	xconfig "github.com/m3db/m3x/config"
	"github.com/m3db/m3x/ident"
	"github.com/m3db/m3x/instrument"
	"github.com/m3db/m3x/pool"
	xsync "github.com/m3db/m3x/sync"
	xtime "github.com/m3db/m3x/time"

	"github.com/pkg/errors"
	"github.com/uber-go/tally"
	"go.uber.org/zap"
	"google.golang.org/grpc"
)

var (
	defaultLocalConfiguration = &config.LocalConfiguration{
		Namespace: "default",
		Retention: 2 * 24 * time.Hour,
	}
)

type cleanupFn func() error

// RunOptions provides options for running the server
// with backwards compatibility if only solely adding fields.
type RunOptions struct {
	// ConfigFile is the config file to use.
	ConfigFile string

	// Config is an alternate way to provide configuration and will be used
	// instead of parsing ConfigFile if ConfigFile is not specified.
	Config config.Configuration

	// DBConfig is the local M3DB config when running embedded.
	DBConfig *dbconfig.DBConfiguration

	// DBClient is the local M3DB client when running embedded.
	DBClient <-chan client.Client

	// ClusterClient is the local M3DB cluster client when running embedded.
	ClusterClient <-chan clusterclient.Client

	// InterruptCh is a programmatic interrupt channel to supply to
	// interrupt and shutdown the server.
	InterruptCh <-chan error
}

// Run runs the server programmatically given a filename for the configuration file.
func Run(runOpts RunOptions) {
	rand.Seed(time.Now().UnixNano())

	var cfg config.Configuration
	if runOpts.ConfigFile != "" {
		if err := xconfig.LoadFile(&cfg, runOpts.ConfigFile, xconfig.Options{}); err != nil {
			fmt.Fprintf(os.Stderr, "unable to load %s: %v", runOpts.ConfigFile, err)
			os.Exit(1)
		}
	} else {
		cfg = runOpts.Config
	}

	logging.InitWithCores(nil)
	ctx := context.Background()
	logger := logging.WithContext(ctx)
	defer logger.Sync()

	scope, closer, err := cfg.Metrics.NewRootScope()
	if err != nil {
		logger.Fatal("could not connect to metrics", zap.Any("error", err))
	}
	instrumentOptions := instrument.NewOptions().
		SetMetricsScope(scope).
		SetZapLogger(logger)

	// Close metrics scope
	defer func() {
		logger.Info("closing metrics scope")
		if err := closer.Close(); err != nil {
			logger.Error("unable to close metrics scope", zap.Error(err))
		}
	}()

	var (
		backendStorage storage.Storage
		clusterClient  clusterclient.Client
		downsampler    downsample.Downsampler
		enabled        bool
	)

	readWorkerPool, writeWorkerPool, err := pools.BuildWorkerPools(
		instrumentOptions,
		cfg.ReadWorkerPool,
		cfg.WriteWorkerPool,
		scope,
	)
	if err != nil {
		logger.Fatal("could not create worker pools", zap.Error(err))
	}

	tagOptions, err := config.TagOptionsFromConfig(cfg.TagOptions)
	if err != nil {
		logger.Fatal("could not create tag options", zap.Error(err))
	}

	var (
		m3dbClusters    m3.Clusters
		m3dbPoolWrapper *pools.PoolWrapper
	)
	// For grpc backend, we need to setup only the grpc client and a storage accompanying that client.
	// For m3db backend, we need to make connections to the m3db cluster which generates a session and use the storage with the session.
	if cfg.Backend == config.GRPCStorageType {
		poolWrapper := pools.NewPoolsWrapper(pools.BuildIteratorPools())
		backendStorage, enabled, err = remoteClient(
			cfg,
			tagOptions,
			poolWrapper,
			readWorkerPool,
		)
		if err != nil {
			logger.Fatal("unable to setup grpc backend", zap.Error(err))
		}
		if !enabled {
			logger.Fatal("need remote clients for grpc backend")
		}

		logger.Info("setup grpc backend")
	} else {
		m3dbClusters, m3dbPoolWrapper, err = initClusters(cfg, runOpts.DBClient, logger)
		if err != nil {
			log.Fatalf("unable to init clusters: %v", err)
		}

		var cleanup cleanupFn
		backendStorage, clusterClient, downsampler, cleanup, err = newM3DBStorage(
			runOpts,
			cfg,
			tagOptions,
			logger,
			m3dbClusters,
			m3dbPoolWrapper,
			instrumentOptions,
			readWorkerPool,
			writeWorkerPool,
		)
		if err != nil {
			logger.Fatal("unable to setup m3db backend", zap.Error(err))
		}
		defer cleanup()
	}

	engine := executor.NewEngine(backendStorage)

<<<<<<< HEAD
	handler, err := httpd.NewHandler(backendStorage, tagOptions, downsampler, engine,
		clusterClient, cfg, runOpts.DBConfig, scope)
=======
	handler, err := httpd.NewHandler(backendStorage, downsampler, engine,
		m3dbClusters, clusterClient, cfg, runOpts.DBConfig, scope)
>>>>>>> 80814481
	if err != nil {
		logger.Fatal("unable to set up handlers", zap.Error(err))
	}

	if err := handler.RegisterRoutes(); err != nil {
		logger.Fatal("unable to register routes", zap.Error(err))
	}

	listenAddress, err := cfg.ListenAddress.Resolve()
	if err != nil {
		logger.Fatal("unable to get listen address", zap.Error(err))
	}

	srv := &http.Server{Addr: listenAddress, Handler: handler.Router}
	defer func() {
		logger.Info("closing server")
		if err := srv.Shutdown(ctx); err != nil {
			logger.Error("error closing server", zap.Error(err))
		}

	}()

	go func() {
		logger.Info("starting server", zap.String("address", listenAddress))
		if err := srv.ListenAndServe(); err != nil {
			logger.Error("server error while listening",
				zap.String("address", listenAddress), zap.Error(err))
		}
	}()

	if cfg.Ingest != nil {
		ingester, err := cfg.Ingest.Ingester.NewIngester(backendStorage, instrumentOptions)
		if err != nil {
			logger.Fatal("unable to create ingester", zap.Error(err))
		}
		server, err := cfg.Ingest.M3Msg.NewServer(
			ingester.Ingest,
			instrumentOptions.SetMetricsScope(scope.SubScope("m3msg")),
		)
		if err != nil {
			logger.Fatal("unable to create m3msg server", zap.Error(err))
		}
		if err := server.ListenAndServe(); err != nil {
			logger.Fatal("unable to listen on ingest server", zap.Error(err))
		}
		defer server.Close()
	}

	var interruptCh <-chan error = make(chan error)
	if runOpts.InterruptCh != nil {
		interruptCh = runOpts.InterruptCh
	}

	var interruptErr error
	if runOpts.DBConfig != nil {
		interruptErr = <-interruptCh
	} else {
		// Only use this if running standalone, as otherwise it will
		// obfuscate signal channel for the db
		sigChan := make(chan os.Signal, 1)
		signal.Notify(sigChan, os.Interrupt, syscall.SIGTERM)
		select {
		case sig := <-sigChan:
			interruptErr = fmt.Errorf("%v", sig)
		case interruptErr = <-interruptCh:
		}
	}

	logger.Info(fmt.Sprintf("interrupt: %s", interruptErr))
}

// make connections to the m3db cluster(s) and generate sessions for those clusters along with the storage
func newM3DBStorage(
	runOpts RunOptions,
	cfg config.Configuration,
	tagOptions models.TagOptions,
	logger *zap.Logger,
	clusters m3.Clusters,
	poolWrapper *pools.PoolWrapper,
	instrumentOptions instrument.Options,
	readWorkerPool xsync.PooledWorkerPool,
	writeWorkerPool xsync.PooledWorkerPool,
) (storage.Storage, clusterclient.Client, downsample.Downsampler, cleanupFn, error) {
	var clusterClientCh <-chan clusterclient.Client
	if runOpts.ClusterClient != nil {
		clusterClientCh = runOpts.ClusterClient
	}

	var (
		clusterManagementClient clusterclient.Client
		err                     error
	)
	if clusterClientCh == nil {
		var etcdCfg *etcdclient.Configuration
		switch {
		case cfg.ClusterManagement != nil:
			etcdCfg = &cfg.ClusterManagement.Etcd

		case len(cfg.Clusters) == 1 &&
			cfg.Clusters[0].Client.EnvironmentConfig.Service != nil:
			etcdCfg = cfg.Clusters[0].Client.EnvironmentConfig.Service
		}

		if etcdCfg != nil {
			// We resolved an etcd configuration for cluster management endpoints
			clusterSvcClientOpts := etcdCfg.NewOptions()
			clusterManagementClient, err = etcdclient.NewConfigServiceClient(clusterSvcClientOpts)
			if err != nil {
				return nil, nil, nil, nil, errors.Wrap(err, "unable to create cluster management etcd client")
			}

			clusterClientSendableCh := make(chan clusterclient.Client, 1)
			clusterClientSendableCh <- clusterManagementClient
			clusterClientCh = clusterClientSendableCh
		}
	}

<<<<<<< HEAD
	clusters, poolWrapper, err := initClusters(cfg, runOpts.DBClient, logger)
	if err != nil {
		return nil, nil, nil, nil, err
	}

	fanoutStorage, storageCleanup, err := newStorages(
		logger,
		clusters,
		cfg,
		tagOptions,
		poolWrapper,
		readWorkerPool,
		writeWorkerPool,
	)
=======
	fanoutStorage, storageCleanup, err := newStorages(logger, clusters, cfg, poolWrapper, readWorkerPool, writeWorkerPool)
>>>>>>> 80814481
	if err != nil {
		return nil, nil, nil, nil, errors.Wrap(err, "unable to set up storages")
	}

	var clusterClient clusterclient.Client
	if clusterClientCh != nil {
		// Only use a cluster client if we are going to receive one, that
		// way passing nil to httpd NewHandler disables the endpoints entirely
		clusterClient = m3dbcluster.NewAsyncClient(func() (clusterclient.Client, error) {
			return <-clusterClientCh, nil
		}, nil)
	}

	var (
		namespaces  = clusters.ClusterNamespaces()
		downsampler downsample.Downsampler
	)
	if n := namespaces.NumAggregatedClusterNamespaces(); n > 0 {
		logger.Info("configuring downsampler to use with aggregated cluster namespaces",
			zap.Int("numAggregatedClusterNamespaces", n))
		autoMappingRules, err := newDownsamplerAutoMappingRules(namespaces)
		if err != nil {
			return nil, nil, nil, nil, err
		}

		downsampler, err = newDownsampler(clusterManagementClient,
			fanoutStorage, autoMappingRules, tagOptions, instrumentOptions)
		if err != nil {
			return nil, nil, nil, nil, err
		}
	}

	cleanup := func() error {
		lastErr := storageCleanup()
		// Don't want to quit on the first error since the full cleanup is important
		if lastErr != nil {
			logger.Error("error during storage cleanup", zap.Error(lastErr))
		}

		if err := clusters.Close(); err != nil {
			lastErr = errors.Wrap(err, "unable to close M3DB cluster sessions")
			// Make sure the previous error is at least logged
			logger.Error("error during cluster cleanup", zap.Error(err))
		}

		return lastErr
	}

	return fanoutStorage, clusterClient, downsampler, cleanup, nil
}

func newDownsampler(
	clusterManagementClient clusterclient.Client,
	storage storage.Storage,
	autoMappingRules []downsample.MappingRule,
	tagOptions models.TagOptions,
	instrumentOpts instrument.Options,
) (downsample.Downsampler, error) {
	if clusterManagementClient == nil {
		return nil, fmt.Errorf("no configured cluster management config, " +
			"must set this config for downsampler")
	}

	kvStore, err := clusterManagementClient.KV()
	if err != nil {
		return nil, errors.Wrap(err, "unable to create KV store from the "+
			"cluster management config client")
	}

	tagEncoderOptions := serialize.NewTagEncoderOptions()
	tagDecoderOptions := serialize.NewTagDecoderOptions()
	tagEncoderPoolOptions := pool.NewObjectPoolOptions().
		SetInstrumentOptions(instrumentOpts.
			SetMetricsScope(instrumentOpts.MetricsScope().
				SubScope("tag-encoder-pool")))
	tagDecoderPoolOptions := pool.NewObjectPoolOptions().
		SetInstrumentOptions(instrumentOpts.
			SetMetricsScope(instrumentOpts.MetricsScope().
				SubScope("tag-decoder-pool")))

	downsampler, err := downsample.NewDownsampler(downsample.DownsamplerOptions{
		Storage:          storage,
		RulesKVStore:     kvStore,
		AutoMappingRules: autoMappingRules,
		ClockOptions:     clock.NewOptions(),
		// TODO: remove after https://github.com/m3db/m3/issues/992 is fixed
		InstrumentOptions:     instrumentOpts.SetMetricsScope(tally.NoopScope),
		TagEncoderOptions:     tagEncoderOptions,
		TagDecoderOptions:     tagDecoderOptions,
		TagEncoderPoolOptions: tagEncoderPoolOptions,
		TagDecoderPoolOptions: tagDecoderPoolOptions,
		TagOptions:            tagOptions,
	})
	if err != nil {
		return nil, errors.Wrap(err, "unable to create downsampler")
	}

	return downsampler, nil
}

func newDownsamplerAutoMappingRules(
	namespaces []m3.ClusterNamespace,
) ([]downsample.MappingRule, error) {
	var autoMappingRules []downsample.MappingRule
	for _, namespace := range namespaces {
		opts := namespace.Options()
		attrs := opts.Attributes()
		if attrs.MetricsType == storage.AggregatedMetricsType {
			downsampleOpts, err := opts.DownsampleOptions()
			if err != nil {
				errFmt := "unable to resolve downsample options for namespace: %v"
				return nil, fmt.Errorf(errFmt, namespace.NamespaceID().String())
			}
			if downsampleOpts.All {
				storagePolicy := policy.NewStoragePolicy(attrs.Resolution,
					xtime.Second, attrs.Retention)
				autoMappingRules = append(autoMappingRules, downsample.MappingRule{
					// NB(r): By default we will apply just keep all last values
					// since coordinator only uses downsampling with Prometheus
					// remote write endpoint.
					// More rich static configuration mapping rules can be added
					// in the future but they are currently not required.
					Aggregations: []aggregation.Type{aggregation.Last},
					Policies:     policy.StoragePolicies{storagePolicy},
				})
			}
		}
	}
	return autoMappingRules, nil
}

func initClusters(
	cfg config.Configuration,
	dbClientCh <-chan client.Client,
	logger *zap.Logger,
) (m3.Clusters, *pools.PoolWrapper, error) {
	var (
		clusters    m3.Clusters
		poolWrapper *pools.PoolWrapper
		err         error
	)

	if len(cfg.Clusters) > 0 {
		opts := m3.ClustersStaticConfigurationOptions{
			AsyncSessions: true,
		}
		clusters, err = cfg.Clusters.NewClusters(opts)
		if err != nil {
			return nil, nil, errors.Wrap(err, "unable to connect to clusters")
		}
	} else {
		localCfg := cfg.Local
		if localCfg == nil {
			localCfg = defaultLocalConfiguration
		}

		if dbClientCh == nil {
			return nil, nil, errors.New("no clusters configured and not running local cluster")
		}

		sessionInitChan := make(chan struct{})
		session := m3db.NewAsyncSession(func() (client.Client, error) {
			return <-dbClientCh, nil
		}, sessionInitChan)

		clusters, err = m3.NewClusters(m3.UnaggregatedClusterNamespaceDefinition{
			NamespaceID: ident.StringID(localCfg.Namespace),
			Session:     session,
			Retention:   localCfg.Retention,
		})

		if err != nil {
			return nil, nil, errors.Wrap(err, "unable to connect to clusters")
		}

		poolWrapper = pools.NewAsyncPoolsWrapper()
		go func() {
			<-sessionInitChan
			poolWrapper.Init(session.IteratorPools())
		}()
	}

	for _, namespace := range clusters.ClusterNamespaces() {
		logger.Info("resolved cluster namespace",
			zap.String("namespace", namespace.NamespaceID().String()))
	}

	return clusters, poolWrapper, nil
}

func newStorages(
	logger *zap.Logger,
	clusters m3.Clusters,
	cfg config.Configuration,
	tagOptions models.TagOptions,
	poolWrapper *pools.PoolWrapper,
	readWorkerPool xsync.PooledWorkerPool,
	writeWorkerPool xsync.PooledWorkerPool,
) (storage.Storage, cleanupFn, error) {
	cleanup := func() error { return nil }

	localStorage := m3.NewStorage(
		tagOptions,
		clusters,
		readWorkerPool,
		writeWorkerPool,
	)
	stores := []storage.Storage{localStorage}
	remoteEnabled := false
	if cfg.RPC != nil && cfg.RPC.Enabled {
		logger.Info("rpc enabled")
		server, err := startGrpcServer(logger, localStorage, poolWrapper, cfg.RPC)
		if err != nil {
			return nil, nil, err
		}

		cleanup = func() error {
			server.GracefulStop()
			return nil
		}

		remoteStorage, enabled, err := remoteClient(
			cfg,
			tagOptions,
			poolWrapper,
			readWorkerPool,
		)
		if err != nil {
			return nil, nil, err
		}

		if enabled {
			stores = append(stores, remoteStorage)
			remoteEnabled = enabled
		}
	}

	readFilter := filter.LocalOnly
	if remoteEnabled {
		readFilter = filter.AllowAll
	}

	fanoutStorage := fanout.NewStorage(stores, readFilter, filter.LocalOnly)
	return fanoutStorage, cleanup, nil
}

func remoteClient(
	cfg config.Configuration,
	tagOptions models.TagOptions,
	poolWrapper *pools.PoolWrapper,
	readWorkerPool xsync.PooledWorkerPool,
) (storage.Storage, bool, error) {
	if cfg.RPC == nil {
		return nil, false, nil
	}

	if remotes := cfg.RPC.RemoteListenAddresses; len(remotes) > 0 {
		client, err := tsdbRemote.NewGRPCClient(
			remotes,
			poolWrapper,
			readWorkerPool,
			tagOptions,
		)
		if err != nil {
			return nil, false, err
		}

		remoteStorage := remote.NewStorage(client)
		return remoteStorage, true, nil
	}

	return nil, false, nil
}

func startGrpcServer(
	logger *zap.Logger,
	storage m3.Storage,
	poolWrapper *pools.PoolWrapper,
	cfg *config.RPCConfiguration,
) (*grpc.Server, error) {
	logger.Info("creating gRPC server")
	server := tsdbRemote.CreateNewGrpcServer(storage, poolWrapper)
	waitForStart := make(chan struct{})
	var startErr error
	go func() {
		logger.Info("starting gRPC server on port", zap.String("rpc", cfg.ListenAddress))
		err := tsdbRemote.StartNewGrpcServer(server, cfg.ListenAddress, waitForStart)
		// TODO: consider removing logger.Fatal here and pass back error through a channel
		if err != nil {
			startErr = errors.Wrap(err, "unable to start gRPC server")
		}
	}()
	<-waitForStart
	return server, startErr
}<|MERGE_RESOLUTION|>--- conflicted
+++ resolved
@@ -205,13 +205,8 @@
 
 	engine := executor.NewEngine(backendStorage)
 
-<<<<<<< HEAD
 	handler, err := httpd.NewHandler(backendStorage, tagOptions, downsampler, engine,
-		clusterClient, cfg, runOpts.DBConfig, scope)
-=======
-	handler, err := httpd.NewHandler(backendStorage, downsampler, engine,
 		m3dbClusters, clusterClient, cfg, runOpts.DBConfig, scope)
->>>>>>> 80814481
 	if err != nil {
 		logger.Fatal("unable to set up handlers", zap.Error(err))
 	}
@@ -329,12 +324,6 @@
 		}
 	}
 
-<<<<<<< HEAD
-	clusters, poolWrapper, err := initClusters(cfg, runOpts.DBClient, logger)
-	if err != nil {
-		return nil, nil, nil, nil, err
-	}
-
 	fanoutStorage, storageCleanup, err := newStorages(
 		logger,
 		clusters,
@@ -344,9 +333,6 @@
 		readWorkerPool,
 		writeWorkerPool,
 	)
-=======
-	fanoutStorage, storageCleanup, err := newStorages(logger, clusters, cfg, poolWrapper, readWorkerPool, writeWorkerPool)
->>>>>>> 80814481
 	if err != nil {
 		return nil, nil, nil, nil, errors.Wrap(err, "unable to set up storages")
 	}
