--- conflicted
+++ resolved
@@ -67,14 +67,9 @@
         type: unaggregated
         retention: 48h
 
-<<<<<<< HEAD
 tagOptions:
   metricName: "foo"
 
-workerPoolCount: 20
-decompressWorkerPoolSize: 20
-writeWorkerPoolSize: 20
-=======
 readWorkerPoolPolicy:
   grow: true
   size: 100
@@ -86,7 +81,6 @@
   size: 100
   shards: 1000
   killProbability: 0.3
->>>>>>> b42d9c7f
 `
 
 //TODO: Use randomly assigned port here
@@ -234,14 +228,9 @@
 
 backend: grpc
 
-<<<<<<< HEAD
 tagOptions:
   metricName: "bar"
 
-workerPoolCount: 20
-decompressWorkerPoolSize: 20
-writeWorkerPoolSize: 20
-=======
 readWorkerPoolPolicy:
   grow: true
   size: 100
@@ -253,7 +242,6 @@
   size: 100
   shards: 1000
   killProbability: 0.3
->>>>>>> b42d9c7f
 `
 
 	ctrl := gomock.NewController(xtest.Reporter{T: t})
