// Copyright (c) 2018 Uber Technologies, Inc.
//
// Permission is hereby granted, free of charge, to any person obtaining a copy
// of this software and associated documentation files (the "Software"), to deal
// in the Software without restriction, including without limitation the rights
// to use, copy, modify, merge, publish, distribute, sublicense, and/or sell
// copies of the Software, and to permit persons to whom the Software is
// furnished to do so, subject to the following conditions:
//
// The above copyright notice and this permission notice shall be included in
// all copies or substantial portions of the Software.
//
// THE SOFTWARE IS PROVIDED "AS IS", WITHOUT WARRANTY OF ANY KIND, EXPRESS OR
// IMPLIED, INCLUDING BUT NOT LIMITED TO THE WARRANTIES OF MERCHANTABILITY,
// FITNESS FOR A PARTICULAR PURPOSE AND NONINFRINGEMENT. IN NO EVENT SHALL THE
// AUTHORS OR COPYRIGHT HOLDERS BE LIABLE FOR ANY CLAIM, DAMAGES OR OTHER
// LIABILITY, WHETHER IN AN ACTION OF CONTRACT, TORT OR OTHERWISE, ARISING FROM,
// OUT OF OR IN CONNECTION WITH THE SOFTWARE OR THE USE OR OTHER DEALINGS IN
// THE SOFTWARE.

package test

import (
	"github.com/m3db/m3/src/query/models"
)

// StringTagsToTags converts string tags to tags.
func StringTagsToTags(s StringTags) models.Tags {
<<<<<<< HEAD
	tags := models.EmptyTags()
=======
	tags := make(models.Tags, 0, len(s))
>>>>>>> df3999d5
	for _, t := range s {
		tags.AddTag(models.Tag{Name: []byte(t.N), Value: []byte(t.V)})
	}

	return tags
}

// StringTagsSliceToTagSlice converts a slice of string tags to a slice of tags.
func StringTagsSliceToTagSlice(s []StringTags) []models.Tags {
	tags := make([]models.Tags, len(s))

	for i, stringTags := range s {
		tags[i] = StringTagsToTags(stringTags)
	}

	return tags
}

// StringTags is a slice of string tags.
type StringTags []StringTag

// StringTag is a tag containing string key value pairs.
type StringTag struct {
	N, V string
}

// TagSliceToTags converts a slice of tags to tags.
func TagSliceToTags(s []models.Tag) models.Tags {
	tags := models.EmptyTags()
	for _, t := range s {
		tags.AddTag(t)
	}

	return tags
}

// TagSliceSliceToTagSlice converts a slice of tag slices to a slice of tags.
func TagSliceSliceToTagSlice(s [][]models.Tag) []models.Tags {
	tags := make([]models.Tags, len(s))

	for i, t := range s {
		tags[i] = TagSliceToTags(t)
	}

	return tags
}<|MERGE_RESOLUTION|>--- conflicted
+++ resolved
@@ -26,11 +26,7 @@
 
 // StringTagsToTags converts string tags to tags.
 func StringTagsToTags(s StringTags) models.Tags {
-<<<<<<< HEAD
-	tags := models.EmptyTags()
-=======
-	tags := make(models.Tags, 0, len(s))
->>>>>>> df3999d5
+	tags := models.NewTags(len(s), models.NewTagOptions())
 	for _, t := range s {
 		tags.AddTag(models.Tag{Name: []byte(t.N), Value: []byte(t.V)})
 	}
