--- conflicted
+++ resolved
@@ -30,24 +30,14 @@
 // Each block has a start time, a logical number of steps, and a step size
 // indicating the number of milliseconds represented by each point.
 type Series struct {
-<<<<<<< HEAD
-	name []byte
-	vals Values
-	Tags models.Tags
-}
-
-// NewSeries creates a new Series at a given start time, backed by the provided values
-func NewSeries(name []byte, vals Values, tags models.Tags) *Series {
-=======
 	resolution time.Duration
-	name       string
+	name       []byte
 	vals       Values
 	Tags       models.Tags
 }
 
 // NewSeries creates a new Series at a given start time, backed by the provided values.
-func NewSeries(name string, vals Values, tags models.Tags) *Series {
->>>>>>> 3b4fa99d
+func NewSeries(name []byte, vals Values, tags models.Tags) *Series {
 	return &Series{
 		name: name,
 		vals: vals,
