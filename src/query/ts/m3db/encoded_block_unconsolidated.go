--- conflicted
+++ resolved
@@ -55,26 +55,8 @@
 }
 
 func (b *encodedBlockUnconsolidated) Meta() block.Metadata {
-<<<<<<< HEAD
 	meta := b.meta
 	meta.Bounds.Start = meta.Bounds.Start.Add(b.options.LookbackDuration()).Truncate(meta.Bounds.StepSize)
 	// meta.Bounds.Start = meta.Bounds.Start.Truncate(b.options.LookbackDuration())
 	return meta
-}
-
-func (b *encodedBlockUnconsolidated) WithMetadata(
-	meta block.Metadata,
-	seriesMetas []block.SeriesMeta,
-) (block.UnconsolidatedBlock, error) {
-	return &encodedBlockUnconsolidated{
-		lastBlock:            b.lastBlock,
-		consolidation:        b.consolidation,
-		seriesBlockIterators: b.seriesBlockIterators,
-		meta:                 meta,
-		seriesMetas:          seriesMetas,
-		options:              b.options,
-	}, nil
-=======
-	return b.meta
->>>>>>> b267303f
 }