// Copyright (c) 2018 Uber Technologies, Inc.
//
// Permission is hereby granted, free of charge, to any person obtaining a copy
// of this software and associated documentation files (the "Software"), to deal
// in the Software without restriction, including without limitation the rights
// to use, copy, modify, merge, publish, distribute, sublicense, and/or sell
// copies of the Software, and to permit persons to whom the Software is
// furnished to do so, subject to the following conditions:
//
// The above copyright notice and this permission notice shall be included in
// all copies or substantial portions of the Software.
//
// THE SOFTWARE IS PROVIDED "AS IS", WITHOUT WARRANTY OF ANY KIND, EXPRESS OR
// IMPLIED, INCLUDING BUT NOT LIMITED TO THE WARRANTIES OF MERCHANTABILITY,
// FITNESS FOR A PARTICULAR PURPOSE AND NONINFRINGEMENT. IN NO EVENT SHALL THE
// AUTHORS OR COPYRIGHT HOLDERS BE LIABLE FOR ANY CLAIM, DAMAGES OR OTHER
// LIABILITY, WHETHER IN AN ACTION OF CONTRACT, TORT OR OTHERWISE, ARISING FROM,
// OUT OF OR IN CONNECTION WITH THE SOFTWARE OR THE USE OR OTHER DEALINGS IN
// THE SOFTWARE.

package m3db

import (
<<<<<<< HEAD
=======
	"sync"
	"time"

>>>>>>> 2cf0172d
	"github.com/m3db/m3/src/dbnode/encoding"
	"github.com/m3db/m3/src/query/block"
	xts "github.com/m3db/m3/src/query/ts"
)

type encodedSeriesIterUnconsolidated struct {
<<<<<<< HEAD
	idx         int
	err         error
	meta        block.Metadata
	series      block.UnconsolidatedSeries
	seriesMeta  []block.SeriesMeta
	seriesIters []encoding.SeriesIterator
=======
	mu               sync.RWMutex
	idx              int
	meta             block.Metadata
	seriesMeta       []block.SeriesMeta
	seriesIters      []encoding.SeriesIterator
	lookbackDuration time.Duration
>>>>>>> 2cf0172d
}

func (it *encodedSeriesIterUnconsolidated) Current() block.UnconsolidatedSeries {
	return it.series
}

func (it *encodedSeriesIterUnconsolidated) Err() error {
	return it.err
}

func (it *encodedSeriesIterUnconsolidated) Next() bool {
	if it.err != nil {
		return false
	}

	it.idx++
	next := it.idx < len(it.seriesIters)
	if !next {
		return false
	}

	iter := it.seriesIters[it.idx]
	values := make(xts.Datapoints, 0, initBlockReplicaLength)
	for iter.Next() {
		dp, _, _ := iter.Current()
		values = append(values,
			xts.Datapoint{
				Timestamp: dp.Timestamp,
				Value:     dp.Value,
			})
	}

	if it.err = iter.Err(); it.err != nil {
		return false
	}

<<<<<<< HEAD
	alignedValues := values.AlignToBoundsNoWriteForward(it.meta.Bounds)
	it.series = block.NewUnconsolidatedSeries(alignedValues, it.seriesMeta[it.idx])
=======
	alignedValues := values.AlignToBounds(it.meta.Bounds, it.lookbackDuration)
	series := block.NewUnconsolidatedSeries(alignedValues, it.seriesMeta[it.idx])
	it.mu.RUnlock()
	return series, nil
}
>>>>>>> 2cf0172d

	return next
}

func (it *encodedSeriesIterUnconsolidated) SeriesCount() int {
	return len(it.seriesIters)
}

func (it *encodedSeriesIterUnconsolidated) SeriesMeta() []block.SeriesMeta {
	return it.seriesMeta
}

func (it *encodedSeriesIterUnconsolidated) Meta() block.Metadata {
	return it.meta
}

func (it *encodedSeriesIterUnconsolidated) Close() {
	// noop, as the resources at the step may still be in use;
	// instead call Close() on the encodedBlock that generated this
}<|MERGE_RESOLUTION|>--- conflicted
+++ resolved
@@ -21,33 +21,22 @@
 package m3db
 
 import (
-<<<<<<< HEAD
-=======
 	"sync"
 	"time"
 
->>>>>>> 2cf0172d
 	"github.com/m3db/m3/src/dbnode/encoding"
 	"github.com/m3db/m3/src/query/block"
 	xts "github.com/m3db/m3/src/query/ts"
 )
 
 type encodedSeriesIterUnconsolidated struct {
-<<<<<<< HEAD
 	idx         int
+	lookbackDuration time.Duration
 	err         error
 	meta        block.Metadata
 	series      block.UnconsolidatedSeries
 	seriesMeta  []block.SeriesMeta
 	seriesIters []encoding.SeriesIterator
-=======
-	mu               sync.RWMutex
-	idx              int
-	meta             block.Metadata
-	seriesMeta       []block.SeriesMeta
-	seriesIters      []encoding.SeriesIterator
-	lookbackDuration time.Duration
->>>>>>> 2cf0172d
 }
 
 func (it *encodedSeriesIterUnconsolidated) Current() block.UnconsolidatedSeries {
@@ -84,16 +73,11 @@
 		return false
 	}
 
-<<<<<<< HEAD
-	alignedValues := values.AlignToBoundsNoWriteForward(it.meta.Bounds)
+	alignedValues := values.AlignToBoundsNoWriteForward(it.meta.Bounds, it.lookbackDuration)
 	it.series = block.NewUnconsolidatedSeries(alignedValues, it.seriesMeta[it.idx])
-=======
-	alignedValues := values.AlignToBounds(it.meta.Bounds, it.lookbackDuration)
-	series := block.NewUnconsolidatedSeries(alignedValues, it.seriesMeta[it.idx])
 	it.mu.RUnlock()
 	return series, nil
 }
->>>>>>> 2cf0172d
 
 	return next
 }
